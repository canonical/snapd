// -*- Mode: Go; indent-tabs-mode: t -*-

/*
 * Copyright (C) 2016 Canonical Ltd
 *
 * This program is free software: you can redistribute it and/or modify
 * it under the terms of the GNU General Public License version 3 as
 * published by the Free Software Foundation.
 *
 * This program is distributed in the hope that it will be useful,
 * but WITHOUT ANY WARRANTY; without even the implied warranty of
 * MERCHANTABILITY or FITNESS FOR A PARTICULAR PURPOSE.  See the
 * GNU General Public License for more details.
 *
 * You should have received a copy of the GNU General Public License
 * along with this program.  If not, see <http://www.gnu.org/licenses/>.
 *
 */

package timeutil

import "time"

var (
	ParseClockSpan = parseClockSpan
<<<<<<< HEAD
=======
	HumanTimeSince = humanTimeSince
>>>>>>> 5c1c29d5
)

func MockTimeNow(f func() time.Time) (restorer func()) {
	origTimeNow := timeNow
	timeNow = f
	return func() { timeNow = origTimeNow }
}<|MERGE_RESOLUTION|>--- conflicted
+++ resolved
@@ -23,10 +23,7 @@
 
 var (
 	ParseClockSpan = parseClockSpan
-<<<<<<< HEAD
-=======
 	HumanTimeSince = humanTimeSince
->>>>>>> 5c1c29d5
 )
 
 func MockTimeNow(f func() time.Time) (restorer func()) {
