--- conflicted
+++ resolved
@@ -32,11 +32,8 @@
 	"alsa",
 	"bluetooth-control",
 	"camera",
-<<<<<<< HEAD
 	"classic-support",
-=======
 	"core-support",
->>>>>>> 33c543e8
 	"dcdbas-control",
 	"docker-support",
 	"firewall-control",
