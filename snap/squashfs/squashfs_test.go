--- conflicted
+++ resolved
@@ -408,8 +408,6 @@
 			c.Check(usw.Err(), IsNil)
 		}
 	}
-<<<<<<< HEAD
-=======
 }
 
 func (s *SquashfsTestSuite) TestBuildDate(c *C) {
@@ -426,5 +424,4 @@
 	// and see it's BuildDate is _now_, not _then_.
 	c.Check(BuildDate(filename), Equals, snap.BuildDate())
 	c.Check(math.Abs(now.Sub(snap.BuildDate()).Seconds()) <= 61, Equals, true)
->>>>>>> 2c398d47
 }