--- conflicted
+++ resolved
@@ -1077,14 +1077,8 @@
 	return snapName
 }
 
-<<<<<<< HEAD
 // ByType supports sorting the given slice of snap info by types. The most
-// important types will come first. The "snapd" snap is handled
-// as well.
-=======
-// ByType sorts the given slice of snap info by types. The most
 // important types will come first.
->>>>>>> c03fdd5c
 type ByType []*Info
 
 func (r ByType) Len() int      { return len(r) }
