// -*- Mode: Go; indent-tabs-mode: t -*-

/*
 * Copyright (C) 2014-2016 Canonical Ltd
 *
 * This program is free software: you can redistribute it and/or modify
 * it under the terms of the GNU General Public License version 3 as
 * published by the Free Software Foundation.
 *
 * This program is distributed in the hope that it will be useful,
 * but WITHOUT ANY WARRANTY; without even the implied warranty of
 * MERCHANTABILITY or FITNESS FOR A PARTICULAR PURPOSE.  See the
 * GNU General Public License for more details.
 *
 * You should have received a copy of the GNU General Public License
 * along with this program.  If not, see <http://www.gnu.org/licenses/>.
 *
 */

package snap

import (
	"fmt"
	"io/ioutil"
	"os"
	"path/filepath"
	"strings"

	"github.com/snapcore/snapd/dirs"
	"github.com/snapcore/snapd/systemd"
	"github.com/snapcore/snapd/timeout"
)

// PlaceInfo offers all the information about where a snap and its data are located and exposed in the filesystem.
type PlaceInfo interface {
	// Name returns the name of the snap.
	Name() string

	// MountDir returns the base directory of the snap.
	MountDir() string

	// MountFile returns the path where the snap file that is mounted is installed.
	MountFile() string

	// HooksDir returns the directory containing the snap's hooks.
	HooksDir() string

	// DataDir returns the data directory of the snap.
	DataDir() string

	// CommonDataDir returns the data directory common across revisions of the snap.
	CommonDataDir() string

	// DataHomeDir returns the per user data directory of the snap.
	DataHomeDir() string

	// CommonDataHomeDir returns the per user data directory common across revisions of the snap.
	CommonDataHomeDir() string

	// XdgRuntimeDirs returns the XDG_RUNTIME_DIR directories for all users of the snap.
	XdgRuntimeDirs() string
}

// MinimalPlaceInfo returns a PlaceInfo with just the location information for a snap of the given name and revision.
func MinimalPlaceInfo(name string, revision Revision) PlaceInfo {
	return &Info{SideInfo: SideInfo{RealName: name, Revision: revision}}
}

// MountDir returns the base directory where it gets mounted of the snap with the given name and revision.
func MountDir(name string, revision Revision) string {
	return filepath.Join(dirs.SnapMountDir, name, revision.String())
}

// MountFile returns the path where the snap file that is mounted is installed.
func MountFile(name string, revision Revision) string {
	return filepath.Join(dirs.SnapBlobDir, fmt.Sprintf("%s_%s.snap", name, revision))
}

// ScopedSecurityTag returns the snap-specific, scope specific, security tag.
func ScopedSecurityTag(snapName, scopeName, suffix string) string {
	return fmt.Sprintf("snap.%s.%s.%s", snapName, scopeName, suffix)
}

// SecurityTag returns the snap-specific security tag.
func SecurityTag(snapName string) string {
	return fmt.Sprintf("snap.%s", snapName)
}

// AppSecurityTag returns the application-specific security tag.
func AppSecurityTag(snapName, appName string) string {
	return fmt.Sprintf("%s.%s", SecurityTag(snapName), appName)
}

// HookSecurityTag returns the hook-specific security tag.
func HookSecurityTag(snapName, hookName string) string {
	return ScopedSecurityTag(snapName, "hook", hookName)
}

// NoneSecurityTag returns the security tag for interfaces that
// are not associated to an app or hook in the snap.
func NoneSecurityTag(snapName, uniqueName string) string {
	return ScopedSecurityTag(snapName, "none", uniqueName)
}

// SideInfo holds snap metadata that is crucial for the tracking of
// snaps and for the working of the system offline and which is not
// included in snap.yaml or for which the store is the canonical
// source overriding snap.yaml content.
//
// It can be marshalled and will be stored in the system state for
// each currently installed snap revision so it needs to be evolved
// carefully.
//
// Information that can be taken directly from snap.yaml or that comes
// from the store but is not required for working offline should not
// end up in SideInfo.
type SideInfo struct {
	RealName          string   `yaml:"name,omitempty" json:"name,omitempty"`
	SnapID            string   `yaml:"snap-id" json:"snap-id"`
	Revision          Revision `yaml:"revision" json:"revision"`
	Channel           string   `yaml:"channel,omitempty" json:"channel,omitempty"`
	EditedSummary     string   `yaml:"summary,omitempty" json:"summary,omitempty"`
	EditedDescription string   `yaml:"description,omitempty" json:"description,omitempty"`
	Private           bool     `yaml:"private,omitempty" json:"private,omitempty"`
}

// Info provides information about snaps.
type Info struct {
	SuggestedName string
	Version       string
	Type          Type
	Architectures []string
	Assumes       []string

	OriginalSummary     string
	OriginalDescription string

	Environment map[string]string

	LicenseAgreement string
	LicenseVersion   string
	Epoch            string
	Confinement      ConfinementType
	Apps             map[string]*AppInfo
	Aliases          map[string]*AppInfo
	Hooks            map[string]*HookInfo
	Plugs            map[string]*PlugInfo
	Slots            map[string]*SlotInfo

	// The information in all the remaining fields is not sourced from the snap blob itself.
	SideInfo

	// Broken marks if set whether the snap is broken and the reason.
	Broken string

	// The information in these fields is ephemeral, available only from the store.
	DownloadInfo

	IconURL string
	Prices  map[string]float64
	MustBuy bool

<<<<<<< HEAD
	Contact string
=======
	PublisherID string
	Publisher   string
>>>>>>> 6d5210be

	Screenshots []ScreenshotInfo
	Channels    map[string]*ChannelSnapInfo
}

// ChannelSnapInfo is the minimum information that can be used to clearly
// distinguish different revisions of the same snap.
type ChannelSnapInfo struct {
	Revision    Revision        `json:"revision"`
	Confinement ConfinementType `json:"confinement"`
	Version     string          `json:"version"`
	Channel     string          `json:"channel"`
	Epoch       string          `json:"epoch"`
	Size        int64           `json:"size"`
}

// Name returns the blessed name for the snap.
func (s *Info) Name() string {
	if s.RealName != "" {
		return s.RealName
	}
	return s.SuggestedName
}

// Summary returns the blessed summary for the snap.
func (s *Info) Summary() string {
	if s.EditedSummary != "" {
		return s.EditedSummary
	}
	return s.OriginalSummary
}

// Description returns the blessed description for the snap.
func (s *Info) Description() string {
	if s.EditedDescription != "" {
		return s.EditedDescription
	}
	return s.OriginalDescription
}

// MountDir returns the base directory of the snap where it gets mounted.
func (s *Info) MountDir() string {
	return MountDir(s.Name(), s.Revision)
}

// MountFile returns the path where the snap file that is mounted is installed.
func (s *Info) MountFile() string {
	return MountFile(s.Name(), s.Revision)
}

// HooksDir returns the directory containing the snap's hooks.
func (s *Info) HooksDir() string {
	return filepath.Join(s.MountDir(), "meta", "hooks")
}

// DataDir returns the data directory of the snap.
func (s *Info) DataDir() string {
	return filepath.Join(dirs.SnapDataDir, s.Name(), s.Revision.String())
}

// UserDataDir returns the user-specific data directory of the snap.
func (s *Info) UserDataDir(home string) string {
	return filepath.Join(home, "snap", s.Name(), s.Revision.String())
}

// UserCommonDataDir returns the user-specific data directory common across revision of the snap.
func (s *Info) UserCommonDataDir(home string) string {
	return filepath.Join(home, "snap", s.Name(), "common")
}

// CommonDataDir returns the data directory common across revisions of the snap.
func (s *Info) CommonDataDir() string {
	return filepath.Join(dirs.SnapDataDir, s.Name(), "common")
}

// DataHomeDir returns the per user data directory of the snap.
func (s *Info) DataHomeDir() string {
	return filepath.Join(dirs.SnapDataHomeGlob, s.Name(), s.Revision.String())
}

// CommonDataHomeDir returns the per user data directory common across revisions of the snap.
func (s *Info) CommonDataHomeDir() string {
	return filepath.Join(dirs.SnapDataHomeGlob, s.Name(), "common")
}

// UserXdgRuntimeDir returns the XDG_RUNTIME_DIR directory of the snap for a particular user.
func (s *Info) UserXdgRuntimeDir(euid int) string {
	return filepath.Join("/run/user", fmt.Sprintf("%d/snap.%s", euid, s.Name()))
}

// XdgRuntimeDirs returns the XDG_RUNTIME_DIR directories for all users of the snap.
func (s *Info) XdgRuntimeDirs() string {
	return filepath.Join(dirs.XdgRuntimeDirGlob, fmt.Sprintf("snap.%s", s.Name()))
}

// NeedsDevMode returns whether the snap needs devmode.
func (s *Info) NeedsDevMode() bool {
	return s.Confinement == DevModeConfinement
}

// NeedsClassic  returns whether the snap needs classic confinement consent.
func (s *Info) NeedsClassic() bool {
	return s.Confinement == ClassicConfinement
}

// DownloadInfo contains the information to download a snap.
// It can be marshalled.
type DownloadInfo struct {
	AnonDownloadURL string `json:"anon-download-url,omitempty"`
	DownloadURL     string `json:"download-url,omitempty"`

	Size     int64  `json:"size,omitempty"`
	Sha3_384 string `json:"sha3-384,omitempty"`

	// The server can include information about available deltas for a given
	// snap at a specific revision during refresh. Currently during refresh the
	// server will provide single matching deltas only, from the clients
	// revision to the target revision when available, per requested format.
	Deltas []DeltaInfo `json:"deltas,omitempty"`
}

// DeltaInfo contains the information to download a delta
// from one revision to another.
type DeltaInfo struct {
	FromRevision    int    `json:"from-revision,omitempty"`
	ToRevision      int    `json:"to-revision,omitempty"`
	Format          string `json:"format,omitempty"`
	AnonDownloadURL string `json:"anon-download-url,omitempty"`
	DownloadURL     string `json:"download-url,omitempty"`
	Size            int64  `json:"size,omitempty"`
	Sha3_384        string `json:"sha3-384,omitempty"`
}

// sanity check that Info is a PlaceInfo
var _ PlaceInfo = (*Info)(nil)

// PlugInfo provides information about a plug.
type PlugInfo struct {
	Snap *Info

	Name      string
	Interface string
	Attrs     map[string]interface{}
	Label     string
	Apps      map[string]*AppInfo
	Hooks     map[string]*HookInfo
}

// SlotInfo provides information about a slot.
type SlotInfo struct {
	Snap *Info

	Name      string
	Interface string
	Attrs     map[string]interface{}
	Label     string
	Apps      map[string]*AppInfo
}

// AppInfo provides information about a app.
type AppInfo struct {
	Snap *Info

	Name    string
	Aliases []string
	Command string

	Daemon          string
	StopTimeout     timeout.Timeout
	StopCommand     string
	PostStopCommand string
	RestartCond     systemd.RestartCondition

	// TODO: this should go away once we have more plumbing and can change
	// things vs refactor
	// https://github.com/snapcore/snapd/pull/794#discussion_r58688496
	BusName string

	Plugs map[string]*PlugInfo
	Slots map[string]*SlotInfo

	Environment map[string]string
}

// ScreenshotInfo provides information about a screenshot.
type ScreenshotInfo struct {
	URL    string
	Width  int64
	Height int64
}

// HookInfo provides information about a hook.
type HookInfo struct {
	Snap *Info

	Name  string
	Plugs map[string]*PlugInfo
}

// SecurityTag returns application-specific security tag.
//
// Security tags are used by various security subsystems as "profile names" and
// sometimes also as a part of the file name.
func (app *AppInfo) SecurityTag() string {
	return AppSecurityTag(app.Snap.Name(), app.Name)
}

// WrapperPath returns the path to wrapper invoking the app binary.
func (app *AppInfo) WrapperPath() string {
	var binName string
	if app.Name == app.Snap.Name() {
		binName = filepath.Base(app.Name)
	} else {
		binName = fmt.Sprintf("%s.%s", app.Snap.Name(), filepath.Base(app.Name))
	}

	return filepath.Join(dirs.SnapBinariesDir, binName)
}

func (app *AppInfo) launcherCommand(command string) string {
	if command != "" {
		command = " " + command
	}
	if app.Name == app.Snap.Name() {
		return fmt.Sprintf("/usr/bin/snap run%s %s", command, app.Name)
	}
	return fmt.Sprintf("/usr/bin/snap run%s %s.%s", command, app.Snap.Name(), filepath.Base(app.Name))
}

// LauncherCommand returns the launcher command line to use when invoking the app binary.
func (app *AppInfo) LauncherCommand() string {
	return app.launcherCommand("")
}

// LauncherStopCommand returns the launcher command line to use when invoking the app stop command binary.
func (app *AppInfo) LauncherStopCommand() string {
	return app.launcherCommand("--command=stop")
}

// LauncherPostStopCommand returns the launcher command line to use when invoking the app post-stop command binary.
func (app *AppInfo) LauncherPostStopCommand() string {
	return app.launcherCommand("--command=post-stop")
}

// ServiceFile returns the systemd service file path for the daemon app.
func (app *AppInfo) ServiceFile() string {
	return filepath.Join(dirs.SnapServicesDir, app.SecurityTag()+".service")
}

// ServiceSocketFile returns the systemd socket file path for the daemon app.
func (app *AppInfo) ServiceSocketFile() string {
	return filepath.Join(dirs.SnapServicesDir, app.SecurityTag()+".socket")
}

func copyEnv(in map[string]string) map[string]string {
	out := make(map[string]string)
	for k, v := range in {
		out[k] = v
	}

	return out
}

// Env returns the app specific environment overrides
func (app *AppInfo) Env() []string {
	env := []string{}
	appEnv := copyEnv(app.Snap.Environment)
	for k, v := range app.Environment {
		appEnv[k] = v
	}
	for k, v := range appEnv {
		env = append(env, fmt.Sprintf("%s=%s\n", k, v))
	}
	return env
}

// SecurityTag returns the hook-specific security tag.
//
// Security tags are used by various security subsystems as "profile names" and
// sometimes also as a part of the file name.
func (hook *HookInfo) SecurityTag() string {
	return HookSecurityTag(hook.Snap.Name(), hook.Name)
}

// Env returns the hook-specific environment overrides
func (hook *HookInfo) Env() []string {
	env := []string{}
	hookEnv := copyEnv(hook.Snap.Environment)
	for k, v := range hookEnv {
		env = append(env, fmt.Sprintf("%s=%s\n", k, v))
	}
	return env
}

func infoFromSnapYamlWithSideInfo(meta []byte, si *SideInfo) (*Info, error) {
	info, err := InfoFromSnapYaml(meta)
	if err != nil {
		return nil, err
	}

	if si != nil {
		info.SideInfo = *si
	}

	return info, nil
}

type NotFoundError struct {
	Snap     string
	Revision Revision
}

func (e NotFoundError) Error() string {
	return fmt.Sprintf("cannot find installed snap %q at revision %s", e.Snap, e.Revision)
}

// ReadInfo reads the snap information for the installed snap with the given name and given side-info.
func ReadInfo(name string, si *SideInfo) (*Info, error) {
	snapYamlFn := filepath.Join(MountDir(name, si.Revision), "meta", "snap.yaml")
	meta, err := ioutil.ReadFile(snapYamlFn)
	if os.IsNotExist(err) {
		return nil, &NotFoundError{Snap: name, Revision: si.Revision}
	}
	if err != nil {
		return nil, err
	}

	info, err := infoFromSnapYamlWithSideInfo(meta, si)
	if err != nil {
		return nil, err
	}

	st, err := os.Stat(MountFile(name, si.Revision))
	if err != nil {
		return nil, err
	}
	info.Size = st.Size()

	err = addImplicitHooks(info)
	if err != nil {
		return nil, err
	}

	return info, nil
}

// ReadInfoFromSnapFile reads the snap information from the given File
// and completes it with the given side-info if this is not nil.
func ReadInfoFromSnapFile(snapf Container, si *SideInfo) (*Info, error) {
	meta, err := snapf.ReadFile("meta/snap.yaml")
	if err != nil {
		return nil, err
	}

	info, err := infoFromSnapYamlWithSideInfo(meta, si)
	if err != nil {
		return nil, err
	}

	info.Size, err = snapf.Size()
	if err != nil {
		return nil, err
	}

	err = addImplicitHooksFromContainer(info, snapf)
	if err != nil {
		return nil, err
	}

	err = Validate(info)
	if err != nil {
		return nil, err
	}

	return info, nil
}

// SplitSnapApp will split a string of the form `snap.app` into
// the `snap` and the `app` part. It also deals with the special
// case of snapName == appName.
func SplitSnapApp(snapApp string) (snap, app string) {
	l := strings.SplitN(snapApp, ".", 2)
	if len(l) < 2 {
		return l[0], l[0]
	}
	return l[0], l[1]
}<|MERGE_RESOLUTION|>--- conflicted
+++ resolved
@@ -135,6 +135,8 @@
 	OriginalSummary     string
 	OriginalDescription string
 
+	Contact string
+
 	Environment map[string]string
 
 	LicenseAgreement string
@@ -160,12 +162,8 @@
 	Prices  map[string]float64
 	MustBuy bool
 
-<<<<<<< HEAD
-	Contact string
-=======
 	PublisherID string
 	Publisher   string
->>>>>>> 6d5210be
 
 	Screenshots []ScreenshotInfo
 	Channels    map[string]*ChannelSnapInfo
