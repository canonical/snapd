--- conflicted
+++ resolved
@@ -215,56 +215,6 @@
 			comment:          "happy ro",
 		},
 		{
-<<<<<<< HEAD
-			what:  "/run/mnt/data/some.snap",
-			where: "/run/mnt/base",
-			opts: &main.SystemdMountOptions{
-				VerityHashDevice: "test.verity",
-				VerityRootHash:   "00000000000000000000000000000000",
-				VerityHashOffset: 4096,
-			},
-			timeNowTimes:     []time.Time{testStart, testStart},
-			isMountedReturns: []bool{true},
-			comment:          "happy with attached dm-verity data",
-		},
-		{
-			what:  "/run/mnt/data/some.snap",
-			where: "/run/mnt/base",
-			opts: &main.SystemdMountOptions{
-				VerityHashDevice: "test.verity",
-				VerityRootHash:   "00000000000000000000000000000000",
-			},
-			timeNowTimes:     []time.Time{testStart, testStart},
-			isMountedReturns: []bool{true},
-			comment:          "happy without specifying a verity offset",
-		},
-		{
-			what:  "what",
-			where: "where",
-			opts: &main.SystemdMountOptions{
-				VerityHashDevice: "test.verity",
-			},
-			expErr:  "cannot mount \"what\" at \"where\": mount with dm-verity was requested but a root hash was not specified",
-			comment: "verity hash device specified without specifying a verity root hash",
-		},
-		{
-			what:  "what",
-			where: "where",
-			opts: &main.SystemdMountOptions{
-				VerityRootHash: "00000000000000000000000000000000",
-			},
-			expErr:  "cannot mount \"what\" at \"where\": mount with dm-verity was requested but a hash device was not specified",
-			comment: "verity root hash specified without specifying a verity hash device",
-		},
-		{
-			what:  "what",
-			where: "where",
-			opts: &main.SystemdMountOptions{
-				VerityHashOffset: 4096,
-			},
-			expErr:  "cannot mount \"what\" at \"where\": mount with dm-verity was requested but a hash device and root hash were not specified",
-			comment: "verity hash offset specified without specifying a verity root hash and a verity hash device",
-=======
 			// The What argument is ignored for overlay mounts but needs to be a path that exists.
 			what:  "/merged",
 			where: "/merged",
@@ -387,19 +337,11 @@
 			},
 			expErr:  "cannot mount \"what\" at \"where\": missing arguments for overlayfs mount. lowerdir, upperdir, workdir are needed.",
 			comment: "overlayfs mount requested without specifying a workdir",
->>>>>>> 8f5a8aa8
-		},
-		{
-			what:  "what",
-			where: "where",
-			opts: &main.SystemdMountOptions{
-<<<<<<< HEAD
-				VerityHashDevice: "test.verity\\,:\" ",
-				VerityRootHash:   "00000000000000000000000000000000",
-			},
-			expErr:  `cannot mount "what" at "where": dm-verity hash device path contains forbidden characters. "` + regexp.QuoteMeta(`test.verity\\,:\" `) + `" contains one of "` + regexp.QuoteMeta(`\\,:\" `) + `".`,
-			comment: "disallow use of \\,:\": and space in the dm-verity hash device option",
-=======
+		},
+		{
+			what:  "what",
+			where: "where",
+			opts: &main.SystemdMountOptions{
 				Overlayfs: true,
 				LowerDirs: []string{"/lower1\\,\" "},
 				UpperDir:  "/upper",
@@ -443,7 +385,66 @@
 			},
 			expErr:  `cannot mount "what" at "where": workdir overlayfs mount option contains forbidden characters. "` + regexp.QuoteMeta(`/work\\,:\" `) + `" contains one of "` + regexp.QuoteMeta(`\\,:\" `) + `".`,
 			comment: "disallow use of \\,:\" and space in the overlayfs workdir mount option",
->>>>>>> 8f5a8aa8
+		},
+		{
+			what:  "/run/mnt/data/some.snap",
+			where: "/run/mnt/base",
+			opts: &main.SystemdMountOptions{
+				VerityHashDevice: "test.verity",
+				VerityRootHash:   "00000000000000000000000000000000",
+				VerityHashOffset: 4096,
+			},
+			timeNowTimes:     []time.Time{testStart, testStart},
+			isMountedReturns: []bool{true},
+			comment:          "happy with attached dm-verity data",
+		},
+		{
+			what:  "/run/mnt/data/some.snap",
+			where: "/run/mnt/base",
+			opts: &main.SystemdMountOptions{
+				VerityHashDevice: "test.verity",
+				VerityRootHash:   "00000000000000000000000000000000",
+			},
+			timeNowTimes:     []time.Time{testStart, testStart},
+			isMountedReturns: []bool{true},
+			comment:          "happy without specifying a verity offset",
+		},
+		{
+			what:  "what",
+			where: "where",
+			opts: &main.SystemdMountOptions{
+				VerityHashDevice: "test.verity",
+			},
+			expErr:  "cannot mount \"what\" at \"where\": mount with dm-verity was requested but a root hash was not specified",
+			comment: "verity hash device specified without specifying a verity root hash",
+		},
+		{
+			what:  "what",
+			where: "where",
+			opts: &main.SystemdMountOptions{
+				VerityRootHash: "00000000000000000000000000000000",
+			},
+			expErr:  "cannot mount \"what\" at \"where\": mount with dm-verity was requested but a hash device was not specified",
+			comment: "verity root hash specified without specifying a verity hash device",
+		},
+		{
+			what:  "what",
+			where: "where",
+			opts: &main.SystemdMountOptions{
+				VerityHashOffset: 4096,
+			},
+			expErr:  "cannot mount \"what\" at \"where\": mount with dm-verity was requested but a hash device and root hash were not specified",
+			comment: "verity hash offset specified without specifying a verity root hash and a verity hash device",
+		},
+		{
+			what:  "what",
+			where: "where",
+			opts: &main.SystemdMountOptions{
+				VerityHashDevice: "test.verity\\,:\" ",
+				VerityRootHash:   "00000000000000000000000000000000",
+			},
+			expErr:  `cannot mount "what" at "where": dm-verity hash device path contains forbidden characters. "` + regexp.QuoteMeta(`test.verity\\,:\" `) + `" contains one of "` + regexp.QuoteMeta(`\\,:\" `) + `".`,
+			comment: "disallow use of \\,:\": and space in the dm-verity hash device option",
 		},
 	}
 
@@ -534,15 +535,12 @@
 			foundBind := false
 			foundReadOnly := false
 			foundPrivate := false
-<<<<<<< HEAD
+			foundOverlayLowerDir := false
+			foundOverlayUpperDir := false
+			foundOverlayWorkDir := false
 			foundVerityHashDevice := false
 			foundVerityRootHash := false
 			foundVerityHashOffset := false
-=======
-			foundOverlayLowerDir := false
-			foundOverlayUpperDir := false
-			foundOverlayWorkDir := false
->>>>>>> 8f5a8aa8
 
 			for _, arg := range call[len(args):] {
 				switch {
@@ -561,38 +559,30 @@
 				case strings.HasPrefix(arg, "--options="):
 					for _, opt := range strings.Split(strings.TrimPrefix(arg, "--options="), ",") {
 						switch {
-<<<<<<< HEAD
-						case opt == "nosuid":
-							foundNoSuid = true
-=======
 						case opt == "nodev":
 							foundNoDev = true
 						case opt == "nosuid":
 							foundNoSuid = true
 						case opt == "noexec":
 							foundNoExec = true
->>>>>>> 8f5a8aa8
 						case opt == "bind":
 							foundBind = true
 						case opt == "ro":
 							foundReadOnly = true
 						case opt == "private":
 							foundPrivate = true
-<<<<<<< HEAD
+						case strings.HasPrefix(opt, "lowerdir="):
+							foundOverlayLowerDir = true
+						case strings.HasPrefix(opt, "upperdir="):
+							foundOverlayUpperDir = true
+						case strings.HasPrefix(opt, "workdir="):
+							foundOverlayWorkDir = true
 						case strings.HasPrefix(opt, "verity.hashdevice="):
 							foundVerityHashDevice = true
 						case strings.HasPrefix(opt, "verity.roothash="):
 							foundVerityRootHash = true
 						case strings.HasPrefix(opt, "verity.hashoffset="):
 							foundVerityHashOffset = true
-=======
-						case strings.HasPrefix(opt, "lowerdir="):
-							foundOverlayLowerDir = true
-						case strings.HasPrefix(opt, "upperdir="):
-							foundOverlayUpperDir = true
-						case strings.HasPrefix(opt, "workdir="):
-							foundOverlayWorkDir = true
->>>>>>> 8f5a8aa8
 						default:
 							c.Logf("Option %q unexpected", opt)
 							c.Fail()
@@ -615,15 +605,12 @@
 			c.Assert(foundBind, Equals, opts.Bind)
 			c.Assert(foundReadOnly, Equals, opts.ReadOnly)
 			c.Assert(foundPrivate, Equals, opts.Private)
-<<<<<<< HEAD
+			c.Assert(foundOverlayLowerDir, Equals, len(opts.LowerDirs) > 0)
+			c.Assert(foundOverlayUpperDir, Equals, len(opts.UpperDir) > 0)
+			c.Assert(foundOverlayWorkDir, Equals, len(opts.WorkDir) > 0)
 			c.Assert(foundVerityHashDevice, Equals, len(opts.VerityHashDevice) > 0)
 			c.Assert(foundVerityRootHash, Equals, len(opts.VerityRootHash) > 0)
 			c.Assert(foundVerityHashOffset, Equals, opts.VerityHashOffset > 0)
-=======
-			c.Assert(foundOverlayLowerDir, Equals, len(opts.LowerDirs) > 0)
-			c.Assert(foundOverlayUpperDir, Equals, len(opts.UpperDir) > 0)
-			c.Assert(foundOverlayWorkDir, Equals, len(opts.WorkDir) > 0)
->>>>>>> 8f5a8aa8
 
 			// check that the overrides are present if opts.Ephemeral is false,
 			// or check the overrides are not present if opts.Ephemeral is true
