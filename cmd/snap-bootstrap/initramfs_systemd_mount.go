--- conflicted
+++ resolved
@@ -81,15 +81,6 @@
 	Private bool
 	// Umount the mountpoint
 	Umount bool
-<<<<<<< HEAD
-	// dm-verity hash device
-	VerityHashDevice string
-	// dm-verity root hash
-	VerityRootHash string
-	// dm-verity hash offset. Need to be specified if only verity data are
-	// appended to the snap. Defaults to 0 in mount command
-	VerityHashOffset uint64
-=======
 	// Overlayfs indicates an overlay filesystem.
 	Overlayfs bool
 	// Directories to be used as lower layers of an overlay mount.
@@ -101,7 +92,13 @@
 	// A directory to be used as the workdir of an overlay mount.
 	// This needs to be an empty directory on the same filesystem as upperdir.
 	WorkDir string
->>>>>>> 8f5a8aa8
+	// dm-verity hash device
+	VerityHashDevice string
+	// dm-verity root hash
+	VerityRootHash string
+	// dm-verity hash offset. Need to be specified if only verity data are
+	// appended to the snap. Defaults to 0 in mount command
+	VerityHashOffset uint64
 }
 
 // forbiddenChars is a list of characters that are not allowed in any mount paths used in systemd-mount.
@@ -193,29 +190,6 @@
 	if opts.Private {
 		options = append(options, "private")
 	}
-<<<<<<< HEAD
-	if opts.VerityHashDevice != "" && opts.VerityRootHash == "" {
-		return fmt.Errorf("cannot mount %q at %q: mount with dm-verity was requested but a root hash was not specified", what, where)
-	}
-	if opts.VerityRootHash != "" && opts.VerityHashDevice == "" {
-		return fmt.Errorf("cannot mount %q at %q: mount with dm-verity was requested but a hash device was not specified", what, where)
-	}
-
-	if strings.ContainsAny(opts.VerityHashDevice, forbiddenChars) {
-		return fmt.Errorf("cannot mount %q at %q: dm-verity hash device path contains forbidden characters. %q contains one of %q.", what, where, opts.VerityHashDevice, forbiddenChars)
-	}
-
-	if opts.VerityHashOffset != 0 && (opts.VerityHashDevice == "" || opts.VerityRootHash == "") {
-		return fmt.Errorf("cannot mount %q at %q: mount with dm-verity was requested but a hash device and root hash were not specified", what, where)
-	}
-	if opts.VerityHashDevice != "" && opts.VerityRootHash != "" {
-		options = append(options, fmt.Sprintf("verity.roothash=%s", opts.VerityRootHash))
-		options = append(options, fmt.Sprintf("verity.hashdevice=%s", opts.VerityHashDevice))
-
-		if opts.VerityHashOffset != 0 {
-			options = append(options, fmt.Sprintf("verity.hashoffset=%d", opts.VerityHashOffset))
-		}
-=======
 	if opts.Overlayfs {
 		if len(opts.LowerDirs) <= 0 || len(opts.UpperDir) <= 0 || len(opts.WorkDir) <= 0 {
 			return fmt.Errorf("cannot mount %q at %q: missing arguments for overlayfs mount. lowerdir, upperdir, workdir are needed.", what, where)
@@ -245,7 +219,28 @@
 		options = append(options, fmt.Sprintf("lowerdir=%s", lowerDirs.String()))
 		options = append(options, fmt.Sprintf("upperdir=%s", opts.UpperDir))
 		options = append(options, fmt.Sprintf("workdir=%s", opts.WorkDir))
->>>>>>> 8f5a8aa8
+	}
+	if opts.VerityHashDevice != "" && opts.VerityRootHash == "" {
+		return fmt.Errorf("cannot mount %q at %q: mount with dm-verity was requested but a root hash was not specified", what, where)
+	}
+	if opts.VerityRootHash != "" && opts.VerityHashDevice == "" {
+		return fmt.Errorf("cannot mount %q at %q: mount with dm-verity was requested but a hash device was not specified", what, where)
+	}
+
+	if strings.ContainsAny(opts.VerityHashDevice, forbiddenChars) {
+		return fmt.Errorf("cannot mount %q at %q: dm-verity hash device path contains forbidden characters. %q contains one of %q.", what, where, opts.VerityHashDevice, forbiddenChars)
+	}
+
+	if opts.VerityHashOffset != 0 && (opts.VerityHashDevice == "" || opts.VerityRootHash == "") {
+		return fmt.Errorf("cannot mount %q at %q: mount with dm-verity was requested but a hash device and root hash were not specified", what, where)
+	}
+	if opts.VerityHashDevice != "" && opts.VerityRootHash != "" {
+		options = append(options, fmt.Sprintf("verity.roothash=%s", opts.VerityRootHash))
+		options = append(options, fmt.Sprintf("verity.hashdevice=%s", opts.VerityHashDevice))
+
+		if opts.VerityHashOffset != 0 {
+			options = append(options, fmt.Sprintf("verity.hashoffset=%d", opts.VerityHashOffset))
+		}
 	}
 	if len(options) > 0 {
 		args = append(args, "--options="+strings.Join(options, ","))
