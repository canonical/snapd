--- conflicted
+++ resolved
@@ -111,7 +111,7 @@
 		Mode:           "install",
 		RecoverySystem: recoverySystem,
 	}
-	if err := modeEnv.Write(filepath.Join(dirs.RunMnt, "ubuntu-data", "system-data")); err != nil {
+	if err := modeEnv.WriteTo(filepath.Join(dirs.RunMnt, "ubuntu-data", "system-data")); err != nil {
 		return err
 	}
 	// and disable cloud-init in install mode
@@ -167,7 +167,7 @@
 		Mode:           "recover",
 		RecoverySystem: recoverySystem,
 	}
-	if err := modeEnv.Write(filepath.Join(dirs.RunMnt, "ubuntu-data", "system-data")); err != nil {
+	if err := modeEnv.WriteTo(filepath.Join(dirs.RunMnt, "ubuntu-data", "system-data")); err != nil {
 		return err
 	}
 	// and disable cloud-init in install mode
@@ -248,9 +248,6 @@
 		return false, nil
 	}
 
-<<<<<<< HEAD
-	// 4. done, no output, no error indicates to initramfs we are done
-=======
 	// 4. final step: write $(ubuntu_data)/var/lib/snapd/modeenv - this
 	//    is the tmpfs we just created above
 	modeEnv := &boot.Modeenv{
@@ -258,15 +255,14 @@
 		RecoverySystem: recoverySystem,
 	}
 	if err := modeEnv.WriteTo(filepath.Join(dirs.RunMnt, "ubuntu-data", "system-data")); err != nil {
-		return err
+		return false, err
 	}
 	// and disable cloud-init in install mode
 	if err := sysconfig.DisableCloudInit(); err != nil {
-		return err
+		return false, err
 	}
 
 	// 5. done, no output, no error indicates to initramfs we are done
->>>>>>> 814dcee5
 	//    with mounting stuff
 	return true, nil
 }
