--- conflicted
+++ resolved
@@ -206,7 +206,7 @@
 
 	// now copy the auth data from the real ubuntu-data dir to the ephemeral
 	// ubuntu-data dir
-	if err := copyUbuntuDataAuth(boot.InitramfsHostUbuntuDataDir, boot.InitramfsUbuntuDataDir); err != nil {
+	if err := copyUbuntuDataAuth(boot.InitramfsHostUbuntuDataDir, boot.InitramfsDataDir); err != nil {
 		return err
 	}
 
@@ -291,44 +291,14 @@
 		return false, err
 	}
 	if !isMounted {
-<<<<<<< HEAD
 		// TODO:UC20: is there a better way?
 		fmt.Fprintf(stdout, "--type=tmpfs tmpfs %s\n", boot.InitramfsDataDir)
 		// TODO:UC20 remove once the transition period is over
 		fmt.Fprintf(stdout, "--options=rbind %s %s\n", boot.InitramfsDataDir, boot.InitramfsCompatUbuntuDataDir)
-		return nil
-	}
-
-	// 4. final step: write $(ubuntu_data)/var/lib/snapd/modeenv - this
-	//    is the tmpfs we just created above
-	modeEnv := &boot.Modeenv{
-		Mode:           "install",
-		RecoverySystem: recoverySystem,
-	}
-	if err := modeEnv.WriteTo(boot.InitramfsWritableDir); err != nil {
-		return err
-	}
-	// and disable cloud-init in install mode
-	if err := sysconfig.DisableCloudInit(boot.InitramfsWritableDir); err != nil {
-		return err
-=======
-		fmt.Fprintf(stdout, "--type=tmpfs tmpfs /run/mnt/ubuntu-data\n")
 		return false, nil
->>>>>>> 20fdee76
-	}
-
-	//    with mounting stuff
-<<<<<<< HEAD
-	return nil
-}
-
-func generateMountsModeRecover(recoverySystem string) error {
-	// TODO:UC20 mount host's data under /run/mnt/host/data
-	// generate rbind mount of /run/mnt/host to /host
-	return fmt.Errorf("recover mode mount generation not implemented yet")
-=======
+	}
+
 	return true, nil
->>>>>>> 20fdee76
 }
 
 func generateMountsModeRun() error {
