--- conflicted
+++ resolved
@@ -64,22 +64,17 @@
 	// Stdout - can be overridden in tests
 	stdout io.Writer = os.Stdout
 
-<<<<<<< HEAD
-var snapTypeToMountDir = map[snap.Type]string{
-	snap.TypeBase:   "base",
-	snap.TypeKernel: "kernel",
-	snap.TypeSnapd:  "snapd",
-}
-
-var (
-	osutilIsMounted = osutil.IsMounted
-=======
+	snapTypeToMountDir = map[snap.Type]string{
+		snap.TypeBase:   "base",
+		snap.TypeKernel: "kernel",
+		snap.TypeSnapd:  "snapd",
+	}
+
 	secbootMeasureSnapSystemEpochWhenPossible = secboot.MeasureSnapSystemEpochWhenPossible
 	secbootMeasureSnapModelWhenPossible       = secboot.MeasureSnapModelWhenPossible
 	secbootUnlockVolumeIfEncrypted            = secboot.UnlockVolumeIfEncrypted
 
 	bootFindPartitionUUIDForBootedKernelDisk = boot.FindPartitionUUIDForBootedKernelDisk
->>>>>>> 97d88c7e
 )
 
 func stampedAction(stamp string, action func() error) error {
@@ -418,84 +413,26 @@
 		return err
 	}
 
-<<<<<<< HEAD
-	// 2.2 check if base is mounted
-	// 2.3 check if kernel is mounted
+	// 4.2 check if base is mounted
+	// 4.3 check if kernel is mounted
 	var whichTypes []snap.Type
 	for _, typ := range []snap.Type{snap.TypeBase, snap.TypeKernel} {
 		dir := snapTypeToMountDir[typ]
-		isMounted, err := osutilIsMounted(filepath.Join(boot.InitramfsRunMntDir, dir))
+		isMounted, err := mst.IsMounted(filepath.Join(boot.InitramfsRunMntDir, dir))
 		if err != nil {
 			return err
 		}
 		if !isMounted {
 			whichTypes = append(whichTypes, typ)
-=======
-	// 4.2. check if base is mounted
-	isBaseMounted, err := mst.IsMounted(filepath.Join(boot.InitramfsRunMntDir, "base"))
-	if err != nil {
-		return err
-	}
-	if !isBaseMounted {
-		// 4.3. use modeenv base_status and try_base to see if we are trying
-		//      an update to the base snap
-		base := modeEnv.Base
-		if base == "" {
-			// we have no fallback base!
-			return fmt.Errorf("modeenv corrupt: missing base setting")
-		}
-		if modeEnv.BaseStatus == boot.TryStatus {
-			// then we are trying a base snap update and there should be a
-			// try_base set in the modeenv too
-			if modeEnv.TryBase != "" {
-				// check that the TryBase exists in ubuntu-data
-				tryBaseSnapPath := filepath.Join(dirs.SnapBlobDirUnder(boot.InitramfsWritableDir), modeEnv.TryBase)
-				if osutil.FileExists(tryBaseSnapPath) {
-					// set the TryBase and have the initramfs mount this base
-					// snap
-					modeEnv.BaseStatus = boot.TryingStatus
-					base = modeEnv.TryBase
-				} else {
-					logger.Noticef("try-base snap %q does not exist", modeEnv.TryBase)
-				}
-			} else {
-				logger.Noticef("try-base snap is empty, but \"base_status\" is \"trying\"")
-			}
-		} else if modeEnv.BaseStatus == boot.TryingStatus {
-			// snapd failed to start with the base snap update, so we need to
-			// fallback to the old base snap and clear base_status
-			modeEnv.BaseStatus = boot.DefaultStatus
-		} else if modeEnv.BaseStatus != boot.DefaultStatus {
-			logger.Noticef("\"base_status\" has an invalid setting: %q", modeEnv.BaseStatus)
->>>>>>> 97d88c7e
-		}
-	}
-
-<<<<<<< HEAD
-	// 3. choose and mount base and kernel snaps (this includes updating modeenv
+		}
+	}
+
+	// 4.4 choose and mount base and kernel snaps (this includes updating modeenv
 	//    if needed to try the base snap)
 	mounts, err := boot.InitramfsRunModeSelectSnapsToMount(whichTypes, modeEnv)
 	if err != nil {
 		return err
 	}
-=======
-	// 4.5 check if the kernel is mounted
-	isKernelMounted, err := mst.IsMounted(filepath.Join(boot.InitramfsRunMntDir, "kernel"))
-	if err != nil {
-		return err
-	}
-	if !isKernelMounted {
-		// 4.6. use bootloader boot env to see if we are trying an update to the
-		//      kernel snap
-		// make a map to easily check if a kernel snap is valid or not
-		validKernels := make(map[string]bool, len(modeEnv.CurrentKernels))
-		for _, validKernel := range modeEnv.CurrentKernels {
-			validKernels[validKernel] = true
-		}
-
-		// find ubuntu-boot bootloader to get the kernel_status and kernel.efi
-		// status so we can determine the right kernel snap to have mounted
->>>>>>> 97d88c7e
 
 	// make sure this is a deterministic order
 	// TODO:UC20: with grade > dangerous, verify the kernel snap hash against
@@ -508,87 +445,9 @@
 			snapPath := filepath.Join(dirs.SnapBlobDirUnder(boot.InitramfsWritableDir), sn.Filename())
 			fmt.Fprintf(stdout, "%s %s\n", snapPath, filepath.Join(boot.InitramfsRunMntDir, dir))
 		}
-<<<<<<< HEAD
-	}
-
-	// 4. check if snapd is mounted (only on first-boot will we mount it)
-=======
-
-		var kern, tryKern snap.PlaceInfo
-		var kernStatus string
-
-		ebl, ok := bl.(bootloader.ExtractedRunKernelImageBootloader)
-		if ok {
-			// use ebl methods
-			kern, err = ebl.Kernel()
-			if err != nil {
-				return fmt.Errorf("no fallback kernel snap: %v", err)
-			}
-
-			tryKern, err = ebl.TryKernel()
-			if err != nil && err != bootloader.ErrNoTryKernelRef {
-				return err
-			}
-
-			m, err := ebl.GetBootVars("kernel_status")
-			if err != nil {
-				return fmt.Errorf("cannot get kernel_status from bootloader %s", ebl.Name())
-			}
-
-			kernStatus = m["kernel_status"]
-		} else {
-			// use the bootenv
-			m, err := bl.GetBootVars("snap_kernel", "snap_try_kernel", "kernel_status")
-			if err != nil {
-				return err
-			}
-			kern, err = snap.ParsePlaceInfoFromSnapFileName(m["snap_kernel"])
-			if err != nil {
-				return fmt.Errorf("no fallback kernel snap: %v", err)
-			}
-
-			// only try to parse snap_try_kernel if it is set
-			if m["snap_try_kernel"] != "" {
-				tryKern, err = snap.ParsePlaceInfoFromSnapFileName(m["snap_try_kernel"])
-				if err != nil {
-					logger.Noticef("try-kernel setting is invalid: %v", err)
-				}
-			}
-
-			kernStatus = m["kernel_status"]
-		}
-
-		kernelFile := kern.Filename()
-		if !validKernels[kernelFile] {
-			// we don't trust the fallback kernel!
-			return fmt.Errorf("fallback kernel snap %q is not trusted in the modeenv", kernelFile)
-		}
-
-		if kernStatus == boot.TryingStatus {
-			// check for the try kernel
-			if tryKern != nil {
-				tryKernelFile := tryKern.Filename()
-				if validKernels[tryKernelFile] {
-					kernelFile = tryKernelFile
-				} else {
-					logger.Noticef("try-kernel %q is not trusted in the modeenv", tryKernelFile)
-				}
-			} else {
-				logger.Noticef("missing try-kernel, even though \"kernel_status\" is \"trying\"")
-			}
-
-			// TODO:UC20: actually we really shouldn't be falling back here at
-			//            all - if the kernel we booted isn't mountable in the
-			//            initramfs, we should trigger a reboot so that we boot
-			//            the fallback kernel and then mount that one
-		}
-
-		kernelPath := filepath.Join(dirs.SnapBlobDirUnder(boot.InitramfsWritableDir), kernelFile)
-		fmt.Fprintf(stdout, "%s %s\n", kernelPath, filepath.Join(boot.InitramfsRunMntDir, "kernel"))
-	}
-
-	// 4.7. Maybe mount the snapd snap on first boot of run-mode
->>>>>>> 97d88c7e
+	}
+
+	// 4.5 check if snapd is mounted (only on first-boot will we mount it)
 	if modeEnv.RecoverySystem != "" {
 		isSnapdMounted, err := mst.IsMounted(filepath.Join(boot.InitramfsRunMntDir, "snapd"))
 		if err != nil {
@@ -605,46 +464,5 @@
 		}
 	}
 
-<<<<<<< HEAD
 	return nil
-}
-
-func generateInitramfsMounts() error {
-	mode, recoverySystem, err := boot.ModeAndRecoverySystemFromKernelCommandLine()
-	if err != nil {
-		return err
-	}
-	switch mode {
-	case "recover":
-		return generateMountsModeRecover(recoverySystem)
-	case "install":
-		return generateMountsModeInstall(recoverySystem)
-	case "run":
-		return generateMountsModeRun()
-	}
-	// this should never be reached
-	return fmt.Errorf("internal error: mode in generateInitramfsMounts not handled")
-}
-
-func unlockIfEncrypted(name string) (string, error) {
-	// TODO:UC20: will need to unseal key to unlock LUKS here
-	device := filepath.Join("/dev/disk/by-label", name)
-	keyfile := filepath.Join(boot.InitramfsUbuntuBootDir, name+".keyfile.unsealed")
-	if osutil.FileExists(keyfile) {
-		// TODO:UC20: snap-bootstrap should validate that <name>-enc is what
-		//            we expect (and not e.g. an external disk), and also that
-		//            <name> is from <name>-enc and not an unencrypted partition
-		//            with the same name (LP #1863886)
-		cmd := exec.Command("/usr/lib/systemd/systemd-cryptsetup", "attach", name, device+"-enc", keyfile)
-		cmd.Env = os.Environ()
-		cmd.Env = append(cmd.Env, "SYSTEMD_LOG_TARGET=console")
-		if output, err := cmd.CombinedOutput(); err != nil {
-			return "", osutil.OutputErr(output, err)
-		}
-	}
-	return device, nil
-=======
-	// 4.8. Write the modeenv out again
-	return modeEnv.Write()
->>>>>>> 97d88c7e
 }