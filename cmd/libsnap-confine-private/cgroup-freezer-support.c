// For AT_EMPTY_PATH and O_PATH
#define _GNU_SOURCE

#include "cgroup-freezer-support.h"

#include <errno.h>
#include <fcntl.h>
#include <limits.h>
#include <string.h>
#include <sys/stat.h>
#include <sys/types.h>
#include <unistd.h>

#include "cleanup-funcs.h"
#include "string-utils.h"
#include "utils.h"

static const char *freezer_cgroup_dir = "/sys/fs/cgroup/freezer";

void sc_cgroup_freezer_join(const char *snap_name, pid_t pid)
{
	// Format the name of the cgroup hierarchy. 
<<<<<<< HEAD
	char buf[PATH_MAX];

	// Format the name of the cgroup hierarchy.
=======
	char buf[PATH_MAX] = { 0 };
>>>>>>> 122b96e9
	sc_must_snprintf(buf, sizeof buf, "snap.%s", snap_name);

	// Open the freezer cgroup directory.
	int cgroup_fd SC_CLEANUP(sc_cleanup_close) = -1;
	cgroup_fd = open(freezer_cgroup_dir,
			 O_PATH | O_DIRECTORY | O_NOFOLLOW | O_CLOEXEC);
	if (cgroup_fd < 0) {
		die("cannot open freezer cgroup (%s)", freezer_cgroup_dir);
	}
	// Create the freezer hierarchy for the given snap.
	if (mkdirat(cgroup_fd, buf, 0755) < 0 && errno != EEXIST) {
		die("cannot create freezer cgroup hierarchy for snap %s",
		    snap_name);
	}
	// Open the hierarchy directory for the given snap.
	int hierarchy_fd SC_CLEANUP(sc_cleanup_close) = -1;
	hierarchy_fd = openat(cgroup_fd, buf,
			      O_PATH | O_DIRECTORY | O_NOFOLLOW | O_CLOEXEC);
	if (hierarchy_fd < 0) {
		die("cannot open freezer cgroup hierarchy for snap %s",
		    snap_name);
	}
	// Since we may be running from a setuid but not setgid executable, ensure
	// that the group and owner of the hierarchy directory is root.root.
	if (fchownat(hierarchy_fd, "", 0, 0, AT_EMPTY_PATH) < 0) {
		die("cannot change owner of freezer cgroup hierarchy for snap %s to root.root", snap_name);
	}
	// Open the tasks file.
	int tasks_fd SC_CLEANUP(sc_cleanup_close) = -1;
	tasks_fd = openat(hierarchy_fd, "tasks",
			  O_WRONLY | O_NOFOLLOW | O_CLOEXEC);
	if (tasks_fd < 0) {
		die("cannot open tasks file for freezer cgroup hierarchy for snap %s", snap_name);
	}
	// Write the process (task) number to the tasks file. Linux task IDs are
	// limited to 2^29 so a long int is enough to represent it.
	// See include/linux/threads.h in the kernel source tree for details.
	int n = sc_must_snprintf(buf, sizeof buf, "%ld", (long)pid);
	if (write(tasks_fd, buf, n) < n) {
		die("cannot move process %ld to freezer cgroup hierarchy for snap %s", (long)pid, snap_name);
	}
	debug("moved process %ld to freezer cgroup hierarchy for snap %s",
	      (long)pid, snap_name);
}<|MERGE_RESOLUTION|>--- conflicted
+++ resolved
@@ -20,13 +20,7 @@
 void sc_cgroup_freezer_join(const char *snap_name, pid_t pid)
 {
 	// Format the name of the cgroup hierarchy. 
-<<<<<<< HEAD
-	char buf[PATH_MAX];
-
-	// Format the name of the cgroup hierarchy.
-=======
 	char buf[PATH_MAX] = { 0 };
->>>>>>> 122b96e9
 	sc_must_snprintf(buf, sizeof buf, "snap.%s", snap_name);
 
 	// Open the freezer cgroup directory.
