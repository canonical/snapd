--- conflicted
+++ resolved
@@ -30,8 +30,6 @@
 
 sc_distro sc_classify_distro(void);
 
-<<<<<<< HEAD
-bool sc_should_use_normal_mode(sc_distro distro, const char *base_snap_name);
 /**
  * sc_probe_distro extracts specific KEY=VALUE fields from a given os-release file.
  *
@@ -46,6 +44,4 @@
 void sc_probe_distro(const char *os_release_path, ...)
     __attribute__((sentinel));
 
-=======
->>>>>>> 342d759d
 #endif