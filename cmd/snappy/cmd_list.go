/*
 * Copyright (C) 2014-2015 Canonical Ltd
 *
 * This program is free software: you can redistribute it and/or modify
 * it under the terms of the GNU General Public License version 3 as
 * published by the Free Software Foundation.
 *
 * This program is distributed in the hope that it will be useful,
 * but WITHOUT ANY WARRANTY; without even the implied warranty of
 * MERCHANTABILITY or FITNESS FOR A PARTICULAR PURPOSE.  See the
 * GNU General Public License for more details.
 *
 * You should have received a copy of the GNU General Public License
 * along with this program.  If not, see <http://www.gnu.org/licenses/>.
 *
 */

package main

import (
	"fmt"
	"io"
	"os"
	"text/tabwriter"
	"time"

	"launchpad.net/snappy/logger"
	"launchpad.net/snappy/snappy"
)

type cmdList struct {
	Updates bool `short:"u" long:"updates" description:"Show available updates (requires network)"`
	Verbose bool `short:"v" long:"verbose" description:"Show channel information and expand all fields"`
}

const shortListHelp = `List active components installed on a snappy system`

const longListHelp = `Provides a list of all active components installed on a snappy system.

If requested, the command will find out if there are updates for any of the components and indicate that by appending a * to the date. This will be slower as it requires a round trip to the app store on the network.

The developer information refers to non-mainline versions of a package (much like PPAs in deb-based Ubuntu). If the package is the primary version of that package in Ubuntu then the developer info is not shown. This allows one to identify packages which have custom, non-standard versions installed. As a special case, the “sideload” developer refers to packages installed manually on the system.

When a verbose listing is requested, information about the channel used is displayed; which is one of alpha, beta, rc or stable, and all fields are fully expanded too. In some cases, older (inactive) versions of snappy packages will be installed, these will be shown in the verbose output and the active version indicated with a * appended to the name of the component.`

func init() {
	cmd, err := parser.AddCommand("list",
		shortListHelp,
		longListHelp,
		&cmdList{})
	if err != nil {
<<<<<<< HEAD
		logger.Panicf("unable to list: %v", err)
=======
		logger.Panicf("Unable to list: %v", err)
>>>>>>> 85f6fab6
	}

	cmd.Aliases = append(cmd.Aliases, "li")
}

func (x *cmdList) Execute(args []string) (err error) {
	return x.list()
}

func (x cmdList) list() error {
	installed, err := snappy.ListInstalled()
	if err != nil {
		return err
	}

	if x.Updates {
		updates, err := snappy.ListUpdates()
		if err != nil {
			return err
		}
		showUpdatesList(installed, updates, os.Stdout)
	} else if x.Verbose {
		showVerboseList(installed, os.Stdout)
	} else {
		showInstalledList(installed, os.Stdout)
	}

	return err
}

func formatDate(t time.Time) string {
	return fmt.Sprintf("%v-%02d-%02d", t.Year(), int(t.Month()), t.Day())
}

func showInstalledList(installed []snappy.Part, o io.Writer) {
	w := tabwriter.NewWriter(o, 5, 3, 1, ' ', 0)

	fmt.Fprintln(w, "Name\tDate\tVersion\tDeveloper\t")
	for _, part := range installed {
		if part.IsActive() {
			fmt.Fprintln(w, fmt.Sprintf("%s\t%s\t%s\t%s\t", part.Name(), formatDate(part.Date()), part.Version(), part.Namespace()))
		}
	}
	w.Flush()

	showRebootMessage(installed, o)
}

func showVerboseList(installed []snappy.Part, o io.Writer) {
	w := tabwriter.NewWriter(o, 5, 3, 1, ' ', 0)

	fmt.Fprintln(w, "Name\tDate\tVersion\tDeveloper\t")
	for _, part := range installed {
		active := ""
		if part.IsActive() {
			active = "*"
		}

		needsReboot := ""
		if part.NeedsReboot() {
			active = "!"
		}

		fmt.Fprintln(w, fmt.Sprintf("%s%s\t%s\t%s\t%s%s\t", part.Name(), needsReboot, formatDate(part.Date()), part.Version(), part.Namespace(), active))
	}
	w.Flush()

	showRebootMessage(installed, o)
}

func showRebootMessage(installed []snappy.Part, o io.Writer) {
	// Initialise to handle systems without a provisioned "other"
	otherVersion := "0"
	currentVersion := "0"
	otherName := ""
	needsReboot := false

	for _, part := range installed {
		// FIXME: extend this later to look at more than just
		//        core - once we do that the logic here needs
		//        to be modified as the current code assumes
		//        there are only two version instaleld and
		//        there is only a single part that may requires
		//        a reboot
		if part.Type() != snappy.SnapTypeCore {
			continue
		}

		if part.NeedsReboot() {
			needsReboot = true
		}

		if part.IsActive() {
			currentVersion = part.Version()
		} else {
			otherVersion = part.Version()
			otherName = part.Name()
		}
	}

	if needsReboot {
		if snappy.VersionCompare(otherVersion, currentVersion) > 0 {
			fmt.Fprintln(o, fmt.Sprintf("Reboot to use the new %s.", otherName))
		} else {
			fmt.Fprintln(o, fmt.Sprintf("Reboot to use %s version %s.", otherName, otherVersion))
		}
	}
}

func showUpdatesList(installed []snappy.Part, updates []snappy.Part, o io.Writer) {
	// TODO tabwriter and output in general to adapt to the spec
	w := tabwriter.NewWriter(o, 5, 3, 1, ' ', 0)
	defer w.Flush()

	fmt.Fprintln(w, "Name\tDate\tVersion\t")
	for _, part := range installed {
		if !part.IsActive() {
			continue
		}
		hasUpdate := ""
		ver := part.Version()
		date := part.Date()
		update := snappy.FindSnapsByName(part.Name(), updates)
		if len(update) == 1 {
			hasUpdate = "*"
			ver = update[0].Version()
			date = update[0].Date()
		}
		fmt.Fprintln(w, fmt.Sprintf("%s%s\t%v\t%s\t", part.Name(), hasUpdate, formatDate(date), ver))
	}
}<|MERGE_RESOLUTION|>--- conflicted
+++ resolved
@@ -49,11 +49,7 @@
 		longListHelp,
 		&cmdList{})
 	if err != nil {
-<<<<<<< HEAD
-		logger.Panicf("unable to list: %v", err)
-=======
 		logger.Panicf("Unable to list: %v", err)
->>>>>>> 85f6fab6
 	}
 
 	cmd.Aliases = append(cmd.Aliases, "li")
