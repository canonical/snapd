/*
 * Copyright (C) 2015-2017 Canonical Ltd
 *
 * This program is free software: you can redistribute it and/or modify
 * it under the terms of the GNU General Public License version 3 as
 * published by the Free Software Foundation.
 *
 * This program is distributed in the hope that it will be useful,
 * but WITHOUT ANY WARRANTY; without even the implied warranty of
 * MERCHANTABILITY or FITNESS FOR A PARTICULAR PURPOSE.  See the
 * GNU General Public License for more details.
 *
 * You should have received a copy of the GNU General Public License
 * along with this program.  If not, see <http://www.gnu.org/licenses/>.
 *
 */
#include "config.h"
#include "seccomp-support.h"

#include <asm/ioctls.h>
#include <ctype.h>
#include <errno.h>
#include <linux/can.h>		// needed for search mappings
#include <sched.h>
#include <search.h>
#include <stdbool.h>
#include <stdio.h>
#include <stdlib.h>
#include <string.h>
#include <sys/prctl.h>
#include <sys/quota.h>
#include <sys/resource.h>
#include <sys/socket.h>
#include <sys/stat.h>
#include <sys/types.h>
#include <sys/utsname.h>
#include <termios.h>
#include <xfs/xqm.h>
#include <unistd.h>

#include <seccomp.h>

#include "../libsnap-confine-private/secure-getenv.h"
#include "../libsnap-confine-private/string-utils.h"
#include "../libsnap-confine-private/utils.h"

#define sc_map_add(X) sc_map_add_kvp(#X, X)

// libseccomp maximum per ARG_COUNT_MAX in src/arch.h
#define SC_ARGS_MAXLENGTH	6
#define SC_MAX_LINE_LENGTH	82	// 80 + '\n' + '\0'

enum parse_ret {
	PARSE_INVALID_SYSCALL = -2,
	PARSE_ERROR = -1,
	PARSE_OK = 0,
};

struct preprocess {
	bool unrestricted;
	bool complain;
};

/*
 * arg_cmp contains items of type scmp_arg_cmp (from SCMP_CMP macro) and
 * length is the number of items in arg_cmp that are active such that if
 * length is '3' arg_cmp[0], arg_cmp[1] and arg_cmp[2] are used, when length
 * is '1' only arg_cmp[0] and when length is '0', none are used.
 */
struct seccomp_args {
	int syscall_nr;
	unsigned int length;
	struct scmp_arg_cmp arg_cmp[SC_ARGS_MAXLENGTH];
};

struct sc_map_entry {
	ENTRY *e;
	ENTRY *ep;
	struct sc_map_entry *next;
};

struct sc_map_list {
	struct sc_map_entry *list;
	int count;
};

static char *filter_profile_dir = "/var/lib/snapd/seccomp/profiles/";
static struct hsearch_data sc_map_htab;
static struct sc_map_list sc_map_entries;

/*
 * Setup an hsearch map to map strings in the policy (eg, AF_UNIX) to
 * scmp_datum_t values. Abstract away hsearch implementation behind sc_map_*
 * functions in case we want to swap this out.
 *
 * sc_map_init()		- initialize the hash map via linked list of
 * 				  of entries
 * sc_map_add_kvp(key, value)	- create entry from key/value pair and add to
 * 				  linked list
 * sc_map_search(s)	- if found, return scmp_datum_t for key, else set errno
 * sc_map_destroy()	- destroy the hash map and linked list
 */
static scmp_datum_t sc_map_search(char *s)
{
	ENTRY e;
	ENTRY *ep = NULL;
	scmp_datum_t val = 0;
	errno = 0;

	e.key = s;
	if (hsearch_r(e, FIND, &ep, &sc_map_htab) == 0)
		die("hsearch_r failed for %s", s);

	if (ep != NULL) {
		scmp_datum_t *val_p = NULL;
		val_p = ep->data;
		val = *val_p;
	} else
		errno = EINVAL;

	return val;
}

static void sc_map_add_kvp(const char *key, scmp_datum_t value)
{
	struct sc_map_entry *node;
	scmp_datum_t *value_copy;

	node = malloc(sizeof(*node));
	if (node == NULL)
		die("Out of memory creating sc_map_entries");

	node->e = malloc(sizeof(*node->e));
	if (node->e == NULL)
		die("Out of memory creating ENTRY");

	node->e->key = strdup(key);
	if (node->e->key == NULL)
		die("Out of memory creating e->key");

	value_copy = malloc(sizeof(*value_copy));
	if (value_copy == NULL)
		die("Out of memory creating e->data");
	*value_copy = value;
	node->e->data = value_copy;

	node->ep = NULL;
	node->next = NULL;

	if (sc_map_entries.list == NULL) {
		sc_map_entries.count = 1;
		sc_map_entries.list = node;
	} else {
		struct sc_map_entry *p = sc_map_entries.list;
		while (p->next != NULL)
			p = p->next;
		p->next = node;
		sc_map_entries.count++;
	}
}

static void sc_map_init()
{
	// initialize the map linked list
	sc_map_entries.list = NULL;
	sc_map_entries.count = 0;

	// build up the map linked list

	// man 2 socket - domain
	sc_map_add(AF_UNIX);
	sc_map_add(PF_UNIX);
	sc_map_add(AF_LOCAL);
	sc_map_add(PF_LOCAL);
	sc_map_add(AF_INET);
	sc_map_add(PF_INET);
	sc_map_add(AF_INET6);
	sc_map_add(PF_INET6);
	sc_map_add(AF_IPX);
	sc_map_add(PF_IPX);
	sc_map_add(AF_NETLINK);
	sc_map_add(PF_NETLINK);
	sc_map_add(AF_X25);
	sc_map_add(PF_X25);
	sc_map_add(AF_AX25);
	sc_map_add(PF_AX25);
	sc_map_add(AF_ATMPVC);
	sc_map_add(PF_ATMPVC);
	sc_map_add(AF_APPLETALK);
	sc_map_add(PF_APPLETALK);
	sc_map_add(AF_PACKET);
	sc_map_add(PF_PACKET);
	sc_map_add(AF_ALG);
	sc_map_add(PF_ALG);
	// linux/can.h
	sc_map_add(AF_CAN);
	sc_map_add(PF_CAN);

	// man 2 socket - type
	sc_map_add(SOCK_STREAM);
	sc_map_add(SOCK_DGRAM);
	sc_map_add(SOCK_SEQPACKET);
	sc_map_add(SOCK_RAW);
	sc_map_add(SOCK_RDM);
	sc_map_add(SOCK_PACKET);

	// man 2 prctl
#ifndef PR_CAP_AMBIENT
#define PR_CAP_AMBIENT 47
#define PR_CAP_AMBIENT_IS_SET    1
#define PR_CAP_AMBIENT_RAISE     2
#define PR_CAP_AMBIENT_LOWER     3
#define PR_CAP_AMBIENT_CLEAR_ALL 4
#endif				// PR_CAP_AMBIENT

	sc_map_add(PR_CAP_AMBIENT);
	sc_map_add(PR_CAP_AMBIENT_RAISE);
	sc_map_add(PR_CAP_AMBIENT_LOWER);
	sc_map_add(PR_CAP_AMBIENT_IS_SET);
	sc_map_add(PR_CAP_AMBIENT_CLEAR_ALL);
	sc_map_add(PR_CAPBSET_READ);
	sc_map_add(PR_CAPBSET_DROP);
	sc_map_add(PR_SET_CHILD_SUBREAPER);
	sc_map_add(PR_GET_CHILD_SUBREAPER);
	sc_map_add(PR_SET_DUMPABLE);
	sc_map_add(PR_GET_DUMPABLE);
	sc_map_add(PR_SET_ENDIAN);
	sc_map_add(PR_GET_ENDIAN);
	sc_map_add(PR_SET_FPEMU);
	sc_map_add(PR_GET_FPEMU);
	sc_map_add(PR_SET_FPEXC);
	sc_map_add(PR_GET_FPEXC);
	sc_map_add(PR_SET_KEEPCAPS);
	sc_map_add(PR_GET_KEEPCAPS);
	sc_map_add(PR_MCE_KILL);
	sc_map_add(PR_MCE_KILL_GET);
	sc_map_add(PR_SET_MM);
	sc_map_add(PR_SET_MM_START_CODE);
	sc_map_add(PR_SET_MM_END_CODE);
	sc_map_add(PR_SET_MM_START_DATA);
	sc_map_add(PR_SET_MM_END_DATA);
	sc_map_add(PR_SET_MM_START_STACK);
	sc_map_add(PR_SET_MM_START_BRK);
	sc_map_add(PR_SET_MM_BRK);
	sc_map_add(PR_SET_MM_ARG_START);
	sc_map_add(PR_SET_MM_ARG_END);
	sc_map_add(PR_SET_MM_ENV_START);
	sc_map_add(PR_SET_MM_ENV_END);
	sc_map_add(PR_SET_MM_AUXV);
	sc_map_add(PR_SET_MM_EXE_FILE);
#ifndef PR_MPX_ENABLE_MANAGEMENT
#define PR_MPX_ENABLE_MANAGEMENT 43
#endif				// PR_MPX_ENABLE_MANAGEMENT
	sc_map_add(PR_MPX_ENABLE_MANAGEMENT);
#ifndef PR_MPX_DISABLE_MANAGEMENT
#define PR_MPX_DISABLE_MANAGEMENT 44
#endif				// PR_MPX_DISABLE_MANAGEMENT
	sc_map_add(PR_MPX_DISABLE_MANAGEMENT);
	sc_map_add(PR_SET_NAME);
	sc_map_add(PR_GET_NAME);
	sc_map_add(PR_SET_NO_NEW_PRIVS);
	sc_map_add(PR_GET_NO_NEW_PRIVS);
	sc_map_add(PR_SET_PDEATHSIG);
	sc_map_add(PR_GET_PDEATHSIG);
	sc_map_add(PR_SET_PTRACER);
	sc_map_add(PR_SET_SECCOMP);
	sc_map_add(PR_GET_SECCOMP);
	sc_map_add(PR_SET_SECUREBITS);
	sc_map_add(PR_GET_SECUREBITS);
#ifndef PR_SET_THP_DISABLE
#define PR_SET_THP_DISABLE 41
#endif				// PR_SET_THP_DISABLE
	sc_map_add(PR_SET_THP_DISABLE);
	sc_map_add(PR_TASK_PERF_EVENTS_DISABLE);
	sc_map_add(PR_TASK_PERF_EVENTS_ENABLE);
#ifndef PR_GET_THP_DISABLE
#define PR_GET_THP_DISABLE 42
#endif				// PR_GET_THP_DISABLE
	sc_map_add(PR_GET_THP_DISABLE);
	sc_map_add(PR_GET_TID_ADDRESS);
	sc_map_add(PR_SET_TIMERSLACK);
	sc_map_add(PR_GET_TIMERSLACK);
	sc_map_add(PR_SET_TIMING);
	sc_map_add(PR_GET_TIMING);
	sc_map_add(PR_SET_TSC);
	sc_map_add(PR_GET_TSC);
	sc_map_add(PR_SET_UNALIGN);
	sc_map_add(PR_GET_UNALIGN);

	// man 2 getpriority
	sc_map_add(PRIO_PROCESS);
	sc_map_add(PRIO_PGRP);
	sc_map_add(PRIO_USER);

	// man 2 setns
	sc_map_add(CLONE_NEWIPC);
	sc_map_add(CLONE_NEWNET);
	sc_map_add(CLONE_NEWNS);
	sc_map_add(CLONE_NEWPID);
	sc_map_add(CLONE_NEWUSER);
	sc_map_add(CLONE_NEWUTS);

	// man 4 tty_ioctl
	sc_map_add(TIOCSTI);

<<<<<<< HEAD
	// man 2 mknod
	sc_map_add(S_IFREG);
	sc_map_add(S_IFCHR);
	sc_map_add(S_IFBLK);
	sc_map_add(S_IFIFO);
	sc_map_add(S_IFSOCK);
=======
	// man 2 quotactl (with what Linux supports)
	sc_map_add(Q_SYNC);
	sc_map_add(Q_QUOTAON);
	sc_map_add(Q_QUOTAOFF);
	sc_map_add(Q_GETFMT);
	sc_map_add(Q_GETINFO);
	sc_map_add(Q_SETINFO);
	sc_map_add(Q_GETQUOTA);
	sc_map_add(Q_SETQUOTA);
	sc_map_add(Q_XQUOTAON);
	sc_map_add(Q_XQUOTAOFF);
	sc_map_add(Q_XGETQUOTA);
	sc_map_add(Q_XSETQLIM);
	sc_map_add(Q_XGETQSTAT);
	sc_map_add(Q_XQUOTARM);
>>>>>>> 30b7ab0a

	// initialize the htab for our map
	memset((void *)&sc_map_htab, 0, sizeof(sc_map_htab));
	if (hcreate_r(sc_map_entries.count, &sc_map_htab) == 0)
		die("could not create map");

	// add elements from linked list to map
	struct sc_map_entry *p = sc_map_entries.list;
	while (p != NULL) {
		errno = 0;
		if (hsearch_r(*p->e, ENTER, &p->ep, &sc_map_htab) == 0)
			die("hsearch_r failed");

		if (&p->ep == NULL)
			die("could not initialize map");

		p = p->next;
	}
}

static void sc_map_destroy()
{
	// this frees all of the nodes' ep so we don't have to below
	hdestroy_r(&sc_map_htab);

	struct sc_map_entry *next = sc_map_entries.list;
	struct sc_map_entry *p = NULL;
	while (next != NULL) {
		p = next;
		next = p->next;
		free(p->e->key);
		free(p->e->data);
		free(p->e);
		free(p);
	}
}

/* Caller must check if errno != 0 */
static scmp_datum_t read_number(char *s)
{
	scmp_datum_t val = 0;

	errno = 0;

	// per seccomp.h definition of scmp_datum_t, negative numbers are not
	// supported, so fail if we see one or if we get one. Also fail if
	// string is 0 length.
	if (s[0] == '-' || s[0] == '\0') {
		errno = EINVAL;
		return val;
	}
	// check if number
	for (int i = 0; i < strlen(s); i++) {
		if (isdigit(s[i]) == 0) {
			errno = EINVAL;
			break;
		}
	}
	if (errno == 0) {	// found a number, so parse it
		char *end;
		// strtol may set errno to ERANGE
		val = strtoul(s, &end, 10);
		if (end == s || *end != '\0')
			errno = EINVAL;
	} else			// try our map (sc_map_search sets errno)
		val = sc_map_search(s);

	return val;
}

static int parse_line(char *line, struct seccomp_args *sargs)
{
	// strtok_r needs a pointer to keep track of where it is in the
	// string.
	char *buf_saveptr;

	// Initialize our struct
	sargs->length = 0;
	sargs->syscall_nr = -1;

	if (strlen(line) == 0)
		return PARSE_ERROR;

	// Initialize tokenizer and obtain first token.
	char *buf_token = strtok_r(line, " \t", &buf_saveptr);
	if (buf_token == NULL)
		return PARSE_ERROR;

	// syscall not available on this arch/kernel
	sargs->syscall_nr = seccomp_syscall_resolve_name(buf_token);
	if (sargs->syscall_nr == __NR_SCMP_ERROR)
		return PARSE_INVALID_SYSCALL;

	// Parse for syscall arguments. Since we haven't yet searched for the
	// next token, buf_token is still the syscall itself so start 'pos' as
	// -1 and only if there is an arg to parse, increment it.
	int pos = -1;
	while (pos < SC_ARGS_MAXLENGTH) {
		buf_token = strtok_r(NULL, " \t", &buf_saveptr);
		if (buf_token == NULL)
			break;
		// we found a token, so increment position and process it
		pos++;
		if (strcmp(buf_token, "-") == 0)	// skip arg
			continue;

		enum scmp_compare op = -1;
		scmp_datum_t value = 0;
		if (strlen(buf_token) == 0) {
			return PARSE_ERROR;
		} else if (strlen(buf_token) == 1) {
			// syscall N (length of '1' indicates a single digit)
			op = SCMP_CMP_EQ;
			value = read_number(buf_token);
		} else if (strncmp(buf_token, ">=", 2) == 0) {
			// syscall >=N
			op = SCMP_CMP_GE;
			value = read_number(&buf_token[2]);
		} else if (strncmp(buf_token, "<=", 2) == 0) {
			// syscall <=N
			op = SCMP_CMP_LE;
			value = read_number(&buf_token[2]);
		} else if (strncmp(buf_token, "!", 1) == 0) {
			// syscall !N
			op = SCMP_CMP_NE;
			value = read_number(&buf_token[1]);
		} else if (strncmp(buf_token, ">", 1) == 0) {
			// syscall >N
			op = SCMP_CMP_GT;
			value = read_number(&buf_token[1]);
		} else if (strncmp(buf_token, "<", 1) == 0) {
			// syscall <N
			op = SCMP_CMP_LT;
			value = read_number(&buf_token[1]);
		} else if (strncmp(buf_token, "|", 1) == 0) {
			// syscall |N
			op = SCMP_CMP_MASKED_EQ;
			value = read_number(&buf_token[1]);
		} else {
			// syscall NNN
			op = SCMP_CMP_EQ;
			value = read_number(buf_token);
		}
		if (errno != 0)
			return PARSE_ERROR;

		if (op == SCMP_CMP_MASKED_EQ)
			sargs->arg_cmp[sargs->length] =
			    SCMP_CMP(pos, op, value, value);
		else
			sargs->arg_cmp[sargs->length] =
			    SCMP_CMP(pos, op, value);
		sargs->length++;

		//printf("\nDEBUG: SCMP_CMP(%d, %d, %llu)\n", pos, op, value);
	}
	// too many args
	if (pos >= SC_ARGS_MAXLENGTH)
		return PARSE_ERROR;

	return PARSE_OK;
}

// strip whitespace from the end of the given string (inplace)
static size_t trim_right(char *s, size_t slen)
{
	while (slen > 0 && isspace(s[slen - 1])) {
		s[--slen] = 0;
	}
	return slen;
}

// Read a relevant line and return the length. Return length '0' for comments,
// empty lines and lines with only whitespace (so a caller can easily skip
// them). The line buffer is right whitespaced trimmed and the final length of
// the trimmed line is returned.
static size_t validate_and_trim_line(char *buf, size_t buf_len, size_t lineno)
{
	size_t len = 0;

	// comment, ignore
	if (buf[0] == '#')
		return len;

	// ensure the entire line was read
	len = strlen(buf);
	if (len == 0)
		return len;
	else if (buf[len - 1] != '\n' && len > (buf_len - 2)) {
		fprintf(stderr,
			"seccomp filter line %zu was too long (%zu characters max)\n",
			lineno, buf_len - 2);
		errno = 0;
		die("aborting");
	}
	// kill final newline
	len = trim_right(buf, len);

	return len;
}

static void preprocess_filter(FILE * f, struct preprocess *p)
{
	char buf[SC_MAX_LINE_LENGTH];
	size_t lineno = 0;

	p->unrestricted = false;
	p->complain = false;

	while (fgets(buf, sizeof(buf), f) != NULL) {
		lineno++;

		// skip policy-irrelevant lines
		if (validate_and_trim_line(buf, sizeof(buf), lineno) == 0)
			continue;

		// check for special "@unrestricted" rule which short-circuits
		// seccomp sandbox
		if (strcmp(buf, "@unrestricted") == 0)
			p->unrestricted = true;

		// check for special "@complain" rule
		if (strcmp(buf, "@complain") == 0)
			p->complain = true;
	}

	if (fseek(f, 0L, SEEK_SET) != 0)
		die("could not rewind file");

	return;
}

static uint32_t uts_machine_to_seccomp_arch(const char *uts_machine)
{
	if (strcmp(uts_machine, "i686") == 0)
		return SCMP_ARCH_X86;
	else if (strcmp(uts_machine, "x86_64") == 0)
		return SCMP_ARCH_X86_64;
	else if (strncmp(uts_machine, "armv7", 5) == 0)
		return SCMP_ARCH_ARM;
#if defined (SCMP_ARCH_AARCH64)
	else if (strncmp(uts_machine, "aarch64", 7) == 0)
		return SCMP_ARCH_AARCH64;
#endif
#if defined (SCMP_ARCH_PPC64LE)
	else if (strncmp(uts_machine, "ppc64le", 7) == 0)
		return SCMP_ARCH_PPC64LE;
#endif
#if defined (SCMP_ARCH_PPC64)
	else if (strncmp(uts_machine, "ppc64", 5) == 0)
		return SCMP_ARCH_PPC64;
#endif
#if defined (SCMP_ARCH_PPC)
	else if (strncmp(uts_machine, "ppc", 3) == 0)
		return SCMP_ARCH_PPC;
#endif
#if defined (SCMP_ARCH_S390X)
	else if (strncmp(uts_machine, "s390x", 5) == 0)
		return SCMP_ARCH_S390X;
#endif
	return 0;
}

static uint32_t get_hostarch(void)
{
	struct utsname uts;
	if (uname(&uts) < 0)
		die("uname() failed");
	uint32_t arch = uts_machine_to_seccomp_arch(uts.machine);
	if (arch > 0)
		return arch;
	// Just return the seccomp userspace native arch if we can't detect the
	// kernel host arch.
	return seccomp_arch_native();
}

static void sc_add_seccomp_archs(scmp_filter_ctx * ctx)
{
	uint32_t native_arch = seccomp_arch_native();	// seccomp userspace
	uint32_t host_arch = get_hostarch();	// kernel
	uint32_t compat_arch = 0;

	debug("host arch (kernel) is '%d'", host_arch);
	debug("native arch (userspace) is '%d'", native_arch);

	// For architectures that support a compat architecture, when the
	// kernel and userspace match, add the compat arch, otherwise add
	// the kernel arch to support the kernel's arch (eg, 64bit kernels with
	// 32bit userspace).
	if (host_arch == native_arch) {
		switch (host_arch) {
#if defined (SCMP_ARCH_X86_64)
		case SCMP_ARCH_X86_64:
			compat_arch = SCMP_ARCH_X86;
			break;
#endif
#if defined(SCMP_ARCH_AARCH64)
		case SCMP_ARCH_AARCH64:
			compat_arch = SCMP_ARCH_ARM;
			break;
#endif
#if defined (SCMP_ARCH_PPC64)
		case SCMP_ARCH_PPC64:
			compat_arch = SCMP_ARCH_PPC;
			break;
#endif
		default:
			break;
		}
	} else
		compat_arch = host_arch;

	if (compat_arch > 0 && seccomp_arch_exist(ctx, compat_arch) == -EEXIST) {
		debug("adding compat arch '%d'", compat_arch);
		if (seccomp_arch_add(ctx, compat_arch) < 0)
			die("seccomp_arch_add(..., compat_arch) failed");
	}
}

scmp_filter_ctx sc_prepare_seccomp_context(const char *filter_profile)
{
	int rc = 0;
	scmp_filter_ctx ctx = NULL;
	FILE *f = NULL;
	size_t lineno = 0;
	uid_t real_uid, effective_uid, saved_uid;
	struct preprocess pre;
	struct seccomp_args sargs;

	debug("preparing seccomp profile associated with security tag %s",
	      filter_profile);

	// initialize hsearch map
	sc_map_init();

	ctx = seccomp_init(SCMP_ACT_KILL);
	if (ctx == NULL) {
		errno = ENOMEM;
		die("seccomp_init() failed");
	}
	// Setup native arch and any compatibility archs
	sc_add_seccomp_archs(ctx);

	// Disable NO_NEW_PRIVS because it interferes with exec transitions in
	// AppArmor. Unfortunately this means that security policies must be
	// very careful to not allow the following otherwise apps can escape
	// the sandbox:
	//   - seccomp syscall
	//   - prctl with PR_SET_SECCOMP
	//   - ptrace (trace) in AppArmor
	//   - capability sys_admin in AppArmor
	// Note that with NO_NEW_PRIVS disabled, CAP_SYS_ADMIN is required to
	// change the seccomp sandbox.

	if (getresuid(&real_uid, &effective_uid, &saved_uid) != 0)
		die("could not find user IDs");

	// If running privileged or capable of raising, disable nnp
	if (real_uid == 0 || effective_uid == 0 || saved_uid == 0)
		if (seccomp_attr_set(ctx, SCMP_FLTATR_CTL_NNP, 0) != 0)
			die("Cannot disable nnp");

	// Note that secure_gettenv will always return NULL when suid, so
	// SNAPPY_LAUNCHER_SECCOMP_PROFILE_DIR can't be (ab)used in that case.
	if (secure_getenv("SNAPPY_LAUNCHER_SECCOMP_PROFILE_DIR") != NULL)
		filter_profile_dir =
		    secure_getenv("SNAPPY_LAUNCHER_SECCOMP_PROFILE_DIR");

	char profile_path[512];	// arbitrary path name limit
	sc_must_snprintf(profile_path, sizeof(profile_path), "%s/%s",
			 filter_profile_dir, filter_profile);

	f = fopen(profile_path, "r");
	if (f == NULL) {
		fprintf(stderr, "Can not open %s (%s)\n", profile_path,
			strerror(errno));
		die("aborting");
	}
	// Note, preprocess_filter() die()s on error
	preprocess_filter(f, &pre);

	if (pre.unrestricted) {
		seccomp_release(ctx);
		ctx = NULL;
		goto out;
	}
	// FIXME: right now complain mode is the equivalent to unrestricted.
	// We'll want to change this once we seccomp logging is in order.
	if (pre.complain) {
		seccomp_release(ctx);
		ctx = NULL;
		goto out;
	}

	char buf[SC_MAX_LINE_LENGTH];
	while (fgets(buf, sizeof(buf), f) != NULL) {
		lineno++;

		// skip policy-irrelevant lines
		if (validate_and_trim_line(buf, sizeof(buf), lineno) == 0)
			continue;

		char *buf_copy = strdup(buf);
		if (buf_copy == NULL)
			die("Out of memory");

		int pr_rc = parse_line(buf_copy, &sargs);
		free(buf_copy);
		if (pr_rc != PARSE_OK) {
			// as this is a syscall whitelist an invalid syscall
			// is ok and the error can be ignored
			if (pr_rc == PARSE_INVALID_SYSCALL)
				continue;
			die("could not parse line");
		}

		rc = seccomp_rule_add_exact_array(ctx, SCMP_ACT_ALLOW,
						  sargs.syscall_nr,
						  sargs.length, sargs.arg_cmp);
		if (rc != 0) {
			rc = seccomp_rule_add_array(ctx, SCMP_ACT_ALLOW,
						    sargs.syscall_nr,
						    sargs.length,
						    sargs.arg_cmp);
			if (rc != 0) {
				fprintf(stderr,
					"seccomp_rule_add_array failed with %i for '%s'\n",
					rc, buf);
				errno = 0;
				die("aborting");
			}
		}
	}

 out:
	if (f != NULL) {
		if (fclose(f) != 0)
			die("could not close seccomp file");
	}
	sc_map_destroy();
	return ctx;
}

void sc_load_seccomp_context(scmp_filter_ctx ctx)
{
	int rc;
	uid_t real_uid, effective_uid, saved_uid;

	// if sc_prepare_seccomp_context() sees @unrestricted or @complain it bails
	// out early and destroys the context object. In that case we have nothing
	// to do.
	if (ctx == NULL) {
		return;
	}

	if (getresuid(&real_uid, &effective_uid, &saved_uid) != 0)
		die("could not find user IDs");

	// If not root but can raise, then raise privileges to load seccomp
	// policy since we don't have nnp
	debug("raising privileges to load seccomp profile");
	if (effective_uid != 0 && saved_uid == 0) {
		if (seteuid(0) != 0)
			die("seteuid failed");
		if (geteuid() != 0)
			die("raising privs before seccomp_load did not work");
	}
	// load it into the kernel
	debug("loading seccomp profile into the kernel");
	rc = seccomp_load(ctx);
	if (rc != 0) {
		fprintf(stderr, "seccomp_load failed with %i\n", rc);
		die("aborting");
	}
	// drop privileges again
	debug("dropping privileges after loading seccomp profile");
	if (geteuid() == 0) {
		unsigned real_uid = getuid();
		if (seteuid(real_uid) != 0)
			die("seteuid failed");
		if (real_uid != 0 && geteuid() == 0)
			die("dropping privs after seccomp_load did not work");
	}
}

void sc_cleanup_seccomp_release(scmp_filter_ctx * ptr)
{
	seccomp_release(*ptr);
}<|MERGE_RESOLUTION|>--- conflicted
+++ resolved
@@ -303,14 +303,6 @@
 	// man 4 tty_ioctl
 	sc_map_add(TIOCSTI);
 
-<<<<<<< HEAD
-	// man 2 mknod
-	sc_map_add(S_IFREG);
-	sc_map_add(S_IFCHR);
-	sc_map_add(S_IFBLK);
-	sc_map_add(S_IFIFO);
-	sc_map_add(S_IFSOCK);
-=======
 	// man 2 quotactl (with what Linux supports)
 	sc_map_add(Q_SYNC);
 	sc_map_add(Q_QUOTAON);
@@ -326,7 +318,13 @@
 	sc_map_add(Q_XSETQLIM);
 	sc_map_add(Q_XGETQSTAT);
 	sc_map_add(Q_XQUOTARM);
->>>>>>> 30b7ab0a
+
+	// man 2 mknod
+	sc_map_add(S_IFREG);
+	sc_map_add(S_IFCHR);
+	sc_map_add(S_IFBLK);
+	sc_map_add(S_IFIFO);
+	sc_map_add(S_IFSOCK);
 
 	// initialize the htab for our map
 	memset((void *)&sc_map_htab, 0, sizeof(sc_map_htab));
