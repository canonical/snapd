--- conflicted
+++ resolved
@@ -21,12 +21,9 @@
 #include <ctype.h>
 #include <errno.h>
 #include <linux/can.h>		// needed for search mappings
-<<<<<<< HEAD
+#include <linux/netlink.h>
 #include <grp.h>
 #include <pwd.h>
-=======
-#include <linux/netlink.h>
->>>>>>> f9edb7b8
 #include <sched.h>
 #include <search.h>
 #include <stdbool.h>
@@ -621,7 +618,10 @@
 			// syscall <N
 			op = SCMP_CMP_LT;
 			value = read_number(&buf_token[1]);
-<<<<<<< HEAD
+		} else if (strncmp(buf_token, "|", 1) == 0) {
+			// syscall |N
+			op = SCMP_CMP_MASKED_EQ;
+			value = read_number(&buf_token[1]);
 		} else if (strncmp(buf_token, "u:", 2) == 0) {
 			// syscall UID
 			op = SCMP_CMP_EQ;
@@ -646,12 +646,6 @@
 				continue;
 			}
 			value = (scmp_datum_t) gid;
-=======
-		} else if (strncmp(buf_token, "|", 1) == 0) {
-			// syscall |N
-			op = SCMP_CMP_MASKED_EQ;
-			value = read_number(&buf_token[1]);
->>>>>>> f9edb7b8
 		} else {
 			// syscall NNN
 			op = SCMP_CMP_EQ;
