/*
 * Copyright (C) 2015-2020 Canonical Ltd
 *
 * This program is free software: you can redistribute it and/or modify
 * it under the terms of the GNU General Public License version 3 as
 * published by the Free Software Foundation.
 *
 * This program is distributed in the hope that it will be useful,
 * but WITHOUT ANY WARRANTY; without even the implied warranty of
 * MERCHANTABILITY or FITNESS FOR A PARTICULAR PURPOSE.  See the
 * GNU General Public License for more details.
 *
 * You should have received a copy of the GNU General Public License
 * along with this program.  If not, see <http://www.gnu.org/licenses/>.
 *
 */
#include "config.h"

#include <ctype.h>
#include <errno.h>
#include <fcntl.h>
#include <string.h>
#include <sys/stat.h>
#include <sys/sysmacros.h>
#include <sys/types.h>
#include <unistd.h>
<<<<<<< HEAD
#include <dlfcn.h>
=======
#include <limits.h>
>>>>>>> 038df367

#include <libudev.h>

#include "../libsnap-confine-private/cleanup-funcs.h"
#include "../libsnap-confine-private/snap.h"
#include "../libsnap-confine-private/string-utils.h"
#include "../libsnap-confine-private/cgroup-support.h"
#include "../libsnap-confine-private/utils.h"
#include "udev-support.h"

__attribute__((format(printf, 2, 3)))
static void sc_dprintf(int fd, const char *format, ...);

typedef struct sc_cgroup_fds {
	int devices_allow_fd;
	int devices_deny_fd;
	int cgroup_procs_fd;
} sc_cgroup_fds;

static sc_cgroup_fds sc_cgroup_fds_new(void)
{
	sc_cgroup_fds empty = { -1, -1, -1 };
	return empty;
}

typedef struct sc_udev_device_group {
	bool is_v2;
	char *security_tag;
	union {
		struct {
			sc_cgroup_fds fds;
		} v1;
	};
} sc_device_cgroup;

static sc_cgroup_fds sc_udev_open_cgroup_v1(const char *security_tag);
static void sc_cleanup_cgroup_fds(sc_cgroup_fds * fds);

static void _sc_cgroup_v1_init(sc_device_cgroup * self)
{
	self->v1.fds = sc_cgroup_fds_new();

	/* initialize to something sane */
	sc_cgroup_fds fds = sc_udev_open_cgroup_v1(self->security_tag);
	if (fds.cgroup_procs_fd < 0) {
		die("cannot prepare cgroup v1 device hierarchy");
	}
	self->v1.fds = fds;

	/* Deny device access by default.
	 *
	 * Write 'a' to devices.deny to remove all existing devices that were added
	 * in previous launcher invocations, then add the static and assigned
	 * devices. This ensures that at application launch the cgroup only has
	 * what is currently assigned. */
	sc_dprintf(fds.devices_deny_fd, "a");
}

static void _sc_cgroup_v1_close(sc_device_cgroup * self)
{
	sc_cleanup_cgroup_fds(&self->v1.fds);
}

/**
 * SC_MINOR_ANY is used to indicate any minor device.
 */
const int SC_MINOR_ANY = INT_MAX;

static void _sc_cgroup_v1_allow(sc_device_cgroup * self, int kind, int major,
				int minor)
{
	if (minor != SC_MINOR_ANY) {
		sc_dprintf(self->v1.fds.devices_allow_fd,
			   "%c %u:%u rwm\n",
			   (kind == S_IFCHR) ? 'c' : 'b', major, minor);
	} else {
		/* use a mask to allow all minor devices for that major */
		sc_dprintf(self->v1.fds.devices_allow_fd,
			   "%c %u:* rwm\n",
			   (kind == S_IFCHR) ? 'c' : 'b', major);
	}
}

static void _sc_cgroup_v1_attach_pid(sc_device_cgroup * self, pid_t pid)
{
	sc_dprintf(self->v1.fds.cgroup_procs_fd, "%i\n", getpid());
}

static sc_device_cgroup *sc_device_cgroup_new(const char *security_tag)
{
	sc_device_cgroup *self = calloc(1, sizeof(sc_device_cgroup));
	if (self == NULL) {
		die("cannot allocate device cgroup wrapper");
	}
	self->is_v2 = sc_cgroup_is_v2();
	self->security_tag = sc_strdup(security_tag);

	if (!self->is_v2) {
		_sc_cgroup_v1_init(self);
	}

	return self;
}

static void sc_device_cgroup_close(sc_device_cgroup * self)
{
	if (!self->is_v2) {
		_sc_cgroup_v1_close(self);
	}
	sc_cleanup_string(&self->security_tag);
	free(self);
}

static void sc_device_cgroup_cleanup(sc_device_cgroup ** self)
{
	if (*self == NULL) {
		return;
	}
	sc_device_cgroup_close(*self);
	*self = NULL;
}

/**
 * sc_device_cgroup_allow sets up the cgroup to allow access to a given device
 * or a set of devices if SC_MINOR_ANY is passed as the minor number. The kind
 * must be one of S_IFCHR, S_IFBLK.
 */
static int sc_device_cgroup_allow(sc_device_cgroup * self, int kind, int major,
				  int minor)
{
	if (kind != S_IFCHR && kind != S_IFBLK) {
		die("unsupported device kind 0x%04x", kind);
	}
	if (!self->is_v2) {
		_sc_cgroup_v1_allow(self, kind, major, minor);
	}
	return 0;
}

static int sc_device_cgroup_attach_pid(sc_device_cgroup * self, pid_t pid)
{
	if (!self->is_v2) {
		_sc_cgroup_v1_attach_pid(self, pid);
	}
	return 0;
}

static void sc_dprintf(int fd, const char *format, ...)
{
	va_list ap1;
	va_list ap2;
	int n_expected, n_actual;

	va_start(ap1, format);
	va_copy(ap2, ap1);
	n_expected = vsnprintf(NULL, 0, format, ap2);
	n_actual = vdprintf(fd, format, ap1);
	if (n_actual == -1 || n_expected != n_actual) {
		die("cannot write to fd %d", fd);
	}
	va_end(ap2);
	va_end(ap1);
}

/* Allow access to common devices. */
static void sc_udev_allow_common(sc_device_cgroup * cgroup)
{
	/* The devices we add here have static number allocation.
	 * https://www.kernel.org/doc/html/v4.11/admin-guide/devices.html */
	sc_device_cgroup_allow(cgroup, S_IFCHR, 1, 3);	// /dev/null
	sc_device_cgroup_allow(cgroup, S_IFCHR, 1, 5);	// /dev/zero
	sc_device_cgroup_allow(cgroup, S_IFCHR, 1, 7);	// /dev/full
	sc_device_cgroup_allow(cgroup, S_IFCHR, 1, 8);	// /dev/random
	sc_device_cgroup_allow(cgroup, S_IFCHR, 1, 9);	// /dev/urandom
	sc_device_cgroup_allow(cgroup, S_IFCHR, 5, 0);	// /dev/tty
	sc_device_cgroup_allow(cgroup, S_IFCHR, 5, 1);	// /dev/console
	sc_device_cgroup_allow(cgroup, S_IFCHR, 5, 2);	// /dev/ptmx
}

/** Allow access to current and future PTY slaves.
 *
 * We unconditionally add them since we use a devpts newinstance. Unix98 PTY
 * slaves major are 136-143.
 *
 * See also:
 * https://www.kernel.org/doc/Documentation/admin-guide/devices.txt
 **/
static void sc_udev_allow_pty_slaves(sc_device_cgroup * cgroup)
{
	for (unsigned pty_major = 136; pty_major <= 143; pty_major++) {
		sc_device_cgroup_allow(cgroup, S_IFCHR, pty_major,
				       SC_MINOR_ANY);
	}
}

/** Allow access to Nvidia devices.
 *
 * Nvidia modules are proprietary and therefore aren't in sysfs and can't be
 * udev tagged. For now, just add existing nvidia devices to the cgroup
 * unconditionally (AppArmor will still mediate the access).  We'll want to
 * rethink this if snapd needs to mediate access to other proprietary devices.
 *
 * Device major and minor numbers are described in (though nvidia-uvm currently
 * isn't listed):
 *
 * https://www.kernel.org/doc/Documentation/admin-guide/devices.txt
 **/
static void sc_udev_allow_nvidia(sc_device_cgroup * cgroup)
{
	struct stat sbuf;

	/* Allow access to /dev/nvidia0 through /dev/nvidia254 */
	for (unsigned nv_minor = 0; nv_minor < 255; nv_minor++) {
		char nv_path[15] = { 0 };	// /dev/nvidiaXXX
		sc_must_snprintf(nv_path, sizeof(nv_path), "/dev/nvidia%u",
				 nv_minor);

		/* Stop trying to find devices after one is not found. In this manner,
		 * we'll add /dev/nvidia0 and /dev/nvidia1 but stop trying to find
		 * nvidia3 - nvidia254 if nvidia2 is not found. */
		if (stat(nv_path, &sbuf) < 0) {
			break;
		}
		sc_device_cgroup_allow(cgroup, S_IFCHR, major(sbuf.st_rdev),
				       minor(sbuf.st_rdev));
	}

	if (stat("/dev/nvidiactl", &sbuf) == 0) {
		sc_device_cgroup_allow(cgroup, S_IFCHR, major(sbuf.st_rdev),
				       minor(sbuf.st_rdev));
	}
	if (stat("/dev/nvidia-uvm", &sbuf) == 0) {
		sc_device_cgroup_allow(cgroup, S_IFCHR, major(sbuf.st_rdev),
				       minor(sbuf.st_rdev));
	}
	if (stat("/dev/nvidia-modeset", &sbuf) == 0) {
		sc_device_cgroup_allow(cgroup, S_IFCHR, major(sbuf.st_rdev),
				       minor(sbuf.st_rdev));
	}
}

/**
 * Allow access to /dev/uhid.
 *
 * Currently /dev/uhid isn't represented in sysfs, so add it to the device
 * cgroup if it exists and let AppArmor handle the mediation.
 **/
static void sc_udev_allow_uhid(sc_device_cgroup * cgroup)
{
	struct stat sbuf;

	if (stat("/dev/uhid", &sbuf) == 0) {
		sc_device_cgroup_allow(cgroup, S_IFCHR, major(sbuf.st_rdev),
				       minor(sbuf.st_rdev));
	}
}

/**
 * Allow access to /dev/net/tun
 *
 * When CONFIG_TUN=m, /dev/net/tun will exist but using it doesn't
 * autoload the tun module but also /dev/net/tun isn't udev tagged
 * until it is loaded. To work around this, if /dev/net/tun exists, add
 * it unconditionally to the cgroup and rely on AppArmor to mediate the
 * access. LP: #1859084
 **/
static void sc_udev_allow_dev_net_tun(sc_device_cgroup * cgroup)
{
	struct stat sbuf;

	if (stat("/dev/net/tun", &sbuf) == 0) {
		sc_device_cgroup_allow(cgroup, S_IFCHR, major(sbuf.st_rdev),
				       minor(sbuf.st_rdev));
	}
}

/**
 * Allow access to assigned devices.
 *
 * The snapd udev security backend uses udev rules to tag matching devices with
 * tags corresponding to snap applications. Here we interrogate udev and allow
 * access to all assigned devices.
 **/
<<<<<<< HEAD
static void sc_udev_allow_assigned_device(int devices_allow_fd,
=======
static void sc_udev_allow_assigned_device(sc_device_cgroup * cgroup,
>>>>>>> 038df367
					  struct udev_device *device)
{
	const char *path = udev_device_get_syspath(device);
	dev_t devnum = udev_device_get_devnum(device);
	unsigned int major = major(devnum);
	unsigned int minor = minor(devnum);
	/* The manual page of udev_device_get_devnum says:
	 * > On success, udev_device_get_devnum() returns the device type of
	 * > the passed device. On failure, a device type with minor and major
	 * > number set to 0 is returned. */
	if (major == 0 && minor == 0) {
		debug("cannot get major/minor numbers for syspath %s", path);
		return;
	}
	/* devnode is bound to the lifetime of the device and we cannot release
	 * it separately. */
	const char *devnode = udev_device_get_devnode(device);
	if (devnode == NULL) {
		debug("cannot find /dev node from udev device");
		return;
	}
	debug("inspecting type of device: %s", devnode);
	struct stat file_info;
	if (stat(devnode, &file_info) < 0) {
		debug("cannot stat %s", devnode);
		return;
	}
<<<<<<< HEAD
	switch (file_info.st_mode & S_IFMT) {
	case S_IFBLK:
		dprintf(devices_allow_fd, "b %u:%u rwm\n", major, minor);
		break;
	case S_IFCHR:
		dprintf(devices_allow_fd, "c %u:%u rwm\n", major, minor);
		break;
	default:
		/* Not a device, ignore it. */
		break;
	}
}

static void sc_udev_setup_acls_common(int devices_allow_fd, int devices_deny_fd,
				      struct udev *udev,
				      struct udev_list_entry *assigned)
=======
	int devtype = file_info.st_mode & S_IFMT;
	if (devtype == S_IFBLK || devtype == S_IFCHR) {
		sc_device_cgroup_allow(cgroup, devtype, major, minor);
	}
}

static void sc_udev_setup_acls_common(sc_device_cgroup * cgroup)
>>>>>>> 038df367
{

	/* Allow access to various devices. */
<<<<<<< HEAD
	sc_udev_allow_common(devices_allow_fd);
	sc_udev_allow_pty_slaves(devices_allow_fd);
	sc_udev_allow_nvidia(devices_allow_fd);
	sc_udev_allow_uhid(devices_allow_fd);
	sc_udev_allow_dev_net_tun(devices_allow_fd);
=======
	sc_udev_allow_common(cgroup);
	sc_udev_allow_pty_slaves(cgroup);
	sc_udev_allow_nvidia(cgroup);
	sc_udev_allow_uhid(cgroup);
	sc_udev_allow_dev_net_tun(cgroup);
>>>>>>> 038df367
}

static char *sc_security_to_udev_tag(const char *security_tag)
{
	char *udev_tag = sc_strdup(security_tag);
	for (char *c = strchr(udev_tag, '.'); c != NULL; c = strchr(c, '.')) {
		*c = '_';
	}
	return udev_tag;
}

static void sc_cleanup_udev(struct udev **udev)
{
	if (udev != NULL && *udev != NULL) {
		udev_unref(*udev);
		*udev = NULL;
	}
}

static void sc_cleanup_udev_enumerate(struct udev_enumerate **enumerate)
{
	if (enumerate != NULL && *enumerate != NULL) {
		udev_enumerate_unref(*enumerate);
		*enumerate = NULL;
	}
}

static sc_cgroup_fds sc_udev_open_cgroup_v1(const char *security_tag)
{
	/* Note that -1 is the neutral value for a file descriptor.
	 * This is relevant as a cleanup handler for sc_cgroup_fds,
	 * closes all file descriptors that are not -1. */
	sc_cgroup_fds fds = { -1, -1, -1 };

	/* Open /sys/fs/cgroup */
	const char *cgroup_path = "/sys/fs/cgroup";
	int SC_CLEANUP(sc_cleanup_close) cgroup_fd = -1;
	cgroup_fd = open(cgroup_path,
			 O_PATH | O_DIRECTORY | O_CLOEXEC | O_NOFOLLOW);
	if (cgroup_fd < 0) {
		die("cannot open %s", cgroup_path);
	}

	/* Open devices relative to /sys/fs/cgroup */
	const char *devices_relpath = "devices";
	int SC_CLEANUP(sc_cleanup_close) devices_fd = -1;
	devices_fd = openat(cgroup_fd, devices_relpath,
			    O_PATH | O_DIRECTORY | O_CLOEXEC | O_NOFOLLOW);
	if (devices_fd < 0) {
		die("cannot open %s/%s", cgroup_path, devices_relpath);
	}

	/* Open snap.$SNAP_NAME.$APP_NAME relative to /sys/fs/cgroup/devices,
	 * creating the directory if necessary. Note that we always chown the
	 * resulting directory to root:root. */
	const char *security_tag_relpath = security_tag;
	sc_identity old = sc_set_effective_identity(sc_root_group_identity());
	if (mkdirat(devices_fd, security_tag_relpath, 0755) < 0) {
		if (errno != EEXIST) {
			die("cannot create directory %s/%s/%s", cgroup_path,
			    devices_relpath, security_tag_relpath);
		}
	}
	(void)sc_set_effective_identity(old);

	int SC_CLEANUP(sc_cleanup_close) security_tag_fd = -1;
	security_tag_fd = openat(devices_fd, security_tag_relpath,
				 O_RDONLY | O_DIRECTORY | O_CLOEXEC |
				 O_NOFOLLOW);
	if (security_tag_fd < 0) {
		die("cannot open %s/%s/%s", cgroup_path, devices_relpath,
		    security_tag_relpath);
	}

	/* Open devices.allow relative to /sys/fs/cgroup/devices/snap.$SNAP_NAME.$APP_NAME */
	const char *devices_allow_relpath = "devices.allow";
	int SC_CLEANUP(sc_cleanup_close) devices_allow_fd = -1;
	devices_allow_fd = openat(security_tag_fd, devices_allow_relpath,
				  O_WRONLY | O_CLOEXEC | O_NOFOLLOW);
	if (devices_allow_fd < 0) {
		die("cannot open %s/%s/%s/%s", cgroup_path, devices_relpath,
		    security_tag_relpath, devices_allow_relpath);
	}

	/* Open devices.deny relative to /sys/fs/cgroup/devices/snap.$SNAP_NAME.$APP_NAME */
	const char *devices_deny_relpath = "devices.deny";
	int SC_CLEANUP(sc_cleanup_close) devices_deny_fd = -1;
	devices_deny_fd = openat(security_tag_fd, devices_deny_relpath,
				 O_WRONLY | O_CLOEXEC | O_NOFOLLOW);
	if (devices_deny_fd < 0) {
		die("cannot open %s/%s/%s/%s", cgroup_path, devices_relpath,
		    security_tag_relpath, devices_deny_relpath);
	}

	/* Open cgroup.procs relative to /sys/fs/cgroup/devices/snap.$SNAP_NAME.$APP_NAME */
	const char *cgroup_procs_relpath = "cgroup.procs";
	int SC_CLEANUP(sc_cleanup_close) cgroup_procs_fd = -1;
	cgroup_procs_fd = openat(security_tag_fd, cgroup_procs_relpath,
				 O_WRONLY | O_CLOEXEC | O_NOFOLLOW);
	if (cgroup_procs_fd < 0) {
		die("cannot open %s/%s/%s/%s", cgroup_path, devices_relpath,
		    security_tag_relpath, cgroup_procs_relpath);
	}

	/* Everything worked so pack the result and "move" the descriptors over so
	 * that they are not closed by the cleanup functions associated with the
	 * individual variables. */
	fds.devices_allow_fd = devices_allow_fd;
	fds.devices_deny_fd = devices_deny_fd;
	fds.cgroup_procs_fd = cgroup_procs_fd;
	/* Reset the locals so that they are not closed by the cleanup handlers. */
	devices_allow_fd = -1;
	devices_deny_fd = -1;
	cgroup_procs_fd = -1;
	return fds;
}

static void sc_cleanup_cgroup_fds(sc_cgroup_fds * fds)
{
	if (fds != NULL) {
		sc_cleanup_close(&fds->devices_allow_fd);
		sc_cleanup_close(&fds->devices_deny_fd);
		sc_cleanup_close(&fds->cgroup_procs_fd);
	}
}

/* __sc_udev_device_has_current_tag will be filled at runtime if the libudev has
 * this symbol */
static int (*__sc_udev_device_has_current_tag)(struct udev_device * udev_device,
					       const char *tag) = NULL;

static void setup_current_tags_support(void)
{
	void *lib = dlopen("libudev.so.1", RTLD_NOW);
	if (lib == NULL) {
		debug("cannot load libudev.so.1: %s", dlerror());
		/* bit unexpected as we use the library from the host and it's stable */
		return;
	}
	/* check whether we have the symbol introduced in systemd v247 to inspect
	 * the CURRENT_TAGS property */
	void *sym = dlsym(lib, "udev_device_has_current_tag");
	if (sym == NULL) {
		debug("cannot find current tags symbol: %s", dlerror());
		/* symbol is not found in the library version */
		return;
	}
	debug("libudev has current tags support");
	__sc_udev_device_has_current_tag = sym;
}

void sc_setup_device_cgroup(const char *security_tag)
{
	debug("setting up device cgroup");

	setup_current_tags_support();

	/* Derive the udev tag from the snap security tag.
	 *
	 * Because udev does not allow for dots in tag names, those are replaced by
	 * underscores in snapd. We just match that behavior. */
	char *udev_tag SC_CLEANUP(sc_cleanup_string) = NULL;
	udev_tag = sc_security_to_udev_tag(security_tag);

	/* Use udev APIs to talk to udev-the-daemon to determine the list of
	 * "devices" with that tag assigned. The list may be empty, in which case
	 * there's no udev tagging in effect and we must refrain from constructing
	 * the cgroup as it would interfere with the execution of a program. */
	struct udev SC_CLEANUP(sc_cleanup_udev) * udev = NULL;
	udev = udev_new();
	if (udev == NULL) {
		die("cannot connect to udev");
	}
	struct udev_enumerate SC_CLEANUP(sc_cleanup_udev_enumerate) * devices =
	    NULL;
	devices = udev_enumerate_new(udev);
	if (devices == NULL) {
		die("cannot create udev device enumeration");
	}
	if (udev_enumerate_add_match_tag(devices, udev_tag) < 0) {
		die("cannot add tag match to udev device enumeration");
	}
	if (udev_enumerate_scan_devices(devices) < 0) {
		die("cannot enumerate udev devices");
	}
	/* NOTE: udev_list_entry is bound to life-cycle of the used udev_enumerate */
	struct udev_list_entry *assigned;
	assigned = udev_enumerate_get_list_entry(devices);
	if (assigned == NULL) {
		/* NOTE: Nothing is assigned, don't create or use the device cgroup. */
		debug("no devices tagged with %s, skipping device cgroup setup",
		      udev_tag);
		return;
	}

	/* Note that -1 is the neutral value for a file descriptor.
	 * The cleanup function associated with this variable closes
	 * descriptors other than -1. */
	sc_device_cgroup *cgroup SC_CLEANUP(sc_device_cgroup_cleanup) =
	    sc_device_cgroup_new(security_tag);
	/* Setup the device group access control list */
<<<<<<< HEAD
	sc_udev_setup_acls_common(fds.devices_allow_fd, fds.devices_deny_fd,
				  udev, assigned);
=======
	sc_udev_setup_acls_common(cgroup);
>>>>>>> 038df367
	for (struct udev_list_entry * entry = assigned; entry != NULL;
	     entry = udev_list_entry_get_next(entry)) {
		const char *path = udev_list_entry_get_name(entry);
		if (path == NULL) {
			die("udev_list_entry_get_name failed");
		}
		struct udev_device *device =
		    udev_device_new_from_syspath(udev, path);
		/** This is a non-fatal error as devices can disappear asynchronously
		 * and on slow devices we may indeed observe a device that no longer
		 * exists.
		 *
		 * Similar debug + continue pattern repeats in all the udev calls in
		 * this function. Related to LP: #1881209 */
		if (device == NULL) {
			debug("cannot find device from syspath %s", path);
			continue;
		}
<<<<<<< HEAD
		if (__sc_udev_device_has_current_tag != NULL) {
			if (__sc_udev_device_has_current_tag
			    (device, udev_tag) <= 0) {
				debug("device %s has no matching current tag",
				      path);
				udev_device_unref(device);
				continue;
			}
			debug("device %s has matching current tag", path);
		}

		sc_udev_allow_assigned_device(fds.devices_allow_fd, device);
=======

		sc_udev_allow_assigned_device(cgroup, device);
>>>>>>> 038df367
		udev_device_unref(device);
	}
	/* Move ourselves to the device cgroup */
	sc_device_cgroup_attach_pid(cgroup, getpid());
	debug("associated snap application process %i with device cgroup %s",
	      getpid(), security_tag);
}<|MERGE_RESOLUTION|>--- conflicted
+++ resolved
@@ -24,11 +24,8 @@
 #include <sys/sysmacros.h>
 #include <sys/types.h>
 #include <unistd.h>
-<<<<<<< HEAD
 #include <dlfcn.h>
-=======
 #include <limits.h>
->>>>>>> 038df367
 
 #include <libudev.h>
 
@@ -312,11 +309,7 @@
  * tags corresponding to snap applications. Here we interrogate udev and allow
  * access to all assigned devices.
  **/
-<<<<<<< HEAD
-static void sc_udev_allow_assigned_device(int devices_allow_fd,
-=======
 static void sc_udev_allow_assigned_device(sc_device_cgroup * cgroup,
->>>>>>> 038df367
 					  struct udev_device *device)
 {
 	const char *path = udev_device_get_syspath(device);
@@ -344,24 +337,6 @@
 		debug("cannot stat %s", devnode);
 		return;
 	}
-<<<<<<< HEAD
-	switch (file_info.st_mode & S_IFMT) {
-	case S_IFBLK:
-		dprintf(devices_allow_fd, "b %u:%u rwm\n", major, minor);
-		break;
-	case S_IFCHR:
-		dprintf(devices_allow_fd, "c %u:%u rwm\n", major, minor);
-		break;
-	default:
-		/* Not a device, ignore it. */
-		break;
-	}
-}
-
-static void sc_udev_setup_acls_common(int devices_allow_fd, int devices_deny_fd,
-				      struct udev *udev,
-				      struct udev_list_entry *assigned)
-=======
 	int devtype = file_info.st_mode & S_IFMT;
 	if (devtype == S_IFBLK || devtype == S_IFCHR) {
 		sc_device_cgroup_allow(cgroup, devtype, major, minor);
@@ -369,23 +344,14 @@
 }
 
 static void sc_udev_setup_acls_common(sc_device_cgroup * cgroup)
->>>>>>> 038df367
 {
 
 	/* Allow access to various devices. */
-<<<<<<< HEAD
-	sc_udev_allow_common(devices_allow_fd);
-	sc_udev_allow_pty_slaves(devices_allow_fd);
-	sc_udev_allow_nvidia(devices_allow_fd);
-	sc_udev_allow_uhid(devices_allow_fd);
-	sc_udev_allow_dev_net_tun(devices_allow_fd);
-=======
 	sc_udev_allow_common(cgroup);
 	sc_udev_allow_pty_slaves(cgroup);
 	sc_udev_allow_nvidia(cgroup);
 	sc_udev_allow_uhid(cgroup);
 	sc_udev_allow_dev_net_tun(cgroup);
->>>>>>> 038df367
 }
 
 static char *sc_security_to_udev_tag(const char *security_tag)
@@ -587,12 +553,7 @@
 	sc_device_cgroup *cgroup SC_CLEANUP(sc_device_cgroup_cleanup) =
 	    sc_device_cgroup_new(security_tag);
 	/* Setup the device group access control list */
-<<<<<<< HEAD
-	sc_udev_setup_acls_common(fds.devices_allow_fd, fds.devices_deny_fd,
-				  udev, assigned);
-=======
 	sc_udev_setup_acls_common(cgroup);
->>>>>>> 038df367
 	for (struct udev_list_entry * entry = assigned; entry != NULL;
 	     entry = udev_list_entry_get_next(entry)) {
 		const char *path = udev_list_entry_get_name(entry);
@@ -611,23 +572,8 @@
 			debug("cannot find device from syspath %s", path);
 			continue;
 		}
-<<<<<<< HEAD
-		if (__sc_udev_device_has_current_tag != NULL) {
-			if (__sc_udev_device_has_current_tag
-			    (device, udev_tag) <= 0) {
-				debug("device %s has no matching current tag",
-				      path);
-				udev_device_unref(device);
-				continue;
-			}
-			debug("device %s has matching current tag", path);
-		}
-
-		sc_udev_allow_assigned_device(fds.devices_allow_fd, device);
-=======
 
 		sc_udev_allow_assigned_device(cgroup, device);
->>>>>>> 038df367
 		udev_device_unref(device);
 	}
 	/* Move ourselves to the device cgroup */
