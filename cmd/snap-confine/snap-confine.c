/*
 * Copyright (C) 2015-2018 Canonical Ltd
 *
 * This program is free software: you can redistribute it and/or modify
 * it under the terms of the GNU General Public License version 3 as
 * published by the Free Software Foundation.
 *
 * This program is distributed in the hope that it will be useful,
 * but WITHOUT ANY WARRANTY; without even the implied warranty of
 * MERCHANTABILITY or FITNESS FOR A PARTICULAR PURPOSE.  See the
 * GNU General Public License for more details.
 *
 * You should have received a copy of the GNU General Public License
 * along with this program.  If not, see <http://www.gnu.org/licenses/>.
 *
 */
#ifdef HAVE_CONFIG_H
#include "config.h"
#endif

#include <errno.h>
#include <fcntl.h>
#include <glob.h>
#include <sched.h>
#include <signal.h>
#include <stdbool.h>
#include <stdio.h>
#include <stdlib.h>
#include <string.h>
#include <sys/capability.h>
#include <sys/stat.h>
#include <sys/types.h>
#include <unistd.h>

#include "../libsnap-confine-private/apparmor-support.h"
#include "../libsnap-confine-private/cgroup-freezer-support.h"
#include "../libsnap-confine-private/cgroup-pids-support.h"
#include "../libsnap-confine-private/cgroup-support.h"
#include "../libsnap-confine-private/classic.h"
#include "../libsnap-confine-private/cleanup-funcs.h"
#include "../libsnap-confine-private/feature.h"
#include "../libsnap-confine-private/locking.h"
#include "../libsnap-confine-private/secure-getenv.h"
#include "../libsnap-confine-private/snap.h"
#include "../libsnap-confine-private/string-utils.h"
#include "../libsnap-confine-private/tool.h"
#include "../libsnap-confine-private/utils.h"
#include "cookie-support.h"
#include "mount-support.h"
#include "ns-support.h"
#include "seccomp-support.h"
#include "snap-confine-args.h"
#include "snap-confine-invocation.h"
#include "udev-support.h"
#include "user-support.h"
#ifdef HAVE_SELINUX
#include "selinux-support.h"
#endif

const char *fixed_path = "/usr/local/sbin:"
    "/usr/local/bin:"
    "/usr/sbin:" "/usr/bin:" "/sbin:" "/bin:" "/usr/games:" "/usr/local/games";

// sc_maybe_fixup_permissions fixes incorrect permissions
// inside the mount namespace for /var/lib. Before 1ccce4
// this directory was created with permissions 1777.
static void sc_maybe_fixup_permissions(void)
{
	struct stat buf;
	if (stat("/var/lib", &buf) != 0) {
		die("cannot stat /var/lib");
	}
	if ((buf.st_mode & 0777) == 0777) {
		if (chmod("/var/lib", 0755) != 0) {
			die("cannot chmod /var/lib");
		}
		if (chown("/var/lib", 0, 0) != 0) {
			die("cannot chown /var/lib");
		}
	}
}

// sc_maybe_fixup_udev will remove incorrectly created udev tags
// that cause libudev on 16.04 to fail with "udev_enumerate_scan failed".
// See also:
// https://forum.snapcraft.io/t/weird-udev-enumerate-error/2360/17
static void sc_maybe_fixup_udev(void)
{
	glob_t glob_res SC_CLEANUP(globfree) = {
		.gl_pathv = NULL,.gl_pathc = 0,.gl_offs = 0,
	};
	const char *glob_pattern = "/run/udev/tags/snap_*/*nvidia*";
	int err = glob(glob_pattern, 0, NULL, &glob_res);
	if (err == GLOB_NOMATCH) {
		return;
	}
	if (err != 0) {
		die("cannot search using glob pattern %s: %d",
		    glob_pattern, err);
	}
	// kill bogus udev tags for nvidia. They confuse udev, this
	// undoes the damage from github.com/snapcore/snapd/pull/3671.
	//
	// The udev tagging of nvidia got reverted in:
	// https://github.com/snapcore/snapd/pull/4022
	// but leftover files need to get removed or apps won't start
	for (size_t i = 0; i < glob_res.gl_pathc; ++i) {
		unlink(glob_res.gl_pathv[i]);
	}
}

/**
 * sc_preserved_process_state remembers clobbered state to restore.
 *
 * The umask is preserved and restored to ensure consistent permissions for
 * runtime system. The value is preserved and restored perfectly.
**/
typedef struct sc_preserved_process_state {
	mode_t orig_umask;
	int orig_cwd_fd;
	struct stat file_info_orig_cwd;
} sc_preserved_process_state;

/**
 * sc_preserve_and_sanitize_process_state sanitizes process state.
 *
 * The following process state is sanitised:
 *  - the umask is set to 0
 *  - the current working directory is set to /
 *
 * The original values are stored to be restored later. Currently only the
 * umask is altered. It is set to zero to make the ownership of created files
 * and directories more predictable.
**/
static void sc_preserve_and_sanitize_process_state(sc_preserved_process_state *
						   proc_state)
{
	/* Reset umask to zero, storing the old value. */
	proc_state->orig_umask = umask(0);
	debug("umask reset, old umask was %#4o", proc_state->orig_umask);
	/* Remember a file descriptor corresponding to the original working
	 * directory. This is an O_PATH file descriptor. The descriptor is
	 * used as explained below. */
	proc_state->orig_cwd_fd =
	    openat(AT_FDCWD, ".",
		   O_PATH | O_DIRECTORY | O_CLOEXEC | O_NOFOLLOW);
	if (proc_state->orig_cwd_fd < 0) {
		die("cannot open path of the current working directory");
	}
	if (fstat(proc_state->orig_cwd_fd, &proc_state->file_info_orig_cwd) < 0) {
		die("cannot stat path of the current working directory");
	}
	/* Move to the root directory. */
	if (chdir("/") < 0) {
		die("cannot move to /");
	}
}

/**
 *  sc_restore_process_state restores values stored earlier.
**/
static void sc_restore_process_state(const sc_preserved_process_state *
				     proc_state)
{
	/* Restore original umask */
	umask(proc_state->orig_umask);
	debug("umask restored to %#4o", proc_state->orig_umask);

	/* Restore original current working directory.
	 *
	 * This part is more involved for the following reasons. While we hold an
	 * O_PATH file descriptor that still points to the original working
	 * directory, that directory may not be representable in the target mount
	 * namespace. A quick example may be /custom that exists on the host but
	 * not in the base snap of the application.
	 *
	 * Also consider when the path of the original working directory now
	 * maps to a different inode we cannot use fchdir(2). One example of
	 * that is the /tmp directory, which exists in both the host mount
	 * namespace and the per-snap mount namespace but actually represents a
	 * different directory.
	 **/

	/* Read the target of symlink at /proc/self/fd/<fd-of-orig-cwd> */
	char fd_path[PATH_MAX];
	char orig_cwd[PATH_MAX];
	ssize_t nread;
	/* If the original working directory cannot be used for whatever reason then
	 * move the process to a special void directory. */
	const char *sc_void_dir = "/var/lib/snapd/void";
	int void_dir_fd SC_CLEANUP(sc_cleanup_close) = -1;

	sc_must_snprintf(fd_path, sizeof fd_path, "/proc/self/fd/%d",
			 proc_state->orig_cwd_fd);
	nread = readlink(fd_path, orig_cwd, sizeof orig_cwd);
	if (nread < 0) {
		die("cannot read symbolic link target %s", fd_path);
	}
	if (nread == sizeof orig_cwd) {
		die("cannot fit symbolic link target %s", fd_path);
	}

	/* Open path corresponding to the original working directory in the
	 * execution environment. This may normally fail if the path no longer
	 * exists here, this is not a fatal error. It may also fail if we don't
	 * have permissions to view that path, that is not a fatal error either. */
	int inner_cwd_fd SC_CLEANUP(sc_cleanup_close) = -1;
	inner_cwd_fd =
	    open(orig_cwd, O_PATH | O_DIRECTORY | O_CLOEXEC | O_NOFOLLOW);
	if (inner_cwd_fd < 0) {
		if (errno == EPERM || errno == EACCES || errno == ENOENT) {
			debug
			    ("cannot open path of the original working directory %s",
			     orig_cwd);
			goto the_void;
		}
		/* Any error other than the three above is unexpected. */
		die("cannot open path of the original working directory %s",
		    orig_cwd);
	}

	/* The original working directory exists in the execution environment
	 * which lets us check if it points to the same inode as before. */
	struct stat file_info_inner;
	if (fstat(inner_cwd_fd, &file_info_inner) < 0) {
		die("cannot stat path of working directory in the execution environment");
	}

	/* Note that we cannot use proc_state->orig_cwd_fd as that points to the
	 * directory but in another mount namespace and using that causes
	 * weird and undesired effects.
	 *
	 * By the time this code runs we are already running as the
	 * designated user so UNIX permissions are in effect. */
	if (fchdir(inner_cwd_fd) < 0) {
		if (errno == EPERM || errno == EACCES) {
			debug("cannot access original working directory %s",
			      orig_cwd);
			goto the_void;
		}
		die("cannot restore original working directory via path");
	}
	/* The distinction below is only logged and not acted upon. Perhaps someday
	 * this will be somehow communicated to cooperating applications that can
	 * instruct the user and avoid potential confusion. This mostly applies to
	 * tools that are invoked from /tmp. */
	if (proc_state->file_info_orig_cwd.st_dev ==
	    file_info_inner.st_dev
	    && proc_state->file_info_orig_cwd.st_ino ==
	    file_info_inner.st_ino) {
		/* The path of the original working directory points to the same
		 * inode as before. */
		debug("working directory restored to %s", orig_cwd);
	} else {
		/* The path of the original working directory points to a different
		 * inode inside inside the execution environment than the host
		 * environment. */
		debug("working directory re-interpreted to %s", orig_cwd);
	}
	return;
 the_void:
	/* The void directory may be absent. On core18 system, and other
	 * systems using bootable base snap coupled with snapd snap, the
	 * /var/lib/snapd directory structure is not provided with packages but
	 * created on demand. */
	void_dir_fd = open(sc_void_dir,
			   O_DIRECTORY | O_PATH | O_NOFOLLOW | O_CLOEXEC);
	if (void_dir_fd < 0 && errno == ENOENT) {
		if (mkdir(sc_void_dir, 0111) < 0) {
			die("cannot create void directory: %s", sc_void_dir);
		}
		if (lchown(sc_void_dir, 0, 0) < 0) {
			die("cannot change ownership of void directory %s",
			    sc_void_dir);
		}
		void_dir_fd = open(sc_void_dir,
				   O_DIRECTORY | O_PATH | O_NOFOLLOW |
				   O_CLOEXEC);
	}
	if (void_dir_fd < 0) {
		die("cannot open the void directory %s", sc_void_dir);
	}
	if (fchdir(void_dir_fd) < 0) {
		die("cannot move to void directory %s", sc_void_dir);
	}
	debug("the process has been placed in the special void directory");
}

/**
 *  sc_cleanup_preserved_process_state releases system resources.
**/
static void sc_cleanup_preserved_process_state(sc_preserved_process_state *
					       proc_state)
{
	sc_cleanup_close(&proc_state->orig_cwd_fd);
}

static void enter_classic_execution_environment(const sc_invocation * inv,
						gid_t real_gid,
						gid_t saved_gid);
static void enter_non_classic_execution_environment(sc_invocation * inv,
						    struct sc_apparmor *aa,
						    uid_t real_uid,
						    gid_t real_gid,
						    gid_t saved_gid);

static void maybe_join_tracking_cgroup(const sc_invocation * inv,
				       gid_t real_gid, gid_t saved_gid);

int main(int argc, char **argv)
{
	// Use our super-defensive parser to figure out what we've been asked to do.
	sc_error *err = NULL;
	struct sc_args *args SC_CLEANUP(sc_cleanup_args) = NULL;
	sc_preserved_process_state proc_state
	    SC_CLEANUP(sc_cleanup_preserved_process_state) = {
		.orig_umask = 0,.orig_cwd_fd = -1
	};
	args = sc_nonfatal_parse_args(&argc, &argv, &err);
	sc_die_on_error(err);

	sc_explain_header("snap-confine (execution environment and sandboxing)");

	// Remember certain properties of the process that are clobbered by
	// snap-confine during execution. Those are restored just before calling
	// execv.
	sc_preserve_and_sanitize_process_state(&proc_state);

	// We've been asked to print the version string so let's just do that.
	if (sc_args_is_version_query(args)) {
		printf("%s %s\n", PACKAGE, PACKAGE_VERSION);
		return 0;
	}

	/* Collect all invocation parameters. This gives us authoritative
	 * information about what needs to be invoked and how. The data comes
	 * from either the environment or from command line arguments */
	sc_invocation SC_CLEANUP(sc_cleanup_invocation) invocation;
	const char *snap_instance_name_env = getenv("SNAP_INSTANCE_NAME");
	if (snap_instance_name_env == NULL) {
		die("SNAP_INSTANCE_NAME is not set");
	}
	sc_init_invocation(&invocation, args, snap_instance_name_env);

	// Who are we?
	uid_t real_uid, effective_uid, saved_uid;
	gid_t real_gid, effective_gid, saved_gid;
	if (getresuid(&real_uid, &effective_uid, &saved_uid) != 0) {
		die("getresuid failed");
	}
	if (getresgid(&real_gid, &effective_gid, &saved_gid) != 0) {
		die("getresgid failed");
	}
	debug("ruid: %d, euid: %d, suid: %d",
	      real_uid, effective_uid, saved_uid);
	debug("rgid: %d, egid: %d, sgid: %d",
	      real_gid, effective_gid, saved_gid);

	// snap-confine runs as both setuid root and setgid root.
	// Temporarily drop group privileges here and reraise later
	// as needed.
	if (effective_gid == 0 && real_gid != 0) {
		if (setegid(real_gid) != 0) {
			die("cannot set effective group id to %d", real_gid);
		}
	}
	// This code always needs to run as root for the cgroup/udev setup.
	if (geteuid() != 0) {
		die("need to run as root or suid");
	}

	char *snap_context SC_CLEANUP(sc_cleanup_string) = NULL;
	// Do no get snap context value if running a hook (we don't want to overwrite hook's SNAP_COOKIE)
	if (!sc_is_hook_security_tag(invocation.security_tag)) {
		sc_error *err SC_CLEANUP(sc_cleanup_error) = NULL;
		snap_context =
		    sc_cookie_get_from_snapd(invocation.snap_instance, &err);
		/* While the cookie is normally present due to various protection
		 * mechanisms ensuring its creation from snapd, we are not considering
		 * it a critical error for snap-confine in the case it is absent. When
		 * absent snaps attempting to utilize snapctl to interact with snapd
		 * will fail but it is more important to run a little than break
		 * entirely in case snapd-side code is incorrect. Therefore error
		 * information is collected but discarded. */
	}

	struct sc_apparmor apparmor;
	sc_init_apparmor_support(&apparmor);
	if (!apparmor.is_confined && apparmor.mode != SC_AA_NOT_APPLICABLE
	    && getuid() != 0 && geteuid() == 0) {
		// Refuse to run when this process is running unconfined on a system
		// that supports AppArmor when the effective uid is root and the real
		// id is non-root.  This protects against, for example, unprivileged
		// users trying to leverage the snap-confine in the core snap to
		// escalate privileges.
		die("snap-confine has elevated permissions and is not confined"
		    " but should be. Refusing to continue to avoid"
		    " permission escalation attacks");
	}

	/* perform global initialization of mount namespace support for non-classic
	 * snaps or both classic and non-classic when parallel-instances feature is
	 * enabled */
	if (!invocation.classic_confinement ||
	    sc_feature_enabled(SC_FEATURE_PARALLEL_INSTANCES)) {

		/* snap-confine uses privately-shared /run/snapd/ns to store bind-mounted
		 * mount namespaces of each snap. In the case that snap-confine is invoked
		 * from the mount namespace it typically constructs, the said directory
		 * does not contain mount entries for preserved namespaces as those are
		 * only visible in the main, outer namespace.
		 *
		 * In order to operate in such an environment snap-confine must first
		 * re-associate its own process with another namespace in which the
		 * /run/snapd/ns directory is visible. The most obvious candidate is pid
		 * one, which definitely doesn't run in a snap-specific namespace, has a
		 * predictable PID and is long lived.
		 */
		sc_reassociate_with_pid1_mount_ns();
		// Do global initialization:
		int global_lock_fd = sc_lock_global();
		// Ensure that "/" or "/snap" is mounted with the
		// "shared" option on legacy systems, see LP:#1668659
		debug("ensuring that snap mount directory is shared");
		sc_ensure_shared_snap_mount();
		unsigned int experimental_features = 0;
		if (sc_feature_enabled(SC_FEATURE_PARALLEL_INSTANCES)) {
			experimental_features |= SC_FEATURE_PARALLEL_INSTANCES;
		}
		sc_initialize_mount_ns(experimental_features);
		sc_unlock(global_lock_fd);
	}

	if (invocation.classic_confinement) {
		enter_classic_execution_environment(&invocation, real_gid,
						    saved_gid);
	} else {
		enter_non_classic_execution_environment(&invocation,
							&apparmor,
							real_uid,
							real_gid, saved_gid);
	}

	// Temporarily drop privs back to calling user (we'll permanently drop
	// after loading seccomp).
	if (setegid(real_gid) != 0)
		die("setegid failed");
	if (seteuid(real_uid) != 0)
		die("seteuid failed");

	if (real_gid != 0 && geteuid() == 0)
		die("dropping privs did not work");
	if (real_uid != 0 && getegid() == 0)
		die("dropping privs did not work");
	// Ensure that the user data path exists.
	setup_user_data();
#if 0
	setup_user_xdg_runtime_dir();
#endif
	sc_explain_header("... snap-confine");
	sc_explain("Sandbox overview:\n");
	// https://wiki.ubuntu.com/SecurityTeam/Specifications/SnappyConfinement
	sc_maybe_aa_change_onexec(&apparmor, invocation.security_tag);
#ifdef HAVE_SELINUX
	// For classic and confined snaps
	sc_selinux_set_snap_execcon();
#endif
	if (snap_context != NULL) {
		setenv("SNAP_COOKIE", snap_context, 1);
		// for compatibility, if facing older snapd.
		setenv("SNAP_CONTEXT", snap_context, 1);
	}
	// Normally setuid/setgid not only permanently drops the UID/GID, but
	// also clears the capabilities bounding sets (see "Effect of user ID
	// changes on capabilities" in 'man capabilities'). To load a seccomp
	// profile, we need either CAP_SYS_ADMIN or PR_SET_NO_NEW_PRIVS. Since
	// NNP causes issues with AppArmor and exec transitions in certain
	// snapd interfaces, keep CAP_SYS_ADMIN temporarily when we are
	// permanently dropping privileges.
	if (getresuid(&real_uid, &effective_uid, &saved_uid) != 0) {
		die("getresuid failed");
	}
	debug("ruid: %d, euid: %d, suid: %d",
	      real_uid, effective_uid, saved_uid);
	struct __user_cap_header_struct hdr =
	    { _LINUX_CAPABILITY_VERSION_3, 0 };
	struct __user_cap_data_struct cap_data[2] = { {0} };

	// At this point in time, if we are going to permanently drop our
	// effective_uid will not be '0' but our saved_uid will be '0'. Detect
	// and save when we are in the this state so know when to setup the
	// capabilities bounding set, regain CAP_SYS_ADMIN and later drop it.
	bool keep_sys_admin = effective_uid != 0 && saved_uid == 0;
	if (keep_sys_admin) {
		debug("setting capabilities bounding set");
		// clear all 32 bit caps but SYS_ADMIN, with none inheritable
		cap_data[0].effective = CAP_TO_MASK(CAP_SYS_ADMIN);
		cap_data[0].permitted = cap_data[0].effective;
		cap_data[0].inheritable = 0;
		// clear all 64 bit caps
		cap_data[1].effective = 0;
		cap_data[1].permitted = 0;
		cap_data[1].inheritable = 0;
		if (capset(&hdr, cap_data) != 0) {
			die("capset failed");
		}
	}
	// Permanently drop if not root
	if (effective_uid == 0) {
		// Note that we do not call setgroups() here because its ok
		// that the user keeps the groups he already belongs to
		if (setgid(real_gid) != 0)
			die("setgid failed");
		if (setuid(real_uid) != 0)
			die("setuid failed");

		if (real_gid != 0 && (getuid() == 0 || geteuid() == 0))
			die("permanently dropping privs did not work");
		if (real_uid != 0 && (getgid() == 0 || getegid() == 0))
			die("permanently dropping privs did not work");
	}
	// Now that we've permanently dropped, regain SYS_ADMIN
	if (keep_sys_admin) {
		debug("regaining SYS_ADMIN");
		cap_data[0].effective = CAP_TO_MASK(CAP_SYS_ADMIN);
		cap_data[0].permitted = cap_data[0].effective;
		if (capset(&hdr, cap_data) != 0) {
			die("capset regain failed");
		}
	}
	// Now that we've dropped and regained SYS_ADMIN, we can load the
	// seccomp profiles.
	if (sc_apply_seccomp_profile_for_security_tag(invocation.security_tag)) {
		sc_explain("  - Applied seccomp profile: %s\n",
			   invocation.security_tag);
		sc_explain("      source: /var/lib/snapd/seccomp/bpf/%s.src\n",
			   invocation.security_tag);
		sc_explain("      binary: /var/lib/snapd/seccomp/bpf/%s.bin "
			   "(built with snap-seccomp)\n",
			   invocation.security_tag);
		// If the process is not explicitly unconfined then load the
		// global profile as well.
		sc_apply_global_seccomp_profile();
		sc_explain("  - Applied seccomp profile: "
			   "global profile for all snaps\n");
		sc_explain("      binary: /var/lib/snapd/seccomp/bpf/global.bin\n");
		sc_explain("\n");
	}
	// Even though we set inheritable to 0, let's clear SYS_ADMIN
	// explicitly
	if (keep_sys_admin) {
		debug("clearing SYS_ADMIN");
		cap_data[0].effective = 0;
		cap_data[0].permitted = cap_data[0].effective;
		if (capset(&hdr, cap_data) != 0) {
			die("capset clear failed");
		}
	}
	// and exec the new executable
	argv[0] = (char *)invocation.executable;
	debug("execv(%s, %s...)", invocation.executable, argv[0]);
	for (int i = 1; i < argc; ++i) {
		debug(" argv[%i] = %s", i, argv[i]);
	}
	// Restore process state that was recorded earlier.
	sc_restore_process_state(&proc_state);
	sc_explain("Executing %s\n", invocation.executable);
	execv(invocation.executable, (char *const *)&argv[0]);
	perror("execv failed");
	return 1;
}

static void enter_classic_execution_environment(const sc_invocation * inv,
						gid_t real_gid, gid_t saved_gid)
{
	/* with parallel-instances enabled, main() reassociated with the mount ns of
	 * PID 1 to make /run/snapd/ns visible */

	/* 'classic confinement' is designed to run without the sandbox inside the
	 * shared namespace. Specifically:
	 * - snap-confine skips using the snap-specific, private, mount namespace
	 * - snap-confine skips using device cgroups
	 * - snapd sets up a lenient AppArmor profile for snap-confine to use
	 * - snapd sets up a lenient seccomp profile for snap-confine to use
	 */
	debug("preparing classic execution environment");

	/* Join a tracking cgroup if appropriate feature is enabled. */
	int snap_lock_fd = sc_lock_snap(inv->snap_instance);
	maybe_join_tracking_cgroup(inv, real_gid, saved_gid);
	sc_unlock(snap_lock_fd);

	if (!sc_feature_enabled(SC_FEATURE_PARALLEL_INSTANCES)) {
		return;
	}

	/* all of the following code is experimental and part of parallel instances
	 * of classic snaps support */

	debug
	    ("(experimental) unsharing the mount namespace (per-classic-snap)");

	/* Construct a mount namespace where the snap instance directories are
	 * visible under the regular snap name. In order to do that we will:
	 *
	 * - convert SNAP_MOUNT_DIR into a mount point (global init)
	 * - convert /var/snap into a mount point (global init)
	 * - always create a new mount namespace
	 * - for snaps with non empty instance key:
	 *   - set slave propagation recursively on SNAP_MOUNT_DIR and /var/snap
	 *   - recursively bind mount SNAP_MOUNT_DIR/<snap>_<key> on top of SNAP_MOUNT_DIR/<snap>
	 *   - recursively bind mount /var/snap/<snap>_<key> on top of /var/snap/<snap>
	 *
	 * The destination directories /var/snap/<snap> and SNAP_MOUNT_DIR/<snap>
	 * are guaranteed to exist and were created during installation of a given
	 * instance.
	 */

	if (unshare(CLONE_NEWNS) < 0) {
		die("cannot unshare the mount namespace for parallel installed classic snap");
	}

	/* Parallel installed classic snap get special handling */
	if (!sc_streq(inv->snap_instance, inv->snap_name)) {
		debug
		    ("(experimental) setting up environment for classic snap instance %s",
		     inv->snap_instance);

		/* set up mappings for snap and data directories */
		sc_setup_parallel_instance_classic_mounts(inv->snap_name,
							  inv->snap_instance);
	}
}

static void enter_non_classic_execution_environment(sc_invocation * inv,
						    struct sc_apparmor *aa,
						    uid_t real_uid,
						    gid_t real_gid,
						    gid_t saved_gid)
{
	sc_explain("Execution environment:\n");
	// main() reassociated with the mount ns of PID 1 to make /run/snapd/ns
	// visible

	// Find and open snap-update-ns and snap-discard-ns from the same
	// path as where we (snap-confine) were called.
	int snap_update_ns_fd SC_CLEANUP(sc_cleanup_close) = -1;
	snap_update_ns_fd = sc_open_snap_update_ns();
	int snap_discard_ns_fd SC_CLEANUP(sc_cleanup_close) = -1;
	snap_discard_ns_fd = sc_open_snap_discard_ns();

	// Do per-snap initialization.
	int snap_lock_fd = sc_lock_snap(inv->snap_instance);
	debug("initializing mount namespace: %s", inv->snap_instance);
	struct sc_mount_ns *group = NULL;
	group = sc_open_mount_ns(inv->snap_instance);

	// Init and check rootfs_dir, apply any fallback behaviors.
	sc_check_rootfs_dir(inv);
	sc_explain("  - Root file system is %s\n", inv->rootfs_dir);

	/** Populate and join the device control group. */
	struct snappy_udev udev_s;
	if (snappy_udev_init(inv->security_tag, &udev_s) == 0) {
		if (sc_cgroup_is_v2()) {
			sc_explain("  - Device cgroup v1: "
				   "unsupported, system in v2 mode\n");
		} else {
			setup_devices_cgroup(inv->security_tag, &udev_s);
			sc_explain("  - Device cgroup v1: %s\n",
				   inv->security_tag);
			sc_explain("      path: /sys/fs/cgroup/devices/%s\n",
				   inv->security_tag);
			// TODO: this needs changes once improved device cgroup
			// configuration is merged. Right now we only ever use device cgroup v1
			// when we are in restrictive mode.
			sc_explain("      mode: restricted\n");
		}
	}
	snappy_udev_cleanup(&udev_s);

	/**
	 * is_normal_mode controls if we should pivot into the base snap.
	 *
	 * There are two modes of execution for snaps that are not using classic
	 * confinement: normal and legacy. The normal mode is where snap-confine
	 * sets up a rootfs and then pivots into it using pivot_root(2). The legacy
	 * mode is when snap-confine just unshares the initial mount namespace,
	 * makes some extra changes but largely runs with what was presented to it
	 * initially.
	 *
	 * Historically the ubuntu-core distribution used the now-legacy mode. This
	 * was sensible then since snaps already (kind of) have the right root
	 * file-system and just need some privacy and isolation features applied.
	 * With the introduction of snaps to classic distributions as well as the
	 * introduction of bases, where each snap can use a different root
	 * filesystem, this lost sensibility and thus became legacy.
	 *
	 * For compatibility with current installations of ubuntu-core
	 * distributions the legacy mode is used when: the distribution is
	 * SC_DISTRO_CORE16 or when the base snap name is not "core" or
	 * "ubuntu-core".
	 *
	 * The SC_DISTRO_CORE16 is applied to systems that boot with the "core",
	 * "ubuntu-core" or "core16" snap. Systems using the "core18" base snap do
	 * not qualify for that classification.
	 **/
	sc_distro distro = sc_classify_distro();
	inv->is_normal_mode = distro != SC_DISTRO_CORE16 ||
	    !sc_streq(inv->orig_base_snap_name, "core");

	/* Stale mount namespace discarded or no mount namespace to
	   join. We need to construct a new mount namespace ourselves.
	   To capture it we will need a helper process so make one. */
	sc_fork_helper(group, aa);
	int retval = sc_join_preserved_ns(group, aa, inv, snap_discard_ns_fd);
	if (retval == ESRCH) {
		/* Create and populate the mount namespace. This performs all
		   of the bootstrapping mounts, pivots into the new root filesystem and
		   applies the per-snap mount profile using snap-update-ns. */
		debug("unsharing the mount namespace (per-snap)");
		if (unshare(CLONE_NEWNS) < 0) {
			die("cannot unshare the mount namespace");
		}
<<<<<<< HEAD
		sc_explain("  - Creating new per-snap mount namespace\n");
		sc_explain("      desired mount profile: "
			   "/var/lib/snapd/mount/snap.%s.fstab\n",
			   inv->snap_instance);
		sc_explain("      effective mount profile: "
			   "/run/snapd/ns/snap.%s.fstab\n", inv->snap_instance);
		sc_explain("      info file: " "/run/snapd/ns/snap.%s.info\n",
			   inv->snap_instance);
		sc_populate_mount_ns(aa, snap_update_ns_fd, inv);
=======
		sc_populate_mount_ns(aa, snap_update_ns_fd, inv, real_gid,
				     saved_gid);
>>>>>>> df790522
		sc_store_ns_info(inv);

		/* Preserve the mount namespace. */
		sc_preserve_populated_mount_ns(group);
	} else {
		sc_explain("  - Reused per-snap mount namespace "
			   "/run/snapd/ns/%s.mnt\n", inv->snap_instance);
	}

	/* Older versions of snap-confine created incorrect 777 permissions
	   for /var/lib and we need to fixup for systems that had their NS created
	   with an old version. */
	sc_maybe_fixup_permissions();
	sc_maybe_fixup_udev();

	/* User mount profiles do not apply to non-root users. */
	if (real_uid != 0) {
		debug("joining preserved per-user mount namespace");
		retval =
		    sc_join_preserved_per_user_ns(group, inv->snap_instance);
		if (retval == ESRCH) {
			sc_explain_header("snap-confine");
			sc_explain("  - Creating new per-user mount namespace\n");
			sc_explain("      desired user mount profile "
				   "/var/lib/snapd/mount/snap.%s.user-fstab\n",
				   inv->snap_instance);
			debug("unsharing the mount namespace (per-user)");
			if (unshare(CLONE_NEWNS) < 0) {
				die("cannot unshare the mount namespace");
			}
			sc_setup_user_mounts(aa, snap_update_ns_fd,
					     inv->snap_instance);
			sc_explain_header("snap-confine");
			/* Preserve the mount per-user namespace. But only if the
			 * experimental feature is enabled. This way if the feature is
			 * disabled user mount namespaces will still exist but will be
			 * entirely ephemeral. In addition the call
			 * sc_join_preserved_user_ns() will never find a preserved mount
			 * namespace and will always enter this code branch. */
			if (sc_feature_enabled
			    (SC_FEATURE_PER_USER_MOUNT_NAMESPACE)) {
				sc_preserve_populated_per_user_mount_ns(group);
				sc_explain("    effective user fstab "
					   "/run/snapd/ns/snap.%s.%d.fstab\n",
					   inv->snap_instance, getuid());
			} else {
				debug
				    ("NOT preserving per-user mount namespace");
			}
		} else {
			sc_explain("  - Reused per-user mount namespace "
				   "/run/snapd/ns/%s.%d.mnt\n",
				   inv->snap_instance, (int)getuid());
		}
	}
	// Associate each snap process with a dedicated snap freezer cgroup and
	// snap pids cgroup. All snap processes belonging to one snap share the
	// freezer cgroup. All snap processes belonging to one app or one hook
	// share the pids cgroup.
	//
	// This simplifies testing if any processes belonging to a given snap are
	// still alive as well as to properly account for each application and
	// service.
	if (getegid() != 0 && saved_gid == 0) {
		// Temporarily raise egid so we can chown the freezer cgroup under LXD.
		if (setegid(0) != 0) {
			die("cannot set effective group id to root");
		}
	}
	if (sc_cgroup_is_v2()) {
		sc_explain("  - Freezer cgroup v1: "
			   "unsupported, system in v2 mode\n");
	} else {
		sc_explain("  - Freezer cgroup v1: supported\n");
		sc_cgroup_freezer_join(inv->snap_instance, getpid());
		sc_explain("      path: /sys/fs/cgroup/freezer/%s\n",
			   inv->snap_instance);
	}
	if (geteuid() == 0 && real_gid != 0) {
		if (setegid(real_gid) != 0) {
			die("cannot set effective group id to %d", real_gid);
		}
	}

	maybe_join_tracking_cgroup(inv, real_gid, saved_gid);

	sc_unlock(snap_lock_fd);

	sc_close_mount_ns(group);

	// Reset path as we cannot rely on the path from the host OS to make sense.
	// The classic distribution may use any PATH that makes sense but we cannot
	// assume it makes sense for the core snap layout. Note that the /usr/local
	// directories are explicitly left out as they are not part of the core
	// snap.
	debug("resetting PATH to values in sync with core snap");
	sc_explain("  - Setting PATH to %s\n", fixed_path);
	setenv("PATH", fixed_path, 1);
	// Ensure we set the various TMPDIRs to /tmp. One of the parts of setting
	// up the mount namespace is to create a private /tmp directory (this is
	// done in sc_populate_mount_ns() above). The host environment may point to
	// a directory not accessible by snaps so we need to reset it here.
	const char *tmpd[] = { "TMPDIR", "TEMPDIR", NULL };
	int i;
	for (i = 0; tmpd[i] != NULL; i++) {
		sc_explain("  - Setting %s to /tmp\n", tmpd[i]);
		if (setenv(tmpd[i], "/tmp", 1) != 0) {
			die("cannot set environment variable '%s'", tmpd[i]);
		}
	}
}

static void maybe_join_tracking_cgroup(const sc_invocation * inv,
				       gid_t real_gid, gid_t saved_gid)
{
	if (getegid() != 0 && saved_gid == 0) {
		/* Temporarily raise egid so we can chown the cgroup under LXD. */
		if (setegid(0) != 0) {
			die("cannot set effective group id to root");
		}
	}
	if (sc_cgroup_is_v2()) {
		sc_explain
		    ("  - Pids cgroup v1: unsupported, system in v2 mode");
	} else {
		if (sc_feature_enabled(SC_FEATURE_REFRESH_APP_AWARENESS)) {
			sc_explain("  - Pids cgroup v1: supported\n");
			sc_cgroup_pids_join(inv->security_tag, getpid());
			sc_explain("      path: /sys/fs/cgroup/pids/%s\n",
				   inv->snap_instance);
		}
	}
	if (geteuid() == 0 && real_gid != 0) {
		if (setegid(real_gid) != 0) {
			die("cannot set effective group id to %d", real_gid);
		}
	}
}<|MERGE_RESOLUTION|>--- conflicted
+++ resolved
@@ -722,7 +722,6 @@
 		if (unshare(CLONE_NEWNS) < 0) {
 			die("cannot unshare the mount namespace");
 		}
-<<<<<<< HEAD
 		sc_explain("  - Creating new per-snap mount namespace\n");
 		sc_explain("      desired mount profile: "
 			   "/var/lib/snapd/mount/snap.%s.fstab\n",
@@ -731,11 +730,8 @@
 			   "/run/snapd/ns/snap.%s.fstab\n", inv->snap_instance);
 		sc_explain("      info file: " "/run/snapd/ns/snap.%s.info\n",
 			   inv->snap_instance);
-		sc_populate_mount_ns(aa, snap_update_ns_fd, inv);
-=======
 		sc_populate_mount_ns(aa, snap_update_ns_fd, inv, real_gid,
 				     saved_gid);
->>>>>>> df790522
 		sc_store_ns_info(inv);
 
 		/* Preserve the mount namespace. */
