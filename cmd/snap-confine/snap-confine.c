--- conflicted
+++ resolved
@@ -230,22 +230,6 @@
 			int snap_lock_fd = sc_lock_snap(snap_instance);
 			debug("initializing mount namespace: %s",
 			      snap_instance);
-<<<<<<< HEAD
-			struct sc_ns_group *group = NULL;
-			group = sc_open_ns_group(snap_instance, 0);
-			if (sc_create_or_join_ns_group(group, &apparmor,
-						       base_snap_name,
-						       snap_instance) ==
-			    EAGAIN) {
-				// If the namespace was stale and was discarded we just need to
-				// try again. Since this is done with the per-snap lock held
-				// there are no races here.
-				if (sc_create_or_join_ns_group(group, &apparmor,
-							       base_snap_name,
-							       snap_instance) ==
-				    EAGAIN) {
-					die("unexpectedly the namespace needs to be discarded again");
-=======
 			struct sc_mount_ns *group = NULL;
 			group = sc_open_mount_ns(snap_instance, 0);
 			int retval = sc_join_preserved_ns(group, &apparmor,
@@ -264,19 +248,14 @@
 				debug("unsharing the mount namespace");
 				if (unshare(CLONE_NEWNS) < 0) {
 					die("cannot unshare the mount namespace");
->>>>>>> 73b060df
 				}
 				sc_populate_mount_ns(&apparmor,
 						     snap_update_ns_fd,
 						     base_snap_name,
 						     snap_instance);
-<<<<<<< HEAD
-				sc_preserve_populated_ns_group(group);
-=======
 
 				/* Preserve the mount namespace. */
 				sc_preserve_populated_mount_ns(group);
->>>>>>> 73b060df
 			}
 
 			/* Older versions of snap-confine created incorrect 777 permissions
@@ -308,10 +287,7 @@
 
 			sc_setup_user_mounts(&apparmor, snap_update_ns_fd,
 					     snap_instance);
-<<<<<<< HEAD
-=======
 			sc_close_mount_ns(group);
->>>>>>> 73b060df
 
 			// Reset path as we cannot rely on the path from the host OS to
 			// make sense. The classic distribution may use any PATH that makes
