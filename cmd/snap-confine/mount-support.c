/*
 * Copyright (C) 2015 Canonical Ltd
 *
 * This program is free software: you can redistribute it and/or modify
 * it under the terms of the GNU General Public License version 3 as
 * published by the Free Software Foundation.
 *
 * This program is distributed in the hope that it will be useful,
 * but WITHOUT ANY WARRANTY; without even the implied warranty of
 * MERCHANTABILITY or FITNESS FOR A PARTICULAR PURPOSE.  See the
 * GNU General Public License for more details.
 *
 * You should have received a copy of the GNU General Public License
 * along with this program.  If not, see <http://www.gnu.org/licenses/>.
 *
 */
#include "config.h"
#include "mount-support.h"

#include <errno.h>
#include <fcntl.h>
#include <limits.h>
#include <mntent.h>
#include <sched.h>
#include <stdio.h>
#include <stdlib.h>
#include <string.h>
#include <sys/mount.h>
#include <sys/stat.h>
#include <sys/syscall.h>
#include <sys/types.h>
#include <unistd.h>

#include "../libsnap-confine-private/classic.h"
#include "../libsnap-confine-private/cleanup-funcs.h"
#include "../libsnap-confine-private/mount-opt.h"
#include "../libsnap-confine-private/snap.h"
#include "../libsnap-confine-private/string-utils.h"
#include "../libsnap-confine-private/utils.h"
#include "mount-support-nvidia.h"
#include "quirks.h"

#define MAX_BUF 1000

/*!
 * The void directory.
 *
 * Snap confine moves to that directory in case it cannot retain the current
 * working directory across the pivot_root call.
 **/
#define SC_VOID_DIR "/var/lib/snapd/void"

/**
 * Get the path to the mounted core snap on the host distribution.
 *
 * The core snap may be named just "core" (preferred) or "ubuntu-core"
 * (legacy).  The mount point dependes on build-time configuration and may
 * differ from distribution to distribution.
 **/
static const char *sc_get_outer_core_mount_point()
{
	const char *core_path = SNAP_MOUNT_DIR "/core/current/";
	const char *ubuntu_core_path = SNAP_MOUNT_DIR "/ubuntu-core/current/";
	static const char *result = NULL;
	if (result == NULL) {
		if (access(core_path, F_OK) == 0) {
			// Use the "core" snap if available.
			result = core_path;
		} else if (access(ubuntu_core_path, F_OK) == 0) {
			// If not try to fall back to the "ubuntu-core" snap.
			result = ubuntu_core_path;
		} else {
			die("cannot locate the core snap");
		}
	}
	return result;
}

// TODO: simplify this, after all it is just a tmpfs
// TODO: fold this into bootstrap
static void setup_private_mount(const char *security_tag)
{
	uid_t uid = getuid();
	gid_t gid = getgid();
	char tmpdir[MAX_BUF] = { 0 };

	// Create a 0700 base directory, this is the base dir that is
	// protected from other users.
	//
	// Under that basedir, we put a 1777 /tmp dir that is then bind
	// mounted for the applications to use
	sc_must_snprintf(tmpdir, sizeof(tmpdir), "/tmp/snap.%d_%s_XXXXXX", uid,
			 security_tag);
	if (mkdtemp(tmpdir) == NULL) {
		die("cannot create temporary directory essential for private /tmp");
	}
	// now we create a 1777 /tmp inside our private dir
	mode_t old_mask = umask(0);
	char *d = strdup(tmpdir);
	if (!d) {
		die("cannot allocate memory for string copy");
	}
	sc_must_snprintf(tmpdir, sizeof(tmpdir), "%s/tmp", d);
	free(d);

	if (mkdir(tmpdir, 01777) != 0) {
		die("cannot create temporary directory for private /tmp");
	}
	umask(old_mask);

	// chdir to '/' since the mount won't apply to the current directory
	char *pwd = get_current_dir_name();
	if (pwd == NULL)
		die("cannot get current working directory");
	if (chdir("/") != 0)
		die("cannot change directory to '/'");

	// MS_BIND is there from linux 2.4
	sc_do_mount(tmpdir, "/tmp", NULL, MS_BIND, NULL);
	// MS_PRIVATE needs linux > 2.6.11
	sc_do_mount("none", "/tmp", NULL, MS_PRIVATE, NULL);
	// do the chown after the bind mount to avoid potential shenanigans
	if (chown("/tmp/", uid, gid) < 0) {
		die("cannot change ownership of /tmp");
	}
	// chdir to original directory
	if (chdir(pwd) != 0)
		die("cannot change current working directory to the original directory");
	free(pwd);

	// ensure we set the various TMPDIRs to our newly created tmpdir
	const char *tmpd[] = { "TMPDIR", "TEMPDIR", NULL };
	int i;
	for (i = 0; tmpd[i] != NULL; i++) {
		if (setenv(tmpd[i], "/tmp", 1) != 0) {
			die("cannot set environment variable '%s'", tmpd[i]);
		}
	}
}

// TODO: fold this into bootstrap
static void setup_private_pts()
{
	// See https://www.kernel.org/doc/Documentation/filesystems/devpts.txt
	//
	// Ubuntu by default uses devpts 'single-instance' mode where
	// /dev/pts/ptmx is mounted with ptmxmode=0000. We don't want to change
	// the startup scripts though, so we follow the instructions in point
	// '4' of 'User-space changes' in the above doc. In other words, after
	// unshare(CLONE_NEWNS), we mount devpts with -o
	// newinstance,ptmxmode=0666 and then bind mount /dev/pts/ptmx onto
	// /dev/ptmx

	struct stat st;

	// Make sure /dev/pts/ptmx exists, otherwise we are in legacy mode
	// which doesn't provide the isolation we require.
	if (stat("/dev/pts/ptmx", &st) != 0) {
		die("cannot stat /dev/pts/ptmx");
	}
	// Make sure /dev/ptmx exists so we can bind mount over it
	if (stat("/dev/ptmx", &st) != 0) {
		die("cannot stat /dev/ptmx");
	}
	// Since multi-instance, use ptmxmode=0666. The other options are
	// copied from /etc/default/devpts
	sc_do_mount("devpts", "/dev/pts", "devpts", MS_MGC_VAL,
		    "newinstance,ptmxmode=0666,mode=0620,gid=5");
	sc_do_mount("/dev/pts/ptmx", "/dev/ptmx", "none", MS_BIND, 0);
}

/*
 * Setup mount profiles as described by snapd.
 *
 * This function reads /var/lib/snapd/mount/$security_tag.fstab as a fstab(5) file
 * and executes the mount requests described there.
 *
 * Currently only bind mounts are allowed. All bind mounts are read only by
 * default though the `rw` flag can be used.
 *
 * This function is called with the rootfs being "consistent" so that it is
 * either the core snap on an all-snap system or the core snap + punched holes
 * on a classic system.
 **/
static void sc_setup_mount_profiles(const char *security_tag)
{
	debug("%s: %s", __FUNCTION__, security_tag);

	FILE *f __attribute__ ((cleanup(sc_cleanup_endmntent))) = NULL;
	const char *mount_profile_dir = "/var/lib/snapd/mount";

	char profile_path[PATH_MAX];
	sc_must_snprintf(profile_path, sizeof(profile_path), "%s/%s.fstab",
			 mount_profile_dir, security_tag);

	debug("opening mount profile %s", profile_path);
	f = setmntent(profile_path, "r");
	// it is ok for the file to not exist
	if (f == NULL && errno == ENOENT) {
		debug("mount profile %s doesn't exist, ignoring", profile_path);
		return;
	}
	// however any other error is a real error
	if (f == NULL) {
		die("cannot open %s", profile_path);
	}

	struct mntent *m = NULL;
	while ((m = getmntent(f)) != NULL) {
		debug("read mount entry\n"
		      "\tmnt_fsname: %s\n"
		      "\tmnt_dir: %s\n"
		      "\tmnt_type: %s\n"
		      "\tmnt_opts: %s\n"
		      "\tmnt_freq: %d\n"
		      "\tmnt_passno: %d",
		      m->mnt_fsname, m->mnt_dir, m->mnt_type,
		      m->mnt_opts, m->mnt_freq, m->mnt_passno);
		int flags = MS_BIND | MS_RDONLY | MS_NODEV | MS_NOSUID;
		debug("initial flags are: bind,ro,nodev,nosuid");
		if (strcmp(m->mnt_type, "none") != 0) {
			die("cannot honor mount profile, only 'none' filesystem type is supported");
		}
		if (hasmntopt(m, "bind") == NULL) {
			die("cannot honor mount profile, the bind mount flag is mandatory");
		}
		if (hasmntopt(m, "rw") != NULL) {
			flags &= ~MS_RDONLY;
		}
		sc_do_mount(m->mnt_fsname, m->mnt_dir, NULL, flags, NULL);
	}
}

struct sc_mount {
	const char *path;
	bool is_bidirectional;
};

struct sc_mount_config {
	const char *rootfs_dir;
	// The struct is terminated with an entry with NULL path.
	const struct sc_mount *mounts;
	bool on_classic;
};

/**
 * Bootstrap mount namespace.
 *
 * This is a chunk of tricky code that lets us have full control over the
 * layout and direction of propagation of mount events. The documentation below
 * assumes knowledge of the 'sharedsubtree.txt' document from the kernel source
 * tree.
 *
 * As a reminder two definitions are quoted below:
 *
 *  A 'propagation event' is defined as event generated on a vfsmount
 *  that leads to mount or unmount actions in other vfsmounts.
 *
 *  A 'peer group' is defined as a group of vfsmounts that propagate
 *  events to each other.
 *
 * (end of quote).
 *
 * The main idea is to setup a mount namespace that has a root filesystem with
 * vfsmounts and peer groups that, depending on the location, either isolate
 * or share with the rest of the system.
 *
 * The vast majority of the filesystem is shared in one direction. Events from
 * the outside (from the main mount namespace) propagate inside (to namespaces
 * of particular snaps) so things like new snap revisions, mounted drives, etc,
 * just show up as expected but even if a snap is exploited or malicious in
 * nature it cannot affect anything in another namespace where it might cause
 * security or stability issues.
 *
 * Selected directories (today just /media) can be shared in both directions.
 * This allows snaps with sufficient privileges to either create, through the
 * mount system call, additional mount points that are visible by the rest of
 * the system (both the main mount namespace and namespaces of individual
 * snaps) or remove them, through the unmount system call.
 **/
static void sc_bootstrap_mount_namespace(const struct sc_mount_config *config)
{
	char scratch_dir[] = "/tmp/snap.rootfs_XXXXXX";
	char src[PATH_MAX];
	char dst[PATH_MAX];
	if (mkdtemp(scratch_dir) == NULL) {
		die("cannot create temporary directory for the root file system");
	}
	// NOTE: at this stage we just called unshare(CLONE_NEWNS). We are in a new
	// mount namespace and have a private list of mounts.
	debug("scratch directory for constructing namespace: %s", scratch_dir);
	// Make the root filesystem recursively shared. This way propagation events
	// will be shared with main mount namespace.
	sc_do_mount("none", "/", NULL, MS_REC | MS_SHARED, NULL);
	// Bind mount the temporary scratch directory for root filesystem over
	// itself so that it is a mount point. This is done so that it can become
	// unbindable as explained below.
	sc_do_mount(scratch_dir, scratch_dir, NULL, MS_BIND, NULL);
	// Make the scratch directory unbindable.
	//
	// This is necessary as otherwise a mount loop can occur and the kernel
	// would crash. The term unbindable simply states that it cannot be bind
	// mounted anywhere. When we construct recursive bind mounts below this
	// guarantees that this directory will not be replicated anywhere.
	sc_do_mount("none", scratch_dir, NULL, MS_UNBINDABLE, NULL);
	// Recursively bind mount desired root filesystem directory over the
	// scratch directory. This puts the initial content into the scratch space
	// and serves as a foundation for all subsequent operations below.
	//
	// The mount is recursive because it can either be applied to the root
	// filesystem of a core system (aka all-snap) or the core snap on a classic
	// system. In the former case we need recursive bind mounts to accurately
	// replicate the state of the root filesystem into the scratch directory.
	sc_do_mount(config->rootfs_dir, scratch_dir, NULL, MS_REC | MS_BIND,
		    NULL);
	// Make the scratch directory recursively private. Nothing done there will
	// be shared with any peer group, This effectively detaches us from the
	// original namespace and coupled with pivot_root below serves as the
	// foundation of the mount sandbox.
	sc_do_mount("none", scratch_dir, NULL, MS_REC | MS_SLAVE, NULL);
	// Bind mount certain directories from the host filesystem to the scratch
	// directory. By default mount events will propagate in both into and out
	// of the peer group. This way the running application can alter any global
	// state visible on the host and in other snaps. This can be restricted by
	// disabling the "is_bidirectional" flag as can be seen below.
	for (const struct sc_mount * mnt = config->mounts; mnt->path != NULL;
	     mnt++) {
		if (mnt->is_bidirectional && mkdir(mnt->path, 0755) < 0 &&
		    errno != EEXIST) {
			die("cannot create %s", mnt->path);
		}
<<<<<<< HEAD
		must_snprintf(dst, sizeof dst, "%s/%s", scratch_dir, mnt->path);
		sc_do_mount(mnt->path, dst, NULL, MS_REC | MS_BIND, NULL);
=======
		sc_must_snprintf(dst, sizeof dst, "%s/%s", scratch_dir,
				 mnt->path);
		debug("performing operation: mount --rbind %s %s", mnt->path,
		      dst);
		if (mount(mnt->path, dst, NULL, MS_REC | MS_BIND, NULL) < 0) {
			die("cannot perform operation: mount --rbind %s %s",
			    mnt->path, dst);
		}
>>>>>>> 20b2aeea
		if (!mnt->is_bidirectional) {
			// Mount events will only propagate inwards to the namespace. This
			// way the running application cannot alter any global state apart
			// from that of its own snap.
			sc_do_mount("none", dst, NULL, MS_REC | MS_SLAVE, NULL);
		}
	}
	// Since we mounted /etc from the host filesystem to the scratch directory,
	// we may need to put /etc/alternatives from the desired root filesystem
	// (e.g. the core snap) back. This way the behavior of running snaps is not
	// affected by the alternatives directory from the host, if one exists.
	//
	// https://bugs.launchpad.net/snap-confine/+bug/1580018
	const char *etc_alternatives = "/etc/alternatives";
	if (access(etc_alternatives, F_OK) == 0) {
<<<<<<< HEAD
		must_snprintf(src, sizeof src, "%s%s", config->rootfs_dir,
			      etc_alternatives);
		must_snprintf(dst, sizeof dst, "%s%s", scratch_dir,
			      etc_alternatives);
		sc_do_mount(src, dst, NULL, MS_BIND, NULL);
		sc_do_mount("none", dst, NULL, MS_SLAVE, NULL);
=======
		sc_must_snprintf(src, sizeof src, "%s%s", config->rootfs_dir,
				 etc_alternatives);
		sc_must_snprintf(dst, sizeof dst, "%s%s", scratch_dir,
				 etc_alternatives);
		debug("performing operation: mount --bind %s %s", src, dst);
		if (mount(src, dst, NULL, MS_BIND, NULL) != 0) {
			die("cannot perform operation: mount --bind %s %s", src,
			    dst);
		}
		debug("performing operation: mount --make-slave %s", dst);
		if (mount("none", dst, NULL, MS_SLAVE, NULL) != 0) {
			die("cannot perform operation: mount --make-slave %s",
			    dst);
		}
>>>>>>> 20b2aeea
	}
	// Bind mount the directory where all snaps are mounted. The location of
	// the this directory on the host filesystem may not match the location in
	// the desired root filesystem. In the "core" and "ubuntu-core" snaps the
	// directory is always /snap. On the host it is a build-time configuration
	// option stored in SNAP_MOUNT_DIR.
<<<<<<< HEAD
	must_snprintf(dst, sizeof dst, "%s/snap", scratch_dir);
	sc_do_mount(SNAP_MOUNT_DIR, dst, NULL, MS_BIND | MS_REC | MS_SLAVE,
		    NULL);
	sc_do_mount("none", dst, NULL, MS_REC | MS_SLAVE, NULL);
=======
	sc_must_snprintf(dst, sizeof dst, "%s/snap", scratch_dir);
	debug("performing operation: mount --rbind %s %s", SNAP_MOUNT_DIR, dst);
	if (mount(SNAP_MOUNT_DIR, dst, NULL, MS_BIND | MS_REC | MS_SLAVE, NULL)
	    < 0) {
		die("cannot perform operation: mount --rbind -o slave %s %s",
		    SNAP_MOUNT_DIR, dst);
	}
	debug("performing operation: mount --make-rslave %s", dst);
	if (mount("none", dst, NULL, MS_REC | MS_SLAVE, NULL) < 0) {
		die("cannot perform operation: mount --make-rslave %s", dst);
	}
>>>>>>> 20b2aeea
	// Create the hostfs directory if one is missing. This directory is a part
	// of packaging now so perhaps this code can be removed later.
	if (access(SC_HOSTFS_DIR, F_OK) != 0) {
		debug("creating missing hostfs directory");
		if (mkdir(SC_HOSTFS_DIR, 0755) != 0) {
			die("cannot perform operation: mkdir %s",
			    SC_HOSTFS_DIR);
		}
	}
	// Make the upcoming "put_old" directory for pivot_root private so that
	// mount events don't propagate to any peer group. In practice pivot root
	// has a number of undocumented requirements and one of them is that the
	// "put_old" directory (the second argument) cannot be shared in any way.
<<<<<<< HEAD
	must_snprintf(dst, sizeof dst, "%s/%s", scratch_dir, SC_HOSTFS_DIR);
	sc_do_mount(dst, dst, NULL, MS_BIND, NULL);
	sc_do_mount("none", dst, NULL, MS_PRIVATE, NULL);
=======
	sc_must_snprintf(dst, sizeof dst, "%s/%s", scratch_dir, SC_HOSTFS_DIR);
	debug("performing operation: mount --bind %s %s", dst, dst);
	if (mount(dst, dst, NULL, MS_BIND, NULL) < 0) {
		die("cannot perform operation: mount --bind %s %s", dst, dst);
	}
	debug("performing operation: mount --make-private %s", dst);
	if (mount("none", dst, NULL, MS_PRIVATE, NULL) < 0) {
		die("cannot perform operation: mount --make-private %s", dst);
	}
>>>>>>> 20b2aeea
	// On classic mount the nvidia driver. Ideally this would be done in an
	// uniform way after pivot_root but this is good enough and requires less
	// code changes the nvidia code assumes it has access to the existing
	// pre-pivot filesystem.
	if (config->on_classic) {
		sc_mount_nvidia_driver(scratch_dir);
	}
	// XXXXXXXXXXXXXXXXXXXXXXXXXXXXXXXXXXXXXXXXXXXXXXXXXXX
	//                    pivot_root
	// XXXXXXXXXXXXXXXXXXXXXXXXXXXXXXXXXXXXXXXXXXXXXXXXXXX
	// Use pivot_root to "chroot" into the scratch directory.
	//
	// Q: Why are we using something as esoteric as pivot_root(2)?
	// A: Because this makes apparmor handling easy. Using a normal chroot
	// makes all apparmor rules conditional.  We are either running on an
	// all-snap system where this would-be chroot didn't happen and all the
	// rules see / as the root file system _OR_ we are running on top of a
	// classic distribution and this chroot has now moved all paths to
	// /tmp/snap.rootfs_*.
	//
	// Because we are using unshare(2) with CLONE_NEWNS we can essentially use
	// pivot_root just like chroot but this makes apparmor unaware of the old
	// root so everything works okay.
	//
	// HINT: If you are debugging this and are trying to see why pivot_root
	// happens to return EINVAL with any changes you may be making, please
	// consider applying
	// misc/0001-Add-printk-based-debugging-to-pivot_root.patch to your tree
	// kernel.
	debug("performing operation: pivot_root %s %s", scratch_dir, dst);
	if (syscall(SYS_pivot_root, scratch_dir, dst) < 0) {
		die("cannot perform operation: pivot_root %s %s", scratch_dir,
		    dst);
	}
	// Unmount the self-bind mount over the scratch directory created earlier
	// in the original root filesystem (which is now mounted on SC_HOSTFS_DIR).
	// This way we can remove the temporary directory we created and "clean up"
	// after ourselves nicely.
<<<<<<< HEAD
	must_snprintf(dst, sizeof dst, "%s/%s", SC_HOSTFS_DIR, scratch_dir);
	sc_do_umount(dst, 0);
=======
	sc_must_snprintf(dst, sizeof dst, "%s/%s", SC_HOSTFS_DIR, scratch_dir);
	debug("performing operation: umount %s", dst);
	if (umount2(dst, 0) < 0) {
		die("cannot perform operation: umount %s", dst);
	}
>>>>>>> 20b2aeea
	// Remove the scratch directory. Note that we are using the path that is
	// based on the old root filesystem as after pivot_root we cannot guarantee
	// what is present at the same location normally. (It is probably an empty
	// /tmp directory that is populated in another place).
	debug("performing operation: rmdir %s", dst);
	if (rmdir(scratch_dir) < 0) {
		die("cannot perform operation: rmdir %s", dst);
	};
	// Make the old root filesystem recursively slave. This way operations
	// performed in this mount namespace will not propagate to the peer group.
	// This is another essential part of the confinement system.
	sc_do_mount("none", SC_HOSTFS_DIR, NULL, MS_REC | MS_SLAVE, NULL);
	// Detach the redundant hostfs version of sysfs since it shows up in the
	// mount table and software inspecting the mount table may become confused
	// (eg, docker and LP:# 162601).
<<<<<<< HEAD
	must_snprintf(src, sizeof src, "%s/sys", SC_HOSTFS_DIR);
	sc_do_umount(src, UMOUNT_NOFOLLOW | MNT_DETACH);
	// Detach the redundant hostfs version of /dev since it shows up in the
	// mount table and software inspecting the mount table may become confused.
	must_snprintf(src, sizeof src, "%s/dev", SC_HOSTFS_DIR);
	sc_do_umount(src, UMOUNT_NOFOLLOW | MNT_DETACH);
	// Detach the redundant hostfs version of /proc since it shows up in the
	// mount table and software inspecting the mount table may become confused.
	must_snprintf(src, sizeof src, "%s/proc", SC_HOSTFS_DIR);
	sc_do_umount(src, UMOUNT_NOFOLLOW | MNT_DETACH);
=======
	sc_must_snprintf(src, sizeof src, "%s/sys", SC_HOSTFS_DIR);
	debug("performing operation: umount --lazy %s", src);
	if (umount2(src, UMOUNT_NOFOLLOW | MNT_DETACH) < 0) {
		die("cannot perform operation: umount --lazy %s", src);
	}
	// Detach the redundant hostfs version of /dev since it shows up in the
	// mount table and software inspecting the mount table may become confused.
	sc_must_snprintf(src, sizeof src, "%s/dev", SC_HOSTFS_DIR);
	debug("performing operation: umount --lazy %s", src);
	if (umount2(src, UMOUNT_NOFOLLOW | MNT_DETACH) < 0) {
		die("cannot perform operation: umount --lazy %s", src);
	}
	// Detach the redundant hostfs version of /proc since it shows up in the
	// mount table and software inspecting the mount table may become confused.
	sc_must_snprintf(src, sizeof src, "%s/proc", SC_HOSTFS_DIR);
	debug("performing operation: umount --lazy %s", src);
	if (umount2(src, UMOUNT_NOFOLLOW | MNT_DETACH) < 0) {
		die("cannot perform operation: umount --lazy %s", src);
	}
>>>>>>> 20b2aeea
}

/**
 * @path:    a pathname where / replaced with '\0'.
 * @offsetp: pointer to int showing which path segment was last seen.
 *           Updated on return to reflect the next segment.
 * @fulllen: full original path length.
 * Returns a pointer to the next path segment, or NULL if done.
 */
static char * __attribute__ ((used))
    get_nextpath(char *path, size_t * offsetp, size_t fulllen)
{
	int offset = *offsetp;

	if (offset >= fulllen)
		return NULL;

	while (offset < fulllen && path[offset] != '\0')
		offset++;
	while (offset < fulllen && path[offset] == '\0')
		offset++;

	*offsetp = offset;
	return (offset < fulllen) ? &path[offset] : NULL;
}

/**
 * Check that @subdir is a subdir of @dir.
**/
static bool __attribute__ ((used))
    is_subdir(const char *subdir, const char *dir)
{
	size_t dirlen = strlen(dir);
	size_t subdirlen = strlen(subdir);

	// @dir has to be at least as long as @subdir
	if (subdirlen < dirlen)
		return false;
	// @dir has to be a prefix of @subdir
	if (strncmp(subdir, dir, dirlen) != 0)
		return false;
	// @dir can look like "path/" (that is, end with the directory separator).
	// When that is the case then given the test above we can be sure @subdir
	// is a real subdirectory.
	if (dirlen > 0 && dir[dirlen - 1] == '/')
		return true;
	// @subdir can look like "path/stuff" and when the directory separator
	// is exactly at the spot where @dir ends (that is, it was not caught
	// by the test above) then @subdir is a real subdirectory.
	if (subdir[dirlen] == '/' && dirlen > 0)
		return true;
	// If both @dir and @subdir have identical length then given that the
	// prefix check above @subdir is a real subdirectory.
	if (subdirlen == dirlen)
		return true;
	return false;
}

void sc_populate_mount_ns(const char *security_tag)
{
	// Get the current working directory before we start fiddling with
	// mounts and possibly pivot_root.  At the end of the whole process, we
	// will try to re-locate to the same directory (if possible).
	char *vanilla_cwd __attribute__ ((cleanup(sc_cleanup_string))) = NULL;
	vanilla_cwd = get_current_dir_name();
	if (vanilla_cwd == NULL) {
		die("cannot get the current working directory");
	}
	// Remember if we are on classic, some things behave differently there.
	bool on_classic = is_running_on_classic_distribution();
	if (on_classic) {
		const struct sc_mount mounts[] = {
			{"/dev"},	// because it contains devices on host OS
			{"/etc"},	// because that's where /etc/resolv.conf lives, perhaps a bad idea
			{"/home"},	// to support /home/*/snap and home interface
			{"/root"},	// because that is $HOME for services
			{"/proc"},	// fundamental filesystem
			{"/sys"},	// fundamental filesystem
			{"/tmp"},	// to get writable tmp
			{"/var/snap"},	// to get access to global snap data
			{"/var/lib/snapd"},	// to get access to snapd state and seccomp profiles
			{"/var/tmp"},	// to get access to the other temporary directory
			{"/run"},	// to get /run with sockets and what not
			{"/lib/modules"},	// access to the modules of the running kernel
			{"/usr/src"},	// FIXME: move to SecurityMounts in system-trace interface
			{"/var/log"},	// FIXME: move to SecurityMounts in log-observe interface
#ifdef MERGED_USR
			{"/run/media", true},	// access to the users removable devices
#else
			{"/media", true},	// access to the users removable devices
#endif				// MERGED_USR
			{"/run/netns", true},	// access to the 'ip netns' network namespaces
			{},
		};
		struct sc_mount_config classic_config = {
			.rootfs_dir = sc_get_outer_core_mount_point(),
			.mounts = mounts,
			.on_classic = true,
		};
		sc_bootstrap_mount_namespace(&classic_config);
	} else {
		// This is what happens on an all-snap system. The rootfs we start with
		// is the real outer rootfs.  There are no unidirectional bind mounts
		// needed because everything is already OK. We still keep the
		// bidirectional /media mount point so that snaps designed for mounting
		// filesystems can use that space for whatever they need.
		const struct sc_mount mounts[] = {
			{"/media", true},
			{"/run/netns", true},
			{},
		};
		struct sc_mount_config all_snap_config = {
			.rootfs_dir = "/",
			.mounts = mounts,
		};
		sc_bootstrap_mount_namespace(&all_snap_config);
	}

	// set up private mounts
	// TODO: rename this and fold it into bootstrap
	setup_private_mount(security_tag);

	// set up private /dev/pts
	// TODO: fold this into bootstrap
	setup_private_pts();

	// setup quirks for specific snaps
	if (on_classic) {
		sc_setup_quirks();
	}
	// setup the security backend bind mounts
	sc_setup_mount_profiles(security_tag);

	// Try to re-locate back to vanilla working directory. This can fail
	// because that directory is no longer present.
	if (chdir(vanilla_cwd) != 0) {
		debug("cannot remain in %s, moving to the void directory",
		      vanilla_cwd);
		if (chdir(SC_VOID_DIR) != 0) {
			die("cannot change directory to %s", SC_VOID_DIR);
		}
		debug("successfully moved to %s", SC_VOID_DIR);
	}
}<|MERGE_RESOLUTION|>--- conflicted
+++ resolved
@@ -329,19 +329,9 @@
 		    errno != EEXIST) {
 			die("cannot create %s", mnt->path);
 		}
-<<<<<<< HEAD
-		must_snprintf(dst, sizeof dst, "%s/%s", scratch_dir, mnt->path);
-		sc_do_mount(mnt->path, dst, NULL, MS_REC | MS_BIND, NULL);
-=======
 		sc_must_snprintf(dst, sizeof dst, "%s/%s", scratch_dir,
 				 mnt->path);
-		debug("performing operation: mount --rbind %s %s", mnt->path,
-		      dst);
-		if (mount(mnt->path, dst, NULL, MS_REC | MS_BIND, NULL) < 0) {
-			die("cannot perform operation: mount --rbind %s %s",
-			    mnt->path, dst);
-		}
->>>>>>> 20b2aeea
+		sc_do_mount(mnt->path, dst, NULL, MS_REC | MS_BIND, NULL);
 		if (!mnt->is_bidirectional) {
 			// Mount events will only propagate inwards to the namespace. This
 			// way the running application cannot alter any global state apart
@@ -357,53 +347,22 @@
 	// https://bugs.launchpad.net/snap-confine/+bug/1580018
 	const char *etc_alternatives = "/etc/alternatives";
 	if (access(etc_alternatives, F_OK) == 0) {
-<<<<<<< HEAD
-		must_snprintf(src, sizeof src, "%s%s", config->rootfs_dir,
-			      etc_alternatives);
-		must_snprintf(dst, sizeof dst, "%s%s", scratch_dir,
-			      etc_alternatives);
-		sc_do_mount(src, dst, NULL, MS_BIND, NULL);
-		sc_do_mount("none", dst, NULL, MS_SLAVE, NULL);
-=======
 		sc_must_snprintf(src, sizeof src, "%s%s", config->rootfs_dir,
 				 etc_alternatives);
 		sc_must_snprintf(dst, sizeof dst, "%s%s", scratch_dir,
 				 etc_alternatives);
-		debug("performing operation: mount --bind %s %s", src, dst);
-		if (mount(src, dst, NULL, MS_BIND, NULL) != 0) {
-			die("cannot perform operation: mount --bind %s %s", src,
-			    dst);
-		}
-		debug("performing operation: mount --make-slave %s", dst);
-		if (mount("none", dst, NULL, MS_SLAVE, NULL) != 0) {
-			die("cannot perform operation: mount --make-slave %s",
-			    dst);
-		}
->>>>>>> 20b2aeea
+		sc_do_mount(src, dst, NULL, MS_BIND, NULL);
+		sc_do_mount("none", dst, NULL, MS_SLAVE, NULL);
 	}
 	// Bind mount the directory where all snaps are mounted. The location of
 	// the this directory on the host filesystem may not match the location in
 	// the desired root filesystem. In the "core" and "ubuntu-core" snaps the
 	// directory is always /snap. On the host it is a build-time configuration
 	// option stored in SNAP_MOUNT_DIR.
-<<<<<<< HEAD
-	must_snprintf(dst, sizeof dst, "%s/snap", scratch_dir);
+	sc_must_snprintf(dst, sizeof dst, "%s/snap", scratch_dir);
 	sc_do_mount(SNAP_MOUNT_DIR, dst, NULL, MS_BIND | MS_REC | MS_SLAVE,
 		    NULL);
 	sc_do_mount("none", dst, NULL, MS_REC | MS_SLAVE, NULL);
-=======
-	sc_must_snprintf(dst, sizeof dst, "%s/snap", scratch_dir);
-	debug("performing operation: mount --rbind %s %s", SNAP_MOUNT_DIR, dst);
-	if (mount(SNAP_MOUNT_DIR, dst, NULL, MS_BIND | MS_REC | MS_SLAVE, NULL)
-	    < 0) {
-		die("cannot perform operation: mount --rbind -o slave %s %s",
-		    SNAP_MOUNT_DIR, dst);
-	}
-	debug("performing operation: mount --make-rslave %s", dst);
-	if (mount("none", dst, NULL, MS_REC | MS_SLAVE, NULL) < 0) {
-		die("cannot perform operation: mount --make-rslave %s", dst);
-	}
->>>>>>> 20b2aeea
 	// Create the hostfs directory if one is missing. This directory is a part
 	// of packaging now so perhaps this code can be removed later.
 	if (access(SC_HOSTFS_DIR, F_OK) != 0) {
@@ -417,21 +376,9 @@
 	// mount events don't propagate to any peer group. In practice pivot root
 	// has a number of undocumented requirements and one of them is that the
 	// "put_old" directory (the second argument) cannot be shared in any way.
-<<<<<<< HEAD
-	must_snprintf(dst, sizeof dst, "%s/%s", scratch_dir, SC_HOSTFS_DIR);
+	sc_must_snprintf(dst, sizeof dst, "%s/%s", scratch_dir, SC_HOSTFS_DIR);
 	sc_do_mount(dst, dst, NULL, MS_BIND, NULL);
 	sc_do_mount("none", dst, NULL, MS_PRIVATE, NULL);
-=======
-	sc_must_snprintf(dst, sizeof dst, "%s/%s", scratch_dir, SC_HOSTFS_DIR);
-	debug("performing operation: mount --bind %s %s", dst, dst);
-	if (mount(dst, dst, NULL, MS_BIND, NULL) < 0) {
-		die("cannot perform operation: mount --bind %s %s", dst, dst);
-	}
-	debug("performing operation: mount --make-private %s", dst);
-	if (mount("none", dst, NULL, MS_PRIVATE, NULL) < 0) {
-		die("cannot perform operation: mount --make-private %s", dst);
-	}
->>>>>>> 20b2aeea
 	// On classic mount the nvidia driver. Ideally this would be done in an
 	// uniform way after pivot_root but this is good enough and requires less
 	// code changes the nvidia code assumes it has access to the existing
@@ -470,16 +417,8 @@
 	// in the original root filesystem (which is now mounted on SC_HOSTFS_DIR).
 	// This way we can remove the temporary directory we created and "clean up"
 	// after ourselves nicely.
-<<<<<<< HEAD
-	must_snprintf(dst, sizeof dst, "%s/%s", SC_HOSTFS_DIR, scratch_dir);
+	sc_must_snprintf(dst, sizeof dst, "%s/%s", SC_HOSTFS_DIR, scratch_dir);
 	sc_do_umount(dst, 0);
-=======
-	sc_must_snprintf(dst, sizeof dst, "%s/%s", SC_HOSTFS_DIR, scratch_dir);
-	debug("performing operation: umount %s", dst);
-	if (umount2(dst, 0) < 0) {
-		die("cannot perform operation: umount %s", dst);
-	}
->>>>>>> 20b2aeea
 	// Remove the scratch directory. Note that we are using the path that is
 	// based on the old root filesystem as after pivot_root we cannot guarantee
 	// what is present at the same location normally. (It is probably an empty
@@ -495,38 +434,16 @@
 	// Detach the redundant hostfs version of sysfs since it shows up in the
 	// mount table and software inspecting the mount table may become confused
 	// (eg, docker and LP:# 162601).
-<<<<<<< HEAD
-	must_snprintf(src, sizeof src, "%s/sys", SC_HOSTFS_DIR);
+	sc_must_snprintf(src, sizeof src, "%s/sys", SC_HOSTFS_DIR);
 	sc_do_umount(src, UMOUNT_NOFOLLOW | MNT_DETACH);
 	// Detach the redundant hostfs version of /dev since it shows up in the
 	// mount table and software inspecting the mount table may become confused.
-	must_snprintf(src, sizeof src, "%s/dev", SC_HOSTFS_DIR);
+	sc_must_snprintf(src, sizeof src, "%s/dev", SC_HOSTFS_DIR);
 	sc_do_umount(src, UMOUNT_NOFOLLOW | MNT_DETACH);
 	// Detach the redundant hostfs version of /proc since it shows up in the
 	// mount table and software inspecting the mount table may become confused.
-	must_snprintf(src, sizeof src, "%s/proc", SC_HOSTFS_DIR);
+	sc_must_snprintf(src, sizeof src, "%s/proc", SC_HOSTFS_DIR);
 	sc_do_umount(src, UMOUNT_NOFOLLOW | MNT_DETACH);
-=======
-	sc_must_snprintf(src, sizeof src, "%s/sys", SC_HOSTFS_DIR);
-	debug("performing operation: umount --lazy %s", src);
-	if (umount2(src, UMOUNT_NOFOLLOW | MNT_DETACH) < 0) {
-		die("cannot perform operation: umount --lazy %s", src);
-	}
-	// Detach the redundant hostfs version of /dev since it shows up in the
-	// mount table and software inspecting the mount table may become confused.
-	sc_must_snprintf(src, sizeof src, "%s/dev", SC_HOSTFS_DIR);
-	debug("performing operation: umount --lazy %s", src);
-	if (umount2(src, UMOUNT_NOFOLLOW | MNT_DETACH) < 0) {
-		die("cannot perform operation: umount --lazy %s", src);
-	}
-	// Detach the redundant hostfs version of /proc since it shows up in the
-	// mount table and software inspecting the mount table may become confused.
-	sc_must_snprintf(src, sizeof src, "%s/proc", SC_HOSTFS_DIR);
-	debug("performing operation: umount --lazy %s", src);
-	if (umount2(src, UMOUNT_NOFOLLOW | MNT_DETACH) < 0) {
-		die("cannot perform operation: umount --lazy %s", src);
-	}
->>>>>>> 20b2aeea
 }
 
 /**
