// -*- Mode: Go; indent-tabs-mode: t -*-

/*
 * Copyright (C) 2014-2018 Canonical Ltd
 *
 * This program is free software: you can redistribute it and/or modify
 * it under the terms of the GNU General Public License version 3 as
 * published by the Free Software Foundation.
 *
 * This program is distributed in the hope that it will be useful,
 * but WITHOUT ANY WARRANTY; without even the implied warranty of
 * MERCHANTABILITY or FITNESS FOR A PARTICULAR PURPOSE.  See the
 * GNU General Public License for more details.
 *
 * You should have received a copy of the GNU General Public License
 * along with this program.  If not, see <http://www.gnu.org/licenses/>.
 *
 */

package main

import (
	"bufio"
	"fmt"
	"io"
	"io/ioutil"
	"os"
	"os/exec"
	"os/user"
	"path/filepath"
	"regexp"
	"strconv"
	"strings"
	"syscall"
	"time"

	"github.com/godbus/dbus"
	"github.com/jessevdk/go-flags"

	"github.com/snapcore/snapd/client"
	"github.com/snapcore/snapd/dirs"
	"github.com/snapcore/snapd/i18n"
	"github.com/snapcore/snapd/interfaces"
	"github.com/snapcore/snapd/logger"
	"github.com/snapcore/snapd/osutil"
	"github.com/snapcore/snapd/osutil/strace"
	"github.com/snapcore/snapd/selinux"
	"github.com/snapcore/snapd/snap"
	"github.com/snapcore/snapd/snap/snapenv"
	"github.com/snapcore/snapd/strutil/shlex"
	"github.com/snapcore/snapd/timeutil"
	"github.com/snapcore/snapd/x11"
)

var (
	syscallExec              = syscall.Exec
	userCurrent              = user.Current
	osGetenv                 = os.Getenv
	timeNow                  = time.Now
	selinuxIsEnabled         = selinux.IsEnabled
	selinuxVerifyPathContext = selinux.VerifyPathContext
	selinuxRestoreContext    = selinux.RestoreContext
)

type cmdRun struct {
	clientMixin
	Command  string `long:"command" hidden:"yes"`
	HookName string `long:"hook" hidden:"yes"`
	Revision string `short:"r" default:"unset" hidden:"yes"`
	Shell    bool   `long:"shell" `

	// This options is both a selector (use or don't use strace) and it
	// can also carry extra options for strace. This is why there is
	// "default" and "optional-value" to distinguish this.
	Strace    string `long:"strace" optional:"true" optional-value:"with-strace" default:"no-strace" default-mask:"-"`
	Gdb       bool   `long:"gdb"`
	TraceExec bool   `long:"trace-exec"`

	// not a real option, used to check if cmdRun is initialized by
	// the parser
	ParserRan int    `long:"parser-ran" default:"1" hidden:"yes"`
	Timer     string `long:"timer" hidden:"yes"`
}

func init() {
	addCommand("run",
		i18n.G("Run the given snap command"),
		i18n.G(`
The run command executes the given snap command with the right confinement
and environment.
`),
		func() flags.Commander {
			return &cmdRun{}
		}, map[string]string{
			// TRANSLATORS: This should not start with a lowercase letter.
			"command": i18n.G("Alternative command to run"),
			// TRANSLATORS: This should not start with a lowercase letter.
			"hook": i18n.G("Hook to run"),
			// TRANSLATORS: This should not start with a lowercase letter.
			"r": i18n.G("Use a specific snap revision when running hook"),
			// TRANSLATORS: This should not start with a lowercase letter.
			"shell": i18n.G("Run a shell instead of the command (useful for debugging)"),
			// TRANSLATORS: This should not start with a lowercase letter.
			"strace": i18n.G("Run the command under strace (useful for debugging). Extra strace options can be specified as well here. Pass --raw to strace early snap helpers."),
			// TRANSLATORS: This should not start with a lowercase letter.
			"gdb": i18n.G("Run the command with gdb"),
			// TRANSLATORS: This should not start with a lowercase letter.
			"timer": i18n.G("Run as a timer service with given schedule"),
			// TRANSLATORS: This should not start with a lowercase letter.
			"trace-exec": i18n.G("Display exec calls timing data"),
			"parser-ran": "",
		}, nil)
}

func maybeWaitForSecurityProfileRegeneration(cli *client.Client) error {
	// check if the security profiles key has changed, if so, we need
	// to wait for snapd to re-generate all profiles
	mismatch, err := interfaces.SystemKeyMismatch()
	if err == nil && !mismatch {
		return nil
	}
	// something went wrong with the system-key compare, try to
	// reach snapd before continuing
	if err != nil {
		logger.Debugf("SystemKeyMismatch returned an error: %v", err)
	}

	// We have a mismatch, try to connect to snapd, once we can
	// connect we just continue because that usually means that
	// a new snapd is ready and has generated profiles.
	//
	// There is a corner case if an upgrade leaves the old snapd
	// running and we connect to the old snapd. Handling this
	// correctly is tricky because our "snap run" pipeline may
	// depend on profiles written by the new snapd. So for now we
	// just continue and hope for the best. The real fix for this
	// is to fix the packaging so that snapd is stopped, upgraded
	// and started.
	//
	// connect timeout for client is 5s on each try, so 12*5s = 60s
	timeout := 12
	if timeoutEnv := os.Getenv("SNAPD_DEBUG_SYSTEM_KEY_RETRY"); timeoutEnv != "" {
		if i, err := strconv.Atoi(timeoutEnv); err == nil {
			timeout = i
		}
	}

	for i := 0; i < timeout; i++ {
		if _, err := cli.SysInfo(); err == nil {
			return nil
		}
		// sleep a litte bit for good measure
		time.Sleep(1 * time.Second)
	}

	return fmt.Errorf("timeout waiting for snap system profiles to get updated")
}

func (x *cmdRun) Execute(args []string) error {
	if len(args) == 0 {
		return fmt.Errorf(i18n.G("need the application to run as argument"))
	}
	snapApp := args[0]
	args = args[1:]

	// Catch some invalid parameter combinations, provide helpful errors
	optionsSet := 0
	for _, param := range []string{x.HookName, x.Command, x.Timer} {
		if param != "" {
			optionsSet++
		}
	}
	if optionsSet > 1 {
		return fmt.Errorf("you can only use one of --hook, --command, and --timer")
	}

	if x.Revision != "unset" && x.Revision != "" && x.HookName == "" {
		return fmt.Errorf(i18n.G("-r can only be used with --hook"))
	}
	if x.HookName != "" && len(args) > 0 {
		// TRANSLATORS: %q is the hook name; %s a space-separated list of extra arguments
		return fmt.Errorf(i18n.G("too many arguments for hook %q: %s"), x.HookName, strings.Join(args, " "))
	}

	if err := maybeWaitForSecurityProfileRegeneration(x.client); err != nil {
		return err
	}

	// Now actually handle the dispatching
	if x.HookName != "" {
		return x.snapRunHook(snapApp)
	}

	if x.Command == "complete" {
		snapApp, args = antialias(snapApp, args)
	}

	if x.Timer != "" {
		return x.snapRunTimer(snapApp, x.Timer, args)
	}

	return x.snapRunApp(snapApp, args)
}

// antialias changes snapApp and args if snapApp is actually an alias
// for something else. If not, or if the args aren't what's expected
// for completion, it returns them unchanged.
func antialias(snapApp string, args []string) (string, []string) {
	if len(args) < 7 {
		// NOTE if len(args) < 7, Something is Wrong (at least WRT complete.sh and etelpmoc.sh)
		return snapApp, args
	}

	actualApp, err := resolveApp(snapApp)
	if err != nil || actualApp == snapApp {
		// no alias! woop.
		return snapApp, args
	}

	compPoint, err := strconv.Atoi(args[2])
	if err != nil {
		// args[2] is not COMP_POINT
		return snapApp, args
	}

	if compPoint <= len(snapApp) {
		// COMP_POINT is inside $0
		return snapApp, args
	}

	if compPoint > len(args[5]) {
		// COMP_POINT is bigger than $#
		return snapApp, args
	}

	if args[6] != snapApp {
		// args[6] is not COMP_WORDS[0]
		return snapApp, args
	}

	// it _should_ be COMP_LINE followed by one of
	// COMP_WORDBREAKS, but that's hard to do
	re, err := regexp.Compile(`^` + regexp.QuoteMeta(snapApp) + `\b`)
	if err != nil || !re.MatchString(args[5]) {
		// (weird regexp error, or) args[5] is not COMP_LINE
		return snapApp, args
	}

	argsOut := make([]string, len(args))
	copy(argsOut, args)

	argsOut[2] = strconv.Itoa(compPoint - len(snapApp) + len(actualApp))
	argsOut[5] = re.ReplaceAllLiteralString(args[5], actualApp)
	argsOut[6] = actualApp

	return actualApp, argsOut
}

func getSnapInfo(snapName string, revision snap.Revision) (info *snap.Info, err error) {
	if revision.Unset() {
		info, err = snap.ReadCurrentInfo(snapName)
	} else {
		info, err = snap.ReadInfo(snapName, &snap.SideInfo{
			Revision: revision,
		})
	}

	return info, err
}

func createOrUpdateUserDataSymlink(info *snap.Info, usr *user.User) error {
	// 'current' symlink for user data (SNAP_USER_DATA)
	userData := info.UserDataDir(usr.HomeDir)
	wantedSymlinkValue := filepath.Base(userData)
	currentActiveSymlink := filepath.Join(userData, "..", "current")

	var err error
	var currentSymlinkValue string
	for i := 0; i < 5; i++ {
		currentSymlinkValue, err = os.Readlink(currentActiveSymlink)
		// Failure other than non-existing symlink is fatal
		if err != nil && !os.IsNotExist(err) {
			// TRANSLATORS: %v the error message
			return fmt.Errorf(i18n.G("cannot read symlink: %v"), err)
		}

		if currentSymlinkValue == wantedSymlinkValue {
			break
		}

		if err == nil {
			// We may be racing with other instances of snap-run that try to do the same thing
			// If the symlink is already removed then we can ignore this error.
			err = os.Remove(currentActiveSymlink)
			if err != nil && !os.IsNotExist(err) {
				// abort with error
				break
			}
		}

		err = os.Symlink(wantedSymlinkValue, currentActiveSymlink)
		// Error other than symlink already exists will abort and be propagated
		if err == nil || !os.IsExist(err) {
			break
		}
		// If we arrived here it means the symlink couldn't be created because it got created
		// in the meantime by another instance, so we will try again.
	}
	if err != nil {
		return fmt.Errorf(i18n.G("cannot update the 'current' symlink of %q: %v"), currentActiveSymlink, err)
	}
	return nil
}

func createUserDataDirs(info *snap.Info) error {
	usr, err := userCurrent()
	if err != nil {
		return fmt.Errorf(i18n.G("cannot get the current user: %v"), err)
	}

	// see snapenv.User
	instanceUserData := info.UserDataDir(usr.HomeDir)
	instanceCommonUserData := info.UserCommonDataDir(usr.HomeDir)
	createDirs := []string{instanceUserData, instanceCommonUserData}
	if info.InstanceKey != "" {
		// parallel instance snaps get additional mapping in their mount
		// namespace, namely /home/joe/snap/foo_bar ->
		// /home/joe/snap/foo, make sure that the mount point exists and
		// is owned by the user
		snapUserDir := snap.UserSnapDir(usr.HomeDir, info.SnapName())
		createDirs = append(createDirs, snapUserDir)
	}
	for _, d := range createDirs {
		if err := os.MkdirAll(d, 0755); err != nil {
			// TRANSLATORS: %q is the directory whose creation failed, %v the error message
			return fmt.Errorf(i18n.G("cannot create %q: %v"), d, err)
		}
	}

	if err := createOrUpdateUserDataSymlink(info, usr); err != nil {
		return err
	}

<<<<<<< HEAD
	return maybeRestoreSecurityContext(filepath.Join(usr.HomeDir, dirs.UserHomeSnapDir))
=======
	return maybeRestoreSecurityContext(usr)
>>>>>>> a1c0fae9
}

// maybeRestoreSecurityContext attempts to restore security context of ~/snap on
// systems where it's applicable
<<<<<<< HEAD
func maybeRestoreSecurityContext(aPath string) error {
=======
func maybeRestoreSecurityContext(usr *user.User) error {
	snapUserHome := filepath.Join(usr.HomeDir, dirs.UserHomeSnapDir)
>>>>>>> a1c0fae9
	enabled, err := selinuxIsEnabled()
	if err != nil {
		return fmt.Errorf("cannot determine SELinux status: %v", err)
	}
	if !enabled {
		logger.Debugf("SELinux not enabled")
		return nil
	}

<<<<<<< HEAD
	match, err := selinuxVerifyPathContext(aPath)
	if err != nil {
		return fmt.Errorf("failed to verify SELinux context of %v: %v", aPath, err)
=======
	match, err := selinuxVerifyPathContext(snapUserHome)
	if err != nil {
		return fmt.Errorf("failed to verify SELinux context of %v: %v", snapUserHome, err)
>>>>>>> a1c0fae9
	}
	if match {
		return nil
	}
<<<<<<< HEAD
	logger.Noticef("restoring default SELinux context of %v", aPath)

	if err := selinuxRestoreContext(aPath, selinux.RestoreMode{Recursive: true}); err != nil {
		return fmt.Errorf("cannot restore SELinux context of %v: %v", aPath, err)
=======
	logger.Noticef("restoring default SELinux context of %v", snapUserHome)

	if err := selinuxRestoreContext(snapUserHome, selinux.RestoreMode{Recursive: true}); err != nil {
		return fmt.Errorf("cannot restore SELinux context of %v: %v", snapUserHome, err)
>>>>>>> a1c0fae9
	}
	return nil
}

func (x *cmdRun) useStrace() bool {
	return x.ParserRan == 1 && x.Strace != "no-strace"
}

func (x *cmdRun) straceOpts() (opts []string, raw bool, err error) {
	if x.Strace == "with-strace" {
		return nil, false, nil
	}

	split, err := shlex.Split(x.Strace)
	if err != nil {
		return nil, false, err
	}

	opts = make([]string, 0, len(split))
	for _, opt := range split {
		if opt == "--raw" {
			raw = true
			continue
		}
		opts = append(opts, opt)
	}
	return opts, raw, nil
}

func (x *cmdRun) snapRunApp(snapApp string, args []string) error {
	snapName, appName := snap.SplitSnapApp(snapApp)
	info, err := getSnapInfo(snapName, snap.R(0))
	if err != nil {
		return err
	}

	app := info.Apps[appName]
	if app == nil {
		return fmt.Errorf(i18n.G("cannot find app %q in %q"), appName, snapName)
	}

	return x.runSnapConfine(info, app.SecurityTag(), snapApp, "", args)
}

func (x *cmdRun) snapRunHook(snapName string) error {
	revision, err := snap.ParseRevision(x.Revision)
	if err != nil {
		return err
	}

	info, err := getSnapInfo(snapName, revision)
	if err != nil {
		return err
	}

	hook := info.Hooks[x.HookName]
	if hook == nil {
		return fmt.Errorf(i18n.G("cannot find hook %q in %q"), x.HookName, snapName)
	}

	return x.runSnapConfine(info, hook.SecurityTag(), snapName, hook.Name, nil)
}

func (x *cmdRun) snapRunTimer(snapApp, timer string, args []string) error {
	schedule, err := timeutil.ParseSchedule(timer)
	if err != nil {
		return fmt.Errorf("invalid timer format: %v", err)
	}

	now := timeNow()
	if !timeutil.Includes(schedule, now) {
		fmt.Fprintf(Stderr, "%s: attempted to run %q timer outside of scheduled time %q\n", now.Format(time.RFC3339), snapApp, timer)
		return nil
	}

	return x.snapRunApp(snapApp, args)
}

var osReadlink = os.Readlink

func isReexeced() bool {
	exe, err := osReadlink("/proc/self/exe")
	if err != nil {
		logger.Noticef("cannot read /proc/self/exe: %v", err)
		return false
	}
	return strings.HasPrefix(exe, dirs.SnapMountDir)
}

func migrateXauthority(info *snap.Info) (string, error) {
	u, err := userCurrent()
	if err != nil {
		return "", fmt.Errorf(i18n.G("cannot get the current user: %s"), err)
	}

	// If our target directory (XDG_RUNTIME_DIR) doesn't exist we
	// don't attempt to create it.
	baseTargetDir := filepath.Join(dirs.XdgRuntimeDirBase, u.Uid)
	if !osutil.FileExists(baseTargetDir) {
		return "", nil
	}

	xauthPath := osGetenv("XAUTHORITY")
	if len(xauthPath) == 0 || !osutil.FileExists(xauthPath) {
		// Nothing to do for us. Most likely running outside of any
		// graphical X11 session.
		return "", nil
	}

	fin, err := os.Open(xauthPath)
	if err != nil {
		return "", err
	}
	defer fin.Close()

	// Abs() also calls Clean(); see https://golang.org/pkg/path/filepath/#Abs
	xauthPathAbs, err := filepath.Abs(fin.Name())
	if err != nil {
		return "", nil
	}

	// Remove all symlinks from path
	xauthPathCan, err := filepath.EvalSymlinks(xauthPathAbs)
	if err != nil {
		return "", nil
	}

	// Ensure the XAUTHORITY env is not abused by checking that
	// it point to exactly the file we just opened (no symlinks,
	// no funny "../.." etc)
	if fin.Name() != xauthPathCan {
		logger.Noticef("WARNING: XAUTHORITY environment value is not a clean path: %q", xauthPathCan)
		return "", nil
	}

	// Only do the migration from /tmp since the real /tmp is not visible for snaps
	if !strings.HasPrefix(fin.Name(), "/tmp/") {
		return "", nil
	}

	// We are performing a Stat() here to make sure that the user can't
	// steal another user's Xauthority file. Note that while Stat() uses
	// fstat() on the file descriptor created during Open(), the file might
	// have changed ownership between the Open() and the Stat(). That's ok
	// because we aren't trying to block access that the user already has:
	// if the user has the privileges to chown another user's Xauthority
	// file, we won't block that since the user can just steal it without
	// having to use snap run. This code is just to ensure that a user who
	// doesn't have those privileges can't steal the file via snap run
	// (also note that the (potentially untrusted) snap isn't running yet).
	fi, err := fin.Stat()
	if err != nil {
		return "", err
	}
	sys := fi.Sys()
	if sys == nil {
		return "", fmt.Errorf(i18n.G("cannot validate owner of file %s"), fin.Name())
	}
	// cheap comparison as the current uid is only available as a string
	// but it is better to convert the uid from the stat result to a
	// string than a string into a number.
	if fmt.Sprintf("%d", sys.(*syscall.Stat_t).Uid) != u.Uid {
		return "", fmt.Errorf(i18n.G("Xauthority file isn't owned by the current user %s"), u.Uid)
	}

	targetPath := filepath.Join(baseTargetDir, ".Xauthority")

	// Only validate Xauthority file again when both files don't match
	// otherwise we can continue using the existing Xauthority file.
	// This is ok to do here because we aren't trying to protect against
	// the user changing the Xauthority file in XDG_RUNTIME_DIR outside
	// of snapd.
	if osutil.FileExists(targetPath) {
		var fout *os.File
		if fout, err = os.Open(targetPath); err != nil {
			return "", err
		}
		if osutil.StreamsEqual(fin, fout) {
			fout.Close()
			return targetPath, nil
		}

		fout.Close()
		if err := os.Remove(targetPath); err != nil {
			return "", err
		}

		// Ensure we're validating the Xauthority file from the beginning
		if _, err := fin.Seek(int64(os.SEEK_SET), 0); err != nil {
			return "", err
		}
	}

	// To guard against setting XAUTHORITY to non-xauth files, check
	// that we have a valid Xauthority. Specifically, the file must be
	// parseable as an Xauthority file and not be empty.
	if err := x11.ValidateXauthority(fin); err != nil {
		return "", err
	}

	// Read data from the beginning of the file
	if _, err = fin.Seek(int64(os.SEEK_SET), 0); err != nil {
		return "", err
	}

	fout, err := os.OpenFile(targetPath, os.O_WRONLY|os.O_CREATE|os.O_EXCL, 0600)
	if err != nil {
		return "", err
	}
	defer fout.Close()

	// Read and write validated Xauthority file to its right location
	if _, err = io.Copy(fout, fin); err != nil {
		if err := os.Remove(targetPath); err != nil {
			logger.Noticef("WARNING: cannot remove file at %s: %s", targetPath, err)
		}
		return "", fmt.Errorf(i18n.G("cannot write new Xauthority file at %s: %s"), targetPath, err)
	}

	return targetPath, nil
}

func activateXdgDocumentPortal(info *snap.Info, snapApp, hook string) error {
	// Don't do anything for apps or hooks that don't plug the
	// desktop interface
	//
	// NOTE: This check is imperfect because we don't really know
	// if the interface is connected or not but this is an
	// acceptable compromise for not having to communicate with
	// snapd in snap run. In a typical desktop session the
	// document portal can be in use by many applications, not
	// just by snaps, so this is at most, pre-emptively using some
	// extra memory.
	var plugs map[string]*snap.PlugInfo
	if hook != "" {
		plugs = info.Hooks[hook].Plugs
	} else {
		_, appName := snap.SplitSnapApp(snapApp)
		plugs = info.Apps[appName].Plugs
	}
	plugsDesktop := false
	for _, plug := range plugs {
		if plug.Interface == "desktop" {
			plugsDesktop = true
			break
		}
	}
	if !plugsDesktop {
		return nil
	}

	u, err := userCurrent()
	if err != nil {
		return fmt.Errorf(i18n.G("cannot get the current user: %s"), err)
	}
	xdgRuntimeDir := filepath.Join(dirs.XdgRuntimeDirBase, u.Uid)

	// If $XDG_RUNTIME_DIR/doc appears to be a mount point, assume
	// that the document portal is up and running.
	expectedMountPoint := filepath.Join(xdgRuntimeDir, "doc")
	if mounted, err := osutil.IsMounted(expectedMountPoint); err != nil {
		logger.Noticef("Could not check document portal mount state: %s", err)
	} else if mounted {
		return nil
	}

	// If there is no session bus, our job is done.  We check this
	// manually to avoid dbus.SessionBus() auto-launching a new
	// bus.
	busAddress := osGetenv("DBUS_SESSION_BUS_ADDRESS")
	if len(busAddress) == 0 {
		return nil
	}

	// We've previously tried to start the document portal and
	// were told the service is unknown: don't bother connecting
	// to the session bus again.
	//
	// As the file is in $XDG_RUNTIME_DIR, it will be cleared over
	// full logout/login or reboot cycles.
	portalsUnavailableFile := filepath.Join(xdgRuntimeDir, ".portals-unavailable")
	if osutil.FileExists(portalsUnavailableFile) {
		return nil
	}

	conn, err := dbus.SessionBus()
	if err != nil {
		return err
	}

	portal := conn.Object("org.freedesktop.portal.Documents",
		"/org/freedesktop/portal/documents")
	var mountPoint []byte
	if err := portal.Call("org.freedesktop.portal.Documents.GetMountPoint", 0).Store(&mountPoint); err != nil {
		// It is not considered an error if
		// xdg-document-portal is not available on the system.
		if dbusErr, ok := err.(dbus.Error); ok && dbusErr.Name == "org.freedesktop.DBus.Error.ServiceUnknown" {
			// We ignore errors here: if writing the file
			// fails, we'll just try connecting to D-Bus
			// again next time.
			if err = ioutil.WriteFile(portalsUnavailableFile, []byte(""), 0644); err != nil {
				logger.Noticef("WARNING: cannot write file at %s: %s", portalsUnavailableFile, err)
			}
			return nil
		}
		return err
	}

	// Sanity check to make sure the document portal is exposed
	// where we think it is.
	actualMountPoint := strings.TrimRight(string(mountPoint), "\x00")
	if actualMountPoint != expectedMountPoint {
		return fmt.Errorf(i18n.G("Expected portal at %#v, got %#v"), expectedMountPoint, actualMountPoint)
	}
	return nil
}

func (x *cmdRun) runCmdUnderGdb(origCmd, env []string) error {
	env = append(env, "SNAP_CONFINE_RUN_UNDER_GDB=1")

	cmd := []string{"sudo", "-E", "gdb", "-ex=run", "-ex=catch exec", "-ex=continue", "--args"}
	cmd = append(cmd, origCmd...)

	gcmd := exec.Command(cmd[0], cmd[1:]...)
	gcmd.Stdin = os.Stdin
	gcmd.Stdout = os.Stdout
	gcmd.Stderr = os.Stderr
	gcmd.Env = env
	return gcmd.Run()
}

func (x *cmdRun) runCmdWithTraceExec(origCmd, env []string) error {
	// setup private tmp dir with strace fifo
	straceTmp, err := ioutil.TempDir("", "exec-trace")
	if err != nil {
		return err
	}
	defer os.RemoveAll(straceTmp)
	straceLog := filepath.Join(straceTmp, "strace.fifo")
	if err := syscall.Mkfifo(straceLog, 0640); err != nil {
		return err
	}
	// ensure we have one writer on the fifo so that if strace fails
	// nothing blocks
	fw, err := os.OpenFile(straceLog, os.O_RDWR, 0640)
	if err != nil {
		return err
	}
	defer fw.Close()

	// read strace data from fifo async
	var slg *strace.ExecveTiming
	var straceErr error
	doneCh := make(chan bool, 1)
	go func() {
		// FIXME: make this configurable?
		nSlowest := 10
		slg, straceErr = strace.TraceExecveTimings(straceLog, nSlowest)
		close(doneCh)
	}()

	cmd, err := strace.TraceExecCommand(straceLog, origCmd...)
	if err != nil {
		return err
	}
	// run
	cmd.Env = env
	cmd.Stdin = Stdin
	cmd.Stdout = Stdout
	cmd.Stderr = Stderr
	err = cmd.Run()
	// ensure we close the fifo here so that the strace.TraceExecCommand()
	// helper gets a EOF from the fifo (i.e. all writers must be closed
	// for this)
	fw.Close()

	// wait for strace reader
	<-doneCh
	if straceErr == nil {
		slg.Display(Stderr)
	} else {
		logger.Noticef("cannot extract runtime data: %v", straceErr)
	}
	return err
}

func (x *cmdRun) runCmdUnderStrace(origCmd, env []string) error {
	extraStraceOpts, raw, err := x.straceOpts()
	if err != nil {
		return err
	}
	cmd, err := strace.Command(extraStraceOpts, origCmd...)
	if err != nil {
		return err
	}

	// run with filter
	cmd.Env = env
	cmd.Stdin = Stdin
	cmd.Stdout = Stdout
	stderr, err := cmd.StderrPipe()
	if err != nil {
		return err
	}
	filterDone := make(chan bool, 1)
	go func() {
		defer func() { filterDone <- true }()

		if raw {
			// Passing --strace='--raw' disables the filtering of
			// early strace output. This is useful when tracking
			// down issues with snap helpers such as snap-confine,
			// snap-exec ...
			io.Copy(Stderr, stderr)
			return
		}

		r := bufio.NewReader(stderr)

		// The first thing from strace if things work is
		// "exeve(" - show everything until we see this to
		// not swallow real strace errors.
		for {
			s, err := r.ReadString('\n')
			if err != nil {
				break
			}
			if strings.Contains(s, "execve(") {
				break
			}
			fmt.Fprint(Stderr, s)
		}

		// The last thing that snap-exec does is to
		// execve() something inside the snap dir so
		// we know that from that point on the output
		// will be interessting to the user.
		//
		// We need check both /snap (which is where snaps
		// are located inside the mount namespace) and the
		// distro snap mount dir (which is different on e.g.
		// fedora/arch) to fully work with classic snaps.
		needle1 := fmt.Sprintf(`execve("%s`, dirs.SnapMountDir)
		needle2 := `execve("/snap`
		for {
			s, err := r.ReadString('\n')
			if err != nil {
				if err != io.EOF {
					fmt.Fprintf(Stderr, "cannot read strace output: %s\n", err)
				}
				break
			}
			// Ensure we catch the execve but *not* the
			// exec into
			// /snap/core/current/usr/lib/snapd/snap-confine
			// which is just `snap run` using the core version
			// snap-confine.
			if (strings.Contains(s, needle1) || strings.Contains(s, needle2)) && !strings.Contains(s, "usr/lib/snapd/snap-confine") {
				fmt.Fprint(Stderr, s)
				break
			}
		}
		io.Copy(Stderr, r)
	}()
	if err := cmd.Start(); err != nil {
		return err
	}
	<-filterDone
	err = cmd.Wait()
	return err
}

func (x *cmdRun) runSnapConfine(info *snap.Info, securityTag, snapApp, hook string, args []string) error {
	snapConfine := filepath.Join(dirs.DistroLibExecDir, "snap-confine")
	// if we re-exec, we must run the snap-confine from the core/snapd snap
	// as well, if they get out of sync, havoc will happen
	if isReexeced() {
		// exe is something like /snap/{snapd,core}/123/usr/bin/snap
		exe, err := osReadlink("/proc/self/exe")
		if err != nil {
			return err
		}
		// snapBase will be "/snap/{core,snapd}/$rev/" because
		// the snap binary is always at $root/usr/bin/snap
		snapBase := filepath.Clean(filepath.Join(filepath.Dir(exe), "..", ".."))
		// Run snap-confine from the core/snapd snap. That
		// will work because snap-confine on the core/snapd snap is
		// mostly statically linked (except libudev and libc)
		snapConfine = filepath.Join(snapBase, dirs.CoreLibExecDir, "snap-confine")
	}

	if !osutil.FileExists(snapConfine) {
		if hook != "" {
			logger.Noticef("WARNING: skipping running hook %q of snap %q: missing snap-confine", hook, info.InstanceName())
			return nil
		}
		return fmt.Errorf(i18n.G("missing snap-confine: try updating your core/snapd package"))
	}

	if err := createUserDataDirs(info); err != nil {
		logger.Noticef("WARNING: cannot create user data directory: %s", err)
	}

	xauthPath, err := migrateXauthority(info)
	if err != nil {
		logger.Noticef("WARNING: cannot copy user Xauthority file: %s", err)
	}

	if err := activateXdgDocumentPortal(info, snapApp, hook); err != nil {
		logger.Noticef("WARNING: cannot start document portal: %s", err)
	}

	cmd := []string{snapConfine}
	if info.NeedsClassic() {
		cmd = append(cmd, "--classic")
	}
	if info.Base != "" {
		cmd = append(cmd, "--base", info.Base)
	}
	cmd = append(cmd, securityTag)

	// when under confinement, snap-exec is run from 'core' snap rootfs
	snapExecPath := filepath.Join(dirs.CoreLibExecDir, "snap-exec")

	if info.NeedsClassic() {
		// running with classic confinement, carefully pick snap-exec we
		// are going to use
		if isReexeced() {
			// same rule as when choosing the location of snap-confine
			snapExecPath = filepath.Join(dirs.SnapMountDir, "core/current",
				dirs.CoreLibExecDir, "snap-exec")
		} else {
			// there is no mount namespace where 'core' is the
			// rootfs, hence we need to use distro's snap-exec
			snapExecPath = filepath.Join(dirs.DistroLibExecDir, "snap-exec")
		}
	}
	cmd = append(cmd, snapExecPath)

	if x.Shell {
		cmd = append(cmd, "--command=shell")
	}
	if x.Gdb {
		cmd = append(cmd, "--command=gdb")
	}
	if x.Command != "" {
		cmd = append(cmd, "--command="+x.Command)
	}

	if hook != "" {
		cmd = append(cmd, "--hook="+hook)
	}

	// snap-exec is POSIXly-- options must come before positionals.
	cmd = append(cmd, snapApp)
	cmd = append(cmd, args...)

	extraEnv := make(map[string]string)
	if len(xauthPath) > 0 {
		extraEnv["XAUTHORITY"] = xauthPath
	}
	env := snapenv.ExecEnv(info, extraEnv)

	if x.TraceExec {
		return x.runCmdWithTraceExec(cmd, env)
	} else if x.Gdb {
		return x.runCmdUnderGdb(cmd, env)
	} else if x.useStrace() {
		return x.runCmdUnderStrace(cmd, env)
	} else {
		return syscallExec(cmd[0], cmd, env)
	}
}<|MERGE_RESOLUTION|>--- conflicted
+++ resolved
@@ -341,21 +341,13 @@
 		return err
 	}
 
-<<<<<<< HEAD
-	return maybeRestoreSecurityContext(filepath.Join(usr.HomeDir, dirs.UserHomeSnapDir))
-=======
 	return maybeRestoreSecurityContext(usr)
->>>>>>> a1c0fae9
 }
 
 // maybeRestoreSecurityContext attempts to restore security context of ~/snap on
 // systems where it's applicable
-<<<<<<< HEAD
-func maybeRestoreSecurityContext(aPath string) error {
-=======
 func maybeRestoreSecurityContext(usr *user.User) error {
 	snapUserHome := filepath.Join(usr.HomeDir, dirs.UserHomeSnapDir)
->>>>>>> a1c0fae9
 	enabled, err := selinuxIsEnabled()
 	if err != nil {
 		return fmt.Errorf("cannot determine SELinux status: %v", err)
@@ -365,30 +357,17 @@
 		return nil
 	}
 
-<<<<<<< HEAD
-	match, err := selinuxVerifyPathContext(aPath)
-	if err != nil {
-		return fmt.Errorf("failed to verify SELinux context of %v: %v", aPath, err)
-=======
 	match, err := selinuxVerifyPathContext(snapUserHome)
 	if err != nil {
 		return fmt.Errorf("failed to verify SELinux context of %v: %v", snapUserHome, err)
->>>>>>> a1c0fae9
 	}
 	if match {
 		return nil
 	}
-<<<<<<< HEAD
-	logger.Noticef("restoring default SELinux context of %v", aPath)
-
-	if err := selinuxRestoreContext(aPath, selinux.RestoreMode{Recursive: true}); err != nil {
-		return fmt.Errorf("cannot restore SELinux context of %v: %v", aPath, err)
-=======
 	logger.Noticef("restoring default SELinux context of %v", snapUserHome)
 
 	if err := selinuxRestoreContext(snapUserHome, selinux.RestoreMode{Recursive: true}); err != nil {
 		return fmt.Errorf("cannot restore SELinux context of %v: %v", snapUserHome, err)
->>>>>>> a1c0fae9
 	}
 	return nil
 }
