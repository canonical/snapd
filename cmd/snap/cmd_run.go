// -*- Mode: Go; indent-tabs-mode: t -*-

/*
 * Copyright (C) 2014-2018 Canonical Ltd
 *
 * This program is free software: you can redistribute it and/or modify
 * it under the terms of the GNU General Public License version 3 as
 * published by the Free Software Foundation.
 *
 * This program is distributed in the hope that it will be useful,
 * but WITHOUT ANY WARRANTY; without even the implied warranty of
 * MERCHANTABILITY or FITNESS FOR A PARTICULAR PURPOSE.  See the
 * GNU General Public License for more details.
 *
 * You should have received a copy of the GNU General Public License
 * along with this program.  If not, see <http://www.gnu.org/licenses/>.
 *
 */

package main

import (
	"bufio"
	"fmt"
	"io"
	"io/ioutil"
	"net"
	"os"
	"os/exec"
	"os/user"
	"path/filepath"
	"regexp"
	"strconv"
	"strings"
	"syscall"
	"time"

	"github.com/godbus/dbus"
	"github.com/jessevdk/go-flags"

	"github.com/snapcore/snapd/client"
	"github.com/snapcore/snapd/dbusutil"
	"github.com/snapcore/snapd/dirs"
	"github.com/snapcore/snapd/i18n"
	"github.com/snapcore/snapd/interfaces"
	"github.com/snapcore/snapd/logger"
	"github.com/snapcore/snapd/osutil"
	"github.com/snapcore/snapd/osutil/strace"
	"github.com/snapcore/snapd/sandbox/cgroup"
	"github.com/snapcore/snapd/sandbox/selinux"
	"github.com/snapcore/snapd/snap"
	"github.com/snapcore/snapd/snap/snapenv"
	"github.com/snapcore/snapd/strutil/shlex"
	"github.com/snapcore/snapd/timeutil"
	"github.com/snapcore/snapd/x11"
)

var (
	syscallExec              = syscall.Exec
	userCurrent              = user.Current
	osGetenv                 = os.Getenv
	timeNow                  = time.Now
	selinuxIsEnabled         = selinux.IsEnabled
	selinuxVerifyPathContext = selinux.VerifyPathContext
	selinuxRestoreContext    = selinux.RestoreContext
)

type cmdRun struct {
	clientMixin
	Command  string `long:"command" hidden:"yes"`
	HookName string `long:"hook" hidden:"yes"`
	Revision string `short:"r" default:"unset" hidden:"yes"`
	Shell    bool   `long:"shell" `

	// This options is both a selector (use or don't use strace) and it
	// can also carry extra options for strace. This is why there is
	// "default" and "optional-value" to distinguish this.
	Strace    string `long:"strace" optional:"true" optional-value:"with-strace" default:"no-strace" default-mask:"-"`
	Gdb       bool   `long:"gdb"`
	Gdbserver string `long:"experimental-gdbserver" default:"no-gdbserver" optional-value:":0" optional:"true"`
	TraceExec bool   `long:"trace-exec"`

	// not a real option, used to check if cmdRun is initialized by
	// the parser
	ParserRan int    `long:"parser-ran" default:"1" hidden:"yes"`
	Timer     string `long:"timer" hidden:"yes"`
}

func init() {
	addCommand("run",
		i18n.G("Run the given snap command"),
		i18n.G(`
The run command executes the given snap command with the right confinement
and environment.
`),
		func() flags.Commander {
			return &cmdRun{}
		}, map[string]string{
			// TRANSLATORS: This should not start with a lowercase letter.
			"command": i18n.G("Alternative command to run"),
			// TRANSLATORS: This should not start with a lowercase letter.
			"hook": i18n.G("Hook to run"),
			// TRANSLATORS: This should not start with a lowercase letter.
			"r": i18n.G("Use a specific snap revision when running hook"),
			// TRANSLATORS: This should not start with a lowercase letter.
			"shell": i18n.G("Run a shell instead of the command (useful for debugging)"),
			// TRANSLATORS: This should not start with a lowercase letter.
			"strace": i18n.G("Run the command under strace (useful for debugging). Extra strace options can be specified as well here. Pass --raw to strace early snap helpers."),
			// TRANSLATORS: This should not start with a lowercase letter.
			"gdb": i18n.G("Run the command with gdb"),
			// TRANSLATORS: This should not start with a lowercase letter.
			"experimental-gdbserver": i18n.G("Run the command with gdbserver (experimental)"),
			// TRANSLATORS: This should not start with a lowercase letter.
			"timer": i18n.G("Run as a timer service with given schedule"),
			// TRANSLATORS: This should not start with a lowercase letter.
			"trace-exec": i18n.G("Display exec calls timing data"),
			"parser-ran": "",
		}, nil)
}

// isStopping returns true if the system is shutting down.
func isStopping() (bool, error) {
	// Make sure, just in case, that systemd doesn't localize the output string.
	env, err := osutil.OSEnvironment()
	if err != nil {
		return false, err
	}
	env["LC_MESSAGES"] = "C"
	// Check if systemd is stopping (shutting down or rebooting).
	cmd := exec.Command("systemctl", "is-system-running")
	cmd.Env = env.ForExec()
	stdout, err := cmd.Output()
	// systemctl is-system-running returns non-zero for outcomes other than "running"
	// As such, ignore any ExitError and just process the stdout buffer.
	if _, ok := err.(*exec.ExitError); ok {
		return string(stdout) == "stopping\n", nil
	}
	return false, err
}

func maybeWaitForSecurityProfileRegeneration(cli *client.Client) error {
	// check if the security profiles key has changed, if so, we need
	// to wait for snapd to re-generate all profiles
	mismatch, err := interfaces.SystemKeyMismatch()
	if err == nil && !mismatch {
		return nil
	}
	// something went wrong with the system-key compare, try to
	// reach snapd before continuing
	if err != nil {
		logger.Debugf("SystemKeyMismatch returned an error: %v", err)
	}

	// We have a mismatch but maybe it is only because systemd is shutting down
	// and core or snapd were already unmounted and we failed to re-execute.
	// For context see: https://bugs.launchpad.net/snapd/+bug/1871652
	stopping, err := isStopping()
	if err != nil {
		logger.Debugf("cannot check if system is stopping: %s", err)
	}
	if stopping {
		logger.Debugf("ignoring system key mismatch during system shutdown/reboot")
		return nil
	}

	// We have a mismatch, try to connect to snapd, once we can
	// connect we just continue because that usually means that
	// a new snapd is ready and has generated profiles.
	//
	// There is a corner case if an upgrade leaves the old snapd
	// running and we connect to the old snapd. Handling this
	// correctly is tricky because our "snap run" pipeline may
	// depend on profiles written by the new snapd. So for now we
	// just continue and hope for the best. The real fix for this
	// is to fix the packaging so that snapd is stopped, upgraded
	// and started.
	//
	// connect timeout for client is 5s on each try, so 12*5s = 60s
	timeout := 12
	if timeoutEnv := os.Getenv("SNAPD_DEBUG_SYSTEM_KEY_RETRY"); timeoutEnv != "" {
		if i, err := strconv.Atoi(timeoutEnv); err == nil {
			timeout = i
		}
	}

	logger.Debugf("system key mismatch detected, waiting for snapd to start responding...")

	for i := 0; i < timeout; i++ {
		if _, err := cli.SysInfo(); err == nil {
			return nil
		}
		// sleep a little bit for good measure
		time.Sleep(1 * time.Second)
	}

	return fmt.Errorf("timeout waiting for snap system profiles to get updated")
}

func (x *cmdRun) Execute(args []string) error {
	if len(args) == 0 {
		return fmt.Errorf(i18n.G("need the application to run as argument"))
	}
	snapApp := args[0]
	args = args[1:]

	// Catch some invalid parameter combinations, provide helpful errors
	optionsSet := 0
	for _, param := range []string{x.HookName, x.Command, x.Timer} {
		if param != "" {
			optionsSet++
		}
	}
	if optionsSet > 1 {
		return fmt.Errorf("you can only use one of --hook, --command, and --timer")
	}

	if x.Revision != "unset" && x.Revision != "" && x.HookName == "" {
		return fmt.Errorf(i18n.G("-r can only be used with --hook"))
	}
	if x.HookName != "" && len(args) > 0 {
		// TRANSLATORS: %q is the hook name; %s a space-separated list of extra arguments
		return fmt.Errorf(i18n.G("too many arguments for hook %q: %s"), x.HookName, strings.Join(args, " "))
	}

	if err := maybeWaitForSecurityProfileRegeneration(x.client); err != nil {
		return err
	}

	// Now actually handle the dispatching
	if x.HookName != "" {
		return x.snapRunHook(snapApp)
	}

	if x.Command == "complete" {
		snapApp, args = antialias(snapApp, args)
	}

	if x.Timer != "" {
		return x.snapRunTimer(snapApp, x.Timer, args)
	}

	return x.snapRunApp(snapApp, args)
}

// antialias changes snapApp and args if snapApp is actually an alias
// for something else. If not, or if the args aren't what's expected
// for completion, it returns them unchanged.
func antialias(snapApp string, args []string) (string, []string) {
	if len(args) < 7 {
		// NOTE if len(args) < 7, Something is Wrong (at least WRT complete.sh and etelpmoc.sh)
		return snapApp, args
	}

	actualApp, err := resolveApp(snapApp)
	if err != nil || actualApp == snapApp {
		// no alias! woop.
		return snapApp, args
	}

	compPoint, err := strconv.Atoi(args[2])
	if err != nil {
		// args[2] is not COMP_POINT
		return snapApp, args
	}

	if compPoint <= len(snapApp) {
		// COMP_POINT is inside $0
		return snapApp, args
	}

	if compPoint > len(args[5]) {
		// COMP_POINT is bigger than $#
		return snapApp, args
	}

	if args[6] != snapApp {
		// args[6] is not COMP_WORDS[0]
		return snapApp, args
	}

	// it _should_ be COMP_LINE followed by one of
	// COMP_WORDBREAKS, but that's hard to do
	re, err := regexp.Compile(`^` + regexp.QuoteMeta(snapApp) + `\b`)
	if err != nil || !re.MatchString(args[5]) {
		// (weird regexp error, or) args[5] is not COMP_LINE
		return snapApp, args
	}

	argsOut := make([]string, len(args))
	copy(argsOut, args)

	argsOut[2] = strconv.Itoa(compPoint - len(snapApp) + len(actualApp))
	argsOut[5] = re.ReplaceAllLiteralString(args[5], actualApp)
	argsOut[6] = actualApp

	return actualApp, argsOut
}

func getSnapInfo(snapName string, revision snap.Revision) (info *snap.Info, err error) {
	if revision.Unset() {
		info, err = snap.ReadCurrentInfo(snapName)
	} else {
		info, err = snap.ReadInfo(snapName, &snap.SideInfo{
			Revision: revision,
		})
	}

	return info, err
}

func createOrUpdateUserDataSymlink(info *snap.Info, usr *user.User) error {
	// 'current' symlink for user data (SNAP_USER_DATA)
	userData := info.UserDataDir(usr.HomeDir)
	wantedSymlinkValue := filepath.Base(userData)
	currentActiveSymlink := filepath.Join(userData, "..", "current")

	var err error
	var currentSymlinkValue string
	for i := 0; i < 5; i++ {
		currentSymlinkValue, err = os.Readlink(currentActiveSymlink)
		// Failure other than non-existing symlink is fatal
		if err != nil && !os.IsNotExist(err) {
			// TRANSLATORS: %v the error message
			return fmt.Errorf(i18n.G("cannot read symlink: %v"), err)
		}

		if currentSymlinkValue == wantedSymlinkValue {
			break
		}

		if err == nil {
			// We may be racing with other instances of snap-run that try to do the same thing
			// If the symlink is already removed then we can ignore this error.
			err = os.Remove(currentActiveSymlink)
			if err != nil && !os.IsNotExist(err) {
				// abort with error
				break
			}
		}

		err = os.Symlink(wantedSymlinkValue, currentActiveSymlink)
		// Error other than symlink already exists will abort and be propagated
		if err == nil || !os.IsExist(err) {
			break
		}
		// If we arrived here it means the symlink couldn't be created because it got created
		// in the meantime by another instance, so we will try again.
	}
	if err != nil {
		return fmt.Errorf(i18n.G("cannot update the 'current' symlink of %q: %v"), currentActiveSymlink, err)
	}
	return nil
}

func createUserDataDirs(info *snap.Info) error {
	// Adjust umask so that the created directories have the permissions we
	// expect and are unaffected by the initial umask. While go runtime creates
	// threads at will behind the scenes, the setting of umask applies to the
	// entire process so it doesn't need any special handling to lock the
	// executing goroutine to a single thread.
	oldUmask := syscall.Umask(0)
	defer syscall.Umask(oldUmask)

	usr, err := userCurrent()
	if err != nil {
		return fmt.Errorf(i18n.G("cannot get the current user: %v"), err)
	}

	// see snapenv.User
	instanceUserData := info.UserDataDir(usr.HomeDir)
	instanceCommonUserData := info.UserCommonDataDir(usr.HomeDir)
	createDirs := []string{instanceUserData, instanceCommonUserData}
	if info.InstanceKey != "" {
		// parallel instance snaps get additional mapping in their mount
		// namespace, namely /home/joe/snap/foo_bar ->
		// /home/joe/snap/foo, make sure that the mount point exists and
		// is owned by the user
		snapUserDir := snap.UserSnapDir(usr.HomeDir, info.SnapName())
		createDirs = append(createDirs, snapUserDir)
	}
	for _, d := range createDirs {
		if err := os.MkdirAll(d, 0755); err != nil {
			// TRANSLATORS: %q is the directory whose creation failed, %v the error message
			return fmt.Errorf(i18n.G("cannot create %q: %v"), d, err)
		}
	}

	if err := createOrUpdateUserDataSymlink(info, usr); err != nil {
		return err
	}

	return maybeRestoreSecurityContext(usr)
}

// maybeRestoreSecurityContext attempts to restore security context of ~/snap on
// systems where it's applicable
func maybeRestoreSecurityContext(usr *user.User) error {
	snapUserHome := filepath.Join(usr.HomeDir, dirs.UserHomeSnapDir)
	enabled, err := selinuxIsEnabled()
	if err != nil {
		return fmt.Errorf("cannot determine SELinux status: %v", err)
	}
	if !enabled {
		logger.Debugf("SELinux not enabled")
		return nil
	}

	match, err := selinuxVerifyPathContext(snapUserHome)
	if err != nil {
		return fmt.Errorf("failed to verify SELinux context of %v: %v", snapUserHome, err)
	}
	if match {
		return nil
	}
	logger.Noticef("restoring default SELinux context of %v", snapUserHome)

	if err := selinuxRestoreContext(snapUserHome, selinux.RestoreMode{Recursive: true}); err != nil {
		return fmt.Errorf("cannot restore SELinux context of %v: %v", snapUserHome, err)
	}
	return nil
}

func (x *cmdRun) useStrace() bool {
	// make sure the go-flag parser ran and assigned default values
	return x.ParserRan == 1 && x.Strace != "no-strace"
}

func (x *cmdRun) straceOpts() (opts []string, raw bool, err error) {
	if x.Strace == "with-strace" {
		return nil, false, nil
	}

	split, err := shlex.Split(x.Strace)
	if err != nil {
		return nil, false, err
	}

	opts = make([]string, 0, len(split))
	for _, opt := range split {
		if opt == "--raw" {
			raw = true
			continue
		}
		opts = append(opts, opt)
	}
	return opts, raw, nil
}

func (x *cmdRun) snapRunApp(snapApp string, args []string) error {
	snapName, appName := snap.SplitSnapApp(snapApp)
	info, err := getSnapInfo(snapName, snap.R(0))
	if err != nil {
		return err
	}

	app := info.Apps[appName]
	if app == nil {
		return fmt.Errorf(i18n.G("cannot find app %q in %q"), appName, snapName)
	}

	return x.runSnapConfine(info, app.SecurityTag(), snapApp, "", args)
}

func (x *cmdRun) snapRunHook(snapName string) error {
	revision, err := snap.ParseRevision(x.Revision)
	if err != nil {
		return err
	}

	info, err := getSnapInfo(snapName, revision)
	if err != nil {
		return err
	}

	hook := info.Hooks[x.HookName]
	if hook == nil {
		return fmt.Errorf(i18n.G("cannot find hook %q in %q"), x.HookName, snapName)
	}

	return x.runSnapConfine(info, hook.SecurityTag(), snapName, hook.Name, nil)
}

func (x *cmdRun) snapRunTimer(snapApp, timer string, args []string) error {
	schedule, err := timeutil.ParseSchedule(timer)
	if err != nil {
		return fmt.Errorf("invalid timer format: %v", err)
	}

	now := timeNow()
	if !timeutil.Includes(schedule, now) {
		fmt.Fprintf(Stderr, "%s: attempted to run %q timer outside of scheduled time %q\n", now.Format(time.RFC3339), snapApp, timer)
		return nil
	}

	return x.snapRunApp(snapApp, args)
}

var osReadlink = os.Readlink

// snapdHelperPath return the path of a helper like "snap-confine" or
// "snap-exec" based on if snapd is re-execed or not
func snapdHelperPath(toolName string) (string, error) {
	exe, err := osReadlink("/proc/self/exe")
	if err != nil {
		return "", fmt.Errorf("cannot read /proc/self/exe: %v", err)
	}
	// no re-exec
	if !strings.HasPrefix(exe, dirs.SnapMountDir) {
		return filepath.Join(dirs.DistroLibExecDir, toolName), nil
	}
	// The logic below only works if the last two path components
	// are /usr/bin
	// FIXME: use a snap warning?
	if !strings.HasSuffix(exe, "/usr/bin/"+filepath.Base(exe)) {
		logger.Noticef("(internal error): unexpected exe input in snapdHelperPath: %v", exe)
		return filepath.Join(dirs.DistroLibExecDir, toolName), nil
	}
	// snapBase will be "/snap/{core,snapd}/$rev/" because
	// the snap binary is always at $root/usr/bin/snap
	snapBase := filepath.Clean(filepath.Join(filepath.Dir(exe), "..", ".."))
	// Run snap-confine from the core/snapd snap.  The tools in
	// core/snapd snap are statically linked, or mostly
	// statically, with the exception of libraries such as libudev
	// and libc.
	return filepath.Join(snapBase, dirs.CoreLibExecDir, toolName), nil
}

func migrateXauthority(info *snap.Info) (string, error) {
	u, err := userCurrent()
	if err != nil {
		return "", fmt.Errorf(i18n.G("cannot get the current user: %s"), err)
	}

	// If our target directory (XDG_RUNTIME_DIR) doesn't exist we
	// don't attempt to create it.
	baseTargetDir := filepath.Join(dirs.XdgRuntimeDirBase, u.Uid)
	if !osutil.FileExists(baseTargetDir) {
		return "", nil
	}

	xauthPath := osGetenv("XAUTHORITY")
	if len(xauthPath) == 0 || !osutil.FileExists(xauthPath) {
		// Nothing to do for us. Most likely running outside of any
		// graphical X11 session.
		return "", nil
	}

	fin, err := os.Open(xauthPath)
	if err != nil {
		return "", err
	}
	defer fin.Close()

	// Abs() also calls Clean(); see https://golang.org/pkg/path/filepath/#Abs
	xauthPathAbs, err := filepath.Abs(fin.Name())
	if err != nil {
		return "", nil
	}

	// Remove all symlinks from path
	xauthPathCan, err := filepath.EvalSymlinks(xauthPathAbs)
	if err != nil {
		return "", nil
	}

	// Ensure the XAUTHORITY env is not abused by checking that
	// it point to exactly the file we just opened (no symlinks,
	// no funny "../.." etc)
	if fin.Name() != xauthPathCan {
		logger.Noticef("WARNING: XAUTHORITY environment value is not a clean path: %q", xauthPathCan)
		return "", nil
	}

	// Only do the migration from /tmp since the real /tmp is not visible for snaps
	if !strings.HasPrefix(fin.Name(), "/tmp/") {
		return "", nil
	}

	// We are performing a Stat() here to make sure that the user can't
	// steal another user's Xauthority file. Note that while Stat() uses
	// fstat() on the file descriptor created during Open(), the file might
	// have changed ownership between the Open() and the Stat(). That's ok
	// because we aren't trying to block access that the user already has:
	// if the user has the privileges to chown another user's Xauthority
	// file, we won't block that since the user can just steal it without
	// having to use snap run. This code is just to ensure that a user who
	// doesn't have those privileges can't steal the file via snap run
	// (also note that the (potentially untrusted) snap isn't running yet).
	fi, err := fin.Stat()
	if err != nil {
		return "", err
	}
	sys := fi.Sys()
	if sys == nil {
		return "", fmt.Errorf(i18n.G("cannot validate owner of file %s"), fin.Name())
	}
	// cheap comparison as the current uid is only available as a string
	// but it is better to convert the uid from the stat result to a
	// string than a string into a number.
	if fmt.Sprintf("%d", sys.(*syscall.Stat_t).Uid) != u.Uid {
		return "", fmt.Errorf(i18n.G("Xauthority file isn't owned by the current user %s"), u.Uid)
	}

	targetPath := filepath.Join(baseTargetDir, ".Xauthority")

	// Only validate Xauthority file again when both files don't match
	// otherwise we can continue using the existing Xauthority file.
	// This is ok to do here because we aren't trying to protect against
	// the user changing the Xauthority file in XDG_RUNTIME_DIR outside
	// of snapd.
	if osutil.FileExists(targetPath) {
		var fout *os.File
		if fout, err = os.Open(targetPath); err != nil {
			return "", err
		}
		if osutil.StreamsEqual(fin, fout) {
			fout.Close()
			return targetPath, nil
		}

		fout.Close()
		if err := os.Remove(targetPath); err != nil {
			return "", err
		}

		// Ensure we're validating the Xauthority file from the beginning
		if _, err := fin.Seek(int64(os.SEEK_SET), 0); err != nil {
			return "", err
		}
	}

	// To guard against setting XAUTHORITY to non-xauth files, check
	// that we have a valid Xauthority. Specifically, the file must be
	// parseable as an Xauthority file and not be empty.
	if err := x11.ValidateXauthority(fin); err != nil {
		return "", err
	}

	// Read data from the beginning of the file
	if _, err = fin.Seek(int64(os.SEEK_SET), 0); err != nil {
		return "", err
	}

	fout, err := os.OpenFile(targetPath, os.O_WRONLY|os.O_CREATE|os.O_EXCL, 0600)
	if err != nil {
		return "", err
	}
	defer fout.Close()

	// Read and write validated Xauthority file to its right location
	if _, err = io.Copy(fout, fin); err != nil {
		if err := os.Remove(targetPath); err != nil {
			logger.Noticef("WARNING: cannot remove file at %s: %s", targetPath, err)
		}
		return "", fmt.Errorf(i18n.G("cannot write new Xauthority file at %s: %s"), targetPath, err)
	}

	return targetPath, nil
}

func activateXdgDocumentPortal(info *snap.Info, snapApp, hook string) error {
	// Don't do anything for apps or hooks that don't plug the
	// desktop interface
	//
	// NOTE: This check is imperfect because we don't really know
	// if the interface is connected or not but this is an
	// acceptable compromise for not having to communicate with
	// snapd in snap run. In a typical desktop session the
	// document portal can be in use by many applications, not
	// just by snaps, so this is at most, pre-emptively using some
	// extra memory.
	var plugs map[string]*snap.PlugInfo
	if hook != "" {
		plugs = info.Hooks[hook].Plugs
	} else {
		_, appName := snap.SplitSnapApp(snapApp)
		plugs = info.Apps[appName].Plugs
	}
	plugsDesktop := false
	for _, plug := range plugs {
		if plug.Interface == "desktop" {
			plugsDesktop = true
			break
		}
	}
	if !plugsDesktop {
		return nil
	}

	u, err := userCurrent()
	if err != nil {
		return fmt.Errorf(i18n.G("cannot get the current user: %s"), err)
	}
	xdgRuntimeDir := filepath.Join(dirs.XdgRuntimeDirBase, u.Uid)

	// If $XDG_RUNTIME_DIR/doc appears to be a mount point, assume
	// that the document portal is up and running.
	expectedMountPoint := filepath.Join(xdgRuntimeDir, "doc")
	if mounted, err := osutil.IsMounted(expectedMountPoint); err != nil {
		logger.Noticef("Could not check document portal mount state: %s", err)
	} else if mounted {
		return nil
	}

	// If there is no session bus, our job is done.  We check this
	// manually to avoid dbus.SessionBus() auto-launching a new
	// bus.
	busAddress := osGetenv("DBUS_SESSION_BUS_ADDRESS")
	if len(busAddress) == 0 {
		return nil
	}

	// We've previously tried to start the document portal and
	// were told the service is unknown: don't bother connecting
	// to the session bus again.
	//
	// As the file is in $XDG_RUNTIME_DIR, it will be cleared over
	// full logout/login or reboot cycles.
	portalsUnavailableFile := filepath.Join(xdgRuntimeDir, ".portals-unavailable")
	if osutil.FileExists(portalsUnavailableFile) {
		return nil
	}

	conn, err := dbusutil.SessionBus()
	if err != nil {
		return err
	}

	portal := conn.Object("org.freedesktop.portal.Documents",
		"/org/freedesktop/portal/documents")
	var mountPoint []byte
	if err := portal.Call("org.freedesktop.portal.Documents.GetMountPoint", 0).Store(&mountPoint); err != nil {
		// It is not considered an error if
		// xdg-document-portal is not available on the system.
		if dbusErr, ok := err.(dbus.Error); ok && dbusErr.Name == "org.freedesktop.DBus.Error.ServiceUnknown" {
			// We ignore errors here: if writing the file
			// fails, we'll just try connecting to D-Bus
			// again next time.
			if err = ioutil.WriteFile(portalsUnavailableFile, []byte(""), 0644); err != nil {
				logger.Noticef("WARNING: cannot write file at %s: %s", portalsUnavailableFile, err)
			}
			return nil
		}
		return err
	}

	// Sanity check to make sure the document portal is exposed
	// where we think it is.
	actualMountPoint := strings.TrimRight(string(mountPoint), "\x00")
	if actualMountPoint != expectedMountPoint {
		return fmt.Errorf(i18n.G("Expected portal at %#v, got %#v"), expectedMountPoint, actualMountPoint)
	}
	return nil
}

type envForExecFunc func(extra map[string]string) []string

var gdbServerWelcomeFmt = `
Welcome to "snap run --gdbserver".
You are right before your application is run.
Please open a different terminal and run:

gdb -ex="target remote %[1]s" -ex=continue -ex="signal SIGCONT"
(gdb) continue

or use your favorite gdb frontend and connect to %[1]s
`

func racyFindFreePort() (int, error) {
	l, err := net.Listen("tcp", ":0")
	if err != nil {
		return 0, err
	}
	defer l.Close()
	return l.Addr().(*net.TCPAddr).Port, nil
}

func (x *cmdRun) useGdbserver() bool {
	// make sure the go-flag parser ran and assigned default values
	return x.ParserRan == 1 && x.Gdbserver != "no-gdbserver"
}

func (x *cmdRun) runCmdUnderGdbserver(origCmd []string, envForExec envForExecFunc) error {
	gcmd := exec.Command(origCmd[0], origCmd[1:]...)
	gcmd.Stdin = os.Stdin
	gcmd.Stdout = os.Stdout
	gcmd.Stderr = os.Stderr
	gcmd.Env = envForExec(map[string]string{"SNAP_CONFINE_RUN_UNDER_GDBSERVER": "1"})
	if err := gcmd.Start(); err != nil {
		return err
	}
	// wait for the child process executing gdb helper to raise SIGSTOP
	// signalling readiness to attach a gdbserver process
	var status syscall.WaitStatus
	_, err := syscall.Wait4(gcmd.Process.Pid, &status, syscall.WSTOPPED, nil)
	if err != nil {
		return err
	}

	addr := x.Gdbserver
	if addr == ":0" {
		// XXX: run "gdbserver :0" instead and parse "Listening on port 45971"
		//      on stderr instead?
		port, err := racyFindFreePort()
		if err != nil {
			return fmt.Errorf("cannot find free port: %v", err)
		}
		addr = fmt.Sprintf(":%v", port)
	}
	// XXX: should we provide a helper here instead? something like
	//      `snap run --attach-debugger` or similar? The downside
	//      is that attaching a gdb frontend is harder?
	fmt.Fprintf(Stdout, fmt.Sprintf(gdbServerWelcomeFmt, addr))
	// note that only gdbserver needs to run as root, the application
	// keeps running as the user
	gdbSrvCmd := exec.Command("sudo", "-E", "gdbserver", "--attach", addr, strconv.Itoa(gcmd.Process.Pid))
	if output, err := gdbSrvCmd.CombinedOutput(); err != nil {
		return osutil.OutputErr(output, err)
	}
	return nil
}

func (x *cmdRun) runCmdUnderGdb(origCmd []string, envForExec envForExecFunc) error {
	// the resulting application process runs as root
	cmd := []string{"sudo", "-E", "gdb", "-ex=run", "-ex=catch exec", "-ex=continue", "--args"}
	cmd = append(cmd, origCmd...)

	gcmd := exec.Command(cmd[0], cmd[1:]...)
	gcmd.Stdin = os.Stdin
	gcmd.Stdout = os.Stdout
	gcmd.Stderr = os.Stderr
	gcmd.Env = envForExec(map[string]string{"SNAP_CONFINE_RUN_UNDER_GDB": "1"})
	return gcmd.Run()
}

func (x *cmdRun) runCmdWithTraceExec(origCmd []string, envForExec envForExecFunc) error {
	// setup private tmp dir with strace fifo
	straceTmp, err := ioutil.TempDir("", "exec-trace")
	if err != nil {
		return err
	}
	defer os.RemoveAll(straceTmp)
	straceLog := filepath.Join(straceTmp, "strace.fifo")
	if err := syscall.Mkfifo(straceLog, 0640); err != nil {
		return err
	}
	// ensure we have one writer on the fifo so that if strace fails
	// nothing blocks
	fw, err := os.OpenFile(straceLog, os.O_RDWR, 0640)
	if err != nil {
		return err
	}
	defer fw.Close()

	// read strace data from fifo async
	var slg *strace.ExecveTiming
	var straceErr error
	doneCh := make(chan bool, 1)
	go func() {
		// FIXME: make this configurable?
		nSlowest := 10
		slg, straceErr = strace.TraceExecveTimings(straceLog, nSlowest)
		close(doneCh)
	}()

	cmd, err := strace.TraceExecCommand(straceLog, origCmd...)
	if err != nil {
		return err
	}
	// run
	cmd.Env = envForExec(nil)
	cmd.Stdin = Stdin
	cmd.Stdout = Stdout
	cmd.Stderr = Stderr
	err = cmd.Run()
	// ensure we close the fifo here so that the strace.TraceExecCommand()
	// helper gets a EOF from the fifo (i.e. all writers must be closed
	// for this)
	fw.Close()

	// wait for strace reader
	<-doneCh
	if straceErr == nil {
		slg.Display(Stderr)
	} else {
		logger.Noticef("cannot extract runtime data: %v", straceErr)
	}
	return err
}

func (x *cmdRun) runCmdUnderStrace(origCmd []string, envForExec envForExecFunc) error {
	extraStraceOpts, raw, err := x.straceOpts()
	if err != nil {
		return err
	}
	cmd, err := strace.Command(extraStraceOpts, origCmd...)
	if err != nil {
		return err
	}

	// run with filter
	cmd.Env = envForExec(nil)
	cmd.Stdin = Stdin
	cmd.Stdout = Stdout
	stderr, err := cmd.StderrPipe()
	if err != nil {
		return err
	}
	filterDone := make(chan bool, 1)
	go func() {
		defer func() { filterDone <- true }()

		if raw {
			// Passing --strace='--raw' disables the filtering of
			// early strace output. This is useful when tracking
			// down issues with snap helpers such as snap-confine,
			// snap-exec ...
			io.Copy(Stderr, stderr)
			return
		}

		r := bufio.NewReader(stderr)

		// The first thing from strace if things work is
		// "exeve(" - show everything until we see this to
		// not swallow real strace errors.
		for {
			s, err := r.ReadString('\n')
			if err != nil {
				break
			}
			if strings.Contains(s, "execve(") {
				break
			}
			fmt.Fprint(Stderr, s)
		}

		// The last thing that snap-exec does is to
		// execve() something inside the snap dir so
		// we know that from that point on the output
		// will be interessting to the user.
		//
		// We need check both /snap (which is where snaps
		// are located inside the mount namespace) and the
		// distro snap mount dir (which is different on e.g.
		// fedora/arch) to fully work with classic snaps.
		needle1 := fmt.Sprintf(`execve("%s`, dirs.SnapMountDir)
		needle2 := `execve("/snap`
		for {
			s, err := r.ReadString('\n')
			if err != nil {
				if err != io.EOF {
					fmt.Fprintf(Stderr, "cannot read strace output: %s\n", err)
				}
				break
			}
			// Ensure we catch the execve but *not* the
			// exec into
			// /snap/core/current/usr/lib/snapd/snap-confine
			// which is just `snap run` using the core version
			// snap-confine.
			if (strings.Contains(s, needle1) || strings.Contains(s, needle2)) && !strings.Contains(s, "usr/lib/snapd/snap-confine") {
				fmt.Fprint(Stderr, s)
				break
			}
		}
		io.Copy(Stderr, r)
	}()
	if err := cmd.Start(); err != nil {
		return err
	}
	<-filterDone
	err = cmd.Wait()
	return err
}

func (x *cmdRun) runSnapConfine(info *snap.Info, securityTag, snapApp, hook string, args []string) error {
	snapConfine, err := snapdHelperPath("snap-confine")
	if err != nil {
		return err
	}
	if !osutil.FileExists(snapConfine) {
		if hook != "" {
			logger.Noticef("WARNING: skipping running hook %q of snap %q: missing snap-confine", hook, info.InstanceName())
			return nil
		}
		return fmt.Errorf(i18n.G("missing snap-confine: try updating your core/snapd package"))
	}

	if err := createUserDataDirs(info); err != nil {
		logger.Noticef("WARNING: cannot create user data directory: %s", err)
	}

	xauthPath, err := migrateXauthority(info)
	if err != nil {
		logger.Noticef("WARNING: cannot copy user Xauthority file: %s", err)
	}

	if err := activateXdgDocumentPortal(info, snapApp, hook); err != nil {
		logger.Noticef("WARNING: cannot start document portal: %s", err)
	}

	cmd := []string{snapConfine}
	if info.NeedsClassic() {
		cmd = append(cmd, "--classic")
	}

	// this should never happen since we validate snaps with "base: none" and do not allow hooks/apps
	if info.Base == "none" {
		return fmt.Errorf(`cannot run hooks / applications with base "none"`)
	}
	if info.Base != "" {
		cmd = append(cmd, "--base", info.Base)
	}
	cmd = append(cmd, securityTag)

	// when under confinement, snap-exec is run from 'core' snap rootfs
	snapExecPath := filepath.Join(dirs.CoreLibExecDir, "snap-exec")

	if info.NeedsClassic() {
		// running with classic confinement, carefully pick snap-exec we
		// are going to use
		snapExecPath, err = snapdHelperPath("snap-exec")
		if err != nil {
			return err
		}
	}
	cmd = append(cmd, snapExecPath)

	if x.Shell {
		cmd = append(cmd, "--command=shell")
	}
	if x.Gdb {
		cmd = append(cmd, "--command=gdb")
	}
	if x.useGdbserver() {
		cmd = append(cmd, "--command=gdbserver")
	}
	if x.Command != "" {
		cmd = append(cmd, "--command="+x.Command)
	}

	if hook != "" {
		cmd = append(cmd, "--hook="+hook)
	}

	// snap-exec is POSIXly-- options must come before positionals.
	cmd = append(cmd, snapApp)
	cmd = append(cmd, args...)

	env, err := osutil.OSEnvironment()
	if err != nil {
		return err
	}
	snapenv.ExtendEnvForRun(env, info)

	if len(xauthPath) > 0 {
		// Environment is not nil here because it comes from
		// osutil.OSEnvironment and that guarantees this
		// property.
		env["XAUTHORITY"] = xauthPath
	}

	// on each run variant path this will be used once to get
	// the environment plus additions in the right form
	envForExec := func(extra map[string]string) []string {
		for varName, value := range extra {
			env[varName] = value
		}
		if !info.NeedsClassic() {
			return env.ForExec()
		}
		// For a classic snap, environment variables that are
		// usually stripped out by ld.so when starting a
		// setuid process are presevered by being renamed by
		// prepending PreservedUnsafePrefix -- which snap-exec
		// will remove, restoring the variables to their
		// original names.
		return env.ForExecEscapeUnsafe(snapenv.PreservedUnsafePrefix)
	}

	// Systemd automatically places services under a unique cgroup encoding the
	// security tag, but for apps and hooks we need to create a transient scope
	// with similar purpose ourselves.
	//
	// The way this happens is as follows:
	//
<<<<<<< HEAD
	// 1) Services are implemented using systemd service units. Starting an
=======
	// 1) Services are implemented using systemd service units. Starting a
>>>>>>> 3af0ebf7
	// unit automatically places it in a cgroup named after the service unit
	// name. Snapd controls the name of the service units thus indirectly
	// controls the cgroup name.
	//
	// 2) Non-services, including hooks, are started inside systemd
	// transient scopes. Scopes are a systemd unit type that are defined
	// programmatically and are meant for groups of processes started and
	// stopped by an _arbitrary process_ (ie, not systemd). Systemd
	// requires that each scope is given a unique name. We employ a scheme
	// where random UUID is combined with the name of the security tag
	// derived from snap application or hook name. Multiple concurrent
	// invocations of "snap run" will use distinct UUIDs.
	//
	// Transient scopes allow launched snaps to integrate into
	// the systemd design. See:
	// https://www.freedesktop.org/wiki/Software/systemd/ControlGroupInterface/
	//
	// Programs running as root, like system-wide services and programs invoked
	// using tools like sudo are placed under system.slice. Programs running as
	// a non-root user are placed under user.slice, specifically in a scope
	// specific to a logind session.
	//
	// This arrangement allows for proper accounting and control of resources
	// used by snap application processes of each type.
	//
	// For more information about systemd cgroups, including unit types, see:
	// https://www.freedesktop.org/wiki/Software/systemd/ControlGroupInterface/
	_, appName := snap.SplitSnapApp(snapApp)
	needsTracking := true
	if app := info.Apps[appName]; hook == "" && app != nil && app.IsService() {
		// If we are running a service app then we do not need to use
		// application tracking. Services, both in the system and user scope,
		// do not need tracking because systemd already places them in a
		// tracking cgroup, named after the systemd unit name, and those are
		// sufficient to identify both the snap name and the app name.
		needsTracking = false
	}
	// Track, or confirm existing tracking from systemd.
	var trackingErr error
	if needsTracking {
		trackingErr = cgroupCreateTransientScopeForTracking(securityTag)
	} else {
		trackingErr = cgroupConfirmSystemdServiceTracking(securityTag)
	}
	if trackingErr != nil {
		if trackingErr != cgroup.ErrCannotTrackProcess {
			return trackingErr
		}
		// If we cannot track the process then log a debug message.
		// TODO: if we could, create a warning. Currently this is not possible
		// because only snapd can create warnings, internally.
		logger.Debugf("snapd cannot track the started application")
		logger.Debugf("snap refreshes will not be postponed by this process")
	}
	if x.TraceExec {
		return x.runCmdWithTraceExec(cmd, envForExec)
	} else if x.Gdb {
		return x.runCmdUnderGdb(cmd, envForExec)
	} else if x.useGdbserver() {
		return x.runCmdUnderGdbserver(cmd, envForExec)
	} else if x.useStrace() {
		return x.runCmdUnderStrace(cmd, envForExec)
	} else {
		return syscallExec(cmd[0], cmd, envForExec(nil))
	}
}

var cgroupCreateTransientScopeForTracking = cgroup.CreateTransientScopeForTracking
var cgroupConfirmSystemdServiceTracking = cgroup.ConfirmSystemdServiceTracking<|MERGE_RESOLUTION|>--- conflicted
+++ resolved
@@ -1085,11 +1085,7 @@
 	//
 	// The way this happens is as follows:
 	//
-<<<<<<< HEAD
-	// 1) Services are implemented using systemd service units. Starting an
-=======
 	// 1) Services are implemented using systemd service units. Starting a
->>>>>>> 3af0ebf7
 	// unit automatically places it in a cgroup named after the service unit
 	// name. Snapd controls the name of the service units thus indirectly
 	// controls the cgroup name.
