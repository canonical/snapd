--- conflicted
+++ resolved
@@ -224,10 +224,10 @@
 		logger.Noticef("WARNING: cannot create user data directory: %s", err)
 	}
 
-<<<<<<< HEAD
-	// use snap-confine from core if it is available
-	snapConfinePath := filepath.Join(dirs.LibExecDir, "snap-confine")
-	snapConfinePathInCore := filepath.Join(dirs.SnapMountDir, "/core/current/", snapConfinePath)
+	// check for host snap-confine
+	snapConfinePath := filepath.Join(dirs.DistroLibExecDir, "snap-confine")
+	// check for core snap-confine, note the different libexec dirs
+	snapConfinePathInCore := filepath.Join(dirs.SnapMountDir, "/core/current/", dirs.CoreLibExecDir, "snap-confine")
 
 	shouldReexec := (reexec.Path(cmd.Version) != "")
 	cmd := []string{}
@@ -237,10 +237,6 @@
 		cmd = append(cmd, snapConfinePathInCore)
 	} else {
 		cmd = append(cmd, snapConfinePath)
-=======
-	cmd := []string{
-		filepath.Join(dirs.DistroLibExecDir, "snap-confine"),
->>>>>>> 69c89f7f
 	}
 
 	if info.NeedsClassic() {
