--- conflicted
+++ resolved
@@ -84,18 +84,13 @@
 
 func main() {
 	if err := run(); err != nil {
-<<<<<<< HEAD
-		fmt.Fprintf(Stderr, "error: %v\n", err)
-		os.Exit(1)
-=======
 		if e, ok := err.(*flags.Error); ok && e.Type == flags.ErrHelp {
-			fmt.Fprintf(os.Stdout, "%v\n", err)
+			fmt.Fprintf(Stdout, "%v\n", err)
 			os.Exit(0)
 		} else {
-			fmt.Fprintf(os.Stderr, "error: %v\n", err)
+			fmt.Fprintf(Stderr, "error: %v\n", err)
 			os.Exit(1)
 		}
->>>>>>> 2d7c2c17
 	}
 }
 
