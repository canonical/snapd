// -*- Mode: Go; indent-tabs-mode: t -*-

/*
 * Copyright (C) 2014-2015 Canonical Ltd
 *
 * This program is free software: you can redistribute it and/or modify
 * it under the terms of the GNU General Public License version 3 as
 * published by the Free Software Foundation.
 *
 * This program is distributed in the hope that it will be useful,
 * but WITHOUT ANY WARRANTY; without even the implied warranty of
 * MERCHANTABILITY or FITNESS FOR A PARTICULAR PURPOSE.  See the
 * GNU General Public License for more details.
 *
 * You should have received a copy of the GNU General Public License
 * along with this program.  If not, see <http://www.gnu.org/licenses/>.
 *
 */

package main

import (
	"fmt"
	"io"
	"os"
	"path/filepath"
	"strings"
	"syscall"

	"github.com/snapcore/snapd/client"
	"github.com/snapcore/snapd/cmd"
	"github.com/snapcore/snapd/dirs"
	"github.com/snapcore/snapd/i18n"
	"github.com/snapcore/snapd/logger"
	"github.com/snapcore/snapd/osutil"

	"github.com/jessevdk/go-flags"
)

// Standard streams, redirected for testing.
var (
	Stdin  io.Reader = os.Stdin
	Stdout io.Writer = os.Stdout
	Stderr io.Writer = os.Stderr
)

type options struct {
	Version func() `long:"version" description:"print the version and exit"`
}

var optionsData options

// cmdInfo holds information needed to call parser.AddCommand(...).
type cmdInfo struct {
	name, shortHelp, longHelp string
	builder                   func() flags.Commander
	hidden                    bool
}

// commands holds information about all non-experimental commands.
var commands []*cmdInfo

// experimentalCommands holds information about all experimental commands.
var experimentalCommands []*cmdInfo

// addCommand replaces parser.addCommand() in a way that is compatible with
// re-constructing a pristine parser.
func addCommand(name, shortHelp, longHelp string, builder func() flags.Commander) *cmdInfo {
	info := &cmdInfo{
		name:      name,
		shortHelp: shortHelp,
		longHelp:  longHelp,
		builder:   builder,
	}
	commands = append(commands, info)
	return info
}

// addExperimentalCommand replaces parser.addCommand() in a way that is
// compatible with re-constructing a pristine parser. It is meant for
// adding experimental commands.
func addExperimentalCommand(name, shortHelp, longHelp string, builder func() flags.Commander) *cmdInfo {
	info := &cmdInfo{
		name:      name,
		shortHelp: shortHelp,
		longHelp:  longHelp,
		builder:   builder,
	}
	experimentalCommands = append(experimentalCommands, info)
	return info
}

type parserSetter interface {
	setParser(*flags.Parser)
}

// Parser creates and populates a fresh parser.
// Since commands have local state a fresh parser is required to isolate tests
// from each other.
func Parser() *flags.Parser {
	optionsData.Version = func() {
		cv, err := Client().ServerVersion()
		if err != nil {
			cv = i18n.G("unavailable")
		}

		fmt.Fprintf(Stdout, "snap  %s\nsnapd %s\n", cmd.Version, cv)

		os.Exit(0)
	}
	parser := flags.NewParser(&optionsData, flags.HelpFlag|flags.PassDoubleDash)
	parser.ShortDescription = "Tool to interact with snaps"
	parser.LongDescription = `
The snap tool interacts with the snapd daemon to control the snappy software platform.
`

	// Add all regular commands
	for _, c := range commands {
		obj := c.builder()
		if x, ok := obj.(parserSetter); ok {
			x.setParser(parser)
		}

		cmd, err := parser.AddCommand(c.name, c.shortHelp, strings.TrimSpace(c.longHelp), obj)
		if err != nil {

			logger.Panicf("cannot add command %q: %v", c.name, err)
		}
		cmd.Hidden = c.hidden
	}
	// Add the experimental command
	experimentalCommand, err := parser.AddCommand("experimental", shortExperimentalHelp, longExperimentalHelp, &cmdExperimental{})
	experimentalCommand.Hidden = true
	if err != nil {
		logger.Panicf("cannot add command %q: %v", "experimental", err)
	}
	// Add all the sub-commands of the experimental command
	for _, c := range experimentalCommands {
		cmd, err := experimentalCommand.AddCommand(c.name, c.shortHelp, strings.TrimSpace(c.longHelp), c.builder())
		if err != nil {
			logger.Panicf("cannot add experimental command %q: %v", c.name, err)
		}
		cmd.Hidden = c.hidden
	}
	return parser
}

// ClientConfig is the configuration of the Client used by all commands.
var ClientConfig client.Config

// Client returns a new client using ClientConfig as configuration.
func Client() *client.Client {
	return client.New(&ClientConfig)
}

func init() {
	err := logger.SimpleSetup()
	if err != nil {
		fmt.Fprintf(Stderr, "WARNING: failed to activate logging: %s\n", err)
	}
}

func main() {
<<<<<<< HEAD
	// magic \o/
	arg0 := os.Args[0]
	if osutil.IsSymlink(filepath.Join(dirs.SnapBinariesDir, filepath.Base(arg0))) {
		snapApp := filepath.Base(arg0)
		cmd := []string{"/usr/bin/snap", "run", snapApp}
		cmd = append(cmd, os.Args[1:]...)
		syscall.Exec(cmd[0], cmd, os.Environ())
	}

	// no magic /o\
=======
	cmd.ExecInCoreSnap()
>>>>>>> 1ada8346
	if err := run(); err != nil {
		fmt.Fprintf(Stderr, "error: %v\n", err)
		os.Exit(1)
	}
}

func run() error {
	parser := Parser()
	_, err := parser.Parse()
	if err != nil {
		if e, ok := err.(*flags.Error); ok && e.Type == flags.ErrHelp {
			if parser.Command.Active != nil && parser.Command.Active.Name == "help" {
				parser.Command.Active = nil
			}
			parser.WriteHelp(Stdout)
			return nil

		}
		if e, ok := err.(*client.Error); ok && e.Kind == client.ErrorKindLoginRequired {
			return fmt.Errorf("%s (snap login --help)", e.Message)

		}
	}

	return err
}<|MERGE_RESOLUTION|>--- conflicted
+++ resolved
@@ -161,7 +161,6 @@
 }
 
 func main() {
-<<<<<<< HEAD
 	// magic \o/
 	arg0 := os.Args[0]
 	if osutil.IsSymlink(filepath.Join(dirs.SnapBinariesDir, filepath.Base(arg0))) {
@@ -172,9 +171,7 @@
 	}
 
 	// no magic /o\
-=======
 	cmd.ExecInCoreSnap()
->>>>>>> 1ada8346
 	if err := run(); err != nil {
 		fmt.Fprintf(Stderr, "error: %v\n", err)
 		os.Exit(1)
