--- conflicted
+++ resolved
@@ -43,16 +43,11 @@
 	"github.com/snapcore/snapd/release"
 	"github.com/snapcore/snapd/snap"
 	"github.com/snapcore/snapd/snapdenv"
-	"github.com/snapcore/snapd/snapdenv/useragent"
 )
 
 func init() {
 	// set User-Agent for when 'snap' talks to the store directly (snap download etc...)
-<<<<<<< HEAD
-	useragent.SetUserAgentFromVersion(cmd.Version, "snap")
-=======
 	snapdenv.SetUserAgentFromVersion(cmd.Version, nil, "snap")
->>>>>>> e8029843
 
 	if osutil.GetenvBool("SNAPD_DEBUG") || snapdenv.Testing() {
 		// in tests or when debugging, enforce the "tidy" lint checks
@@ -392,7 +387,7 @@
 	cfg := &ClientConfig
 	// Set client user-agent when talking to the snapd daemon to the
 	// same value as when talking to the store.
-	cfg.UserAgent = useragent.UserAgent()
+	cfg.UserAgent = snapdenv.UserAgent()
 
 	cli := client.New(cfg)
 	goos := runtime.GOOS
