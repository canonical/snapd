// -*- Mode: Go; indent-tabs-mode: t -*-
// +build !integrationcoverage

/*
 * Copyright (C) 2016 Canonical Ltd
 *
 * This program is free software: you can redistribute it and/or modify
 * it under the terms of the GNU General Public License version 3 as
 * published by the Free Software Foundation.
 *
 * This program is distributed in the hope that it will be useful,
 * but WITHOUT ANY WARRANTY; without even the implied warranty of
 * MERCHANTABILITY or FITNESS FOR A PARTICULAR PURPOSE.  See the
 * GNU General Public License for more details.
 *
 * You should have received a copy of the GNU General Public License
 * along with this program.  If not, see <http://www.gnu.org/licenses/>.
 *
 */

package main_test

import (
	"fmt"
	"net/http"
	"os/user"
<<<<<<< HEAD
	"path/filepath"
=======
>>>>>>> e52e529d
	"sort"
	"syscall"

	"gopkg.in/check.v1"

	snaprun "github.com/snapcore/snapd/cmd/snap"
	"github.com/snapcore/snapd/dirs"
	"github.com/snapcore/snapd/osutil"
	"github.com/snapcore/snapd/snap"
	"github.com/snapcore/snapd/snap/snaptest"
	"github.com/snapcore/snapd/testutil"
)

var mockYaml = []byte(`name: snapname
version: 1.0
apps:
 app:
  command: run-app
`)

func (s *SnapSuite) TestSnapRunSnapExecAppEnv(c *check.C) {
	info, err := snap.InfoFromSnapYaml(mockYaml)
	c.Assert(err, check.IsNil)
	info.SideInfo.Revision = snap.R(42)

	usr, err := user.Current()
	c.Assert(err, check.IsNil)

	env := snaprun.SnapExecAppEnv(info.Apps["app"])
	sort.Strings(env)
	c.Check(env, check.DeepEquals, []string{
		"SNAP=/snap/snapname/42",
		"SNAP_ARCH=amd64",
		"SNAP_DATA=/var/snap/snapname/42",
		"SNAP_LIBRARY_PATH=/var/lib/snapd/lib/gl:",
		"SNAP_NAME=snapname",
		"SNAP_REVISION=42",
		fmt.Sprintf("SNAP_USER_DATA=%s/snap/snapname/42", usr.HomeDir),
		"SNAP_VERSION=1.0",
	})
}

func (s *SnapSuite) TestSnapRunIntegration(c *check.C) {
	// mock installed snap
	dirs.SetRootDir(c.MkDir())
	defer func() { dirs.SetRootDir("/") }()

	snaptest.MockSnap(c, string(mockYaml), &snap.SideInfo{
		Revision: snap.R(42),
	})

	// and mock the server
	n := 0
	s.RedirectClientToTestServer(func(w http.ResponseWriter, r *http.Request) {
		switch n {
		case 0:
			c.Check(r.Method, check.Equals, "GET")
			c.Check(r.URL.Path, check.Equals, "/v2/snaps")
			fmt.Fprintln(w, `{"type": "sync", "result": [{"name": "snapname", "status": "active", "version": "1.0", "developer": "someone", "revision":42}]}`)
		default:
			c.Fatalf("expected to get 1 requests, now on %d", n+1)
		}

		n++
	})

	// redirect exec
	execArg0 := ""
	execArgs := []string{}
	execEnv := []string{}
	snaprun.SyscallExec = func(arg0 string, args []string, envv []string) error {
		execArg0 = arg0
		execArgs = args
		execEnv = envv
		return nil
	}
	defer func() { snaprun.SyscallExec = syscall.Exec }()

	// and run it!
	err := snaprun.SnapRun("snapname.app", "", []string{"arg1", "arg2"})
	c.Assert(err, check.IsNil)
	c.Check(execArg0, check.Equals, "/usr/bin/ubuntu-core-launcher")
	c.Check(execArgs, check.DeepEquals, []string{"/usr/bin/ubuntu-core-launcher", "snap.snapname.app", "snap.snapname.app", "/usr/lib/snapd/snap-exec", "snapname.app", "arg1", "arg2"})
	c.Check(execEnv, testutil.Contains, "SNAP_REVISION=42")
}

func (s *SnapSuite) TestSnapRunCreateDataDirs(c *check.C) {
	info, err := snap.InfoFromSnapYaml(mockYaml)
	c.Assert(err, check.IsNil)
	info.SideInfo.Revision = snap.R(42)

	fakeHome := c.MkDir()
	snaprun.UserCurrent = func() (*user.User, error) {
		return &user.User{HomeDir: fakeHome}, nil
	}

	err = snaprun.CreateUserDataDirs(info)
	c.Assert(err, check.IsNil)
	c.Check(osutil.FileExists(filepath.Join(fakeHome, "/snap/snapname/42")), check.Equals, true)
	c.Check(osutil.FileExists(filepath.Join(fakeHome, "/snap/snapname/common")), check.Equals, true)
}<|MERGE_RESOLUTION|>--- conflicted
+++ resolved
@@ -24,10 +24,7 @@
 	"fmt"
 	"net/http"
 	"os/user"
-<<<<<<< HEAD
 	"path/filepath"
-=======
->>>>>>> e52e529d
 	"sort"
 	"syscall"
 
