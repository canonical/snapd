--- conflicted
+++ resolved
@@ -334,8 +334,6 @@
 
 type ServiceName = serviceName
 
-<<<<<<< HEAD
-=======
 func MockDBusConnections(system, session func() (*dbus.Conn, error)) func() {
 	oldSystem := dbusSystemBus
 	oldSession := dbusSessionBus
@@ -383,7 +381,6 @@
 	}
 }
 
->>>>>>> 988e2b2a
 func MockCreateTransientScope(fn func(securitTag string) error) func() {
 	old := createTransientScope
 	createTransientScope = fn
