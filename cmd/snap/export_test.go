// -*- Mode: Go; indent-tabs-mode: t -*-

/*
 * Copyright (C) 2016 Canonical Ltd
 *
 * This program is free software: you can redistribute it and/or modify
 * it under the terms of the GNU General Public License version 3 as
 * published by the Free Software Foundation.
 *
 * This program is distributed in the hope that it will be useful,
 * but WITHOUT ANY WARRANTY; without even the implied warranty of
 * MERCHANTABILITY or FITNESS FOR A PARTICULAR PURPOSE.  See the
 * GNU General Public License for more details.
 *
 * You should have received a copy of the GNU General Public License
 * along with this program.  If not, see <http://www.gnu.org/licenses/>.
 *
 */

package main

import (
	"os/user"
	"time"

	"github.com/jessevdk/go-flags"

	"github.com/snapcore/snapd/client"
	"github.com/snapcore/snapd/overlord/auth"
	"github.com/snapcore/snapd/store"
)

var RunMain = run

var (
	CreateUserDataDirs = createUserDataDirs
	ResolveApp         = resolveApp
	IsReexeced         = isReexeced
	MaybePrintServices = maybePrintServices
	MaybePrintCommands = maybePrintCommands
	SortByPath         = sortByPath
	AdviseCommand      = adviseCommand
	Antialias          = antialias
	FormatChannel      = fmtChannel
	PrintDescr         = printDescr
	TrueishJSON        = trueishJSON

	CanUnicode           = canUnicode
	ColorTable           = colorTable
	MonoColorTable       = mono
	ColorColorTable      = color
	NoEscColorTable      = noesc
	ColorMixinGetEscapes = (colorMixin).getEscapes
	FillerPublisher      = fillerPublisher
	LongPublisher        = longPublisher
	ShortPublisher       = shortPublisher
)

func MockPollTime(d time.Duration) (restore func()) {
	d0 := pollTime
	pollTime = d
	return func() {
		pollTime = d0
	}
}

func MockMaxGoneTime(d time.Duration) (restore func()) {
	d0 := maxGoneTime
	maxGoneTime = d
	return func() {
		maxGoneTime = d0
	}
}

func MockSyscallExec(f func(string, []string, []string) error) (restore func()) {
	syscallExecOrig := syscallExec
	syscallExec = f
	return func() {
		syscallExec = syscallExecOrig
	}
}

func MockUserCurrent(f func() (*user.User, error)) (restore func()) {
	userCurrentOrig := userCurrent
	userCurrent = f
	return func() {
		userCurrent = userCurrentOrig
	}
}

func MockStoreNew(f func(*store.Config, auth.AuthContext) *store.Store) (restore func()) {
	storeNewOrig := storeNew
	storeNew = f
	return func() {
		storeNew = storeNewOrig
	}
}

func MockGetEnv(f func(name string) string) (restore func()) {
	osGetenvOrig := osGetenv
	osGetenv = f
	return func() {
		osGetenv = osGetenvOrig
	}
}

func MockMountInfoPath(newMountInfoPath string) (restore func()) {
	mountInfoPathOrig := mountInfoPath
	mountInfoPath = newMountInfoPath
	return func() {
		mountInfoPath = mountInfoPathOrig
	}
}

func MockOsReadlink(f func(string) (string, error)) (restore func()) {
	osReadlinkOrig := osReadlink
	osReadlink = f
	return func() {
		osReadlink = osReadlinkOrig
	}
}

var AutoImportCandidates = autoImportCandidates

func AliasInfoLess(snapName1, alias1, cmd1, snapName2, alias2, cmd2 string) bool {
	x := aliasInfos{
		&aliasInfo{
			Snap:    snapName1,
			Alias:   alias1,
			Command: cmd1,
		},
		&aliasInfo{
			Snap:    snapName2,
			Alias:   alias2,
			Command: cmd2,
		},
	}
	return x.Less(0, 1)
}

func AssertTypeNameCompletion(match string) []flags.Completion {
	return assertTypeName("").Complete(match)
}

func MockIsTTY(t bool) (restore func()) {
	oldIsTTY := isTTY
	isTTY = t
	return func() {
		isTTY = oldIsTTY
	}
}

func MockIsTerminal(t bool) (restore func()) {
	oldIsTerminal := isTerminal
	isTerminal = func() bool { return t }
	return func() {
		isTerminal = oldIsTerminal
	}
}

func MockTimeNow(newTimeNow func() time.Time) (restore func()) {
	oldTimeNow := timeNow
	timeNow = newTimeNow
	return func() {
		timeNow = oldTimeNow
	}
}

func MockTimeutilHuman(h func(time.Time) string) (restore func()) {
	oldH := timeutilHuman
	timeutilHuman = h
	return func() {
		timeutilHuman = oldH
	}
}

func MockWaitConfTimeout(d time.Duration) (restore func()) {
	oldWaitConfTimeout := d
	waitConfTimeout = d
	return func() {
		waitConfTimeout = oldWaitConfTimeout
	}
}

func Wait(cli *client.Client, id string) (*client.Change, error) {
	return waitMixin{}.wait(cli, id)
}

<<<<<<< HEAD
func ColorMixin(cmode, umode string) colorMixin {
	return colorMixin{Color: cmode, Unicode: umode}
=======
func CmdAdviseSnap() *cmdAdviseSnap {
	return &cmdAdviseSnap{}
>>>>>>> 10651269
}<|MERGE_RESOLUTION|>--- conflicted
+++ resolved
@@ -186,11 +186,10 @@
 	return waitMixin{}.wait(cli, id)
 }
 
-<<<<<<< HEAD
 func ColorMixin(cmode, umode string) colorMixin {
 	return colorMixin{Color: cmode, Unicode: umode}
-=======
+}
+
 func CmdAdviseSnap() *cmdAdviseSnap {
 	return &cmdAdviseSnap{}
->>>>>>> 10651269
 }