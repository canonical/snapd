--- conflicted
+++ resolved
@@ -27,15 +27,10 @@
 var RunMain = run
 
 var (
-<<<<<<< HEAD
-	SnapExecEnv = snapExecEnv
-	SnapRunApp  = snapRunApp
-	SnapRunHook = snapRunHook
-)
-=======
-	SnapExecAppEnv     = snapExecAppEnv
-	SnapRun            = snapRun
+	SnapExecEnv        = snapExecEnv
 	CreateUserDataDirs = createUserDataDirs
+	SnapRunApp         = snapRunApp
+	SnapRunHook        = snapRunHook
 )
 
 func MockSyscallExec(f func(string, []string, []string) error) (restore func()) {
@@ -52,5 +47,4 @@
 	return func() {
 		userCurrent = userCurrentOrig
 	}
-}
->>>>>>> 8887c4cf
+}