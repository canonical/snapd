--- conflicted
+++ resolved
@@ -265,13 +265,8 @@
 		return
 	}
 
-<<<<<<< HEAD
-	if !iw.localSnap.InstallDate.IsZero() {
-		fmt.Fprintf(iw, "refresh-date:\t%s\n", iw.fmtTime(iw.localSnap.InstallDate))
-=======
 	if iw.localSnap.InstallDate != nil && !iw.localSnap.InstallDate.IsZero() {
 		fmt.Fprintf(iw, "refresh-date:\t%s\n", iw.fmtTime(*iw.localSnap.InstallDate))
->>>>>>> 30d81ce7
 	}
 
 	maybePrintHold := func(key string, hold *time.Time) {
