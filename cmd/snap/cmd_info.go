// -*- Mode: Go; indent-tabs-mode: t -*-

/*
 * Copyright (C) 2016 Canonical Ltd
 *
 * This program is free software: you can redistribute it and/or modify
 * it under the terms of the GNU General Public License version 3 as
 * published by the Free Software Foundation.
 *
 * This program is distributed in the hope that it will be useful,
 * but WITHOUT ANY WARRANTY; without even the implied warranty of
 * MERCHANTABILITY or FITNESS FOR A PARTICULAR PURPOSE.  See the
 * GNU General Public License for more details.
 *
 * You should have received a copy of the GNU General Public License
 * along with this program.  If not, see <http://www.gnu.org/licenses/>.
 *
 */

package main

import (
	"bytes"
	"fmt"
	"io"
	"path/filepath"
	"strings"
	"text/tabwriter"

	"github.com/jessevdk/go-flags"

	"github.com/snapcore/snapd/client"
	"github.com/snapcore/snapd/i18n"
	"github.com/snapcore/snapd/osutil"
	"github.com/snapcore/snapd/snap"
	"github.com/snapcore/snapd/strutil"
)

type infoCmd struct {
	Verbose    bool `long:"verbose"`
	Positional struct {
		Snaps []anySnapName `positional-arg-name:"<snap>" required:"1"`
	} `positional-args:"yes" required:"yes"`
}

var shortInfoHelp = i18n.G("show detailed information about a snap")
var longInfoHelp = i18n.G(`
The info command shows detailed information about a snap, be it by name or by path.`)

func init() {
	addCommand("info",
		shortInfoHelp,
		longInfoHelp,
		func() flags.Commander {
			return &infoCmd{}
		}, map[string]string{
			"verbose": i18n.G("Include a verbose list of a snap's notes (otherwise, summarise notes)"),
		}, nil)
}

func norm(path string) string {
	path = filepath.Clean(path)
	if osutil.IsDirectory(path) {
		path = path + "/"
	}

	return path
}

func maybePrintPrice(w io.Writer, snap *client.Snap, resInfo *client.ResultInfo) {
	if resInfo == nil {
		return
	}
	price, currency, err := getPrice(snap.Prices, resInfo.SuggestedCurrency)
	if err != nil {
		return
	}
	fmt.Fprintf(w, "price:\t%s\n", formatPrice(price, currency))
}

func maybePrintType(w io.Writer, t string) {
	// XXX: using literals here until we reshuffle snap & client properly
	// (and os->core rename happens, etc)
	switch t {
	case "", "app", "application":
		return
	case "os":
		t = "core"
	}

	fmt.Fprintf(w, "type:\t%s\n", t)
}

func tryDirect(w io.Writer, path string, verbose bool) bool {
	path = norm(path)

	snapf, err := snap.Open(path)
	if err != nil {
		return false
	}

	info, err := snap.ReadInfoFromSnapFile(snapf, nil)
	if err != nil {
		return false
	}
	fmt.Fprintf(w, "path:\t%q\n", path)
	fmt.Fprintf(w, "name:\t%s\n", info.Name())
	fmt.Fprintf(w, "summary:\t%q\n", info.Summary())

	var notes *Notes
	if verbose {
		fmt.Fprintln(w, "notes:\t")
		fmt.Fprintf(w, "  confinement:\t%s\n", info.Confinement)
		if info.Broken == "" {
			fmt.Fprintln(w, "  broken:\tfalse")
		} else {
			fmt.Fprintf(w, "  broken:\ttrue (%s)\n", info.Broken)
		}

	} else {
		notes = NotesFromInfo(info)
	}
	fmt.Fprintf(w, "version:\t%s %s\n", info.Version, notes)
	maybePrintType(w, string(info.Type))

	return true
}

func coalesce(snaps ...*client.Snap) *client.Snap {
	for _, s := range snaps {
		if s != nil {
			return s
		}
	}
	return nil
}

// formatDescr formats a given string (typically a snap description)
// in a user friendly way.
//
// The rules are (intentionally) very simple:
// - word wrap at "max" chars
// - keep \n intact and break here
// - ignore \r
func formatDescr(descr string, max int) string {
	out := bytes.NewBuffer(nil)
	for _, line := range strings.Split(descr, "\n") {
		if len(line) > max {
			for _, chunk := range strutil.WordWrap(line, max) {
				fmt.Fprintf(out, "  %s\n", chunk)
			}
		} else {
			fmt.Fprintf(out, "  %s\n", line)
		}
	}

	return strings.TrimSuffix(out.String(), "\n")
}

func maybePrintCommands(w io.Writer, snapName string, allApps []client.AppInfo, n int) {
	if len(allApps) == 0 {
		return
	}

	commands := make([]string, 0, len(allApps))
	for _, app := range allApps {
		if app.Daemon != "" {
			continue
		}

		// TODO: helper for this?
		cmdStr := app.Name
		if cmdStr != snapName {
			cmdStr = fmt.Sprintf("%s.%s", snapName, cmdStr)
		}

		if len(app.Aliases) != 0 {
			cmdStr = fmt.Sprintf("%s (%s)", cmdStr, strings.Join(app.Aliases, ","))
		}

		commands = append(commands, cmdStr)
	}
	if len(commands) == 0 {
		return
	}

	fmt.Fprintf(w, "commands:\n")
	for _, cmd := range commands {
		fmt.Fprintf(w, "  - %s\n", cmd)
	}
}

func (x *infoCmd) Execute([]string) error {
	cli := Client()

	w := tabwriter.NewWriter(Stdout, 2, 2, 1, ' ', 0)

	noneOK := true
	for i, snapName := range x.Positional.Snaps {
		snapName := string(snapName)
		if i > 0 {
			fmt.Fprintln(w, "---")
		}

		if tryDirect(w, snapName, x.Verbose) {
			noneOK = false
			continue
		}
		remote, resInfo, _ := cli.FindOne(snapName)
		local, _, _ := cli.Snap(snapName)

		both := coalesce(local, remote)

		if both == nil {
			fmt.Fprintf(w, "argument:\t%q\nwarning:\t%s\n", snapName, i18n.G("not a valid snap"))
			continue
		}
		noneOK = false

		fmt.Fprintf(w, "name:\t%s\n", both.Name)
		fmt.Fprintf(w, "summary:\t%q\n", both.Summary)
		// TODO: have publisher; use publisher here,
		// and additionally print developer if publisher != developer
		fmt.Fprintf(w, "publisher:\t%s\n", both.Developer)
<<<<<<< HEAD
		if both.Contact != "" {
			fmt.Fprintf(w, "contact:\t%s\n", both.Contact)
		}
=======
		maybePrintPrice(w, remote, resInfo)
>>>>>>> 366ecf36
		// FIXME: find out for real
		termWidth := 77
		fmt.Fprintf(w, "description: |\n%s\n", formatDescr(both.Description, termWidth))
		maybePrintType(w, both.Type)
		maybePrintCommands(w, snapName, both.Apps, termWidth)

		if x.Verbose {
			fmt.Fprintln(w, "notes:\t")
			fmt.Fprintf(w, "  private:\t%t\n", both.Private)
			fmt.Fprintf(w, "  confinement:\t%s\n", both.Confinement)
		}

		if local != nil {
			var notes *Notes
			if x.Verbose {
				jailMode := local.Confinement == client.DevModeConfinement && !local.DevMode
				fmt.Fprintf(w, "  devmode:\t%t\n", local.DevMode)
				fmt.Fprintf(w, "  jailmode:\t%t\n", jailMode)
				fmt.Fprintf(w, "  trymode:\t%t\n", local.TryMode)
				fmt.Fprintf(w, "  enabled:\t%t\n", local.Status == client.StatusActive)
				if local.Broken == "" {
					fmt.Fprintf(w, "  broken:\t%t\n", false)
				} else {
					fmt.Fprintf(w, "  broken:\t%t (%s)\n", true, local.Broken)
				}
			} else {
				notes = NotesFromLocal(local)
			}

			fmt.Fprintf(w, "tracking:\t%s\n", local.TrackingChannel)
			fmt.Fprintf(w, "installed:\t%s\t(%s)\t%s\t%s\n", local.Version, local.Revision, strutil.SizeToStr(local.InstalledSize), notes)
			fmt.Fprintf(w, "refreshed:\t%s\n", local.InstallDate)
		}

		if remote != nil && remote.Channels != nil {
			// \t\t\t so we get "installed" lined up with "channels"
			fmt.Fprintf(w, "channels:\t\t\t\n")
			for _, ch := range []string{"stable", "candidate", "beta", "edge"} {
				m := remote.Channels[ch]
				if m == nil {
					continue
				}
				fmt.Fprintf(w, "  %s:\t%s\t(%s)\t%s\t%s\n", ch, m.Version, m.Revision, strutil.SizeToStr(m.Size), NotesFromChannelSnapInfo(m))
			}
		}
	}
	w.Flush()

	if noneOK {
		return fmt.Errorf(i18n.G("no valid snaps given"))
	}

	return nil
}<|MERGE_RESOLUTION|>--- conflicted
+++ resolved
@@ -222,13 +222,10 @@
 		// TODO: have publisher; use publisher here,
 		// and additionally print developer if publisher != developer
 		fmt.Fprintf(w, "publisher:\t%s\n", both.Developer)
-<<<<<<< HEAD
 		if both.Contact != "" {
 			fmt.Fprintf(w, "contact:\t%s\n", both.Contact)
 		}
-=======
 		maybePrintPrice(w, remote, resInfo)
->>>>>>> 366ecf36
 		// FIXME: find out for real
 		termWidth := 77
 		fmt.Fprintf(w, "description: |\n%s\n", formatDescr(both.Description, termWidth))
