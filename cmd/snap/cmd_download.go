// -*- Mode: Go; indent-tabs-mode: t -*-

/*
 * Copyright (C) 2016-2017 Canonical Ltd
 *
 * This program is free software: you can redistribute it and/or modify
 * it under the terms of the GNU General Public License version 3 as
 * published by the Free Software Foundation.
 *
 * This program is distributed in the hope that it will be useful,
 * but WITHOUT ANY WARRANTY; without even the implied warranty of
 * MERCHANTABILITY or FITNESS FOR A PARTICULAR PURPOSE.  See the
 * GNU General Public License for more details.
 *
 * You should have received a copy of the GNU General Public License
 * along with this program.  If not, see <http://www.gnu.org/licenses/>.
 *
 */

package main

import (
	"crypto"
	"encoding/hex"
	"fmt"
	"io"
	"os"
	"os/signal"
	"path/filepath"
	"runtime"
	"strings"
	"syscall"

	"github.com/jessevdk/go-flags"
	"golang.org/x/xerrors"

	"github.com/snapcore/snapd/asserts"
	"github.com/snapcore/snapd/asserts/sysdb"
	"github.com/snapcore/snapd/client"
	"github.com/snapcore/snapd/i18n"
	"github.com/snapcore/snapd/image"
	"github.com/snapcore/snapd/progress"
	"github.com/snapcore/snapd/snap"
)

type cmdDownload struct {
	channelMixin
	clientMixin

	Revision  string `long:"revision"`
	Basename  string `long:"basename"`
	TargetDir string `long:"target-directory"`
	Direct    bool   `long:"direct"`

	CohortKey  string `long:"cohort"`
	Positional struct {
		Snap remoteSnapName
	} `positional-args:"true" required:"true"`
}

var shortDownloadHelp = i18n.G("Download the given snap")
var longDownloadHelp = i18n.G(`
The download command downloads the given snap and its supporting assertions
to the current directory with .snap and .assert file extensions, respectively.
`)

func init() {
	addCommand("download", shortDownloadHelp, longDownloadHelp, func() flags.Commander {
		return &cmdDownload{}
	}, channelDescs.also(map[string]string{
		// TRANSLATORS: This should not start with a lowercase letter.
		"revision": i18n.G("Download the given revision of a snap, to which you must have developer access"),
		// TRANSLATORS: This should not start with a lowercase letter.
		"cohort": i18n.G("Download from the given cohort"),
		// TRANSLATORS: This should not start with a lowercase letter.
		"basename": i18n.G("Use this basename for the snap and assertion files (defaults to <snap>_<revision>)"),
		// TRANSLATORS: This should not start with a lowercase letter.
		"target-directory": i18n.G("Download to this directory (defaults to the current directory)"),
		// TRANSLATORS: This should not start with a lowercase letter.
		"direct": i18n.G("Do not try to connect to snapd to download"),
	}), []argDesc{{
		name: "<snap>",
		// TRANSLATORS: This should not start with a lowercase letter.
		desc: i18n.G("Snap name"),
	}})
}

func printInstallHint(assertPath, snapPath string) {
	// simplify paths
	wd, _ := os.Getwd()
	if p, err := filepath.Rel(wd, assertPath); err == nil {
		assertPath = p
	}
	if p, err := filepath.Rel(wd, snapPath); err == nil {
		snapPath = p
	}
	// add a hint what to do with the downloaded snap (LP:1676707)
	fmt.Fprintf(Stdout, i18n.G(`Install the snap with:
   snap ack %s
   snap install %s
`), assertPath, snapPath)
}

func fetchSnapAssertionsDirect(tsto downloadStore, snapPath string, snapInfo *snap.Info) (string, error) {
	db, err := asserts.OpenDatabase(&asserts.DatabaseConfig{
		Backstore: asserts.NewMemoryBackstore(),
		Trusted:   sysdb.Trusted(),
	})
	if err != nil {
		return "", err
	}

	assertPath := strings.TrimSuffix(snapPath, filepath.Ext(snapPath)) + ".assert"
	w, err := os.Create(assertPath)
	if err != nil {
		return "", fmt.Errorf(i18n.G("cannot create assertions file: %v"), err)
	}
	defer w.Close()

	encoder := asserts.NewEncoder(w)
	save := func(a asserts.Assertion) error {
		return encoder.Encode(a)
	}
	f := tsto.AssertionFetcher(db, save)

	_, err = image.FetchAndCheckSnapAssertions(snapPath, snapInfo, f, db)
	return assertPath, err
}

<<<<<<< HEAD
//
type downloadStore interface {
	DownloadSnap(name string, opts image.DownloadOptions) (targetFn string, info *snap.Info, err error)
	AssertionFetcher(db *asserts.Database, save func(asserts.Assertion) error) asserts.Fetcher
}

var newDownloadStore = func() (downloadStore, error) {
	return image.NewToolingStore()
}

func (x *cmdDownload) downloadDirect(snapName string, revision snap.Revision) error {
	tsto, err := newDownloadStore()
	if err != nil {
		return err
	}

	fmt.Fprintf(Stdout, i18n.G("Fetching snap %q\n"), snapName)
	dlOpts := image.DownloadOptions{
		TargetDir: x.TargetDir,
		Basename:  x.Basename,
		Channel:   x.Channel,
		CohortKey: x.CohortKey,
		Revision:  revision,
		// if something goes wrong, don't force it to start over again
		LeavePartialOnError: true,
	}
	snapPath, snapInfo, err := tsto.DownloadSnap(snapName, dlOpts)
	if err != nil {
		return err
	}

	fmt.Fprintf(Stdout, i18n.G("Fetching assertions for %q\n"), snapName)
	assertPath, err := fetchSnapAssertionsDirect(tsto, snapPath, snapInfo)
	if err != nil {
		return err
	}
	printInstallHint(assertPath, snapPath)
	return nil
}

func downloadSnapFromStreamWithProgress(downloadPath string, stream io.ReadCloser, dlInfo *client.DownloadInfo) error {
	// TODO: support resume of exiting files and not download if the
	//       file is already there with the right hash
	f, err := os.OpenFile(downloadPath, os.O_RDWR|os.O_CREATE, 0600)
	if err != nil {
		return err
	}
	defer f.Close()

	// TODO: we have similar code like this in ToolingStore.DownloadSnap
	// and store.downloadImpl

	pbar := progress.MakeProgressBar()
	pbar.Start(filepath.Base(downloadPath), float64(dlInfo.Size))
	defer pbar.Finished()

	// Intercept sigint
	c := make(chan os.Signal, 3)
	signal.Notify(c, syscall.SIGINT)
	go func() {
		<-c
		pbar.Finished()
		stream.Close()
	}()
	defer signal.Reset(syscall.SIGINT)

	h := crypto.SHA3_384.New()
	mw := io.MultiWriter(f, h, pbar)
	if _, err := io.Copy(mw, stream); err != nil {
		return err
	}

	if dlInfo.Sha3_384 != "" && dlInfo.Sha3_384 != fmt.Sprintf("%x", h.Sum(nil)) {
		return fmt.Errorf("unexpected sha3-384 for %s", downloadPath)
	}

	return nil
}

func fetchSnapAssertionsViaSnapd(cli *client.Client, assertFname, hexSha3_384 string) error {
	db, err := asserts.OpenDatabase(&asserts.DatabaseConfig{
		Backstore: asserts.NewMemoryBackstore(),
		Trusted:   sysdb.Trusted(),
	})
	if err != nil {
		return err
	}
	retrieve := func(ref *asserts.Ref) (asserts.Assertion, error) {
		headers, err := asserts.HeadersFromPrimaryKey(ref.Type, ref.PrimaryKey)
		if err != nil {
			return nil, err
		}
		asserts, err := cli.Known(ref.Type.Name, headers, &client.KnownOptions{Remote: true})
		if err != nil {
			return nil, err
		}
		if len(asserts) != 1 {
			return nil, fmt.Errorf("unexpected number of assertions: expected 1, got %d", len(asserts))
		}
		return asserts[0], nil
	}

	w, err := os.Create(assertFname)
	if err != nil {
		return err
	}
	defer w.Close()

	encoder := asserts.NewEncoder(w)
	save := func(a asserts.Assertion) error {
		encoder.Encode(a)
		return db.Add(a)
	}

	rawSha3, err := hex.DecodeString(hexSha3_384)
	if err != nil {
		return err
	}
	sha3_384, err := asserts.EncodeDigest(crypto.SHA3_384, rawSha3)
	if err != nil {
		return err
	}
	ref := &asserts.Ref{
		Type:       asserts.SnapRevisionType,
		PrimaryKey: []string{sha3_384},
	}
	fetcher := asserts.NewFetcher(db, retrieve, save)
	if err := fetcher.Fetch(ref); err != nil {
		return err
	}

	// XXX: cross check?
	return nil
}

func (x *cmdDownload) downloadViaSnapd(snapName string, rev snap.Revision) error {
	opts := &client.SnapOptions{
		Channel:   x.Channel,
		CohortKey: x.CohortKey,
		Revision:  rev.String(),
	}
	dlInfo, stream, err := x.client.Download(snapName, opts)
	if err != nil {
		return err
	}
	defer stream.Close()

	fmt.Fprintf(Stdout, i18n.G("Fetching snap %q\n"), snapName)
	fname := dlInfo.SuggestedFileName
	if x.Basename != "" {
		fname = x.Basename + ".snap"
	}
	downloadPath := filepath.Join(x.TargetDir, fname)
	if err := os.MkdirAll(filepath.Dir(downloadPath), 0755); err != nil {
		return err
	}
	if err := downloadSnapFromStreamWithProgress(downloadPath, stream, dlInfo); err != nil {
		return err
	}

	fmt.Fprintf(Stdout, i18n.G("Fetching assertions for %q\n"), snapName)
	assertFname := strings.TrimSuffix(downloadPath, filepath.Ext(downloadPath)) + ".assert"
	if err := fetchSnapAssertionsViaSnapd(x.client, assertFname, dlInfo.Sha3_384); err != nil {
		return err
	}
	printInstallHint(downloadPath, assertFname)

	return nil
}

func isErrorKindLoginRequired(err error) bool {
	var clientErr *client.Error
	if xerrors.As(err, &clientErr) {
		return clientErr.Kind == client.ErrorKindLoginRequired
	}
	return false
}

func isConnectionError(err error) bool {
	var connErr client.ConnectionError
	return xerrors.As(err, &connErr)
=======
func printInstallHint(assertPath, snapPath string) {
	// simplify paths
	wd, _ := os.Getwd()
	if p, err := filepath.Rel(wd, assertPath); err == nil {
		assertPath = p
	}
	if p, err := filepath.Rel(wd, snapPath); err == nil {
		snapPath = p
	}
	// add a hint what to do with the downloaded snap (LP:1676707)
	fmt.Fprintf(Stdout, i18n.G(`Install the snap with:
   snap ack %s
   snap install %s
`), assertPath, snapPath)
>>>>>>> e09d27c1
}

func (x *cmdDownload) Execute(args []string) error {
	if strings.ContainsRune(x.Basename, filepath.Separator) {
		return fmt.Errorf(i18n.G("cannot specify a path in basename (use --target-dir for that)"))
	}
	if err := x.setChannelFromCommandline(); err != nil {
		return err
	}

	if len(args) > 0 {
		return ErrExtraArgs
	}

	// "snap download" works only in --direct mode on non-linux
	if runtime.GOOS != "linux" {
		x.Direct = true
	}
	// ensure we do not do a polkit prompt here (we will auto-fallback
	// to direct if needed)
	x.client.SetInteractive(false)

	var revision snap.Revision
	if x.Revision == "" {
		revision = snap.R(0)
	} else {
		if x.Channel != "" {
			return fmt.Errorf(i18n.G("cannot specify both channel and revision"))
		}
		if x.CohortKey != "" {
			return fmt.Errorf(i18n.G("cannot specify both cohort and revision"))
		}
		var err error
		revision, err = snap.ParseRevision(x.Revision)
		if err != nil {
			return err
		}
	}
	snapName := string(x.Positional.Snap)

	if x.Direct {
		return x.downloadDirect(snapName, revision)
	}
<<<<<<< HEAD

	err := x.downloadViaSnapd(snapName, revision)
	if isConnectionError(err) || isErrorKindLoginRequired(err) {
		fmt.Fprintf(Stderr, i18n.G("Cannot connect to the snapd daemon, trying direct download\n"))
		return x.downloadDirect(snapName, revision)
	}
	return err
=======
	printInstallHint(assertPath, snapPath)

	return nil
>>>>>>> e09d27c1
}<|MERGE_RESOLUTION|>--- conflicted
+++ resolved
@@ -127,7 +127,6 @@
 	return assertPath, err
 }
 
-<<<<<<< HEAD
 //
 type downloadStore interface {
 	DownloadSnap(name string, opts image.DownloadOptions) (targetFn string, info *snap.Info, err error)
@@ -309,22 +308,6 @@
 func isConnectionError(err error) bool {
 	var connErr client.ConnectionError
 	return xerrors.As(err, &connErr)
-=======
-func printInstallHint(assertPath, snapPath string) {
-	// simplify paths
-	wd, _ := os.Getwd()
-	if p, err := filepath.Rel(wd, assertPath); err == nil {
-		assertPath = p
-	}
-	if p, err := filepath.Rel(wd, snapPath); err == nil {
-		snapPath = p
-	}
-	// add a hint what to do with the downloaded snap (LP:1676707)
-	fmt.Fprintf(Stdout, i18n.G(`Install the snap with:
-   snap ack %s
-   snap install %s
-`), assertPath, snapPath)
->>>>>>> e09d27c1
 }
 
 func (x *cmdDownload) Execute(args []string) error {
@@ -368,17 +351,11 @@
 	if x.Direct {
 		return x.downloadDirect(snapName, revision)
 	}
-<<<<<<< HEAD
-
 	err := x.downloadViaSnapd(snapName, revision)
 	if isConnectionError(err) || isErrorKindLoginRequired(err) {
 		fmt.Fprintf(Stderr, i18n.G("Cannot connect to the snapd daemon, trying direct download\n"))
 		return x.downloadDirect(snapName, revision)
 	}
+
 	return err
-=======
-	printInstallHint(assertPath, snapPath)
-
-	return nil
->>>>>>> e09d27c1
 }