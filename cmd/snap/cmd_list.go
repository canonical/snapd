// -*- Mode: Go; indent-tabs-mode: t -*-

/*
 * Copyright (C) 2016 Canonical Ltd
 *
 * This program is free software: you can redistribute it and/or modify
 * it under the terms of the GNU General Public License version 3 as
 * published by the Free Software Foundation.
 *
 * This program is distributed in the hope that it will be useful,
 * but WITHOUT ANY WARRANTY; without even the implied warranty of
 * MERCHANTABILITY or FITNESS FOR A PARTICULAR PURPOSE.  See the
 * GNU General Public License for more details.
 *
 * You should have received a copy of the GNU General Public License
 * along with this program.  If not, see <http://www.gnu.org/licenses/>.
 *
 */

package main

import (
	"fmt"
	"sort"
	"strconv"
	"text/tabwriter"

	"github.com/ubuntu-core/snappy/client"
	"github.com/ubuntu-core/snappy/i18n"

	"github.com/jessevdk/go-flags"
)

var shortListHelp = i18n.G("List installed snaps")
var longListHelp = i18n.G(`
The list command displays a summary of snaps installed in the current system.`)

type cmdList struct {
	Refresh    bool `long:"refresh" description:"show available snaps for refresh"`
	Positional struct {
		Snaps []string `positional-arg-name:"<snap>"`
	} `positional-args:"yes"`
}

func init() {
	addCommand("list", shortListHelp, longListHelp, func() flags.Commander { return &cmdList{} })
}

type snapsByName []*client.Snap

func (s snapsByName) Len() int           { return len(s) }
func (s snapsByName) Less(i, j int) bool { return s[i].Name < s[j].Name }
func (s snapsByName) Swap(i, j int)      { s[i], s[j] = s[j], s[i] }

func (x *cmdList) Execute([]string) error {
	if x.Refresh {
		return listUpdates()
	}
	return listSnaps(x.Positional.Snaps)
}

func listUpdates() error {
	cli := Client()
	snaps, err := cli.List(&client.ListOptions{RefreshOnly: true})
	if err != nil {
		return err
	}
	return outputSnaps(snaps)
}

func listSnaps(args []string) error {
	cli := Client()
	snaps, err := cli.List(&client.ListOptions{Names: args})
	if err != nil {
		return err
	}
	return outputSnaps(snaps)
}

<<<<<<< HEAD
func outputSnaps(snaps []*client.Snap) error {
	if len(snaps) == 0 {
		return fmt.Errorf(i18n.G("no snaps found"))
	}

=======
>>>>>>> 40ef47a0
	sort.Sort(snapsByName(snaps))

	w := tabWriter()
	defer w.Flush()

	fmt.Fprintln(w, i18n.G("Name\tVersion\tRev\tDeveloper"))

	for _, snap := range snaps {
		fmt.Fprintf(w, "%s\t%s\t%s\t%s\n", snap.Name, snap.Version, strconv.Itoa(snap.Revision), snap.Developer)
	}

	return nil
}

func tabWriter() *tabwriter.Writer {
	return tabwriter.NewWriter(Stdout, 5, 3, 2, ' ', 0)
}<|MERGE_RESOLUTION|>--- conflicted
+++ resolved
@@ -77,14 +77,7 @@
 	return outputSnaps(snaps)
 }
 
-<<<<<<< HEAD
 func outputSnaps(snaps []*client.Snap) error {
-	if len(snaps) == 0 {
-		return fmt.Errorf(i18n.G("no snaps found"))
-	}
-
-=======
->>>>>>> 40ef47a0
 	sort.Sort(snapsByName(snaps))
 
 	w := tabWriter()
