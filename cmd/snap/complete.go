--- conflicted
+++ resolved
@@ -305,23 +305,33 @@
 	return ret
 }
 
-<<<<<<< HEAD
+type interfaceName string
+
+func (s interfaceName) Complete(match string) []flags.Completion {
+	ifaces, err := Client().Interfaces(nil)
+	if err != nil {
+		return nil
+	}
+
+	ret := make([]flags.Completion, 0, len(ifaces))
+	for _, iface := range ifaces {
+		if strings.HasPrefix(iface.Name, match) {
+			ret = append(ret, flags.Completion{Item: iface.Name, Description: iface.Summary})
+		}
+	}
+
+	return ret
+}
+
 type serviceName string
 
 func (s serviceName) Complete(match string) []flags.Completion {
 	cli := Client()
 	apps, err := cli.Apps(nil, client.AppOptions{Service: true})
-=======
-type interfaceName string
-
-func (s interfaceName) Complete(match string) []flags.Completion {
-	ifaces, err := Client().Interfaces(nil)
->>>>>>> 90092db9
-	if err != nil {
-		return nil
-	}
-
-<<<<<<< HEAD
+	if err != nil {
+		return nil
+	}
+
 	snaps := map[string]bool{}
 	var ret []flags.Completion
 	for _, app := range apps {
@@ -333,13 +343,6 @@
 			ret = append(ret, flags.Completion{Item: app.Snap})
 		}
 		ret = append(ret, flags.Completion{Item: app.Snap + "." + app.Name})
-=======
-	ret := make([]flags.Completion, 0, len(ifaces))
-	for _, iface := range ifaces {
-		if strings.HasPrefix(iface.Name, match) {
-			ret = append(ret, flags.Completion{Item: iface.Name, Description: iface.Summary})
-		}
->>>>>>> 90092db9
 	}
 
 	return ret
