// -*- Mode: Go; indent-tabs-mode: t -*-

/*
 * Copyright (C) 2017 Canonical Ltd
 *
 * This program is free software: you can redistribute it and/or modify
 * it under the terms of the GNU General Public License version 3 as
 * published by the Free Software Foundation.
 *
 * This program is distributed in the hope that it will be useful,
 * but WITHOUT ANY WARRANTY; without even the implied warranty of
 * MERCHANTABILITY or FITNESS FOR A PARTICULAR PURPOSE.  See the
 * GNU General Public License for more details.
 *
 * You should have received a copy of the GNU General Public License
 * along with this program.  If not, see <http://www.gnu.org/licenses/>.
 *
 */

package main

import (
	"os"
	"syscall"

	. "gopkg.in/check.v1"

	"github.com/snapcore/snapd/osutil"
	"github.com/snapcore/snapd/osutil/sys"
)

var (
	// change
	ValidateInstanceName = validateInstanceName
	ProcessArguments     = processArguments

	// freezer
	FreezeSnapProcesses = freezeSnapProcesses
	ThawSnapProcesses   = thawSnapProcesses

	// utils
	PlanWritableMimic = planWritableMimic
	ExecWritableMimic = execWritableMimic

	// bootstrap
	ClearBootstrapError = clearBootstrapError

	// trespassing
	IsReadOnly                   = isReadOnly
	IsPrivateTmpfsCreatedBySnapd = isPrivateTmpfsCreatedBySnapd

	// system
	DesiredSystemProfilePath = desiredSystemProfilePath
	CurrentSystemProfilePath = currentSystemProfilePath

	// user
	DesiredUserProfilePath = desiredUserProfilePath
	CurrentUserProfilePath = currentUserProfilePath

	// xdg
	XdgRuntimeDir        = xdgRuntimeDir
	ExpandPrefixVariable = expandPrefixVariable
	ExpandXdgRuntimeDir  = expandXdgRuntimeDir

	// update
	ExecuteMountProfileUpdate = executeMountProfileUpdate
)

// SystemCalls encapsulates various system interactions performed by this module.
type SystemCalls interface {
	OsLstat(name string) (os.FileInfo, error)
	SysLstat(name string, buf *syscall.Stat_t) error
	ReadDir(dirname string) ([]os.FileInfo, error)
	Symlinkat(oldname string, dirfd int, newname string) error
	Readlinkat(dirfd int, path string, buf []byte) (int, error)
	Remove(name string) error

	Close(fd int) error
	Fchdir(fd int) error
	Fchown(fd int, uid sys.UserID, gid sys.GroupID) error
	Mkdirat(dirfd int, path string, mode uint32) error
	Mount(source string, target string, fstype string, flags uintptr, data string) (err error)
	Open(path string, flags int, mode uint32) (fd int, err error)
	Openat(dirfd int, path string, flags int, mode uint32) (fd int, err error)
	Unmount(target string, flags int) error
	Fstat(fd int, buf *syscall.Stat_t) error
	Fstatfs(fd int, buf *syscall.Statfs_t) error
}

// MockSystemCalls replaces real system calls with those of the argument.
func MockSystemCalls(sc SystemCalls) (restore func()) {
	// save
	oldOsLstat := osLstat
	oldRemove := osRemove
	oldIoutilReadDir := ioutilReadDir

	oldSysClose := sysClose
	oldSysFchown := sysFchown
	oldSysMkdirat := sysMkdirat
	oldSysMount := sysMount
	oldSysOpen := sysOpen
	oldSysOpenat := sysOpenat
	oldSysUnmount := sysUnmount
	oldSysSymlinkat := sysSymlinkat
	oldReadlinkat := sysReadlinkat
	oldFstat := sysFstat
	oldFstatfs := sysFstatfs
	oldSysFchdir := sysFchdir
	oldSysLstat := sysLstat

	// override
	osLstat = sc.OsLstat
	osRemove = sc.Remove
	ioutilReadDir = sc.ReadDir

	sysClose = sc.Close
	sysFchown = sc.Fchown
	sysMkdirat = sc.Mkdirat
	sysMount = sc.Mount
	sysOpen = sc.Open
	sysOpenat = sc.Openat
	sysUnmount = sc.Unmount
	sysSymlinkat = sc.Symlinkat
	sysReadlinkat = sc.Readlinkat
	sysFstat = sc.Fstat
	sysFstatfs = sc.Fstatfs
	sysFchdir = sc.Fchdir
	sysLstat = sc.SysLstat

	return func() {
		// restore
		osLstat = oldOsLstat
		osRemove = oldRemove
		ioutilReadDir = oldIoutilReadDir

		sysClose = oldSysClose
		sysFchown = oldSysFchown
		sysMkdirat = oldSysMkdirat
		sysMount = oldSysMount
		sysOpen = oldSysOpen
		sysOpenat = oldSysOpenat
		sysUnmount = oldSysUnmount
		sysSymlinkat = oldSysSymlinkat
		sysReadlinkat = oldReadlinkat
		sysFstat = oldFstat
		sysFstatfs = oldFstatfs
		sysFchdir = oldSysFchdir
		sysLstat = oldSysLstat
	}
}

func MockFreezerCgroupDir(c *C) (restore func()) {
	old := freezerCgroupDir
	freezerCgroupDir = c.MkDir()
	return func() {
		freezerCgroupDir = old
	}
}

func FreezerCgroupDir() string {
	return freezerCgroupDir
}

func MockFreezing(freeze, thaw func(snapName string) error) (restore func()) {
	oldFreeze := freezeSnapProcesses
	oldThaw := thawSnapProcesses

	freezeSnapProcesses = freeze
	thawSnapProcesses = thaw

	return func() {
		freezeSnapProcesses = oldFreeze
		thawSnapProcesses = oldThaw
	}
}

func MockChangePerform(f func(chg *Change, as *Assumptions) ([]*Change, error)) func() {
	origChangePerform := changePerform
	changePerform = f
	return func() {
		changePerform = origChangePerform
	}
}

func MockNeededChanges(f func(old, new *osutil.MountProfile) []*Change) (restore func()) {
	origNeededChanges := NeededChanges
	NeededChanges = f
	return func() {
		NeededChanges = origNeededChanges
	}
}

func MockReadDir(fn func(string) ([]os.FileInfo, error)) (restore func()) {
	old := ioutilReadDir
	ioutilReadDir = fn
	return func() {
		ioutilReadDir = old
	}
}

func MockReadlink(fn func(string) (string, error)) (restore func()) {
	old := osReadlink
	osReadlink = fn
	return func() {
		osReadlink = old
	}
}

func (as *Assumptions) IsRestricted(path string) bool {
	return as.isRestricted(path)
}

func (as *Assumptions) PastChanges() []*Change {
	return as.pastChanges
}

func (as *Assumptions) CanWriteToDirectory(dirFd int, dirName string) (bool, error) {
	return as.canWriteToDirectory(dirFd, dirName)
}

func (as *Assumptions) UnrestrictedPaths() []string {
	return as.unrestrictedPaths
}

<<<<<<< HEAD
func (up *CommonProfileUpdate) FromSnapConfine() bool {
	return up.fromSnapConfine
}

func (up *CommonProfileUpdate) SetFromSnapConfine(v bool) {
	up.fromSnapConfine = v
}

func (up *CommonProfileUpdate) CurrentProfilePath() string {
	return up.currentProfilePath
}

func (up *CommonProfileUpdate) DesiredProfilePath() string {
	return up.desiredProfilePath
}

func NewCommonProfileUpdate(instanceName string, fromSnapConfine bool, currentProfilePath, desiredProfilePath string) *CommonProfileUpdate {
	return &CommonProfileUpdate{
=======
func (ctx *CommonProfileUpdateContext) CurrentProfilePath() string {
	return ctx.currentProfilePath
}

func (ctx *CommonProfileUpdateContext) DesiredProfilePath() string {
	return ctx.desiredProfilePath
}

func (ctx *CommonProfileUpdateContext) FromSnapConfine() bool {
	return ctx.fromSnapConfine
}

func (ctx *CommonProfileUpdateContext) SetFromSnapConfine(v bool) {
	ctx.fromSnapConfine = v
}

func NewCommonProfileUpdateContext(instanceName string, fromSnapConfine bool, currentProfilePath, desiredProfilePath string) *CommonProfileUpdateContext {
	return &CommonProfileUpdateContext{
>>>>>>> 1f1277f1
		instanceName:       instanceName,
		fromSnapConfine:    fromSnapConfine,
		currentProfilePath: currentProfilePath,
		desiredProfilePath: desiredProfilePath,
	}
}<|MERGE_RESOLUTION|>--- conflicted
+++ resolved
@@ -222,26 +222,6 @@
 	return as.unrestrictedPaths
 }
 
-<<<<<<< HEAD
-func (up *CommonProfileUpdate) FromSnapConfine() bool {
-	return up.fromSnapConfine
-}
-
-func (up *CommonProfileUpdate) SetFromSnapConfine(v bool) {
-	up.fromSnapConfine = v
-}
-
-func (up *CommonProfileUpdate) CurrentProfilePath() string {
-	return up.currentProfilePath
-}
-
-func (up *CommonProfileUpdate) DesiredProfilePath() string {
-	return up.desiredProfilePath
-}
-
-func NewCommonProfileUpdate(instanceName string, fromSnapConfine bool, currentProfilePath, desiredProfilePath string) *CommonProfileUpdate {
-	return &CommonProfileUpdate{
-=======
 func (ctx *CommonProfileUpdateContext) CurrentProfilePath() string {
 	return ctx.currentProfilePath
 }
@@ -260,7 +240,6 @@
 
 func NewCommonProfileUpdateContext(instanceName string, fromSnapConfine bool, currentProfilePath, desiredProfilePath string) *CommonProfileUpdateContext {
 	return &CommonProfileUpdateContext{
->>>>>>> 1f1277f1
 		instanceName:       instanceName,
 		fromSnapConfine:    fromSnapConfine,
 		currentProfilePath: currentProfilePath,
