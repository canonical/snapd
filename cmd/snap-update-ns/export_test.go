--- conflicted
+++ resolved
@@ -37,16 +37,11 @@
 	FreezeSnapProcesses = freezeSnapProcesses
 	ThawSnapProcesses   = thawSnapProcesses
 	// utils
-<<<<<<< HEAD
-	SecureMkdirAll    = secureMkdirAll
 	EnsureMountPoint  = ensureMountPoint
 	PlanWritableMimic = planWritableMimic
-=======
-	EnsureMountPoint  = ensureMountPoint
 	SecureMkdirAll    = secureMkdirAll
 	SecureMkfileAll   = secureMkfileAll
 	SplitIntoSegments = splitIntoSegments
->>>>>>> a099ac81
 
 	// main
 	ComputeAndSaveChanges = computeAndSaveChanges
