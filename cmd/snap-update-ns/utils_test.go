--- conflicted
+++ resolved
@@ -51,9 +51,8 @@
 	buf, restore := logger.MockLogger()
 	s.BaseTest.AddCleanup(restore)
 	s.log = buf
-<<<<<<< HEAD
-	// Allow writing anywhere
-	restore = update.MockTrespassing([]string{
+	s.sec = &update.Secure{}
+	s.sec.AllowWritingTo(
 		// Special paths used for testing.
 		// It's easier to allow than than to change all the tests now.
 		"/abs/",
@@ -64,11 +63,7 @@
 		// The regularly allowed places
 		"/var/snap/",
 		"/tmp/",
-	})
-	s.BaseTest.AddCleanup(restore)
-=======
-	s.sec = &update.Secure{}
->>>>>>> 0922ad3f
+	)
 }
 
 func (s *utilsSuite) TearDownTest(c *C) {
@@ -444,6 +439,7 @@
 
 func (s *realSystemSuite) SetUpTest(c *C) {
 	s.sec = &update.Secure{}
+	s.sec.AllowWritingTo("/tmp/")
 }
 
 // Check that we can actually create directories.
@@ -656,7 +652,7 @@
 	s.sys.InsertFault(`mkdirat 5 "foo" 0755`, syscall.EEXIST)
 	s.sys.InsertFault(`mkdirat 6 "42" 0755`, syscall.EEXIST)
 
-	err := update.SecureMksymlinkAll("/var/snap/foo/42/symlink", 0755, 0, 0, "/oldname")
+	err := s.sec.MksymlinkAll("/var/snap/foo/42/symlink", 0755, 0, 0, "/oldname")
 	c.Assert(err, IsNil)
 	c.Assert(s.sys.Calls(), DeepEquals, []string{
 		`open "/" O_NOFOLLOW|O_CLOEXEC|O_DIRECTORY 0`,        // -> 3
@@ -680,7 +676,7 @@
 // We want to create a symlink in /etc but the host filesystem would be affected.
 func (s *utilsSuite) TestSecureMksymlinkAllInEtc(c *C) {
 	s.sys.InsertFstatfsResult(`fstatfs 3 <ptr>`, syscall.Statfs_t{Type: update.EXT4_SUPER_MAGIC})
-	err := update.SecureMksymlinkAll("/etc/symlink", 0755, 0, 0, "/oldname")
+	err := s.sec.MksymlinkAll("/etc/symlink", 0755, 0, 0, "/oldname")
 	c.Assert(err, ErrorMatches, "cannot trespass on host filesystem at /etc")
 	c.Assert(s.sys.Calls(), DeepEquals, []string{
 		`open "/" O_NOFOLLOW|O_CLOEXEC|O_DIRECTORY 0`,
@@ -693,7 +689,7 @@
 // This just shows that we pick the right place to construct the mimic
 func (s *utilsSuite) TestSecureMksymlinkAllDeepInEtc(c *C) {
 	s.sys.InsertFstatfsResult(`fstatfs 3 <ptr>`, syscall.Statfs_t{Type: update.EXT4_SUPER_MAGIC})
-	err := update.SecureMksymlinkAll("/etc/some/other/stuff/symlink", 0755, 0, 0, "/oldname")
+	err := s.sec.MksymlinkAll("/etc/some/other/stuff/symlink", 0755, 0, 0, "/oldname")
 	c.Assert(err, ErrorMatches, "cannot trespass on host filesystem at /etc")
 	c.Assert(err.(*update.TrespassingError).MimicPath(), Equals, "/etc")
 	c.Assert(s.sys.Calls(), DeepEquals, []string{
@@ -706,7 +702,7 @@
 // We want to create a file in /etc but the host filesystem would be affected.
 func (s *utilsSuite) TestSecureMkfileAllInEtc(c *C) {
 	s.sys.InsertFstatfsResult(`fstatfs 3 <ptr>`, syscall.Statfs_t{Type: update.EXT4_SUPER_MAGIC})
-	err := update.SecureMkfileAll("/etc/file", 0755, 0, 0)
+	err := s.sec.MkfileAll("/etc/file", 0755, 0, 0)
 	c.Assert(err, ErrorMatches, "cannot trespass on host filesystem at /etc")
 	c.Assert(s.sys.Calls(), DeepEquals, []string{
 		`open "/" O_NOFOLLOW|O_CLOEXEC|O_DIRECTORY 0`,
@@ -718,7 +714,7 @@
 // We want to create a directory in /etc but the host filesystem would be affected.
 func (s *utilsSuite) TestSecureMkdirAllInEtc(c *C) {
 	s.sys.InsertFstatfsResult(`fstatfs 3 <ptr>`, syscall.Statfs_t{Type: update.EXT4_SUPER_MAGIC})
-	err := update.SecureMkdirAll("/etc/dir", 0755, 0, 0)
+	err := s.sec.MkdirAll("/etc/dir", 0755, 0, 0)
 	c.Assert(err, ErrorMatches, "cannot trespass on host filesystem at /etc")
 	c.Assert(s.sys.Calls(), DeepEquals, []string{
 		`open "/" O_NOFOLLOW|O_CLOEXEC|O_DIRECTORY 0`,
@@ -730,14 +726,14 @@
 // We want to create a directory in /snap/foo/42/dir and want to know what happens.
 func (s *utilsSuite) TestSecureMkdirAllInSNAP(c *C) {
 	// Allow creating directories under /snap/ related to this snap ("foo").
-	// This matches what is done inside computeAndSaveChanges().
-	defer update.MockTrespassing([]string{"/snap/foo/"})()
+	// This matches what is done inside main().
+	s.sec.AllowWritingTo("/snap/foo/")
 
 	s.sys.InsertFault(`mkdirat 3 "snap" 0755`, syscall.EEXIST)
 	s.sys.InsertFault(`mkdirat 4 "foo" 0755`, syscall.EEXIST)
 	s.sys.InsertFault(`mkdirat 5 "42" 0755`, syscall.EEXIST)
 
-	err := update.SecureMkdirAll("/snap/foo/42/dir", 0755, 0, 0)
+	err := s.sec.MkdirAll("/snap/foo/42/dir", 0755, 0, 0)
 	c.Assert(err, IsNil)
 	c.Assert(s.sys.Calls(), DeepEquals, []string{
 		`open "/" O_NOFOLLOW|O_CLOEXEC|O_DIRECTORY 0`,
@@ -763,7 +759,7 @@
 	s.sys.InsertFstatfsResult(`fstatfs 3 <ptr>`, syscall.Statfs_t{Type: update.SQUASHFS_MAGIC})
 	s.sys.InsertFault(`mkdirat 3 "etc" 0755`, syscall.EEXIST)
 	s.sys.InsertFstatfsResult(`fstatfs 4 <ptr>`, syscall.Statfs_t{Type: update.TMPFS_MAGIC})
-	err := update.SecureMksymlinkAll("/etc/symlink", 0755, 0, 0, "/oldname")
+	err := s.sec.MksymlinkAll("/etc/symlink", 0755, 0, 0, "/oldname")
 	c.Assert(err, IsNil)
 	c.Assert(s.sys.Calls(), DeepEquals, []string{
 		`open "/" O_NOFOLLOW|O_CLOEXEC|O_DIRECTORY 0`,       // -> 3
@@ -782,7 +778,7 @@
 	s.sys.InsertFstatfsResult(`fstatfs 3 <ptr>`, syscall.Statfs_t{Type: update.SQUASHFS_MAGIC})
 	s.sys.InsertFault(`mkdirat 3 "etc" 0755`, syscall.EEXIST)
 	s.sys.InsertFstatfsResult(`fstatfs 4 <ptr>`, syscall.Statfs_t{Type: update.TMPFS_MAGIC})
-	err := update.SecureMkfileAll("/etc/file", 0755, 0, 0)
+	err := s.sec.MkfileAll("/etc/file", 0755, 0, 0)
 	c.Assert(err, IsNil)
 	c.Assert(s.sys.Calls(), DeepEquals, []string{
 		`open "/" O_NOFOLLOW|O_CLOEXEC|O_DIRECTORY 0`,       // -> 3
@@ -803,7 +799,7 @@
 	s.sys.InsertFstatfsResult(`fstatfs 3 <ptr>`, syscall.Statfs_t{Type: update.SQUASHFS_MAGIC})
 	s.sys.InsertFault(`mkdirat 3 "etc" 0755`, syscall.EEXIST)
 	s.sys.InsertFstatfsResult(`fstatfs 4 <ptr>`, syscall.Statfs_t{Type: update.TMPFS_MAGIC})
-	err := update.SecureMkdirAll("/etc/dir", 0755, 0, 0)
+	err := s.sec.MkdirAll("/etc/dir", 0755, 0, 0)
 	c.Assert(err, IsNil)
 	c.Assert(s.sys.Calls(), DeepEquals, []string{
 		`open "/" O_NOFOLLOW|O_CLOEXEC|O_DIRECTORY 0`,       // -> 3
