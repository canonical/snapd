/*
 * Copyright (C) 2017 Canonical Ltd
 *
 * This program is free software: you can redistribute it and/or modify
 * it under the terms of the GNU General Public License version 3 as
 * published by the Free Software Foundation.
 *
 * This program is distributed in the hope that it will be useful,
 * but WITHOUT ANY WARRANTY; without even the implied warranty of
 * MERCHANTABILITY or FITNESS FOR A PARTICULAR PURPOSE.  See the
 * GNU General Public License for more details.
 *
 * You should have received a copy of the GNU General Public License
 * along with this program.  If not, see <http://www.gnu.org/licenses/>.
 *
 */

#ifndef SNAP_CONFINE_MOUNT_ENTRY_H
#define SNAP_CONFINE_MOUNT_ENTRY_H

#ifdef HAVE_CONFIG_H
#include "config.h"
#endif

#include <mntent.h>

/**
 * A list of mount entries.
 **/
struct sc_mount_entry_list {
	struct sc_mount_entry *first, *last;
};

/**
 * A fstab-like mount entry.
 **/
struct sc_mount_entry {
	struct mntent entry;
	struct sc_mount_entry *prev, *next;
	unsigned reuse;		// internal flag, not compared
};

/**
 * Parse a given fstab-like file into a list of sc_mount_entry objects.
 *
<<<<<<< HEAD
 * If the given file does not exist then the result empty list.
=======
 * If the given file does not exist then the result is an empty list.
>>>>>>> 0ab2c954
 * If anything goes wrong the routine die()s.
 *
 * The caller must free the list with sc_mount_entry_list.
 **/
struct sc_mount_entry_list *sc_load_mount_profile(const char *pathname);

/**
 * Save a list of sc_mount_entry objects to a fstab-like file.
 *
 * If anything goes wrong the routine die()s.
 **/
void sc_save_mount_profile(const struct sc_mount_entry_list *list,
			   const char *pathname);

/**
 * Compare two mount entries.
 *
 * Returns 0 if both entries are equal, a number less than zero if the first
 * entry sorts before the second entry or a number greater than zero if the
 * second entry sorts before the second entry.
 **/
int
sc_compare_mount_entry(const struct sc_mount_entry *a,
		       const struct sc_mount_entry *b);

/**
 * Sort the linked list of mount entries.
 *
 * The list is sorted and all the next/prev pointers are updated to point to
 * the lexically subsequent/preceding element.
 *
 * This function sorts in the ascending order.
 **/
void sc_sort_mount_entry_list(struct sc_mount_entry_list *list);

/**
 * Free a dynamically allocated list of mount entry objects.
 *
 * This function is designed to be used with
 * __attribute__((cleanup(sc_cleanup_mount_entry_list))).
 **/
void sc_cleanup_mount_entry_list(struct sc_mount_entry_list **listp);

/**
 * Free a dynamically allocated list of mount entry objects.
 **/
void sc_free_mount_entry_list(struct sc_mount_entry_list *list);

#endif<|MERGE_RESOLUTION|>--- conflicted
+++ resolved
@@ -43,11 +43,7 @@
 /**
  * Parse a given fstab-like file into a list of sc_mount_entry objects.
  *
-<<<<<<< HEAD
- * If the given file does not exist then the result empty list.
-=======
  * If the given file does not exist then the result is an empty list.
->>>>>>> 0ab2c954
  * If anything goes wrong the routine die()s.
  *
  * The caller must free the list with sc_mount_entry_list.
