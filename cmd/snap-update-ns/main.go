--- conflicted
+++ resolved
@@ -112,14 +112,6 @@
 		if err != nil {
 			return fmt.Errorf("cannot read mount-info table: %s", err)
 		}
-<<<<<<< HEAD
-		if !change.Needed(mounted) {
-			changesMade = append(changesMade, change)
-			continue
-		}
-		fmt.Printf("%s\n", change)
-=======
->>>>>>> b56acec7
 		if err := change.Perform(); err != nil {
 			logger.Noticef("cannot change mount namespace of snap %q according to change %s: %s", snapName, change, err)
 			continue
