--- conflicted
+++ resolved
@@ -94,11 +94,7 @@
 	if err2, ok := err.(MimicRequiredError); ok && pokeHoles {
 		// If the writing failed because the underlying file-system is read-only
 		// we can construct a writable mimic to fix that.
-<<<<<<< HEAD
-		changes, err = createWritableMimic(err2.MimicPath(), path)
-=======
-		changes, err = createWritableMimic(err2.Path, path, sec)
->>>>>>> 0922ad3f
+		changes, err = createWritableMimic(err2.MimicPath(), path, sec)
 		if err != nil {
 			err = fmt.Errorf("cannot create writable mimic over %q: %s", err2.MimicPath(), err)
 		} else {
