/*
* Copyright (C) 2017 Canonical Ltd
 *
 * This program is free software: you can redistribute it and/or modify
 * it under the terms of the GNU General Public License version 3 as
 * published by the Free Software Foundation.
 *
 * This program is distributed in the hope that it will be useful,
 * but WITHOUT ANY WARRANTY; without even the implied warranty of
 * MERCHANTABILITY or FITNESS FOR A PARTICULAR PURPOSE.  See the
 * GNU General Public License for more details.
 *
 * You should have received a copy of the GNU General Public License
 * along with this program.  If not, see <http://www.gnu.org/licenses/>.
 *
 */

#ifdef HAVE_CONFIG_H
#include "config.h"
#endif

#include "snap-update-ns/mount-entry.h"

#include <errno.h>
#include <mntent.h>
#include <stdio.h>
#include <string.h>

#include "../libsnap-confine-private/utils.h"
#include "../libsnap-confine-private/string-utils.h"
#include "../libsnap-confine-private/cleanup-funcs.h"

/**
 * Compare two mount entries (through indirect pointers).
 **/
static int
sc_indirect_compare_mount_entry(const struct sc_mount_entry **a,
				const struct sc_mount_entry **b)
{
	return sc_compare_mount_entry(*a, *b);
}

/**
 * Compare two mount entries (through indirect pointers).
 **/
static int
sc_indirect_reverse_compare_mount_entry(const struct sc_mount_entry **a,
					const struct sc_mount_entry **b)
{
	return sc_compare_mount_entry(*b, *a);
}

/**
 * Copy struct mntent into a freshly-allocated struct sc_mount_entry.
 *
 * The next pointer is initialized to NULL, it should be managed by the caller.
 * If anything goes wrong the routine die()s.
 **/
static struct sc_mount_entry *sc_clone_mount_entry_from_mntent(const struct
							       mntent *entry)
{
	struct sc_mount_entry *result;
	result = calloc(1, sizeof *result);
	if (result == NULL) {
		die("cannot allocate memory");
	}
	result->entry.mnt_fsname = strdup(entry->mnt_fsname ? : "");
	if (result->entry.mnt_fsname == NULL) {
		die("cannot copy string");
	}
	result->entry.mnt_dir = strdup(entry->mnt_dir ? : "");
	if (result->entry.mnt_dir == NULL) {
		die("cannot copy string");
	}
	result->entry.mnt_type = strdup(entry->mnt_type ? : "");
	if (result->entry.mnt_type == NULL) {
		die("cannot copy string");
	}
	result->entry.mnt_opts = strdup(entry->mnt_opts ? : "");
	if (result->entry.mnt_opts == NULL) {
		die("cannot copy string");
	}
	result->entry.mnt_freq = entry->mnt_freq;
	result->entry.mnt_passno = entry->mnt_passno;
	return result;
}

static struct sc_mount_entry *sc_get_next_and_free_mount_entry(struct
							       sc_mount_entry
							       *entry)
{
	struct sc_mount_entry *next = entry->next;
	free(entry->entry.mnt_fsname);
	free(entry->entry.mnt_dir);
	free(entry->entry.mnt_type);
	free(entry->entry.mnt_opts);
	memset(entry, 0, sizeof *entry);
	free(entry);
	return next;
}

void sc_free_mount_entry_list(struct sc_mount_entry_list *list)
{
<<<<<<< HEAD
	struct sc_mount_entry *entry = list->first;
=======
	struct sc_mount_entry *entry = list ? list->first : NULL;
>>>>>>> 0ab2c954

	while (entry != NULL) {
		entry = sc_get_next_and_free_mount_entry(entry);
	}
	free(list);
}

void sc_cleanup_mount_entry_list(struct sc_mount_entry_list **listp)
{
	if (listp != NULL) {
		sc_free_mount_entry_list(*listp);
		*listp = NULL;
	}
}

int sc_compare_mount_entry(const struct sc_mount_entry *a,
			   const struct sc_mount_entry *b)
{
	int result;
	if (a == NULL || b == NULL) {
		die("cannot compare NULL mount entry");
	}
	// NOTE: sort reorder field so that mnt_dir is before
	// mnt_fsname. This ordering is a little bit more interesting
	// as the directory matters more and allows us to do useful
	// things later.
	result = strcmp(a->entry.mnt_dir, b->entry.mnt_dir);
	if (result != 0) {
		return result;
	}
	result = strcmp(a->entry.mnt_fsname, b->entry.mnt_fsname);
	if (result != 0) {
		return result;
	}
	result = strcmp(a->entry.mnt_type, b->entry.mnt_type);
	if (result != 0) {
		return result;
	}
	result = strcmp(a->entry.mnt_opts, b->entry.mnt_opts);
	if (result != 0) {
		return result;
	}
	result = a->entry.mnt_freq - b->entry.mnt_freq;
	if (result != 0) {
		return result;
	}
	result = a->entry.mnt_passno - b->entry.mnt_passno;
	return result;
}

struct sc_mount_entry_list *sc_load_mount_profile(const char *pathname)
{
	struct sc_mount_entry_list *list = calloc(1, sizeof *list);
	if (list == NULL) {
		die("cannot allocate sc_mount_entry_list");
	}

	FILE *f __attribute__ ((cleanup(sc_cleanup_endmntent))) = NULL;
	f = setmntent(pathname, "rt");
	if (f == NULL) {
		// NOTE: it is fine if the profile doesn't exist.
		// It is equivalent to having no entries.
		if (errno != ENOENT) {
			die("cannot open mount profile %s for reading",
			    pathname);
		}
		return list;
	}
	// Loop over the entries in the file and copy them to a doubly-linked list.
	struct sc_mount_entry *entry = NULL, *prev_entry = NULL;
	struct mntent *mntent_entry;
	while (((mntent_entry = getmntent(f)) != NULL)) {
		entry = sc_clone_mount_entry_from_mntent(mntent_entry);
		entry->prev = prev_entry;
		if (prev_entry != NULL) {
			prev_entry->next = entry;
		}
		if (list->first == NULL) {
			list->first = entry;
		}
		prev_entry = entry;
	}
	list->last = entry;

	return list;
}

void sc_save_mount_profile(const struct sc_mount_entry_list *list,
			   const char *pathname)
{
	if (list == NULL) {
		die("cannot save mount profile, list is NULL");
	}

	FILE *f __attribute__ ((cleanup(sc_cleanup_endmntent))) = NULL;

	f = setmntent(pathname, "wt");
	if (f == NULL) {
		die("cannot open mount profile %s for writing", pathname);
	}

	const struct sc_mount_entry *entry;
	for (entry = list->first; entry != NULL; entry = entry->next) {
		if (addmntent(f, &entry->entry) != 0) {
			die("cannot add mount entry to %s", pathname);
		}
	}
}

<<<<<<< HEAD
typedef int (*mount_entry_cmp_fn) (const struct sc_mount_entry **,
				   const struct sc_mount_entry **);

static void sc_sort_mount_entry_list_with(struct sc_mount_entry_list *list,
					  mount_entry_cmp_fn cmp_fn)
=======
static void sc_sort_mount_entry_list_with(struct sc_mount_entry_list *list,
					  int (*cmp_fn) (const struct
							 sc_mount_entry **,
							 const struct
							 sc_mount_entry **))
>>>>>>> 0ab2c954
{
	if (list == NULL) {
		die("cannot sort mount entry list, list is NULL");
	}

	if (list->first == NULL) {
		// NULL list is an empty list
		return;
	}
	// Count the items
	size_t count;
	struct sc_mount_entry *entry;
	for (count = 0, entry = list->first; entry != NULL;
	     ++count, entry = entry->next) ;

	// Allocate an array of pointers
	struct sc_mount_entry **entryp_array = NULL;
	entryp_array = calloc(count, sizeof *entryp_array);
	if (entryp_array == NULL) {
		die("cannot allocate memory");
	}
	// Populate the array
	entry = list->first;
	for (size_t i = 0; i < count; ++i) {
		entryp_array[i] = entry;
		entry = entry->next;
	}

	// Sort the array according to lexical sorting of all the elements.
	qsort(entryp_array, count, sizeof(void *),
	      (int (*)(const void *, const void *))cmp_fn);

	// Rewrite all the next/prev pointers of each element.
	for (size_t i = 0; i < count; ++i) {
		entryp_array[i]->next =
		    i + 1 < count ? entryp_array[i + 1] : NULL;
		entryp_array[i]->prev = i > 0 ? entryp_array[i - 1] : NULL;
	}

	// Rewrite the list head.
	list->first = count > 0 ? entryp_array[0] : NULL;
	list->last = count > 0 ? entryp_array[count - 1] : NULL;

	free(entryp_array);
}

void sc_sort_mount_entry_list(struct sc_mount_entry_list *list)
{
	sc_sort_mount_entry_list_with(list, sc_indirect_compare_mount_entry);
}<|MERGE_RESOLUTION|>--- conflicted
+++ resolved
@@ -101,11 +101,7 @@
 
 void sc_free_mount_entry_list(struct sc_mount_entry_list *list)
 {
-<<<<<<< HEAD
-	struct sc_mount_entry *entry = list->first;
-=======
 	struct sc_mount_entry *entry = list ? list->first : NULL;
->>>>>>> 0ab2c954
 
 	while (entry != NULL) {
 		entry = sc_get_next_and_free_mount_entry(entry);
@@ -215,19 +211,11 @@
 	}
 }
 
-<<<<<<< HEAD
 typedef int (*mount_entry_cmp_fn) (const struct sc_mount_entry **,
 				   const struct sc_mount_entry **);
 
 static void sc_sort_mount_entry_list_with(struct sc_mount_entry_list *list,
 					  mount_entry_cmp_fn cmp_fn)
-=======
-static void sc_sort_mount_entry_list_with(struct sc_mount_entry_list *list,
-					  int (*cmp_fn) (const struct
-							 sc_mount_entry **,
-							 const struct
-							 sc_mount_entry **))
->>>>>>> 0ab2c954
 {
 	if (list == NULL) {
 		die("cannot sort mount entry list, list is NULL");
