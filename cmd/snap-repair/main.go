// -*- Mode: Go; indent-tabs-mode: t -*-

/*
 * Copyright (C) 2017-2020 Canonical Ltd
 *
 * This program is free software: you can redistribute it and/or modify
 * it under the terms of the GNU General Public License version 3 as
 * published by the Free Software Foundation.
 *
 * This program is distributed in the hope that it will be useful,
 * but WITHOUT ANY WARRANTY; without even the implied warranty of
 * MERCHANTABILITY or FITNESS FOR A PARTICULAR PURPOSE.  See the
 * GNU General Public License for more details.
 *
 * You should have received a copy of the GNU General Public License
 * along with this program.  If not, see <http://www.gnu.org/licenses/>.
 *
 */

package main

import (
	"fmt"
	"io"
	"os"

	// TODO: consider not using go-flags at all
	"github.com/jessevdk/go-flags"

	"github.com/snapcore/snapd/cmd"
	"github.com/snapcore/snapd/logger"
	"github.com/snapcore/snapd/release"
	"github.com/snapcore/snapd/snapdenv/useragent"
)

var (
	Stdout io.Writer = os.Stdout
	Stderr io.Writer = os.Stderr

	opts   struct{}
	parser *flags.Parser = flags.NewParser(&opts, flags.HelpFlag|flags.PassDoubleDash|flags.PassAfterNonOption)
)

const (
	shortHelp = "Repair an Ubuntu Core system"
	longHelp  = `
snap-repair is a tool to fetch and run repair assertions
which are used to do emergency repairs on the device.
`
)

func init() {
	err := logger.SimpleSetup()
	if err != nil {
		fmt.Fprintf(Stderr, "WARNING: failed to activate logging: %v\n", err)
	}
}

var errOnClassic = fmt.Errorf("cannot use snap-repair on a classic system")

func main() {
	if err := run(); err != nil {
		fmt.Fprintf(Stderr, "error: %v\n", err)
		if err != errOnClassic {
			os.Exit(1)
		}
	}
}

var osGetuid = os.Getuid

func run() error {
	if release.OnClassic {
		return errOnClassic
	}
	if osGetuid() != 0 {
		return fmt.Errorf("must be run as root")
	}
<<<<<<< HEAD
	useragent.SetUserAgentFromVersion(cmd.Version, "snap-repair")
=======
	snapdenv.SetUserAgentFromVersion(cmd.Version, nil, "snap-repair")
>>>>>>> e8029843

	if err := parseArgs(os.Args[1:]); err != nil {
		return err
	}

	return nil
}

func parseArgs(args []string) error {
	parser.ShortDescription = shortHelp
	parser.LongDescription = longHelp

	_, err := parser.ParseArgs(args)
	return err
}<|MERGE_RESOLUTION|>--- conflicted
+++ resolved
@@ -30,7 +30,7 @@
 	"github.com/snapcore/snapd/cmd"
 	"github.com/snapcore/snapd/logger"
 	"github.com/snapcore/snapd/release"
-	"github.com/snapcore/snapd/snapdenv/useragent"
+	"github.com/snapcore/snapd/snapdenv"
 )
 
 var (
@@ -76,11 +76,7 @@
 	if osGetuid() != 0 {
 		return fmt.Errorf("must be run as root")
 	}
-<<<<<<< HEAD
-	useragent.SetUserAgentFromVersion(cmd.Version, "snap-repair")
-=======
 	snapdenv.SetUserAgentFromVersion(cmd.Version, nil, "snap-repair")
->>>>>>> e8029843
 
 	if err := parseArgs(os.Args[1:]); err != nil {
 		return err
