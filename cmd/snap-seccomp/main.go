// -*- Mode: Go; indent-tabs-mode: t -*-

/*
 * Copyright (C) 2017 Canonical Ltd
 *
 * This program is free software: you can redistribute it and/or modify
 * it under the terms of the GNU General Public License version 3 as
 * published by the Free Software Foundation.
 *
 * This program is distributed in the hope that it will be useful,
 * but WITHOUT ANY WARRANTY; without even the implied warranty of
 * MERCHANTABILITY or FITNESS FOR A PARTICULAR PURPOSE.  See the
 * GNU General Public License for more details.
 *
 * You should have received a copy of the GNU General Public License
 * along with this program.  If not, see <http://www.gnu.org/licenses/>.
 *
 */

package main

//#cgo CFLAGS: -D_FILE_OFFSET_BITS=64
//#cgo pkg-config: --static --cflags libseccomp
//#cgo LDFLAGS: -Wl,-Bstatic -lseccomp -Wl,-Bdynamic
//
//#include <asm/ioctls.h>
//#include <ctype.h>
//#include <errno.h>
//#include <linux/can.h>
//#include <linux/netlink.h>
//#include <sched.h>
//#include <search.h>
//#include <stdbool.h>
//#include <stdio.h>
//#include <stdlib.h>
//#include <string.h>
//#include <sys/prctl.h>
//#include <sys/quota.h>
//#include <sys/resource.h>
//#include <sys/socket.h>
//#include <sys/stat.h>
//#include <sys/types.h>
//#include <sys/utsname.h>
//#include <termios.h>
//#include <unistd.h>
// //The XFS interface requires a 64 bit file system interface
// //but we don't want to leak this anywhere else if not globally
// //defined.
//#ifndef _FILE_OFFSET_BITS
//#define _FILE_OFFSET_BITS 64
//#include <xfs/xqm.h>
//#undef _FILE_OFFSET_BITS
//#else
//#include <xfs/xqm.h>
//#endif
//#include <seccomp.h>
//#include <linux/sched.h>
//#include <linux/seccomp.h>
//#include <arpa/inet.h>
//
//#ifndef AF_IB
//#define AF_IB 27
//#define PF_IB AF_IB
//#endif				// AF_IB
//
//#ifndef AF_MPLS
//#define AF_MPLS 28
//#define PF_MPLS AF_MPLS
//#endif				// AF_MPLS
//
//#ifndef PR_CAP_AMBIENT
//#define PR_CAP_AMBIENT 47
//#define PR_CAP_AMBIENT_IS_SET    1
//#define PR_CAP_AMBIENT_RAISE     2
//#define PR_CAP_AMBIENT_LOWER     3
//#define PR_CAP_AMBIENT_CLEAR_ALL 4
//#endif				// PR_CAP_AMBIENT
//
//#ifndef PR_SET_THP_DISABLE
//#define PR_SET_THP_DISABLE 41
//#endif				// PR_SET_THP_DISABLE
//#ifndef PR_GET_THP_DISABLE
//#define PR_GET_THP_DISABLE 42
//#endif				// PR_GET_THP_DISABLE
//
//#ifndef PR_MPX_ENABLE_MANAGEMENT
//#define PR_MPX_ENABLE_MANAGEMENT 43
//#endif
//
//#ifndef PR_MPX_DISABLE_MANAGEMENT
//#define PR_MPX_DISABLE_MANAGEMENT 44
//#endif
//
// //FIXME: ARCH_BAD is defined as ~0 in libseccomp internally, however
// //       this leads to a build failure on 14.04. the important part
// //       is that its an invalid id for libseccomp.
//
//#define ARCH_BAD 0x7FFFFFFF
//#ifndef SCMP_ARCH_AARCH64
//#define SCMP_ARCH_AARCH64 ARCH_BAD
//#endif
//
//#ifndef SCMP_ARCH_PPC
//#define SCMP_ARCH_PPC ARCH_BAD
//#endif
//
//#ifndef SCMP_ARCH_PPC64LE
//#define SCMP_ARCH_PPC64LE ARCH_BAD
//#endif
//
//#ifndef SCMP_ARCH_PPC64
//#define SCMP_ARCH_PPC64 ARCH_BAD
//#endif
//
//#ifndef SCMP_ARCH_S390X
//#define SCMP_ARCH_S390X ARCH_BAD
//#endif
//
//#ifndef SECCOMP_RET_LOG
//#define SECCOMP_RET_LOG 0x7ffc0000U
//#endif
//
//typedef struct seccomp_data kernel_seccomp_data;
//
//__u32 htot32(__u32 arch, __u32 val)
//{
//	if (arch & __AUDIT_ARCH_LE)
//		return htole32(val);
//	else
//		return htobe32(val);
//}
//
//__u64 htot64(__u32 arch, __u64 val)
//{
//	if (arch & __AUDIT_ARCH_LE)
//		return htole64(val);
//	else
//		return htobe64(val);
//}
//
import "C"

import (
	"bufio"
	"bytes"
	"fmt"
	"io/ioutil"
	"os"
	"regexp"
	"strconv"
	"strings"
	"syscall"

	// FIXME: we want github.com/seccomp/libseccomp-golang but that
	// will not work with trusty because libseccomp-golang checks
	// for the seccomp version and errors if it find one < 2.2.0
	"github.com/mvo5/libseccomp-golang"

	"github.com/snapcore/snapd/arch"
	"github.com/snapcore/snapd/osutil"
)

// libseccomp maximum per ARG_COUNT_MAX in src/arch.h
const ScArgsMaxlength = 6

var seccompResolver = map[string]uint64{
	// man 2 socket - domain and man 5 apparmor.d. AF_ and PF_ are
	// synonymous in the kernel and can be used interchangeably in
	// policy (ie, if use AF_UNIX, don't need a corresponding PF_UNIX
	// rule). See include/linux/socket.h
	"AF_UNIX":       syscall.AF_UNIX,
	"PF_UNIX":       C.PF_UNIX,
	"AF_LOCAL":      syscall.AF_LOCAL,
	"PF_LOCAL":      C.PF_LOCAL,
	"AF_INET":       syscall.AF_INET,
	"PF_INET":       C.PF_INET,
	"AF_INET6":      syscall.AF_INET6,
	"PF_INET6":      C.PF_INET6,
	"AF_IPX":        syscall.AF_IPX,
	"PF_IPX":        C.PF_IPX,
	"AF_NETLINK":    syscall.AF_NETLINK,
	"PF_NETLINK":    C.PF_NETLINK,
	"AF_X25":        syscall.AF_X25,
	"PF_X25":        C.PF_X25,
	"AF_AX25":       syscall.AF_AX25,
	"PF_AX25":       C.PF_AX25,
	"AF_ATMPVC":     syscall.AF_ATMPVC,
	"PF_ATMPVC":     C.PF_ATMPVC,
	"AF_APPLETALK":  syscall.AF_APPLETALK,
	"PF_APPLETALK":  C.PF_APPLETALK,
	"AF_PACKET":     syscall.AF_PACKET,
	"PF_PACKET":     C.PF_PACKET,
	"AF_ALG":        syscall.AF_ALG,
	"PF_ALG":        C.PF_ALG,
	"AF_BRIDGE":     syscall.AF_BRIDGE,
	"PF_BRIDGE":     C.PF_BRIDGE,
	"AF_NETROM":     syscall.AF_NETROM,
	"PF_NETROM":     C.PF_NETROM,
	"AF_ROSE":       syscall.AF_ROSE,
	"PF_ROSE":       C.PF_ROSE,
	"AF_NETBEUI":    syscall.AF_NETBEUI,
	"PF_NETBEUI":    C.PF_NETBEUI,
	"AF_SECURITY":   syscall.AF_SECURITY,
	"PF_SECURITY":   C.PF_SECURITY,
	"AF_KEY":        syscall.AF_KEY,
	"PF_KEY":        C.PF_KEY,
	"AF_ASH":        syscall.AF_ASH,
	"PF_ASH":        C.PF_ASH,
	"AF_ECONET":     syscall.AF_ECONET,
	"PF_ECONET":     C.PF_ECONET,
	"AF_SNA":        syscall.AF_SNA,
	"PF_SNA":        C.PF_SNA,
	"AF_IRDA":       syscall.AF_IRDA,
	"PF_IRDA":       C.PF_IRDA,
	"AF_PPPOX":      syscall.AF_PPPOX,
	"PF_PPPOX":      C.PF_PPPOX,
	"AF_WANPIPE":    syscall.AF_WANPIPE,
	"PF_WANPIPE":    C.PF_WANPIPE,
	"AF_BLUETOOTH":  syscall.AF_BLUETOOTH,
	"PF_BLUETOOTH":  C.PF_BLUETOOTH,
	"AF_RDS":        syscall.AF_RDS,
	"PF_RDS":        C.PF_RDS,
	"AF_LLC":        syscall.AF_LLC,
	"PF_LLC":        C.PF_LLC,
	"AF_TIPC":       syscall.AF_TIPC,
	"PF_TIPC":       C.PF_TIPC,
	"AF_IUCV":       syscall.AF_IUCV,
	"PF_IUCV":       C.PF_IUCV,
	"AF_RXRPC":      syscall.AF_RXRPC,
	"PF_RXRPC":      C.PF_RXRPC,
	"AF_ISDN":       syscall.AF_ISDN,
	"PF_ISDN":       C.PF_ISDN,
	"AF_PHONET":     syscall.AF_PHONET,
	"PF_PHONET":     C.PF_PHONET,
	"AF_IEEE802154": syscall.AF_IEEE802154,
	"PF_IEEE802154": C.PF_IEEE802154,
	"AF_CAIF":       syscall.AF_CAIF,
	"PF_CAIF":       C.AF_CAIF,
	"AF_NFC":        C.AF_NFC,
	"PF_NFC":        C.PF_NFC,
	"AF_VSOCK":      C.AF_VSOCK,
	"PF_VSOCK":      C.PF_VSOCK,
	// may not be defined in socket.h yet
	"AF_IB":   C.AF_IB, // 27
	"PF_IB":   C.PF_IB,
	"AF_MPLS": C.AF_MPLS, // 28
	"PF_MPLS": C.PF_MPLS,
	"AF_CAN":  syscall.AF_CAN,
	"PF_CAN":  C.PF_CAN,

	// man 2 socket - type
	"SOCK_STREAM":    syscall.SOCK_STREAM,
	"SOCK_DGRAM":     syscall.SOCK_DGRAM,
	"SOCK_SEQPACKET": syscall.SOCK_SEQPACKET,
	"SOCK_RAW":       syscall.SOCK_RAW,
	"SOCK_RDM":       syscall.SOCK_RDM,
	"SOCK_PACKET":    syscall.SOCK_PACKET,

	// man 2 prctl
	"PR_CAP_AMBIENT":              C.PR_CAP_AMBIENT,
	"PR_CAP_AMBIENT_RAISE":        C.PR_CAP_AMBIENT_RAISE,
	"PR_CAP_AMBIENT_LOWER":        C.PR_CAP_AMBIENT_LOWER,
	"PR_CAP_AMBIENT_IS_SET":       C.PR_CAP_AMBIENT_IS_SET,
	"PR_CAP_AMBIENT_CLEAR_ALL":    C.PR_CAP_AMBIENT_CLEAR_ALL,
	"PR_CAPBSET_READ":             C.PR_CAPBSET_READ,
	"PR_CAPBSET_DROP":             C.PR_CAPBSET_DROP,
	"PR_SET_CHILD_SUBREAPER":      C.PR_SET_CHILD_SUBREAPER,
	"PR_GET_CHILD_SUBREAPER":      C.PR_GET_CHILD_SUBREAPER,
	"PR_SET_DUMPABLE":             C.PR_SET_DUMPABLE,
	"PR_GET_DUMPABLE":             C.PR_GET_DUMPABLE,
	"PR_SET_ENDIAN":               C.PR_SET_ENDIAN,
	"PR_GET_ENDIAN":               C.PR_GET_ENDIAN,
	"PR_SET_FPEMU":                C.PR_SET_FPEMU,
	"PR_GET_FPEMU":                C.PR_GET_FPEMU,
	"PR_SET_FPEXC":                C.PR_SET_FPEXC,
	"PR_GET_FPEXC":                C.PR_GET_FPEXC,
	"PR_SET_KEEPCAPS":             C.PR_SET_KEEPCAPS,
	"PR_GET_KEEPCAPS":             C.PR_GET_KEEPCAPS,
	"PR_MCE_KILL":                 C.PR_MCE_KILL,
	"PR_MCE_KILL_GET":             C.PR_MCE_KILL_GET,
	"PR_SET_MM":                   C.PR_SET_MM,
	"PR_SET_MM_START_CODE":        C.PR_SET_MM_START_CODE,
	"PR_SET_MM_END_CODE":          C.PR_SET_MM_END_CODE,
	"PR_SET_MM_START_DATA":        C.PR_SET_MM_START_DATA,
	"PR_SET_MM_END_DATA":          C.PR_SET_MM_END_DATA,
	"PR_SET_MM_START_STACK":       C.PR_SET_MM_START_STACK,
	"PR_SET_MM_START_BRK":         C.PR_SET_MM_START_BRK,
	"PR_SET_MM_BRK":               C.PR_SET_MM_BRK,
	"PR_SET_MM_ARG_START":         C.PR_SET_MM_ARG_START,
	"PR_SET_MM_ARG_END":           C.PR_SET_MM_ARG_END,
	"PR_SET_MM_ENV_START":         C.PR_SET_MM_ENV_START,
	"PR_SET_MM_ENV_END":           C.PR_SET_MM_ENV_END,
	"PR_SET_MM_AUXV":              C.PR_SET_MM_AUXV,
	"PR_SET_MM_EXE_FILE":          C.PR_SET_MM_EXE_FILE,
	"PR_MPX_ENABLE_MANAGEMENT":    C.PR_MPX_ENABLE_MANAGEMENT,
	"PR_MPX_DISABLE_MANAGEMENT":   C.PR_MPX_DISABLE_MANAGEMENT,
	"PR_SET_NAME":                 C.PR_SET_NAME,
	"PR_GET_NAME":                 C.PR_GET_NAME,
	"PR_SET_NO_NEW_PRIVS":         C.PR_SET_NO_NEW_PRIVS,
	"PR_GET_NO_NEW_PRIVS":         C.PR_GET_NO_NEW_PRIVS,
	"PR_SET_PDEATHSIG":            C.PR_SET_PDEATHSIG,
	"PR_GET_PDEATHSIG":            C.PR_GET_PDEATHSIG,
	"PR_SET_PTRACER":              C.PR_SET_PTRACER,
	"PR_SET_SECCOMP":              C.PR_SET_SECCOMP,
	"PR_GET_SECCOMP":              C.PR_GET_SECCOMP,
	"PR_SET_SECUREBITS":           C.PR_SET_SECUREBITS,
	"PR_GET_SECUREBITS":           C.PR_GET_SECUREBITS,
	"PR_SET_THP_DISABLE":          C.PR_SET_THP_DISABLE,
	"PR_TASK_PERF_EVENTS_DISABLE": C.PR_TASK_PERF_EVENTS_DISABLE,
	"PR_TASK_PERF_EVENTS_ENABLE":  C.PR_TASK_PERF_EVENTS_ENABLE,
	"PR_GET_THP_DISABLE":          C.PR_GET_THP_DISABLE,
	"PR_GET_TID_ADDRESS":          C.PR_GET_TID_ADDRESS,
	"PR_SET_TIMERSLACK":           C.PR_SET_TIMERSLACK,
	"PR_GET_TIMERSLACK":           C.PR_GET_TIMERSLACK,
	"PR_SET_TIMING":               C.PR_SET_TIMING,
	"PR_GET_TIMING":               C.PR_GET_TIMING,
	"PR_SET_TSC":                  C.PR_SET_TSC,
	"PR_GET_TSC":                  C.PR_GET_TSC,
	"PR_SET_UNALIGN":              C.PR_SET_UNALIGN,
	"PR_GET_UNALIGN":              C.PR_GET_UNALIGN,

	// man 2 getpriority
	"PRIO_PROCESS": syscall.PRIO_PROCESS,
	"PRIO_PGRP":    syscall.PRIO_PGRP,
	"PRIO_USER":    syscall.PRIO_USER,

	// man 2 setns
	"CLONE_NEWIPC":  syscall.CLONE_NEWIPC,
	"CLONE_NEWNET":  syscall.CLONE_NEWNET,
	"CLONE_NEWNS":   syscall.CLONE_NEWNS,
	"CLONE_NEWPID":  syscall.CLONE_NEWPID,
	"CLONE_NEWUSER": syscall.CLONE_NEWUSER,
	"CLONE_NEWUTS":  syscall.CLONE_NEWUTS,

	// man 4 tty_ioctl
	"TIOCSTI": syscall.TIOCSTI,

	// man 2 quotactl (with what Linux supports)
	"Q_SYNC":      C.Q_SYNC,
	"Q_QUOTAON":   C.Q_QUOTAON,
	"Q_QUOTAOFF":  C.Q_QUOTAOFF,
	"Q_GETFMT":    C.Q_GETFMT,
	"Q_GETINFO":   C.Q_GETINFO,
	"Q_SETINFO":   C.Q_SETINFO,
	"Q_GETQUOTA":  C.Q_GETQUOTA,
	"Q_SETQUOTA":  C.Q_SETQUOTA,
	"Q_XQUOTAON":  C.Q_XQUOTAON,
	"Q_XQUOTAOFF": C.Q_XQUOTAOFF,
	"Q_XGETQUOTA": C.Q_XGETQUOTA,
	"Q_XSETQLIM":  C.Q_XSETQLIM,
	"Q_XGETQSTAT": C.Q_XGETQSTAT,
	"Q_XQUOTARM":  C.Q_XQUOTARM,

	// man 2 mknod
	"S_IFREG":  syscall.S_IFREG,
	"S_IFCHR":  syscall.S_IFCHR,
	"S_IFBLK":  syscall.S_IFBLK,
	"S_IFIFO":  syscall.S_IFIFO,
	"S_IFSOCK": syscall.S_IFSOCK,

	// man 7 netlink (uapi/linux/netlink.h)
	"NETLINK_ROUTE":          syscall.NETLINK_ROUTE,
	"NETLINK_USERSOCK":       syscall.NETLINK_USERSOCK,
	"NETLINK_FIREWALL":       syscall.NETLINK_FIREWALL,
	"NETLINK_SOCK_DIAG":      C.NETLINK_SOCK_DIAG,
	"NETLINK_NFLOG":          syscall.NETLINK_NFLOG,
	"NETLINK_XFRM":           syscall.NETLINK_XFRM,
	"NETLINK_SELINUX":        syscall.NETLINK_SELINUX,
	"NETLINK_ISCSI":          syscall.NETLINK_ISCSI,
	"NETLINK_AUDIT":          syscall.NETLINK_AUDIT,
	"NETLINK_FIB_LOOKUP":     syscall.NETLINK_FIB_LOOKUP,
	"NETLINK_CONNECTOR":      syscall.NETLINK_CONNECTOR,
	"NETLINK_NETFILTER":      syscall.NETLINK_NETFILTER,
	"NETLINK_IP6_FW":         syscall.NETLINK_IP6_FW,
	"NETLINK_DNRTMSG":        syscall.NETLINK_DNRTMSG,
	"NETLINK_KOBJECT_UEVENT": syscall.NETLINK_KOBJECT_UEVENT,
	"NETLINK_GENERIC":        syscall.NETLINK_GENERIC,
	"NETLINK_SCSITRANSPORT":  syscall.NETLINK_SCSITRANSPORT,
	"NETLINK_ECRYPTFS":       syscall.NETLINK_ECRYPTFS,
	"NETLINK_RDMA":           C.NETLINK_RDMA,
	"NETLINK_CRYPTO":         C.NETLINK_CRYPTO,
	"NETLINK_INET_DIAG":      C.NETLINK_INET_DIAG, // synonymous with NETLINK_SOCK_DIAG
}

const (
	SeccompRetAllow = C.SECCOMP_RET_ALLOW
	SeccompRetKill  = C.SECCOMP_RET_KILL
	SeccompRetLog   = C.SECCOMP_RET_LOG
)

// UbuntuArchToScmpArch takes a dpkg architecture and converts it to
// the seccomp.ScmpArch as used in the libseccomp-golang library
func UbuntuArchToScmpArch(ubuntuArch string) seccomp.ScmpArch {
	switch ubuntuArch {
	case "amd64":
		return seccomp.ArchAMD64
	case "arm64":
		return seccomp.ArchARM64
	case "armhf":
		return seccomp.ArchARM
	case "i386":
		return seccomp.ArchX86
	case "powerpc":
		return seccomp.ArchPPC
	case "ppc64":
		return seccomp.ArchPPC64
	case "ppc64el":
		return seccomp.ArchPPC64LE
	case "s390x":
		return seccomp.ArchS390X
	}
	panic(fmt.Sprintf("cannot map ubuntu arch %q to a seccomp arch", ubuntuArch))
}

// ScmpArchToSeccompNativeArch takes a seccomp.ScmpArch and converts
// it into the native kernel architecture uint32. This is required for
// the tests to simulate the bpf kernel behaviour.
func ScmpArchToSeccompNativeArch(scmpArch seccomp.ScmpArch) uint32 {
	switch scmpArch {
	case seccomp.ArchAMD64:
		return C.SCMP_ARCH_X86_64
	case seccomp.ArchARM64:
		return C.SCMP_ARCH_AARCH64
	case seccomp.ArchARM:
		return C.SCMP_ARCH_ARM
	case seccomp.ArchPPC64:
		return C.SCMP_ARCH_PPC64
	case seccomp.ArchPPC64LE:
		return C.SCMP_ARCH_PPC64LE
	case seccomp.ArchPPC:
		return C.SCMP_ARCH_PPC
	case seccomp.ArchS390X:
		return C.SCMP_ARCH_S390X
	case seccomp.ArchX86:
		return C.SCMP_ARCH_X86
	}
	panic(fmt.Sprintf("cannot map scmpArch %q to a native seccomp arch", scmpArch))
}

// important for unit testing
type SeccompData C.kernel_seccomp_data

func (sc *SeccompData) SetNr(nr seccomp.ScmpSyscall) {
	sc.nr = C.int(C.htot32(C.__u32(sc.arch), C.__u32(nr)))
}
func (sc *SeccompData) SetArch(arch uint32) {
	sc.arch = C.htot32(C.__u32(arch), C.__u32(arch))
}
func (sc *SeccompData) SetArgs(args [6]uint64) {
	for i := range args {
		sc.args[i] = C.htot64(sc.arch, C.__u64(args[i]))
	}
}

func readNumber(token string) (uint64, error) {
	if value, ok := seccompResolver[token]; ok {
		return value, nil
	}

	// Negative numbers are not supported yet, but when they are,
	// adjust this accordingly
	return strconv.ParseUint(token, 10, 64)
}

func parseLine(line string, secFilter *seccomp.ScmpFilter) error {
	// ignore comments and empty lines
	if strings.HasPrefix(line, "#") || line == "" {
		return nil
	}

	// regular line
	tokens := strings.Fields(line)
	if len(tokens[1:]) > ScArgsMaxlength {
		return fmt.Errorf("too many arguments specified for syscall '%s' in line %q", tokens[0], line)
	}

	// fish out syscall
	secSyscall, err := seccomp.GetSyscallFromName(tokens[0])
	if err != nil {
		// FIXME: use structed error in libseccomp-golang when
		//   https://github.com/seccomp/libseccomp-golang/pull/26
		// gets merged. For now, ignore
		// unknown syscalls
		return nil
	}

	var conds []seccomp.ScmpCondition
	for pos, arg := range tokens[1:] {
		var cmpOp seccomp.ScmpCompareOp
		var value uint64
		var err error

		if arg == "-" { // skip arg
			continue
		}

		if strings.HasPrefix(arg, ">=") {
			cmpOp = seccomp.CompareGreaterEqual
			value, err = readNumber(arg[2:])
		} else if strings.HasPrefix(arg, "<=") {
			cmpOp = seccomp.CompareLessOrEqual
			value, err = readNumber(arg[2:])
		} else if strings.HasPrefix(arg, "!") {
			cmpOp = seccomp.CompareNotEqual
			value, err = readNumber(arg[1:])
		} else if strings.HasPrefix(arg, "<") {
			cmpOp = seccomp.CompareLess
			value, err = readNumber(arg[1:])
		} else if strings.HasPrefix(arg, ">") {
			cmpOp = seccomp.CompareGreater
			value, err = readNumber(arg[1:])
		} else if strings.HasPrefix(arg, "|") {
			cmpOp = seccomp.CompareMaskedEqual
			value, err = readNumber(arg[1:])
		} else if strings.HasPrefix(arg, "u:") {
			cmpOp = seccomp.CompareEqual
			value, err = findUid(arg[2:])
			if err != nil {
				return fmt.Errorf("cannot parse token %q (line %q): %v", arg, line, err)
			}
		} else if strings.HasPrefix(arg, "g:") {
			cmpOp = seccomp.CompareEqual
			value, err = findGid(arg[2:])
			if err != nil {
				return fmt.Errorf("cannot parse token %q (line %q): %v", arg, line, err)
			}
		} else {
			cmpOp = seccomp.CompareEqual
			value, err = readNumber(arg)
		}
		if err != nil {
			return fmt.Errorf("cannot parse token %q (line %q)", arg, line)
		}

		var scmpCond seccomp.ScmpCondition
		if cmpOp == seccomp.CompareMaskedEqual {
			scmpCond, err = seccomp.MakeCondition(uint(pos), cmpOp, value, value)
		} else {
			scmpCond, err = seccomp.MakeCondition(uint(pos), cmpOp, value)
		}
		if err != nil {
			return fmt.Errorf("cannot parse line %q: %s", line, err)
		}
		conds = append(conds, scmpCond)
	}

	// Default to adding a precise match if possible. Otherwise
	// let seccomp figure out the architecture specifics.
	if err = secFilter.AddRuleConditionalExact(secSyscall, seccomp.ActAllow, conds); err != nil {
		err = secFilter.AddRuleConditional(secSyscall, seccomp.ActAllow, conds)
	}

	return err
}

// used to mock in tests
var (
	archUbuntuArchitecture       = arch.UbuntuArchitecture
	archUbuntuKernelArchitecture = arch.UbuntuKernelArchitecture
)

var (
	ubuntuArchitecture       = archUbuntuArchitecture()
	ubuntuKernelArchitecture = archUbuntuKernelArchitecture()
)

// For architectures that support a compat architecture, when the
// kernel and userspace match, add the compat arch, otherwise add
// the kernel arch to support the kernel's arch (eg, 64bit kernels with
// 32bit userspace).
func addSecondaryArches(secFilter *seccomp.ScmpFilter) error {
	// note that all architecture strings are in the dpkg
	// architecture notation
	var compatArch seccomp.ScmpArch

	// common case: kernel and userspace have the same arch. We
	// add a compat architecture for some architectures that
	// support it, e.g. on amd64 kernel and userland, we add
	// compat i386 syscalls.
	if ubuntuArchitecture == ubuntuKernelArchitecture {
		switch archUbuntuArchitecture() {
		case "amd64":
			compatArch = seccomp.ArchX86
		case "arm64":
			compatArch = seccomp.ArchARM
		case "ppc64":
			compatArch = seccomp.ArchPPC
		}
	} else {
		// less common case: kernel and userspace have different archs
		// so add a compat architecture that matches the kernel. E.g.
		// an amd64 kernel with i386 userland needs the amd64 secondary
		// arch added to support specialized snaps that might
		// conditionally call 64bit code when the kernel supports it.
		// Note that in this case snapd requests i386 (or arch 'all')
		// snaps. While unusual from a traditional Linux distribution
		// perspective, certain classes of embedded devices are known
		// to use this configuration.
		compatArch = UbuntuArchToScmpArch(archUbuntuKernelArchitecture())
	}

	if compatArch != seccomp.ArchInvalid {
		return secFilter.AddArch(compatArch)
	}

	return nil
}

var errnoOnDenial int16 = C.EPERM

func preprocess(content []byte) (unrestricted, complain bool) {
	scanner := bufio.NewScanner(bytes.NewBuffer(content))
	for scanner.Scan() {
		line := strings.TrimSpace(scanner.Text())
		switch line {
		case "@unrestricted":
			unrestricted = true
		case "@complain":
			complain = true
		}
	}
	return unrestricted, complain
}

func compile(content []byte, out string) error {
	var err error
	var secFilter *seccomp.ScmpFilter

	unrestricted, complain := preprocess(content)
	switch {
	case unrestricted:
		secFilter, err = seccomp.NewFilter(seccomp.ActAllow)
	case complain:
		secFilter, err = seccomp.NewFilter(seccomp.ActLog)
		if err != nil {
			// ActLog is only supported in newer versions
			// of the kernel, libseccomp, and
			// libseccomp-golang. Attempt to fall back to
			// ActAllow before erroring out.
			secFilter, err = seccomp.NewFilter(seccomp.ActAllow)
			unrestricted = true
		}
	default:
		secFilter, err = seccomp.NewFilter(seccomp.ActErrno.SetReturnCode(errnoOnDenial))
	}
	if err != nil {
		return fmt.Errorf("cannot create seccomp filter: %s", err)
	}
	if err := addSecondaryArches(secFilter); err != nil {
		return err
	}

<<<<<<< HEAD
	if !unrestricted {
		scanner := bufio.NewScanner(bytes.NewBuffer(content))
		for scanner.Scan() {
			if err := parseLine(scanner.Text(), secFilter); err != nil {
				return fmt.Errorf("cannot parse line: %s", err)
=======
	scanner := bufio.NewScanner(bytes.NewBuffer(content))
	for scanner.Scan() {
		line := strings.TrimSpace(scanner.Text())

		// special case: unrestricted means we stop early, we just
		// write this special tag and evalulate in snap-confine
		if line == "@unrestricted" {
			return osutil.AtomicWrite(out, bytes.NewBufferString(line+"\n"), 0644, 0)
		}
		// complain mode is a "allow-all" filter for now until
		// we can land https://github.com/snapcore/snapd/pull/3998
		if line == "@complain" {
			secFilter, err = seccomp.NewFilter(seccomp.ActAllow)
			if err != nil {
				return fmt.Errorf("cannot create seccomp filter: %s", err)
			}
			if err := addSecondaryArches(secFilter); err != nil {
				return err
>>>>>>> fd04af8b
			}
		}
		if scanner.Err(); err != nil {
			return err
		}
	}

	if osutil.GetenvBool("SNAP_SECCOMP_DEBUG") {
		secFilter.ExportPFC(os.Stdout)
	}

	// write atomically
	fout, err := osutil.NewAtomicFile(out, 0644, 0, -1, -1)
	if err != nil {
		return err
	}
	defer fout.Close()

	if err := secFilter.ExportBPF(fout.File); err != nil {
		return err
	}
	return fout.Commit()
}

// Be very strict so usernames and groups specified in policy are widely
// compatible. From NAME_REGEX in /etc/adduser.conf
var userGroupNamePattern = regexp.MustCompile("^[a-z][-a-z0-9_]*$")

// findUid returns the identifier of the given UNIX user name.
func findUid(username string) (uint64, error) {
	if !userGroupNamePattern.MatchString(username) {
		return 0, fmt.Errorf("%q must be a valid username", username)
	}
	return osutil.FindUid(username)
}

// findGid returns the identifier of the given UNIX group name.
func findGid(group string) (uint64, error) {
	if !userGroupNamePattern.MatchString(group) {
		return 0, fmt.Errorf("%q must be a valid group name", group)
	}
	return osutil.FindGid(group)
}

func showSeccompLibraryVersion() error {
	major, minor, micro := seccomp.GetLibraryVersion()
	fmt.Fprintf(os.Stdout, "%d.%d.%d\n", major, minor, micro)
	return nil
}

func main() {
	var err error
	var content []byte

	if len(os.Args) < 2 {
		fmt.Printf("%s: need a command\n", os.Args[0])
		os.Exit(1)
	}

	cmd := os.Args[1]
	switch cmd {
	case "compile":
		if len(os.Args) < 4 {
			fmt.Println("compile needs an input and output file")
			os.Exit(1)
		}
		content, err = ioutil.ReadFile(os.Args[2])
		if err != nil {
			break
		}
		err = compile(content, os.Args[3])
	case "library-version":
		err = showSeccompLibraryVersion()
	default:
		err = fmt.Errorf("unsupported argument %q", cmd)
	}

	if err != nil {
		fmt.Fprintf(os.Stderr, "error: %v\n", err)
		os.Exit(1)
	}
}<|MERGE_RESOLUTION|>--- conflicted
+++ resolved
@@ -629,7 +629,7 @@
 	unrestricted, complain := preprocess(content)
 	switch {
 	case unrestricted:
-		secFilter, err = seccomp.NewFilter(seccomp.ActAllow)
+		return osutil.AtomicWrite(out, bytes.NewBufferString("@unrestricted\n"), 0644, 0)
 	case complain:
 		secFilter, err = seccomp.NewFilter(seccomp.ActLog)
 		if err != nil {
@@ -650,32 +650,11 @@
 		return err
 	}
 
-<<<<<<< HEAD
 	if !unrestricted {
 		scanner := bufio.NewScanner(bytes.NewBuffer(content))
 		for scanner.Scan() {
 			if err := parseLine(scanner.Text(), secFilter); err != nil {
 				return fmt.Errorf("cannot parse line: %s", err)
-=======
-	scanner := bufio.NewScanner(bytes.NewBuffer(content))
-	for scanner.Scan() {
-		line := strings.TrimSpace(scanner.Text())
-
-		// special case: unrestricted means we stop early, we just
-		// write this special tag and evalulate in snap-confine
-		if line == "@unrestricted" {
-			return osutil.AtomicWrite(out, bytes.NewBufferString(line+"\n"), 0644, 0)
-		}
-		// complain mode is a "allow-all" filter for now until
-		// we can land https://github.com/snapcore/snapd/pull/3998
-		if line == "@complain" {
-			secFilter, err = seccomp.NewFilter(seccomp.ActAllow)
-			if err != nil {
-				return fmt.Errorf("cannot create seccomp filter: %s", err)
-			}
-			if err := addSecondaryArches(secFilter); err != nil {
-				return err
->>>>>>> fd04af8b
 			}
 		}
 		if scanner.Err(); err != nil {
