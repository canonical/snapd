// -*- Mode: Go; indent-tabs-mode: t -*-

/*
 * Copyright (C) 2017-2019 Canonical Ltd
 *
 * This program is free software: you can redistribute it and/or modify
 * it under the terms of the GNU General Public License version 3 as
 * published by the Free Software Foundation.
 *
 * This program is distributed in the hope that it will be useful,
 * but WITHOUT ANY WARRANTY; without even the implied warranty of
 * MERCHANTABILITY or FITNESS FOR A PARTICULAR PURPOSE.  See the
 * GNU General Public License for more details.
 *
 * You should have received a copy of the GNU General Public License
 * along with this program.  If not, see <http://www.gnu.org/licenses/>.
 *
 */

package main

//#cgo CFLAGS: -D_FILE_OFFSET_BITS=64
//#cgo pkg-config: libseccomp
//#cgo LDFLAGS:
//
//#include <asm/ioctls.h>
//#include <ctype.h>
//#include <errno.h>
//#include <linux/can.h>
//#include <linux/netlink.h>
//#include <sched.h>
//#include <search.h>
//#include <stdbool.h>
//#include <stdio.h>
//#include <stdlib.h>
//#include <string.h>
//#include <sys/prctl.h>
//#include <sys/quota.h>
//#include <sys/resource.h>
//#include <sys/socket.h>
//#include <sys/stat.h>
//#include <sys/types.h>
//#include <sys/utsname.h>
//#include <sys/ptrace.h>
//#include <termios.h>
//#include <unistd.h>
// //The XFS interface requires a 64 bit file system interface
// //but we don't want to leak this anywhere else if not globally
// //defined.
//#ifndef _FILE_OFFSET_BITS
//#define _FILE_OFFSET_BITS 64
//#include <xfs/xqm.h>
//#undef _FILE_OFFSET_BITS
//#else
//#include <xfs/xqm.h>
//#endif
//#include <seccomp.h>
//#include <linux/sched.h>
//#include <linux/seccomp.h>
//#include <arpa/inet.h>
//
//#ifndef AF_IB
//#define AF_IB 27
//#define PF_IB AF_IB
//#endif				// AF_IB
//
//#ifndef AF_MPLS
//#define AF_MPLS 28
//#define PF_MPLS AF_MPLS
//#endif				// AF_MPLS
//
// // https://github.com/sctplab/usrsctp/blob/master/usrsctplib/usrsctp.h
//#ifndef AF_CONN
//#define AF_CONN 123
//#define PF_CONN AF_CONN
//#endif				// AF_CONN
//
//#ifndef PR_CAP_AMBIENT
//#define PR_CAP_AMBIENT 47
//#define PR_CAP_AMBIENT_IS_SET    1
//#define PR_CAP_AMBIENT_RAISE     2
//#define PR_CAP_AMBIENT_LOWER     3
//#define PR_CAP_AMBIENT_CLEAR_ALL 4
//#endif				// PR_CAP_AMBIENT
//
//#ifndef PR_SET_THP_DISABLE
//#define PR_SET_THP_DISABLE 41
//#endif				// PR_SET_THP_DISABLE
//#ifndef PR_GET_THP_DISABLE
//#define PR_GET_THP_DISABLE 42
//#endif				// PR_GET_THP_DISABLE
//
//#ifndef PR_MPX_ENABLE_MANAGEMENT
//#define PR_MPX_ENABLE_MANAGEMENT 43
//#endif
//
//#ifndef PR_MPX_DISABLE_MANAGEMENT
//#define PR_MPX_DISABLE_MANAGEMENT 44
//#endif
//
// //FIXME: ARCH_BAD is defined as ~0 in libseccomp internally, however
// //       this leads to a build failure on 14.04. the important part
// //       is that its an invalid id for libseccomp.
//
//#define ARCH_BAD 0x7FFFFFFF
//#ifndef SCMP_ARCH_AARCH64
//#define SCMP_ARCH_AARCH64 ARCH_BAD
//#endif
//
//#ifndef SCMP_ARCH_PPC
//#define SCMP_ARCH_PPC ARCH_BAD
//#endif
//
//#ifndef SCMP_ARCH_PPC64LE
//#define SCMP_ARCH_PPC64LE ARCH_BAD
//#endif
//
//#ifndef SCMP_ARCH_PPC64
//#define SCMP_ARCH_PPC64 ARCH_BAD
//#endif
//
//#ifndef SCMP_ARCH_S390X
//#define SCMP_ARCH_S390X ARCH_BAD
//#endif
//
//#ifndef SECCOMP_RET_LOG
//#define SECCOMP_RET_LOG 0x7ffc0000U
//#endif
//
//typedef struct seccomp_data kernel_seccomp_data;
//
//__u32 htot32(__u32 arch, __u32 val)
//{
//	if (arch & __AUDIT_ARCH_LE)
//		return htole32(val);
//	else
//		return htobe32(val);
//}
//
//__u64 htot64(__u32 arch, __u64 val)
//{
//	if (arch & __AUDIT_ARCH_LE)
//		return htole64(val);
//	else
//		return htobe64(val);
//}
//
// /* Define missing ptrace constants. They are available on some architectures
//    only but the missing values are not reused on architectures that lack them.
//    As such we can simply define the missing pair and have a simpler cross-arch
//    code to support. */
//
// #ifndef PTRACE_GETREGS
// #define PTRACE_GETREGS 12
// #endif
// #ifndef PTRACE_SETREGS
// #define PTRACE_SETREGS 13
// #endif
// #ifndef PTRACE_GETFPREGS
// #define PTRACE_GETFPREGS 14
// #endif
// #ifndef PTRACE_SETFPREGS
// #define PTRACE_SETFPREGS 15
// #endif
// #ifndef PTRACE_GETFPXREGS
// #define PTRACE_GETFPXREGS 18
// #endif
// #ifndef PTRACE_SETFPXREGS
// #define PTRACE_SETFPXREGS 19
// #endif
import "C"

import (
	"bufio"
	"bytes"
	"fmt"
	"io/ioutil"
	"os"
	"strconv"
	"strings"
	"syscall"

	// FIXME: we want github.com/seccomp/libseccomp-golang but that
	// will not work with trusty because libseccomp-golang checks
	// for the seccomp version and errors if it find one < 2.2.0
	"github.com/mvo5/libseccomp-golang"

	"github.com/snapcore/snapd/arch"
	"github.com/snapcore/snapd/osutil"
)

// libseccomp maximum per ARG_COUNT_MAX in src/arch.h
const ScArgsMaxlength = 6

var seccompResolver = map[string]uint64{
	// man 2 socket - domain and man 5 apparmor.d. AF_ and PF_ are
	// synonymous in the kernel and can be used interchangeably in
	// policy (ie, if use AF_UNIX, don't need a corresponding PF_UNIX
	// rule). See include/linux/socket.h
	"AF_UNIX":       syscall.AF_UNIX,
	"PF_UNIX":       C.PF_UNIX,
	"AF_LOCAL":      syscall.AF_LOCAL,
	"PF_LOCAL":      C.PF_LOCAL,
	"AF_INET":       syscall.AF_INET,
	"PF_INET":       C.PF_INET,
	"AF_INET6":      syscall.AF_INET6,
	"PF_INET6":      C.PF_INET6,
	"AF_IPX":        syscall.AF_IPX,
	"PF_IPX":        C.PF_IPX,
	"AF_NETLINK":    syscall.AF_NETLINK,
	"PF_NETLINK":    C.PF_NETLINK,
	"AF_X25":        syscall.AF_X25,
	"PF_X25":        C.PF_X25,
	"AF_AX25":       syscall.AF_AX25,
	"PF_AX25":       C.PF_AX25,
	"AF_ATMPVC":     syscall.AF_ATMPVC,
	"PF_ATMPVC":     C.PF_ATMPVC,
	"AF_APPLETALK":  syscall.AF_APPLETALK,
	"PF_APPLETALK":  C.PF_APPLETALK,
	"AF_PACKET":     syscall.AF_PACKET,
	"PF_PACKET":     C.PF_PACKET,
	"AF_ALG":        syscall.AF_ALG,
	"PF_ALG":        C.PF_ALG,
	"AF_BRIDGE":     syscall.AF_BRIDGE,
	"PF_BRIDGE":     C.PF_BRIDGE,
	"AF_NETROM":     syscall.AF_NETROM,
	"PF_NETROM":     C.PF_NETROM,
	"AF_ROSE":       syscall.AF_ROSE,
	"PF_ROSE":       C.PF_ROSE,
	"AF_NETBEUI":    syscall.AF_NETBEUI,
	"PF_NETBEUI":    C.PF_NETBEUI,
	"AF_SECURITY":   syscall.AF_SECURITY,
	"PF_SECURITY":   C.PF_SECURITY,
	"AF_KEY":        syscall.AF_KEY,
	"PF_KEY":        C.PF_KEY,
	"AF_ASH":        syscall.AF_ASH,
	"PF_ASH":        C.PF_ASH,
	"AF_ECONET":     syscall.AF_ECONET,
	"PF_ECONET":     C.PF_ECONET,
	"AF_SNA":        syscall.AF_SNA,
	"PF_SNA":        C.PF_SNA,
	"AF_IRDA":       syscall.AF_IRDA,
	"PF_IRDA":       C.PF_IRDA,
	"AF_PPPOX":      syscall.AF_PPPOX,
	"PF_PPPOX":      C.PF_PPPOX,
	"AF_WANPIPE":    syscall.AF_WANPIPE,
	"PF_WANPIPE":    C.PF_WANPIPE,
	"AF_BLUETOOTH":  syscall.AF_BLUETOOTH,
	"PF_BLUETOOTH":  C.PF_BLUETOOTH,
	"AF_RDS":        syscall.AF_RDS,
	"PF_RDS":        C.PF_RDS,
	"AF_LLC":        syscall.AF_LLC,
	"PF_LLC":        C.PF_LLC,
	"AF_TIPC":       syscall.AF_TIPC,
	"PF_TIPC":       C.PF_TIPC,
	"AF_IUCV":       syscall.AF_IUCV,
	"PF_IUCV":       C.PF_IUCV,
	"AF_RXRPC":      syscall.AF_RXRPC,
	"PF_RXRPC":      C.PF_RXRPC,
	"AF_ISDN":       syscall.AF_ISDN,
	"PF_ISDN":       C.PF_ISDN,
	"AF_PHONET":     syscall.AF_PHONET,
	"PF_PHONET":     C.PF_PHONET,
	"AF_IEEE802154": syscall.AF_IEEE802154,
	"PF_IEEE802154": C.PF_IEEE802154,
	"AF_CAIF":       syscall.AF_CAIF,
	"PF_CAIF":       C.AF_CAIF,
	"AF_NFC":        C.AF_NFC,
	"PF_NFC":        C.PF_NFC,
	"AF_VSOCK":      C.AF_VSOCK,
	"PF_VSOCK":      C.PF_VSOCK,
	// may not be defined in socket.h yet
	"AF_IB":   C.AF_IB, // 27
	"PF_IB":   C.PF_IB,
	"AF_MPLS": C.AF_MPLS, // 28
	"PF_MPLS": C.PF_MPLS,
	"AF_CAN":  syscall.AF_CAN,
	"PF_CAN":  C.PF_CAN,
	"AF_CONN": C.AF_CONN, // 123
	"PF_CONN": C.PF_CONN,

	// man 2 socket - type
	"SOCK_STREAM":    syscall.SOCK_STREAM,
	"SOCK_DGRAM":     syscall.SOCK_DGRAM,
	"SOCK_SEQPACKET": syscall.SOCK_SEQPACKET,
	"SOCK_RAW":       syscall.SOCK_RAW,
	"SOCK_RDM":       syscall.SOCK_RDM,
	"SOCK_PACKET":    syscall.SOCK_PACKET,

	// man 2 prctl
	"PR_CAP_AMBIENT":              C.PR_CAP_AMBIENT,
	"PR_CAP_AMBIENT_RAISE":        C.PR_CAP_AMBIENT_RAISE,
	"PR_CAP_AMBIENT_LOWER":        C.PR_CAP_AMBIENT_LOWER,
	"PR_CAP_AMBIENT_IS_SET":       C.PR_CAP_AMBIENT_IS_SET,
	"PR_CAP_AMBIENT_CLEAR_ALL":    C.PR_CAP_AMBIENT_CLEAR_ALL,
	"PR_CAPBSET_READ":             C.PR_CAPBSET_READ,
	"PR_CAPBSET_DROP":             C.PR_CAPBSET_DROP,
	"PR_SET_CHILD_SUBREAPER":      C.PR_SET_CHILD_SUBREAPER,
	"PR_GET_CHILD_SUBREAPER":      C.PR_GET_CHILD_SUBREAPER,
	"PR_SET_DUMPABLE":             C.PR_SET_DUMPABLE,
	"PR_GET_DUMPABLE":             C.PR_GET_DUMPABLE,
	"PR_SET_ENDIAN":               C.PR_SET_ENDIAN,
	"PR_GET_ENDIAN":               C.PR_GET_ENDIAN,
	"PR_SET_FPEMU":                C.PR_SET_FPEMU,
	"PR_GET_FPEMU":                C.PR_GET_FPEMU,
	"PR_SET_FPEXC":                C.PR_SET_FPEXC,
	"PR_GET_FPEXC":                C.PR_GET_FPEXC,
	"PR_SET_KEEPCAPS":             C.PR_SET_KEEPCAPS,
	"PR_GET_KEEPCAPS":             C.PR_GET_KEEPCAPS,
	"PR_MCE_KILL":                 C.PR_MCE_KILL,
	"PR_MCE_KILL_GET":             C.PR_MCE_KILL_GET,
	"PR_SET_MM":                   C.PR_SET_MM,
	"PR_SET_MM_START_CODE":        C.PR_SET_MM_START_CODE,
	"PR_SET_MM_END_CODE":          C.PR_SET_MM_END_CODE,
	"PR_SET_MM_START_DATA":        C.PR_SET_MM_START_DATA,
	"PR_SET_MM_END_DATA":          C.PR_SET_MM_END_DATA,
	"PR_SET_MM_START_STACK":       C.PR_SET_MM_START_STACK,
	"PR_SET_MM_START_BRK":         C.PR_SET_MM_START_BRK,
	"PR_SET_MM_BRK":               C.PR_SET_MM_BRK,
	"PR_SET_MM_ARG_START":         C.PR_SET_MM_ARG_START,
	"PR_SET_MM_ARG_END":           C.PR_SET_MM_ARG_END,
	"PR_SET_MM_ENV_START":         C.PR_SET_MM_ENV_START,
	"PR_SET_MM_ENV_END":           C.PR_SET_MM_ENV_END,
	"PR_SET_MM_AUXV":              C.PR_SET_MM_AUXV,
	"PR_SET_MM_EXE_FILE":          C.PR_SET_MM_EXE_FILE,
	"PR_MPX_ENABLE_MANAGEMENT":    C.PR_MPX_ENABLE_MANAGEMENT,
	"PR_MPX_DISABLE_MANAGEMENT":   C.PR_MPX_DISABLE_MANAGEMENT,
	"PR_SET_NAME":                 C.PR_SET_NAME,
	"PR_GET_NAME":                 C.PR_GET_NAME,
	"PR_SET_NO_NEW_PRIVS":         C.PR_SET_NO_NEW_PRIVS,
	"PR_GET_NO_NEW_PRIVS":         C.PR_GET_NO_NEW_PRIVS,
	"PR_SET_PDEATHSIG":            C.PR_SET_PDEATHSIG,
	"PR_GET_PDEATHSIG":            C.PR_GET_PDEATHSIG,
	"PR_SET_PTRACER":              C.PR_SET_PTRACER,
	"PR_SET_SECCOMP":              C.PR_SET_SECCOMP,
	"PR_GET_SECCOMP":              C.PR_GET_SECCOMP,
	"PR_SET_SECUREBITS":           C.PR_SET_SECUREBITS,
	"PR_GET_SECUREBITS":           C.PR_GET_SECUREBITS,
	"PR_SET_THP_DISABLE":          C.PR_SET_THP_DISABLE,
	"PR_TASK_PERF_EVENTS_DISABLE": C.PR_TASK_PERF_EVENTS_DISABLE,
	"PR_TASK_PERF_EVENTS_ENABLE":  C.PR_TASK_PERF_EVENTS_ENABLE,
	"PR_GET_THP_DISABLE":          C.PR_GET_THP_DISABLE,
	"PR_GET_TID_ADDRESS":          C.PR_GET_TID_ADDRESS,
	"PR_SET_TIMERSLACK":           C.PR_SET_TIMERSLACK,
	"PR_GET_TIMERSLACK":           C.PR_GET_TIMERSLACK,
	"PR_SET_TIMING":               C.PR_SET_TIMING,
	"PR_GET_TIMING":               C.PR_GET_TIMING,
	"PR_SET_TSC":                  C.PR_SET_TSC,
	"PR_GET_TSC":                  C.PR_GET_TSC,
	"PR_SET_UNALIGN":              C.PR_SET_UNALIGN,
	"PR_GET_UNALIGN":              C.PR_GET_UNALIGN,

	// man 2 getpriority
	"PRIO_PROCESS": syscall.PRIO_PROCESS,
	"PRIO_PGRP":    syscall.PRIO_PGRP,
	"PRIO_USER":    syscall.PRIO_USER,

	// man 2 setns
	"CLONE_NEWIPC":  syscall.CLONE_NEWIPC,
	"CLONE_NEWNET":  syscall.CLONE_NEWNET,
	"CLONE_NEWNS":   syscall.CLONE_NEWNS,
	"CLONE_NEWPID":  syscall.CLONE_NEWPID,
	"CLONE_NEWUSER": syscall.CLONE_NEWUSER,
	"CLONE_NEWUTS":  syscall.CLONE_NEWUTS,

	// man 4 tty_ioctl
	"TIOCSTI": syscall.TIOCSTI,

	// man 2 quotactl (with what Linux supports)
	"Q_SYNC":      C.Q_SYNC,
	"Q_QUOTAON":   C.Q_QUOTAON,
	"Q_QUOTAOFF":  C.Q_QUOTAOFF,
	"Q_GETFMT":    C.Q_GETFMT,
	"Q_GETINFO":   C.Q_GETINFO,
	"Q_SETINFO":   C.Q_SETINFO,
	"Q_GETQUOTA":  C.Q_GETQUOTA,
	"Q_SETQUOTA":  C.Q_SETQUOTA,
	"Q_XQUOTAON":  C.Q_XQUOTAON,
	"Q_XQUOTAOFF": C.Q_XQUOTAOFF,
	"Q_XGETQUOTA": C.Q_XGETQUOTA,
	"Q_XSETQLIM":  C.Q_XSETQLIM,
	"Q_XGETQSTAT": C.Q_XGETQSTAT,
	"Q_XQUOTARM":  C.Q_XQUOTARM,

	// man 2 mknod
	"S_IFREG":  syscall.S_IFREG,
	"S_IFCHR":  syscall.S_IFCHR,
	"S_IFBLK":  syscall.S_IFBLK,
	"S_IFIFO":  syscall.S_IFIFO,
	"S_IFSOCK": syscall.S_IFSOCK,

	// man 7 netlink (uapi/linux/netlink.h)
	"NETLINK_ROUTE":          syscall.NETLINK_ROUTE,
	"NETLINK_USERSOCK":       syscall.NETLINK_USERSOCK,
	"NETLINK_FIREWALL":       syscall.NETLINK_FIREWALL,
	"NETLINK_SOCK_DIAG":      C.NETLINK_SOCK_DIAG,
	"NETLINK_NFLOG":          syscall.NETLINK_NFLOG,
	"NETLINK_XFRM":           syscall.NETLINK_XFRM,
	"NETLINK_SELINUX":        syscall.NETLINK_SELINUX,
	"NETLINK_ISCSI":          syscall.NETLINK_ISCSI,
	"NETLINK_AUDIT":          syscall.NETLINK_AUDIT,
	"NETLINK_FIB_LOOKUP":     syscall.NETLINK_FIB_LOOKUP,
	"NETLINK_CONNECTOR":      syscall.NETLINK_CONNECTOR,
	"NETLINK_NETFILTER":      syscall.NETLINK_NETFILTER,
	"NETLINK_IP6_FW":         syscall.NETLINK_IP6_FW,
	"NETLINK_DNRTMSG":        syscall.NETLINK_DNRTMSG,
	"NETLINK_KOBJECT_UEVENT": syscall.NETLINK_KOBJECT_UEVENT,
	"NETLINK_GENERIC":        syscall.NETLINK_GENERIC,
	"NETLINK_SCSITRANSPORT":  syscall.NETLINK_SCSITRANSPORT,
	"NETLINK_ECRYPTFS":       syscall.NETLINK_ECRYPTFS,
	"NETLINK_RDMA":           C.NETLINK_RDMA,
	"NETLINK_CRYPTO":         C.NETLINK_CRYPTO,
	"NETLINK_INET_DIAG":      C.NETLINK_INET_DIAG, // synonymous with NETLINK_SOCK_DIAG

	// man 2 ptrace
	"PTRACE_ATTACH":     C.PTRACE_ATTACH,
	"PTRACE_DETACH":     C.PTRACE_DETACH,
	"PTRACE_GETREGS":    C.PTRACE_GETREGS,
	"PTRACE_GETFPREGS":  C.PTRACE_GETFPREGS,
	"PTRACE_GETFPXREGS": C.PTRACE_GETFPXREGS,
	"PTRACE_GETREGSET":  C.PTRACE_GETREGSET,
	"PTRACE_PEEKDATA":   C.PTRACE_PEEKDATA,
	// <linux/ptrace.h> and <sys/ptrace.h> have different spellings for PEEKUS{,E}R
	"PTRACE_PEEKUSR":  C.PTRACE_PEEKUSER,
	"PTRACE_PEEKUSER": C.PTRACE_PEEKUSER,
	"PTRACE_CONT":     C.PTRACE_CONT,
}

// UbuntuArchToScmpArch takes a dpkg architecture and converts it to
// the seccomp.ScmpArch as used in the libseccomp-golang library
func UbuntuArchToScmpArch(ubuntuArch string) seccomp.ScmpArch {
	switch ubuntuArch {
	case "amd64":
		return seccomp.ArchAMD64
	case "arm64":
		return seccomp.ArchARM64
	case "armhf":
		return seccomp.ArchARM
	case "i386":
		return seccomp.ArchX86
	case "powerpc":
		return seccomp.ArchPPC
	case "ppc64":
		return seccomp.ArchPPC64
	case "ppc64el":
		return seccomp.ArchPPC64LE
	case "s390x":
		return seccomp.ArchS390X
	}
	panic(fmt.Sprintf("cannot map ubuntu arch %q to a seccomp arch", ubuntuArch))
}

// important for unit testing
type SeccompData C.kernel_seccomp_data

func (sc *SeccompData) SetNr(nr seccomp.ScmpSyscall) {
	sc.nr = C.int(C.htot32(C.__u32(sc.arch), C.__u32(nr)))
}
func (sc *SeccompData) SetArch(arch uint32) {
	sc.arch = C.htot32(C.__u32(arch), C.__u32(arch))
}
func (sc *SeccompData) SetArgs(args [6]uint64) {
	for i := range args {
		sc.args[i] = C.htot64(sc.arch, C.__u64(args[i]))
	}
}

// Only support negative args for syscalls where we understand the glibc/kernel
// prototypes and behavior. This lists all the syscalls that support negative
// arguments where we want to ignore the high 32 bits (ie, we'll mask it since
// the arg is known to be 32 bit (uid_t/gid_t) and the kernel accepts one
// or both of uint32(-1) and uint64(-1) and does its own masking).
var syscallsWithNegArgsMaskHi32 = map[string]bool{
	"chown":       true,
	"chown32":     true,
	"fchown":      true,
	"fchown32":    true,
	"fchownat":    true,
	"lchown":      true,
	"lchown32":    true,
	"setgid":      true,
	"setgid32":    true,
	"setregid":    true,
	"setregid32":  true,
	"setresgid":   true,
	"setresgid32": true,
	"setreuid":    true,
	"setreuid32":  true,
	"setresuid":   true,
	"setresuid32": true,
	"setuid":      true,
	"setuid32":    true,
}

// The kernel uses uint32 for all syscall arguments, but seccomp takes a
// uint64. For unsigned ints in our policy, just read straight into uint32
// since we don't need to worry about sign extending.
//
// For negative signed ints in our policy, we first read in as int32, convert
// to uint32 and then again uint64 to avoid sign extension woes (see
// https://github.com/seccomp/libseccomp/issues/69). For syscalls that take
// a 64bit arg that we want to express in our policy, we can add an exception
// for reading into a uint64. For now there are no exceptions, so don't need to
// do anything extra.
func readNumber(token string, syscallName string) (uint64, error) {
	if value, ok := seccompResolver[token]; ok {
		return value, nil
	}

	if value, err := strconv.ParseUint(token, 10, 32); err == nil {
		return value, nil
	}

	// Not a positive integer, see if negative is allowed for this syscall
	if !syscallsWithNegArgsMaskHi32[syscallName] {
		return 0, fmt.Errorf(`negative argument not supported with "%s"`, syscallName)
	}

	// It is, so try to parse as an int32
	value, err := strconv.ParseInt(token, 10, 32)
	if err != nil {
		return 0, err
	}

	// convert the int32 to uint32 then to uint64 (see above)
	return uint64(uint32(value)), nil
}

func parseLine(line string, secFilter *seccomp.ScmpFilter) error {
	// ignore comments and empty lines
	if strings.HasPrefix(line, "#") || line == "" {
		return nil
	}

	// regular line
	tokens := strings.Fields(line)
	if len(tokens[1:]) > ScArgsMaxlength {
		return fmt.Errorf("too many arguments specified for syscall '%s' in line %q", tokens[0], line)
	}

	// fish out syscall
	syscallName := tokens[0]
	secSyscall, err := seccomp.GetSyscallFromName(syscallName)
	if err != nil {
		// FIXME: use structed error in libseccomp-golang when
		//   https://github.com/seccomp/libseccomp-golang/pull/26
		// gets merged. For now, ignore
		// unknown syscalls
		return nil
	}

	var conds []seccomp.ScmpCondition
	for pos, arg := range tokens[1:] {
		var cmpOp seccomp.ScmpCompareOp
		var value uint64
		var err error

		if arg == "-" { // skip arg
			continue
		}

		if strings.HasPrefix(arg, ">=") {
			cmpOp = seccomp.CompareGreaterEqual
			value, err = readNumber(arg[2:], syscallName)
		} else if strings.HasPrefix(arg, "<=") {
			cmpOp = seccomp.CompareLessOrEqual
			value, err = readNumber(arg[2:], syscallName)
		} else if strings.HasPrefix(arg, "!") {
			cmpOp = seccomp.CompareNotEqual
			value, err = readNumber(arg[1:], syscallName)
		} else if strings.HasPrefix(arg, "<") {
			cmpOp = seccomp.CompareLess
			value, err = readNumber(arg[1:], syscallName)
		} else if strings.HasPrefix(arg, ">") {
			cmpOp = seccomp.CompareGreater
			value, err = readNumber(arg[1:], syscallName)
		} else if strings.HasPrefix(arg, "|") {
			cmpOp = seccomp.CompareMaskedEqual
			value, err = readNumber(arg[1:], syscallName)
		} else if strings.HasPrefix(arg, "u:") {
			cmpOp = seccomp.CompareEqual
			value, err = findUid(arg[2:])
			if err != nil {
				return fmt.Errorf("cannot parse token %q (line %q): %v", arg, line, err)
			}
		} else if strings.HasPrefix(arg, "g:") {
			cmpOp = seccomp.CompareEqual
			value, err = findGid(arg[2:])
			if err != nil {
				return fmt.Errorf("cannot parse token %q (line %q): %v", arg, line, err)
			}
		} else {
			cmpOp = seccomp.CompareEqual
			value, err = readNumber(arg, syscallName)
		}
		if err != nil {
			return fmt.Errorf("cannot parse token %q (line %q)", arg, line)
		}

<<<<<<< HEAD
		// For now only support EQ with negative args. If change this,
		// be sure to adjust readNumber accordingly and use libseccomp
		// carefully.
		if syscallsWithNegArgsMaskHi32[syscallName] {
			if cmpOp != seccomp.CompareEqual {
				return fmt.Errorf("cannot parse token %q (line %q)", arg, line)
=======
		// For now only support EQ with negative args. If changing
		// this, be sure to adjust readNumber accordingly and use
		// libseccomp carefully.
		if syscallsWithNegArgsMaskHi32[syscallName] {
			if cmpOp != seccomp.CompareEqual {
				return fmt.Errorf("cannot parse token %q (line %q): unsupported comparison", arg, line)
>>>>>>> 383ffb64
			}
		}

		var scmpCond seccomp.ScmpCondition
		if cmpOp == seccomp.CompareMaskedEqual {
			scmpCond, err = seccomp.MakeCondition(uint(pos), cmpOp, value, value)
		} else if syscallsWithNegArgsMaskHi32[syscallName] {
			scmpCond, err = seccomp.MakeCondition(uint(pos), seccomp.CompareMaskedEqual, 0xFFFFFFFF, value)
		} else {
			scmpCond, err = seccomp.MakeCondition(uint(pos), cmpOp, value)
		}
		if err != nil {
			return fmt.Errorf("cannot parse line %q: %s", line, err)
		}
		conds = append(conds, scmpCond)
	}

	// Default to adding a precise match if possible. Otherwise
	// let seccomp figure out the architecture specifics.
	if err = secFilter.AddRuleConditionalExact(secSyscall, seccomp.ActAllow, conds); err != nil {
		err = secFilter.AddRuleConditional(secSyscall, seccomp.ActAllow, conds)
	}

	return err
}

// used to mock in tests
var (
	archUbuntuArchitecture       = arch.UbuntuArchitecture
	archUbuntuKernelArchitecture = arch.UbuntuKernelArchitecture
)

var (
	ubuntuArchitecture       = archUbuntuArchitecture()
	ubuntuKernelArchitecture = archUbuntuKernelArchitecture()
)

// For architectures that support a compat architecture, when the
// kernel and userspace match, add the compat arch, otherwise add
// the kernel arch to support the kernel's arch (eg, 64bit kernels with
// 32bit userspace).
func addSecondaryArches(secFilter *seccomp.ScmpFilter) error {
	// note that all architecture strings are in the dpkg
	// architecture notation
	var compatArch seccomp.ScmpArch

	// common case: kernel and userspace have the same arch. We
	// add a compat architecture for some architectures that
	// support it, e.g. on amd64 kernel and userland, we add
	// compat i386 syscalls.
	if ubuntuArchitecture == ubuntuKernelArchitecture {
		switch archUbuntuArchitecture() {
		case "amd64":
			compatArch = seccomp.ArchX86
		case "arm64":
			compatArch = seccomp.ArchARM
		case "ppc64":
			compatArch = seccomp.ArchPPC
		}
	} else {
		// less common case: kernel and userspace have different archs
		// so add a compat architecture that matches the kernel. E.g.
		// an amd64 kernel with i386 userland needs the amd64 secondary
		// arch added to support specialized snaps that might
		// conditionally call 64bit code when the kernel supports it.
		// Note that in this case snapd requests i386 (or arch 'all')
		// snaps. While unusual from a traditional Linux distribution
		// perspective, certain classes of embedded devices are known
		// to use this configuration.
		compatArch = UbuntuArchToScmpArch(archUbuntuKernelArchitecture())
	}

	if compatArch != seccomp.ArchInvalid {
		return secFilter.AddArch(compatArch)
	}

	return nil
}

var errnoOnDenial int16 = C.EPERM

func preprocess(content []byte) (unrestricted, complain bool) {
	scanner := bufio.NewScanner(bytes.NewBuffer(content))
	for scanner.Scan() {
		line := strings.TrimSpace(scanner.Text())
		switch line {
		case "@unrestricted":
			unrestricted = true
		case "@complain":
			complain = true
		}
	}
	return unrestricted, complain
}

// With golang-seccomp <= 0.9.0, seccomp.ActLog is not available so guess
// at the ActLog value by adding one to ActAllow and then verify that the
// string representation is what we expect for ActLog. The value and string is
// defined in https://github.com/seccomp/libseccomp-golang/pull/29.
//
// Ultimately, the fix for this workaround is to be able to use the GetApi()
// function created in the PR above. It'll tell us if the kernel, libseccomp,
// and libseccomp-golang all support ActLog, but GetApi() is also not available
// in golang-seccomp <= 0.9.0.
const actLog seccomp.ScmpAction = seccomp.ActAllow + 1

func actLogSupported() bool {
	return actLog.String() == "Action: Log system call"
}

func complainAction() seccomp.ScmpAction {
	// XXX: Work around some distributions not having a new enough
	// libseccomp-golang that declares ActLog.
	if actLogSupported() {
		return actLog
	}

	// Because ActLog is functionally ActAllow with logging, if we don't
	// support ActLog, fallback to ActLog.
	return seccomp.ActAllow
}

func compile(content []byte, out string) error {
	var err error
	var secFilter *seccomp.ScmpFilter

	unrestricted, complain := preprocess(content)
	switch {
	case unrestricted:
		return osutil.AtomicWrite(out, bytes.NewBufferString("@unrestricted\n"), 0644, 0)
	case complain:
		var complainAct seccomp.ScmpAction = complainAction()

		secFilter, err = seccomp.NewFilter(complainAct)
		if err != nil {
			if complainAct != seccomp.ActAllow {
				// ActLog is only supported in newer versions
				// of the kernel, libseccomp, and
				// libseccomp-golang. Attempt to fall back to
				// ActAllow before erroring out.
				complainAct = seccomp.ActAllow
				secFilter, err = seccomp.NewFilter(complainAct)
			}
		}

		// Set unrestricted to 'true' to fallback to the pre-ActLog
		// behavior of simply setting the allow filter without adding
		// any rules.
		if complainAct == seccomp.ActAllow {
			unrestricted = true
		}
	default:
		secFilter, err = seccomp.NewFilter(seccomp.ActErrno.SetReturnCode(errnoOnDenial))
	}
	if err != nil {
		return fmt.Errorf("cannot create seccomp filter: %s", err)
	}
	if err := addSecondaryArches(secFilter); err != nil {
		return err
	}

	if !unrestricted {
		scanner := bufio.NewScanner(bytes.NewBuffer(content))
		for scanner.Scan() {
			if err := parseLine(scanner.Text(), secFilter); err != nil {
				return fmt.Errorf("cannot parse line: %s", err)
			}
		}
		if scanner.Err(); err != nil {
			return err
		}
	}

	if osutil.GetenvBool("SNAP_SECCOMP_DEBUG") {
		secFilter.ExportPFC(os.Stdout)
	}

	// write atomically
	fout, err := osutil.NewAtomicFile(out, 0644, 0, osutil.NoChown, osutil.NoChown)
	if err != nil {
		return err
	}
	// Cancel once Committed is a NOP
	defer fout.Cancel()

	if err := secFilter.ExportBPF(fout.File); err != nil {
		return err
	}
	return fout.Commit()
}

// caches for uid and gid lookups
var uidCache = make(map[string]uint64)
var gidCache = make(map[string]uint64)

// findUid returns the identifier of the given UNIX user name.
func findUid(username string) (uint64, error) {
	if uid, ok := uidCache[username]; ok {
		return uid, nil
	}
	if !osutil.IsValidUsername(username) {
		return 0, fmt.Errorf("%q must be a valid username", username)
	}
	uid, err := osutil.FindUid(username)
	if err == nil {
		uidCache[username] = uid
	}
	return uid, err
}

// findGid returns the identifier of the given UNIX group name.
func findGid(group string) (uint64, error) {
	if gid, ok := gidCache[group]; ok {
		return gid, nil
	}
	if !osutil.IsValidUsername(group) {
		return 0, fmt.Errorf("%q must be a valid group name", group)
	}
	gid, err := osutil.FindGid(group)
	if err == nil {
		gidCache[group] = gid
	}
	return gid, err
}

func showSeccompLibraryVersion() error {
	major, minor, micro := seccomp.GetLibraryVersion()
	fmt.Fprintf(os.Stdout, "%d.%d.%d\n", major, minor, micro)
	return nil
}

func main() {
	var err error
	var content []byte

	if len(os.Args) < 2 {
		fmt.Printf("%s: need a command\n", os.Args[0])
		os.Exit(1)
	}

	cmd := os.Args[1]
	switch cmd {
	case "compile":
		if len(os.Args) < 4 {
			fmt.Println("compile needs an input and output file")
			os.Exit(1)
		}
		content, err = ioutil.ReadFile(os.Args[2])
		if err != nil {
			break
		}
		err = compile(content, os.Args[3])
	case "library-version":
		err = showSeccompLibraryVersion()
	case "version-info":
		err = showVersionInfo()
	default:
		err = fmt.Errorf("unsupported argument %q", cmd)
	}

	if err != nil {
		fmt.Fprintf(os.Stderr, "error: %v\n", err)
		os.Exit(1)
	}
}<|MERGE_RESOLUTION|>--- conflicted
+++ resolved
@@ -597,21 +597,12 @@
 			return fmt.Errorf("cannot parse token %q (line %q)", arg, line)
 		}
 
-<<<<<<< HEAD
-		// For now only support EQ with negative args. If change this,
-		// be sure to adjust readNumber accordingly and use libseccomp
-		// carefully.
-		if syscallsWithNegArgsMaskHi32[syscallName] {
-			if cmpOp != seccomp.CompareEqual {
-				return fmt.Errorf("cannot parse token %q (line %q)", arg, line)
-=======
 		// For now only support EQ with negative args. If changing
 		// this, be sure to adjust readNumber accordingly and use
 		// libseccomp carefully.
 		if syscallsWithNegArgsMaskHi32[syscallName] {
 			if cmpOp != seccomp.CompareEqual {
 				return fmt.Errorf("cannot parse token %q (line %q): unsupported comparison", arg, line)
->>>>>>> 383ffb64
 			}
 		}
 
