--- conflicted
+++ resolved
@@ -611,16 +611,12 @@
 	for idx, tc := range []struct {
 		tpmErr            error
 		tpmEnabled        bool
-<<<<<<< HEAD
 		mode              secboot.TPMProvisionMode
 		writeLockoutAuth  bool
-=======
->>>>>>> f0dcd4c8
 		provisioningErr   error
 		provisioningCalls int
 		expectedErr       string
 	}{
-<<<<<<< HEAD
 		{
 			tpmErr: mockErr, mode: secboot.TPMProvisionFull,
 			expectedErr: "cannot connect to TPM: some error",
@@ -640,12 +636,6 @@
 			tpmEnabled: true, mode: secboot.TPMPartialReprovision, writeLockoutAuth: true,
 			provisioningCalls: 1,
 		},
-=======
-		{tpmErr: mockErr, expectedErr: "cannot connect to TPM: some error"},
-		{tpmEnabled: false, expectedErr: "TPM device is not enabled"},
-		{tpmEnabled: true, provisioningErr: mockErr, provisioningCalls: 1, expectedErr: "cannot provision TPM: some error"},
-		{tpmEnabled: true, provisioningCalls: 1, expectedErr: ""},
->>>>>>> f0dcd4c8
 	} {
 		c.Logf("tc: %v", idx)
 		d := c.MkDir()
@@ -658,14 +648,11 @@
 		})
 		defer restore()
 
-<<<<<<< HEAD
 		lockoutAuthData := []byte{'l', 'o', 'c', 'k', 'o', 'u', 't', 1, 1, 1, 1, 1, 1, 1, 1, 1}
 		if tc.writeLockoutAuth {
 			c.Assert(ioutil.WriteFile(filepath.Join(d, "lockout-auth"), lockoutAuthData, 0644), IsNil)
 		}
 
-=======
->>>>>>> f0dcd4c8
 		// mock provisioning
 		provisioningCalls := 0
 		restore = secboot.MockSbTPMEnsureProvisioned(func(t *sb_tpm2.Connection, mode sb_tpm2.ProvisionMode, newLockoutAuth []byte) error {
@@ -676,11 +663,7 @@
 		})
 		defer restore()
 
-<<<<<<< HEAD
 		err := secboot.ProvisionTPM(tc.mode, filepath.Join(d, "lockout-auth"))
-=======
-		err := secboot.ProvisionTPM(filepath.Join(d, "lockout-auth"))
->>>>>>> f0dcd4c8
 		if tc.expectedErr != "" {
 			c.Assert(err, ErrorMatches, tc.expectedErr)
 		} else {
@@ -718,10 +701,6 @@
 		{tpmEnabled: true, addSnapModelErr: mockErr, expectedErr: "cannot add snap model profile: some error"},
 		{tpmEnabled: true, sealErr: mockErr, sealCalls: 1, expectedErr: "some error"},
 		{tpmEnabled: true, sealCalls: 1, expectedErr: ""},
-<<<<<<< HEAD
-=======
-		{tpmEnabled: true, sealCalls: 1, expectedErr: ""},
->>>>>>> f0dcd4c8
 	} {
 		c.Logf("tc: %v", idx)
 		tmpDir := c.MkDir()
