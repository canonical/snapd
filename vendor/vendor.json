{
	"comment": "",
	"ignore": "test",
	"package": [
		{
			"path": "context",
			"revision": ""
		},
		{
			"checksumSHA1": "Vd3en8TDRl2kyJ/BCsr16PhtBIw=",
			"path": "github.com/canonical/go-efilib",
			"revision": "8a05456fed47829b53855734f7935f5554a21a9c",
			"revisionTime": "2021-05-18T19:18:58Z",
			"version": "main",
			"versionExact": "main"
		},
		{
			"checksumSHA1": "Kk/ZsliKdaq7A/1Glzpq4m5Y5m8=",
			"path": "github.com/canonical/go-efilib/internal/ioerr",
			"revision": "8a05456fed47829b53855734f7935f5554a21a9c",
			"revisionTime": "2021-05-18T19:18:58Z",
			"version": "main",
			"versionExact": "main"
		},
		{
			"checksumSHA1": "32kmrchV6DeWsy/jCE5jg6gYGig=",
			"path": "github.com/canonical/go-efilib/internal/pe1.14",
			"revision": "8a05456fed47829b53855734f7935f5554a21a9c",
			"revisionTime": "2021-05-18T19:18:58Z",
			"version": "main",
			"versionExact": "main"
		},
		{
			"checksumSHA1": "n9asp92GpBsgIOwbm4itjjzHm3Y=",
			"path": "github.com/canonical/go-efilib/internal/uefi",
			"revision": "8a05456fed47829b53855734f7935f5554a21a9c",
			"revisionTime": "2021-05-18T19:18:58Z",
			"version": "main",
			"versionExact": "main"
		},
		{
			"checksumSHA1": "CT15zzEmXx3dQ7/PJCSwZhqSV/o=",
			"path": "github.com/canonical/go-sp800.90a-drbg",
			"revision": "6eeb1040d6c3a6b618a8da5e42ef66b35e7a3ddd",
			"revisionTime": "2021-03-12T20:55:53Z",
			"version": "main",
			"versionExact": "main"
		},
		{
			"checksumSHA1": "NOQfC7YcXVybDCrNE7lczwewtuw=",
			"path": "github.com/canonical/go-tpm2",
			"revision": "0b9771e9b81b2b83162b05fcdefb46ef2f39714e",
			"revisionTime": "2021-05-24T10:38:53Z"
		},
		{
			"checksumSHA1": "l3m9GecpUh+E9sLsz0l959TA6LY=",
			"path": "github.com/canonical/go-tpm2/internal",
			"revision": "32171bd353b113ff4793dc3c65a019d749674bc6",
			"revisionTime": "2021-03-14T16:00:24Z"
		},
		{
			"checksumSHA1": "e9330VKxSBvGRJ7jSl2wNYKiBms=",
			"path": "github.com/canonical/go-tpm2/mu",
			"revision": "32171bd353b113ff4793dc3c65a019d749674bc6",
			"revisionTime": "2021-03-14T16:00:24Z"
		},
		{
			"checksumSHA1": "v71Cl1YYXpjrSsNl7kJKr/gxf1g=",
			"path": "github.com/canonical/tcglog-parser",
			"revision": "0db9685976738af534d41b823386a05981fcb72c",
			"revisionTime": "2021-05-11T16:36:12Z"
		},
		{
			"checksumSHA1": "zg16zjZTQ9R89+UOLmEZxHgxDtM=",
			"path": "github.com/coreos/go-systemd/activation",
			"revision": "39ca1b05acc7ad1220e09f133283b8859a8b71ab",
			"revisionTime": "2018-05-11T13:34:05Z"
		},
		{
			"checksumSHA1": "qwK75TRXmR/k8CiegYaeqaCDek4=",
			"path": "github.com/godbus/dbus",
			"revision": "4481cbc300e2df0c0b3cecc18b6c16c6c0bb885d",
			"revisionTime": "2019-07-26T02:52:47Z"
		},
		{
			"checksumSHA1": "NrP46FPoALgKz3FY6puL3syMAAI=",
			"path": "github.com/godbus/dbus/introspect",
			"revision": "97646858c46433e4afb3432ad28c12e968efa298",
			"revisionTime": "2017-08-22T15:24:03Z"
		},
		{
			"checksumSHA1": "2Iy16w6c+4oMD8TtobbO0qsCrDo=",
			"path": "github.com/gorilla/mux",
			"revision": "d83b6ffe499a29cc05fc977988d0392851779620",
			"revisionTime": "2019-07-01T20:26:33Z"
		},
		{
			"checksumSHA1": "Q2fk2rjypvQOYxSMD59/h9Et5OM=",
			"path": "github.com/gvalkov/golang-evdev",
			"revision": "287e62b94bcb850ab42e711bd74b2875da83af2c",
			"revisionTime": "2019-11-14T12:45:02Z"
		},
		{
			"checksumSHA1": "GcYF2BhpiQkshVVXxHPS/Oq491c=",
			"path": "github.com/jessevdk/go-flags",
			"revision": "7309ec74f752d05ce2c62b8fd5755c4a2e3913cb",
			"revisionTime": "2018-09-27T14:32:58Z"
		},
		{
			"checksumSHA1": "dqtKfXGotqkiYaS328PpWeusig8=",
			"path": "github.com/juju/ratelimit",
			"revision": "59fac5042749a5afb9af70e813da1dd5474f0167",
			"revisionTime": "2017-10-26T09:04:26Z"
		},
		{
			"checksumSHA1": "uSYSOqWHns5IziQOPrgKq+ianZ8=",
			"path": "github.com/kr/pretty",
			"revision": "814ac30b4b181fedaa28ed1b6763ee87f0096826",
			"revisionTime": "2020-08-10T07:44:40Z"
		},
		{
			"checksumSHA1": "SbguDK5lY8uhaHNrmJmNbiWIGM0=",
			"path": "github.com/kr/text",
			"revision": "e2ffdb16a802fe2bb95e2e35ff34f0e53aeef34f",
			"revisionTime": "2018-05-06T08:24:08Z"
		},
		{
			"checksumSHA1": "IttM8us+Q4MCsRvzLCUstr4ry9w=",
			"path": "github.com/mvo5/goconfigparser",
			"revision": "72e476556adb39b13f78b99ba01ca387503a075d",
			"revisionTime": "2020-08-03T08:53:09Z"
		},
		{
			"checksumSHA1": "uSjL89zodhV0X/LvyZ67FlKYKvg=",
			"path": "github.com/mvo5/libseccomp-golang",
			"revision": "f4de83b52afb3c19190eb65cc92429feaaf0e8b6",
			"revisionTime": "2018-03-08T15:25:21Z"
		},
		{
			"checksumSHA1": "fFe39jZ9Y2DPUuNvx2Bzs6N/yYs=",
			"comment": "fork of boltdb/bolt to fix build failure on ppc. upstream: https://github.com/boltdb/bolt/pull/740 and https://github.com/coreos/bbolt/pull/73",
			"path": "github.com/snapcore/bolt",
			"revision": "e23dabaa2861760fc674e679fad48343c06c0afc",
			"revisionTime": "2020-06-03T12:59:28Z"
		},
		{
			"checksumSHA1": "CSPV27Mm4+WBlyGFT/lKz1la/VI=",
			"path": "github.com/snapcore/go-gettext",
			"revision": "6598fb28bb07cb32298324b4958677c2f00cacd9",
			"revisionTime": "2017-09-28T14:21:59Z"
		},
		{
			"checksumSHA1": "ZHYmaLRlCMJfx0+Ppr8dZ/+KtAc=",
			"path": "github.com/snapcore/go-gettext/pluralforms",
			"revision": "6598fb28bb07cb32298324b4958677c2f00cacd9",
			"revisionTime": "2017-09-28T14:21:59Z"
		},
		{
<<<<<<< HEAD
			"checksumSHA1": "01c0DdzSg3gw8q82xbgw7PmiYBA=",
			"path": "github.com/snapcore/secboot",
			"revision": "1a836280c7be40cc5de3ea662e3729cf66785ea0",
			"revisionTime": "2021-05-28T15:51:52Z"
=======
			"checksumSHA1": "y23HtP/cMIz+v5xqAI3vlDTC0E0=",
			"path": "github.com/snapcore/secboot",
			"revision": "c9f2139ee92b282b7ae0f58d38958a9e2c0fc871",
			"revisionTime": "2021-08-05T18:45:55Z",
			"version": "snapshot-4c814e1",
			"versionExact": "snapshot-4c814e1"
>>>>>>> c980bde4
		},
		{
			"checksumSHA1": "ulp7T6N3IFKLWCEAhB63+kUad9c=",
			"path": "github.com/snapcore/secboot/efi",
			"revision": "1a836280c7be40cc5de3ea662e3729cf66785ea0",
			"revisionTime": "2021-05-28T15:51:52Z"
		},
		{
			"checksumSHA1": "o06IvYmSoopV6w9Cz940QcCbYLc=",
			"path": "github.com/snapcore/secboot/internal/keyring",
			"revision": "1a836280c7be40cc5de3ea662e3729cf66785ea0",
			"revisionTime": "2021-05-28T15:51:52Z"
		},
		{
			"checksumSHA1": "loFEiH6evGaDnDSlQgk3ugemkcU=",
			"path": "github.com/snapcore/secboot/internal/pe1.14",
			"revision": "122bca1e162df761510e82be1bc9043250fe0bc7",
			"revisionTime": "2021-02-12T23:46:08Z"
		},
		{
			"path": "github.com/snapcore/secboot/internal/pe1.4",
			"revision": ""
		},
		{
			"checksumSHA1": "OgWrpbYPDuYIuC3iwrKFfxpg0UY=",
			"path": "github.com/snapcore/secboot/internal/tcg",
			"revision": "785f3aec664fcad504befe8b59b55949b6e68dc6",
			"revisionTime": "2021-04-20T15:53:42Z"
		},
		{
			"checksumSHA1": "101EqReCtEuYcN2asFOdsR46dDU=",
			"path": "github.com/snapcore/secboot/internal/tcti",
			"revision": "785f3aec664fcad504befe8b59b55949b6e68dc6",
			"revisionTime": "2021-04-20T15:53:42Z"
		},
		{
			"checksumSHA1": "TnfofdyojXYWOwdWCKMY5RCeI7s=",
			"path": "github.com/snapcore/secboot/internal/truststore",
			"revision": "785f3aec664fcad504befe8b59b55949b6e68dc6",
			"revisionTime": "2021-04-20T15:53:42Z"
		},
		{
			"checksumSHA1": "/mphxOFx5uIoQCnt6YtFmmPDBao=",
			"path": "go.mozilla.org/pkcs7",
			"revision": "432b2356ecb18209c1cec25680b8a23632794f21",
			"revisionTime": "2020-01-28T12:03:23Z"
		},
		{
			"checksumSHA1": "TT1rac6kpQp2vz24m5yDGUNQ/QQ=",
			"path": "golang.org/x/crypto/cast5",
			"revision": "5ef0053f77724838734b6945dd364d3847e5de1d"
		},
		{
			"checksumSHA1": "Y/FcWB2/xSfX1rRp7HYhktHNw8s=",
			"path": "golang.org/x/crypto/nacl/secretbox",
			"revision": "5ef0053f77724838734b6945dd364d3847e5de1d",
			"revisionTime": "2017-06-29T04:06:47Z"
		},
		{
			"checksumSHA1": "olOKkhrdkYQHZ0lf1orrFQPQrv4=",
			"path": "golang.org/x/crypto/openpgp/armor",
			"revision": "8b5121be2f68d8fc40bb06467003bdde1040a094",
			"revisionTime": "2020-01-22T21:59:53Z",
			"version": "release-branch.go1.13",
			"versionExact": "release-branch.go1.13"
		},
		{
			"checksumSHA1": "eo/KtdjieJQXH7Qy+faXFcF70ME=",
			"path": "golang.org/x/crypto/openpgp/elgamal",
			"revision": "8b5121be2f68d8fc40bb06467003bdde1040a094",
			"revisionTime": "2020-01-22T21:59:53Z",
			"version": "release-branch.go1.13",
			"versionExact": "release-branch.go1.13"
		},
		{
			"checksumSHA1": "rlxVSaGgqdAgwblsErxTxIfuGfg=",
			"path": "golang.org/x/crypto/openpgp/errors",
			"revision": "8b5121be2f68d8fc40bb06467003bdde1040a094",
			"revisionTime": "2020-01-22T21:59:53Z",
			"version": "release-branch.go1.13",
			"versionExact": "release-branch.go1.13"
		},
		{
			"checksumSHA1": "lGbjBcUoV7OfI7FZ5/DCXhCMoIM=",
			"path": "golang.org/x/crypto/openpgp/packet",
			"revision": "8b5121be2f68d8fc40bb06467003bdde1040a094",
			"revisionTime": "2020-01-22T21:59:53Z",
			"version": "release-branch.go1.13",
			"versionExact": "release-branch.go1.13"
		},
		{
			"checksumSHA1": "s2qT4UwvzBSkzXuiuMkowif1Olw=",
			"path": "golang.org/x/crypto/openpgp/s2k",
			"revision": "8b5121be2f68d8fc40bb06467003bdde1040a094",
			"revisionTime": "2020-01-22T21:59:53Z",
			"version": "release-branch.go1.13",
			"versionExact": "release-branch.go1.13"
		},
		{
			"checksumSHA1": "kVKE0OX1Xdw5mG7XKT86DLLKE2I=",
			"path": "golang.org/x/crypto/poly1305",
			"revision": "5ef0053f77724838734b6945dd364d3847e5de1d",
			"revisionTime": "2017-07-23T04:49:35Z"
		},
		{
			"checksumSHA1": "RUr1Owi1/hTpuAqKeeus6YuEyz8=",
			"path": "golang.org/x/crypto/salsa20/salsa",
			"revision": "5ef0053f77724838734b6945dd364d3847e5de1d",
			"revisionTime": "2017-07-23T04:49:35Z"
		},
		{
			"checksumSHA1": "DDHnuGCrmkKSXdNzc8pmn6P5O28=",
			"path": "golang.org/x/crypto/sha3",
			"revision": "5ef0053f77724838734b6945dd364d3847e5de1d",
			"revisionTime": "2017-06-29T04:06:47Z"
		},
		{
			"checksumSHA1": "9C4Av3ypK5pi173F76ogJT/d8x4=",
			"comment": "using revision before x/sys/unix/ was added to allow building on powerpc",
			"path": "golang.org/x/crypto/ssh/terminal",
			"revision": "a19fa444682e099bed1a53260e1d755754cd098a",
			"revisionTime": "2015-11-02T21:41:26Z"
		},
		{
			"checksumSHA1": "Y+HGqEkYM15ir+J93MEaHdyFy0c=",
			"path": "golang.org/x/net/context",
			"revision": "c81e7f25cb61200d8bf0ae971a0bac8cb638d5bc",
			"revisionTime": "2017-06-28T23:42:41Z"
		},
		{
			"checksumSHA1": "kohbRG3D0CRhcgwH6z7YQ6uq1xo=",
			"path": "golang.org/x/sys/unix",
			"revision": "e3b113bbe6a423737ae98f42118ce9366e112e12",
			"revisionTime": "2020-04-06T14:27:27Z"
		},
		{
			"checksumSHA1": "fqi5wrtLirDRLeXBetveI1nLg5M=",
			"path": "golang.org/x/xerrors",
			"revision": "a985d3407aa71f30cf86696ee0a2f409709f22e1",
			"revisionTime": "2019-05-16T17:31:01Z"
		},
		{
			"checksumSHA1": "LnzK4nslUNXBIfAt9PbXCJCvMdA=",
			"path": "golang.org/x/xerrors/internal",
			"revision": "a985d3407aa71f30cf86696ee0a2f409709f22e1",
			"revisionTime": "2019-05-16T17:31:01Z"
		},
		{
			"checksumSHA1": "9gypWnVZJEaH3jMK9KqOp4xgQD4=",
			"path": "gopkg.in/check.v1",
			"revision": "788fd78401277ebd861206a03c884797c6ec5541",
			"revisionTime": "2018-06-28T17:31:08Z"
		},
		{
			"checksumSHA1": "mWrTCVjXPLevlqKUqpzSoEM3tu8=",
			"path": "gopkg.in/macaroon.v1",
			"revision": "ab3940c6c16510a850e1c2dd628b919f0f3f1464",
			"revisionTime": "2015-01-21T11:42:31Z"
		},
		{
			"checksumSHA1": "/xRHTpN8WOK4nmZjJ1f96ER1b/o=",
			"path": "gopkg.in/mgo.v2/bson",
			"revision": "a7e2c1d573e19a65a0caa1c2f70758cd889c416e",
			"revisionTime": "2018-07-04T14:44:55Z"
		},
		{
			"checksumSHA1": "XQsrqoNT1U0KzLxOFcAZVvqhLfk=",
			"path": "gopkg.in/mgo.v2/internal/json",
			"revision": "3f83fa5005286a7fe593b055f0d7771a7dce4655",
			"revisionTime": "2016-08-18T02:01:20Z"
		},
		{
			"checksumSHA1": "lBMMakT63h9ywP4d5wlkhOYMCAs=",
			"path": "gopkg.in/retry.v1",
			"revision": "c09f6b86ba4d5d2cf5bdf0665364aec9fd4815db",
			"revisionTime": "2016-10-25T18:07:18Z"
		},
		{
			"checksumSHA1": "t95/FNK2nGCx3e6IARbO7OrcCuY=",
			"path": "gopkg.in/tomb.v2",
			"revision": "d5d1b5820637886def9eef33e03a27a9f166942c",
			"revisionTime": "2016-12-08T15:16:19Z"
		},
		{
			"checksumSHA1": "hiOUviIMDKo7y918uBiEhfJyOkk=",
			"path": "gopkg.in/tylerb/graceful.v1",
			"revision": "50a48b6e73fcc75b45e22c05b79629a67c79e938",
			"revisionTime": "2016-08-29T01:00:30Z"
		},
		{
			"checksumSHA1": "HmUAWd1Jm25cGH4Pyf3Zgp2RhkI=",
			"path": "gopkg.in/yaml.v2",
			"revision": "86f5ed62f8a0ee96bd888d2efdfd6d4fb100a4eb",
			"revisionTime": "2018-03-26T05:07:29Z"
		},
		{
			"checksumSHA1": "tZ9GNzrjTZEPDhoJEkouGPKRmZk=",
			"origin": "github.com/pedronis/maze.io-x-crypto/afis",
			"path": "maze.io/x/crypto/afis",
			"revision": "9b94c9afe06676a7da39a608a48ed4e31f5d125f",
			"revisionTime": "2019-01-31T09:06:03Z"
		}
	],
	"rootPath": "github.com/snapcore/snapd"
}<|MERGE_RESOLUTION|>--- conflicted
+++ resolved
@@ -156,19 +156,10 @@
 			"revisionTime": "2017-09-28T14:21:59Z"
 		},
 		{
-<<<<<<< HEAD
 			"checksumSHA1": "01c0DdzSg3gw8q82xbgw7PmiYBA=",
 			"path": "github.com/snapcore/secboot",
 			"revision": "1a836280c7be40cc5de3ea662e3729cf66785ea0",
 			"revisionTime": "2021-05-28T15:51:52Z"
-=======
-			"checksumSHA1": "y23HtP/cMIz+v5xqAI3vlDTC0E0=",
-			"path": "github.com/snapcore/secboot",
-			"revision": "c9f2139ee92b282b7ae0f58d38958a9e2c0fc871",
-			"revisionTime": "2021-08-05T18:45:55Z",
-			"version": "snapshot-4c814e1",
-			"versionExact": "snapshot-4c814e1"
->>>>>>> c980bde4
 		},
 		{
 			"checksumSHA1": "ulp7T6N3IFKLWCEAhB63+kUad9c=",
