--- conflicted
+++ resolved
@@ -1,7 +1,3 @@
-<<<<<<< HEAD
-# New in snapd 2.68.5
-* LP: #2109843 fix missing preseed files when running in a container
-=======
 # New in snapd 2.69
 * FDE: re-factor listing of the disks based on run mode model and model to correctly resolve paths
 * FDE: run snapd from snap-failure with the correct keyring mode
@@ -48,7 +44,9 @@
 * Interfaces: network-control | allow removing created network namespaces
 * Interfaces: scsi-generic | re-enable base declaration for scsi-generic plug
 * Interfaces: u2f | add support for Arculus AuthentiKey
->>>>>>> 1e94558d
+
+# New in snapd 2.68.5
+* LP: #2109843 fix missing preseed files when running in a container
 
 # New in snapd 2.68.4
 * Snap components: LP: #2104933 workaround for classic 24.04/24.10 models that incorrectly specify core22 instead of core24
