--- conflicted
+++ resolved
@@ -218,13 +218,6 @@
 ## </param>
 ## <rolecap/>
 #
-<<<<<<< HEAD
-interface(`snappy_admin',
-         gen_require(`
-                 type snappy_t, snappy_config_t; 
-                 type snappy_var_run_t;
-         ')
-=======
 interface(`snappy_admin',`
 	gen_require(`
 		type snappy_t, snappy_config_t;
@@ -232,7 +225,6 @@
 	')
 
 	allow $1 snappy_t:process signal_perms;
->>>>>>> 913a209d
 
 	ps_process_pattern($1, snappy_t);
 
@@ -242,13 +234,6 @@
 	admin_pattern($1, snappy_var_run_t);
 ')
 
-<<<<<<< HEAD
-         files_list_pids($1, snappy_var_run_t);
-         admin_pattern($1, snappy_var_run_t);
-')
-
-=======
->>>>>>> 913a209d
 ########################################
 ## <summary>
 ##	Execute snappy CLI in the snappy_cli_t domain.
