--- conflicted
+++ resolved
@@ -182,30 +182,17 @@
 	}
 
 	if osutil.IsSymlink(src) {
-<<<<<<< HEAD
-=======
 		// recreate the symlinks as they are
->>>>>>> 9eb970ea
 		to, err := os.Readlink(src)
 		if err != nil {
 			return fmt.Errorf("cannot read symlink: %v", err)
 		}
 		if err := os.Symlink(to, dst); err != nil {
-<<<<<<< HEAD
-			return fmt.Errorf("cannot deploy a symlink: %v", err)
-		}
-		return nil
-	}
-
-	// overwrite & sync by default
-	copyFlags := osutil.CopyFlagOverwrite | osutil.CopyFlagSync
-=======
 			return fmt.Errorf("cannot write a symlink: %v", err)
 		}
 	} else {
 		// overwrite & sync by default
 		copyFlags := osutil.CopyFlagOverwrite | osutil.CopyFlagSync
->>>>>>> 9eb970ea
 
 		// TODO use osutil.AtomicFile
 		// TODO try to preserve ownership and permission bits
