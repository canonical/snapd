// -*- Mode: Go; indent-tabs-mode: t -*-
// +build nosecboot

/*
 * Copyright (C) 2019-2020 Canonical Ltd
 *
 * This program is free software: you can redistribute it and/or modify
 * it under the terms of the GNU General Public License version 3 as
 * published by the Free Software Foundation.
 *
 * This program is distributed in the hope that it will be useful,
 * but WITHOUT ANY WARRANTY; without even the implied warranty of
 * MERCHANTABILITY or FITNESS FOR A PARTICULAR PURPOSE.  See the
 * GNU General Public License for more details.
 *
 * You should have received a copy of the GNU General Public License
 * along with this program.  If not, see <http://www.gnu.org/licenses/>.
 *
 */

package install

import (
	"fmt"

	"github.com/snapcore/snapd/gadget"
)

<<<<<<< HEAD
func Run(gadgetRoot, kernelRoot, device string, options Options, _ gadget.ContentObserver) (*InstalledSystemSideData, error) {
=======
func Run(model gadget.Model, gadgetRoot, device string, options Options, _ gadget.ContentObserver) (*InstalledSystemSideData, error) {
>>>>>>> 3bec35e7
	return nil, fmt.Errorf("build without secboot support")
}<|MERGE_RESOLUTION|>--- conflicted
+++ resolved
@@ -26,10 +26,6 @@
 	"github.com/snapcore/snapd/gadget"
 )
 
-<<<<<<< HEAD
-func Run(gadgetRoot, kernelRoot, device string, options Options, _ gadget.ContentObserver) (*InstalledSystemSideData, error) {
-=======
-func Run(model gadget.Model, gadgetRoot, device string, options Options, _ gadget.ContentObserver) (*InstalledSystemSideData, error) {
->>>>>>> 3bec35e7
+func Run(model gadget.Model, gadgetRoot, kernelRoot, device string, options Options, _ gadget.ContentObserver) (*InstalledSystemSideData, error) {
 	return nil, fmt.Errorf("build without secboot support")
 }