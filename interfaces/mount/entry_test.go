--- conflicted
+++ resolved
@@ -133,7 +133,24 @@
 	c.Assert(err, ErrorMatches, "cannot parse check pass number: .*")
 }
 
-<<<<<<< HEAD
+// Test that last two integer fields default to zero if not present.
+func (s *entrySuite) TestParseEntry6(c *C) {
+	e, err := mount.ParseEntry("name dir type options")
+	c.Assert(err, IsNil)
+	c.Assert(e.DumpFrequency, Equals, 0)
+	c.Assert(e.CheckPassNumber, Equals, 0)
+
+	e, err = mount.ParseEntry("name dir type options 5")
+	c.Assert(err, IsNil)
+	c.Assert(e.DumpFrequency, Equals, 5)
+	c.Assert(e.CheckPassNumber, Equals, 0)
+
+	e, err = mount.ParseEntry("name dir type options 5 7")
+	c.Assert(err, IsNil)
+	c.Assert(e.DumpFrequency, Equals, 5)
+	c.Assert(e.CheckPassNumber, Equals, 7)
+}
+
 // Test that empty fstab is parsed without errors
 func (s *entrySuite) TestLoadFSTab1(c *C) {
 	entries, err := mount.LoadFSTab(strings.NewReader(""))
@@ -159,22 +176,4 @@
 		{"name-1", "dir-1", "type-1", []string{"options-1"}, 1, 1},
 		{"name-2", "dir-2", "type-2", []string{"options-2"}, 2, 2},
 	})
-=======
-// Test that last two integer fields default to zero if not present.
-func (s *entrySuite) TestParseEntry6(c *C) {
-	e, err := mount.ParseEntry("name dir type options")
-	c.Assert(err, IsNil)
-	c.Assert(e.DumpFrequency, Equals, 0)
-	c.Assert(e.CheckPassNumber, Equals, 0)
-
-	e, err = mount.ParseEntry("name dir type options 5")
-	c.Assert(err, IsNil)
-	c.Assert(e.DumpFrequency, Equals, 5)
-	c.Assert(e.CheckPassNumber, Equals, 0)
-
-	e, err = mount.ParseEntry("name dir type options 5 7")
-	c.Assert(err, IsNil)
-	c.Assert(e.DumpFrequency, Equals, 5)
-	c.Assert(e.CheckPassNumber, Equals, 7)
->>>>>>> edfe82f3
 }