--- conflicted
+++ resolved
@@ -62,20 +62,18 @@
 	MountPermanentPlugCallback func(spec *mount.Specification, plug *interfaces.Plug) error
 	MountPermanentSlotCallback func(spec *mount.Specification, slot *interfaces.Slot) error
 
-<<<<<<< HEAD
 	// Support for interacting with the kmod backend.
 	KModConnectedPlugCallback func(spec *kmod.Specification, plug *interfaces.Plug, slot *interfaces.Slot) error
 	KModConnectedSlotCallback func(spec *kmod.Specification, plug *interfaces.Plug, slot *interfaces.Slot) error
 	KModPermanentPlugCallback func(spec *kmod.Specification, plug *interfaces.Plug) error
 	KModPermanentSlotCallback func(spec *kmod.Specification, slot *interfaces.Slot) error
-=======
+
 	// Support for interacting with the seccomp backend.
 
 	SecCompConnectedPlugCallback func(spec *seccomp.Specification, plug *interfaces.Plug, slot *interfaces.Slot) error
 	SecCompConnectedSlotCallback func(spec *seccomp.Specification, plug *interfaces.Plug, slot *interfaces.Slot) error
 	SecCompPermanentPlugCallback func(spec *seccomp.Specification, plug *interfaces.Plug) error
 	SecCompPermanentSlotCallback func(spec *seccomp.Specification, slot *interfaces.Slot) error
->>>>>>> 21bcd5fe
 }
 
 // String() returns the same value as Name().
@@ -216,58 +214,62 @@
 	return nil
 }
 
-<<<<<<< HEAD
 // Support for interacting with the kmod backend.
 
 func (t *TestInterface) KModConnectedPlug(spec *kmod.Specification, plug *interfaces.Plug, slot *interfaces.Slot) error {
 	if t.KModConnectedPlugCallback != nil {
 		return t.KModConnectedPlugCallback(spec, plug, slot)
-=======
+	}
+	return nil
+}
+
+func (t *TestInterface) KModConnectedSlot(spec *kmod.Specification, plug *interfaces.Plug, slot *interfaces.Slot) error {
+	if t.KModConnectedSlotCallback != nil {
+		return t.KModConnectedSlotCallback(spec, plug, slot)
+	}
+	return nil
+}
+
+func (t *TestInterface) KModPermanentPlug(spec *kmod.Specification, plug *interfaces.Plug) error {
+	if t.KModPermanentPlugCallback != nil {
+		return t.KModPermanentPlugCallback(spec, plug)
+	}
+	return nil
+}
+
+func (t *TestInterface) KModPermanentSlot(spec *kmod.Specification, slot *interfaces.Slot) error {
+	if t.KModPermanentSlotCallback != nil {
+		return t.KModPermanentSlotCallback(spec, slot)
+	}
+	return nil
+}
+
 // Support for interacting with the seccomp backend.
 
 func (t *TestInterface) SecCompConnectedPlug(spec *seccomp.Specification, plug *interfaces.Plug, slot *interfaces.Slot) error {
 	if t.SecCompConnectedPlugCallback != nil {
 		return t.SecCompConnectedPlugCallback(spec, plug, slot)
->>>>>>> 21bcd5fe
-	}
-	return nil
-}
-
-<<<<<<< HEAD
-func (t *TestInterface) KModConnectedSlot(spec *kmod.Specification, plug *interfaces.Plug, slot *interfaces.Slot) error {
-	if t.KModConnectedSlotCallback != nil {
-		return t.KModConnectedSlotCallback(spec, plug, slot)
-=======
+	}
+	return nil
+}
+
 func (t *TestInterface) SecCompConnectedSlot(spec *seccomp.Specification, plug *interfaces.Plug, slot *interfaces.Slot) error {
 	if t.SecCompConnectedSlotCallback != nil {
 		return t.SecCompConnectedSlotCallback(spec, plug, slot)
->>>>>>> 21bcd5fe
-	}
-	return nil
-}
-
-<<<<<<< HEAD
-func (t *TestInterface) KModPermanentPlug(spec *kmod.Specification, plug *interfaces.Plug) error {
-	if t.KModPermanentPlugCallback != nil {
-		return t.KModPermanentPlugCallback(spec, plug)
-=======
+	}
+	return nil
+}
+
 func (t *TestInterface) SecCompPermanentPlug(spec *seccomp.Specification, plug *interfaces.Plug) error {
 	if t.SecCompPermanentPlugCallback != nil {
 		return t.SecCompPermanentPlugCallback(spec, plug)
->>>>>>> 21bcd5fe
-	}
-	return nil
-}
-
-<<<<<<< HEAD
-func (t *TestInterface) KModPermanentSlot(spec *kmod.Specification, slot *interfaces.Slot) error {
-	if t.KModPermanentSlotCallback != nil {
-		return t.KModPermanentSlotCallback(spec, slot)
-=======
+	}
+	return nil
+}
+
 func (t *TestInterface) SecCompPermanentSlot(spec *seccomp.Specification, slot *interfaces.Slot) error {
 	if t.SecCompPermanentSlotCallback != nil {
 		return t.SecCompPermanentSlotCallback(spec, slot)
->>>>>>> 21bcd5fe
 	}
 	return nil
 }