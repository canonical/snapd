// -*- Mode: Go; indent-tabs-mode: t -*-

/*
 * Copyright (C) 2015-2017 Canonical Ltd
 *
 * This program is free software: you can redistribute it and/or modify
 * it under the terms of the GNU General Public License version 3 as
 * published by the Free Software Foundation.
 *
 * This program is distributed in the hope that it will be useful,
 * but WITHOUT ANY WARRANTY; without even the implied warranty of
 * MERCHANTABILITY or FITNESS FOR A PARTICULAR PURPOSE.  See the
 * GNU General Public License for more details.
 *
 * You should have received a copy of the GNU General Public License
 * along with this program.  If not, see <http://www.gnu.org/licenses/>.
 *
 */

package ifacetest

import (
	"fmt"

	"github.com/snapcore/snapd/interfaces"
	"github.com/snapcore/snapd/interfaces/apparmor"
	"github.com/snapcore/snapd/interfaces/kmod"
	"github.com/snapcore/snapd/interfaces/mount"
	"github.com/snapcore/snapd/interfaces/seccomp"
	"github.com/snapcore/snapd/interfaces/udev"
)

// TestInterface is a interface for various kind of tests.
// It is public so that it can be consumed from other packages.
type TestInterface struct {
	// InterfaceName is the name of this interface
	InterfaceName string
	// AutoConnectCallback is the callback invoked inside AutoConnect
	AutoConnectCallback func(*interfaces.Plug, *interfaces.Slot) bool
	// SanitizePlugCallback is the callback invoked inside SanitizePlug()
	SanitizePlugCallback func(plug *interfaces.Plug) error
	// SanitizeSlotCallback is the callback invoked inside SanitizeSlot()
	SanitizeSlotCallback func(slot *interfaces.Slot) error
	// SlotSnippetCallback is the callback invoked inside ConnectedSlotSnippet()
	SlotSnippetCallback func(plug *interfaces.Plug, slot *interfaces.Slot, securitySystem interfaces.SecuritySystem) ([]byte, error)
	// PermanentSlotSnippetCallback is the callback invoked inside PermanentSlotSnippet()
	PermanentSlotSnippetCallback func(slot *interfaces.Slot, securitySystem interfaces.SecuritySystem) ([]byte, error)
	// PlugSnippetCallback is the callback invoked inside ConnectedPlugSnippet()
	PlugSnippetCallback func(plug *interfaces.Plug, slot *interfaces.Slot, securitySystem interfaces.SecuritySystem) ([]byte, error)
	// PermanentPlugSnippetCallback is the callback invoked inside PermanentPlugSnippet()
	PermanentPlugSnippetCallback func(plug *interfaces.Plug, securitySystem interfaces.SecuritySystem) ([]byte, error)

	// Support for interacting with the test backend.

	TestConnectedPlugCallback func(spec *Specification, plug *interfaces.Plug, slot *interfaces.Slot) error
	TestConnectedSlotCallback func(spec *Specification, plug *interfaces.Plug, slot *interfaces.Slot) error
	TestPermanentPlugCallback func(spec *Specification, plug *interfaces.Plug) error
	TestPermanentSlotCallback func(spec *Specification, slot *interfaces.Slot) error

	// Support for interacting with the mount backend.

	MountConnectedPlugCallback func(spec *mount.Specification, plug *interfaces.Plug, slot *interfaces.Slot) error
	MountConnectedSlotCallback func(spec *mount.Specification, plug *interfaces.Plug, slot *interfaces.Slot) error
	MountPermanentPlugCallback func(spec *mount.Specification, plug *interfaces.Plug) error
	MountPermanentSlotCallback func(spec *mount.Specification, slot *interfaces.Slot) error

<<<<<<< HEAD
	// Support for interacting with the udev backend.

	UdevConnectedPlugCallback func(spec *udev.Specification, plug *interfaces.Plug, slot *interfaces.Slot) error
	UdevConnectedSlotCallback func(spec *udev.Specification, plug *interfaces.Plug, slot *interfaces.Slot) error
	UdevPermanentPlugCallback func(spec *udev.Specification, plug *interfaces.Plug) error
	UdevPermanentSlotCallback func(spec *udev.Specification, slot *interfaces.Slot) error
=======
	// Support for interacting with the apparmor backend.

	AppArmorConnectedPlugCallback func(spec *apparmor.Specification, plug *interfaces.Plug, slot *interfaces.Slot) error
	AppArmorConnectedSlotCallback func(spec *apparmor.Specification, plug *interfaces.Plug, slot *interfaces.Slot) error
	AppArmorPermanentPlugCallback func(spec *apparmor.Specification, plug *interfaces.Plug) error
	AppArmorPermanentSlotCallback func(spec *apparmor.Specification, slot *interfaces.Slot) error
>>>>>>> ab257110

	// Support for interacting with the kmod backend.
	KModConnectedPlugCallback func(spec *kmod.Specification, plug *interfaces.Plug, slot *interfaces.Slot) error
	KModConnectedSlotCallback func(spec *kmod.Specification, plug *interfaces.Plug, slot *interfaces.Slot) error
	KModPermanentPlugCallback func(spec *kmod.Specification, plug *interfaces.Plug) error
	KModPermanentSlotCallback func(spec *kmod.Specification, slot *interfaces.Slot) error

	// Support for interacting with the seccomp backend.

	SecCompConnectedPlugCallback func(spec *seccomp.Specification, plug *interfaces.Plug, slot *interfaces.Slot) error
	SecCompConnectedSlotCallback func(spec *seccomp.Specification, plug *interfaces.Plug, slot *interfaces.Slot) error
	SecCompPermanentPlugCallback func(spec *seccomp.Specification, plug *interfaces.Plug) error
	SecCompPermanentSlotCallback func(spec *seccomp.Specification, slot *interfaces.Slot) error
}

// String() returns the same value as Name().
func (t *TestInterface) String() string {
	return t.Name()
}

// Name returns the name of the test interface.
func (t *TestInterface) Name() string {
	return t.InterfaceName
}

// SanitizePlug checks and possibly modifies a plug.
func (t *TestInterface) SanitizePlug(plug *interfaces.Plug) error {
	if t.Name() != plug.Interface {
		panic(fmt.Sprintf("plug is not of interface %q", t))
	}
	if t.SanitizePlugCallback != nil {
		return t.SanitizePlugCallback(plug)
	}
	return nil
}

// SanitizeSlot checks and possibly modifies a slot.
func (t *TestInterface) SanitizeSlot(slot *interfaces.Slot) error {
	if t.Name() != slot.Interface {
		panic(fmt.Sprintf("slot is not of interface %q", t))
	}
	if t.SanitizeSlotCallback != nil {
		return t.SanitizeSlotCallback(slot)
	}
	return nil
}

// ConnectedPlugSnippet returns the configuration snippet "required" to offer a test plug.
// Providers don't gain any extra permissions.
func (t *TestInterface) ConnectedPlugSnippet(plug *interfaces.Plug, slot *interfaces.Slot, securitySystem interfaces.SecuritySystem) ([]byte, error) {
	if t.PlugSnippetCallback != nil {
		return t.PlugSnippetCallback(plug, slot, securitySystem)
	}
	return nil, nil
}

// PermanentPlugSnippet returns the configuration snippet "required" to offer a test plug.
// Providers don't gain any extra permissions.
func (t *TestInterface) PermanentPlugSnippet(plug *interfaces.Plug, securitySystem interfaces.SecuritySystem) ([]byte, error) {
	if t.PermanentPlugSnippetCallback != nil {
		return t.PermanentPlugSnippetCallback(plug, securitySystem)
	}
	return nil, nil
}

// ConnectedSlotSnippet returns the configuration snippet "required" to use a test plug.
// Consumers don't gain any extra permissions.
func (t *TestInterface) ConnectedSlotSnippet(plug *interfaces.Plug, slot *interfaces.Slot, securitySystem interfaces.SecuritySystem) ([]byte, error) {
	if t.SlotSnippetCallback != nil {
		return t.SlotSnippetCallback(plug, slot, securitySystem)
	}
	return nil, nil
}

// PermanentSlotSnippet returns the configuration snippet "required" to use a test plug.
// Consumers don't gain any extra permissions.
func (t *TestInterface) PermanentSlotSnippet(slot *interfaces.Slot, securitySystem interfaces.SecuritySystem) ([]byte, error) {
	if t.PermanentSlotSnippetCallback != nil {
		return t.PermanentSlotSnippetCallback(slot, securitySystem)
	}
	return nil, nil
}

// AutoConnect returns whether plug and slot should be implicitly
// auto-connected assuming they will be an unambiguous connection
// candidate.
func (t *TestInterface) AutoConnect(plug *interfaces.Plug, slot *interfaces.Slot) bool {
	if t.AutoConnectCallback != nil {
		return t.AutoConnectCallback(plug, slot)
	}
	return true
}

// Support for interacting with the test backend.

func (t *TestInterface) TestConnectedPlug(spec *Specification, plug *interfaces.Plug, slot *interfaces.Slot) error {
	if t.TestConnectedPlugCallback != nil {
		return t.TestConnectedPlugCallback(spec, plug, slot)
	}
	return nil
}

func (t *TestInterface) TestConnectedSlot(spec *Specification, plug *interfaces.Plug, slot *interfaces.Slot) error {
	if t.TestConnectedSlotCallback != nil {
		return t.TestConnectedSlotCallback(spec, plug, slot)
	}
	return nil
}

func (t *TestInterface) TestPermanentPlug(spec *Specification, plug *interfaces.Plug) error {
	if t.TestPermanentPlugCallback != nil {
		return t.TestPermanentPlugCallback(spec, plug)
	}
	return nil
}

func (t *TestInterface) TestPermanentSlot(spec *Specification, slot *interfaces.Slot) error {
	if t.TestPermanentSlotCallback != nil {
		return t.TestPermanentSlotCallback(spec, slot)
	}
	return nil
}

// Support for interacting with the mount backend.

func (t *TestInterface) MountConnectedPlug(spec *mount.Specification, plug *interfaces.Plug, slot *interfaces.Slot) error {
	if t.MountConnectedPlugCallback != nil {
		return t.MountConnectedPlugCallback(spec, plug, slot)
	}
	return nil
}

func (t *TestInterface) MountConnectedSlot(spec *mount.Specification, plug *interfaces.Plug, slot *interfaces.Slot) error {
	if t.MountConnectedSlotCallback != nil {
		return t.MountConnectedSlotCallback(spec, plug, slot)
	}
	return nil
}

func (t *TestInterface) MountPermanentPlug(spec *mount.Specification, plug *interfaces.Plug) error {
	if t.MountPermanentPlugCallback != nil {
		return t.MountPermanentPlugCallback(spec, plug)
	}
	return nil
}

func (t *TestInterface) MountPermanentSlot(spec *mount.Specification, slot *interfaces.Slot) error {
	if t.MountPermanentSlotCallback != nil {
		return t.MountPermanentSlotCallback(spec, slot)
	}
	return nil
}

<<<<<<< HEAD
// Support for interacting with the udev backend.

func (t *TestInterface) UdevConnectedPlug(spec *udev.Specification, plug *interfaces.Plug, slot *interfaces.Slot) error {
	if t.UdevConnectedPlugCallback != nil {
		return t.UdevConnectedPlugCallback(spec, plug, slot)
=======
// Support for interacting with the apparmor backend.

func (t *TestInterface) AppArmorConnectedPlug(spec *apparmor.Specification, plug *interfaces.Plug, slot *interfaces.Slot) error {
	if t.AppArmorConnectedPlugCallback != nil {
		return t.AppArmorConnectedPlugCallback(spec, plug, slot)
>>>>>>> ab257110
	}
	return nil
}

<<<<<<< HEAD
func (t *TestInterface) UdevPermanentPlug(spec *udev.Specification, plug *interfaces.Plug) error {
	if t.UdevPermanentPlugCallback != nil {
		return t.UdevPermanentPlugCallback(spec, plug)
=======
func (t *TestInterface) AppArmorConnectedSlot(spec *apparmor.Specification, plug *interfaces.Plug, slot *interfaces.Slot) error {
	if t.AppArmorConnectedSlotCallback != nil {
		return t.AppArmorConnectedSlotCallback(spec, plug, slot)
>>>>>>> ab257110
	}
	return nil
}

<<<<<<< HEAD
func (t *TestInterface) UdevPermanentSlot(spec *udev.Specification, slot *interfaces.Slot) error {
	if t.UdevPermanentSlotCallback != nil {
		return t.UdevPermanentSlotCallback(spec, slot)
=======
func (t *TestInterface) AppArmorPermanentPlug(spec *apparmor.Specification, plug *interfaces.Plug) error {
	if t.AppArmorPermanentPlugCallback != nil {
		return t.AppArmorPermanentPlugCallback(spec, plug)
>>>>>>> ab257110
	}
	return nil
}

<<<<<<< HEAD
func (t *TestInterface) UdevConnectedSlot(spec *udev.Specification, plug *interfaces.Plug, slot *interfaces.Slot) error {
	if t.UdevConnectedSlotCallback != nil {
		return t.UdevConnectedSlotCallback(spec, plug, slot)
	}
	return nil
}

// Support for interacting with the seccomp backend.

func (t *TestInterface) SecCompConnectedPlug(spec *seccomp.Specification, plug *interfaces.Plug, slot *interfaces.Slot) error {
	if t.SecCompConnectedPlugCallback != nil {
		return t.SecCompConnectedPlugCallback(spec, plug, slot)
	}
	return nil
}

func (t *TestInterface) SecCompConnectedSlot(spec *seccomp.Specification, plug *interfaces.Plug, slot *interfaces.Slot) error {
	if t.SecCompConnectedSlotCallback != nil {
		return t.SecCompConnectedSlotCallback(spec, plug, slot)
	}
	return nil
}

func (t *TestInterface) SecCompPermanentSlot(spec *seccomp.Specification, slot *interfaces.Slot) error {
	if t.SecCompPermanentSlotCallback != nil {
		return t.SecCompPermanentSlotCallback(spec, slot)
	}
	return nil
}

func (t *TestInterface) SecCompPermanentPlug(spec *seccomp.Specification, plug *interfaces.Plug) error {
	if t.SecCompPermanentPlugCallback != nil {
		return t.SecCompPermanentPlugCallback(spec, plug)
=======
func (t *TestInterface) AppArmorPermanentSlot(spec *apparmor.Specification, slot *interfaces.Slot) error {
	if t.AppArmorPermanentSlotCallback != nil {
		return t.AppArmorPermanentSlotCallback(spec, slot)
>>>>>>> ab257110
	}
	return nil
}

// Support for interacting with the kmod backend.

func (t *TestInterface) KModConnectedPlug(spec *kmod.Specification, plug *interfaces.Plug, slot *interfaces.Slot) error {
	if t.KModConnectedPlugCallback != nil {
		return t.KModConnectedPlugCallback(spec, plug, slot)
	}
	return nil
}

func (t *TestInterface) KModConnectedSlot(spec *kmod.Specification, plug *interfaces.Plug, slot *interfaces.Slot) error {
	if t.KModConnectedSlotCallback != nil {
		return t.KModConnectedSlotCallback(spec, plug, slot)
	}
	return nil
}

func (t *TestInterface) KModPermanentPlug(spec *kmod.Specification, plug *interfaces.Plug) error {
	if t.KModPermanentPlugCallback != nil {
		return t.KModPermanentPlugCallback(spec, plug)
	}
	return nil
}

func (t *TestInterface) KModPermanentSlot(spec *kmod.Specification, slot *interfaces.Slot) error {
	if t.KModPermanentSlotCallback != nil {
		return t.KModPermanentSlotCallback(spec, slot)
	}
	return nil
}<|MERGE_RESOLUTION|>--- conflicted
+++ resolved
@@ -64,21 +64,19 @@
 	MountPermanentPlugCallback func(spec *mount.Specification, plug *interfaces.Plug) error
 	MountPermanentSlotCallback func(spec *mount.Specification, slot *interfaces.Slot) error
 
-<<<<<<< HEAD
 	// Support for interacting with the udev backend.
 
 	UdevConnectedPlugCallback func(spec *udev.Specification, plug *interfaces.Plug, slot *interfaces.Slot) error
 	UdevConnectedSlotCallback func(spec *udev.Specification, plug *interfaces.Plug, slot *interfaces.Slot) error
 	UdevPermanentPlugCallback func(spec *udev.Specification, plug *interfaces.Plug) error
 	UdevPermanentSlotCallback func(spec *udev.Specification, slot *interfaces.Slot) error
-=======
+
 	// Support for interacting with the apparmor backend.
 
 	AppArmorConnectedPlugCallback func(spec *apparmor.Specification, plug *interfaces.Plug, slot *interfaces.Slot) error
 	AppArmorConnectedSlotCallback func(spec *apparmor.Specification, plug *interfaces.Plug, slot *interfaces.Slot) error
 	AppArmorPermanentPlugCallback func(spec *apparmor.Specification, plug *interfaces.Plug) error
 	AppArmorPermanentSlotCallback func(spec *apparmor.Specification, slot *interfaces.Slot) error
->>>>>>> ab257110
 
 	// Support for interacting with the kmod backend.
 	KModConnectedPlugCallback func(spec *kmod.Specification, plug *interfaces.Plug, slot *interfaces.Slot) error
@@ -232,53 +230,63 @@
 	return nil
 }
 
-<<<<<<< HEAD
 // Support for interacting with the udev backend.
 
 func (t *TestInterface) UdevConnectedPlug(spec *udev.Specification, plug *interfaces.Plug, slot *interfaces.Slot) error {
 	if t.UdevConnectedPlugCallback != nil {
 		return t.UdevConnectedPlugCallback(spec, plug, slot)
-=======
+	}
+	return nil
+}
+
+func (t *TestInterface) UdevPermanentPlug(spec *udev.Specification, plug *interfaces.Plug) error {
+	if t.UdevPermanentPlugCallback != nil {
+		return t.UdevPermanentPlugCallback(spec, plug)
+	}
+	return nil
+}
+
+func (t *TestInterface) UdevPermanentSlot(spec *udev.Specification, slot *interfaces.Slot) error {
+	if t.UdevPermanentSlotCallback != nil {
+		return t.UdevPermanentSlotCallback(spec, slot)
+	}
+	return nil
+}
+
+func (t *TestInterface) UdevConnectedSlot(spec *udev.Specification, plug *interfaces.Plug, slot *interfaces.Slot) error {
+	if t.UdevConnectedSlotCallback != nil {
+		return t.UdevConnectedSlotCallback(spec, plug, slot)
+	}
+	return nil
+}
+
 // Support for interacting with the apparmor backend.
 
 func (t *TestInterface) AppArmorConnectedPlug(spec *apparmor.Specification, plug *interfaces.Plug, slot *interfaces.Slot) error {
 	if t.AppArmorConnectedPlugCallback != nil {
 		return t.AppArmorConnectedPlugCallback(spec, plug, slot)
->>>>>>> ab257110
-	}
-	return nil
-}
-
-<<<<<<< HEAD
-func (t *TestInterface) UdevPermanentPlug(spec *udev.Specification, plug *interfaces.Plug) error {
-	if t.UdevPermanentPlugCallback != nil {
-		return t.UdevPermanentPlugCallback(spec, plug)
-=======
+	}
+	return nil
+}
+
+func (t *TestInterface) AppArmorPermanentSlot(spec *apparmor.Specification, slot *interfaces.Slot) error {
+	if t.AppArmorPermanentSlotCallback != nil {
+		return t.AppArmorPermanentSlotCallback(spec, slot)
+	}
+	return nil
+}
+
 func (t *TestInterface) AppArmorConnectedSlot(spec *apparmor.Specification, plug *interfaces.Plug, slot *interfaces.Slot) error {
 	if t.AppArmorConnectedSlotCallback != nil {
 		return t.AppArmorConnectedSlotCallback(spec, plug, slot)
->>>>>>> ab257110
-	}
-	return nil
-}
-
-<<<<<<< HEAD
-func (t *TestInterface) UdevPermanentSlot(spec *udev.Specification, slot *interfaces.Slot) error {
-	if t.UdevPermanentSlotCallback != nil {
-		return t.UdevPermanentSlotCallback(spec, slot)
-=======
+
+	}
+	return nil
+}
+
 func (t *TestInterface) AppArmorPermanentPlug(spec *apparmor.Specification, plug *interfaces.Plug) error {
 	if t.AppArmorPermanentPlugCallback != nil {
 		return t.AppArmorPermanentPlugCallback(spec, plug)
->>>>>>> ab257110
-	}
-	return nil
-}
-
-<<<<<<< HEAD
-func (t *TestInterface) UdevConnectedSlot(spec *udev.Specification, plug *interfaces.Plug, slot *interfaces.Slot) error {
-	if t.UdevConnectedSlotCallback != nil {
-		return t.UdevConnectedSlotCallback(spec, plug, slot)
 	}
 	return nil
 }
@@ -309,11 +317,6 @@
 func (t *TestInterface) SecCompPermanentPlug(spec *seccomp.Specification, plug *interfaces.Plug) error {
 	if t.SecCompPermanentPlugCallback != nil {
 		return t.SecCompPermanentPlugCallback(spec, plug)
-=======
-func (t *TestInterface) AppArmorPermanentSlot(spec *apparmor.Specification, slot *interfaces.Slot) error {
-	if t.AppArmorPermanentSlotCallback != nil {
-		return t.AppArmorPermanentSlotCallback(spec, slot)
->>>>>>> ab257110
 	}
 	return nil
 }
