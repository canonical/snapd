--- conflicted
+++ resolved
@@ -62,20 +62,18 @@
 	MountPermanentPlugCallback func(spec *mount.Specification, plug *interfaces.Plug) error
 	MountPermanentSlotCallback func(spec *mount.Specification, slot *interfaces.Slot) error
 
-<<<<<<< HEAD
 	// Support for interacting with the udev backend.
 
 	UdevConnectedPlugCallback func(spec *udev.Specification, plug *interfaces.Plug, slot *interfaces.Slot) error
 	UdevConnectedSlotCallback func(spec *udev.Specification, plug *interfaces.Plug, slot *interfaces.Slot) error
 	UdevPermanentPlugCallback func(spec *udev.Specification, plug *interfaces.Plug) error
 	UdevPermanentSlotCallback func(spec *udev.Specification, slot *interfaces.Slot) error
-=======
+
 	// Support for interacting with the kmod backend.
 	KModConnectedPlugCallback func(spec *kmod.Specification, plug *interfaces.Plug, slot *interfaces.Slot) error
 	KModConnectedSlotCallback func(spec *kmod.Specification, plug *interfaces.Plug, slot *interfaces.Slot) error
 	KModPermanentPlugCallback func(spec *kmod.Specification, plug *interfaces.Plug) error
 	KModPermanentSlotCallback func(spec *kmod.Specification, slot *interfaces.Slot) error
->>>>>>> 20d3c3bb
 }
 
 // String() returns the same value as Name().
@@ -216,58 +214,62 @@
 	return nil
 }
 
-<<<<<<< HEAD
 // Support for interacting with the udev backend.
 
 func (t *TestInterface) UdevConnectedPlug(spec *udev.Specification, plug *interfaces.Plug, slot *interfaces.Slot) error {
 	if t.UdevConnectedPlugCallback != nil {
 		return t.UdevConnectedPlugCallback(spec, plug, slot)
-=======
+	}
+	return nil
+}
+
+func (t *TestInterface) UdevConnectedSlot(spec *udev.Specification, plug *interfaces.Plug, slot *interfaces.Slot) error {
+	if t.UdevConnectedSlotCallback != nil {
+		return t.UdevConnectedSlotCallback(spec, plug, slot)
+	}
+	return nil
+}
+
+func (t *TestInterface) UdevPermanentPlug(spec *udev.Specification, plug *interfaces.Plug) error {
+	if t.UdevPermanentPlugCallback != nil {
+		return t.UdevPermanentPlugCallback(spec, plug)
+	}
+	return nil
+}
+
+func (t *TestInterface) UdevPermanentSlot(spec *udev.Specification, slot *interfaces.Slot) error {
+	if t.UdevPermanentSlotCallback != nil {
+		return t.UdevPermanentSlotCallback(spec, slot)
+	}
+	return nil
+}
+
 // Support for interacting with the kmod backend.
 
 func (t *TestInterface) KModConnectedPlug(spec *kmod.Specification, plug *interfaces.Plug, slot *interfaces.Slot) error {
 	if t.KModConnectedPlugCallback != nil {
 		return t.KModConnectedPlugCallback(spec, plug, slot)
->>>>>>> 20d3c3bb
-	}
-	return nil
-}
-
-<<<<<<< HEAD
-func (t *TestInterface) UdevConnectedSlot(spec *udev.Specification, plug *interfaces.Plug, slot *interfaces.Slot) error {
-	if t.UdevConnectedSlotCallback != nil {
-		return t.UdevConnectedSlotCallback(spec, plug, slot)
-=======
+	}
+	return nil
+}
+
 func (t *TestInterface) KModConnectedSlot(spec *kmod.Specification, plug *interfaces.Plug, slot *interfaces.Slot) error {
 	if t.KModConnectedSlotCallback != nil {
 		return t.KModConnectedSlotCallback(spec, plug, slot)
->>>>>>> 20d3c3bb
-	}
-	return nil
-}
-
-<<<<<<< HEAD
-func (t *TestInterface) UdevPermanentPlug(spec *udev.Specification, plug *interfaces.Plug) error {
-	if t.UdevPermanentPlugCallback != nil {
-		return t.UdevPermanentPlugCallback(spec, plug)
-=======
+	}
+	return nil
+}
+
 func (t *TestInterface) KModPermanentPlug(spec *kmod.Specification, plug *interfaces.Plug) error {
 	if t.KModPermanentPlugCallback != nil {
 		return t.KModPermanentPlugCallback(spec, plug)
->>>>>>> 20d3c3bb
-	}
-	return nil
-}
-
-<<<<<<< HEAD
-func (t *TestInterface) UdevPermanentSlot(spec *udev.Specification, slot *interfaces.Slot) error {
-	if t.UdevPermanentSlotCallback != nil {
-		return t.UdevPermanentSlotCallback(spec, slot)
-=======
+	}
+	return nil
+}
+
 func (t *TestInterface) KModPermanentSlot(spec *kmod.Specification, slot *interfaces.Slot) error {
 	if t.KModPermanentSlotCallback != nil {
 		return t.KModPermanentSlotCallback(spec, slot)
->>>>>>> 20d3c3bb
 	}
 	return nil
 }