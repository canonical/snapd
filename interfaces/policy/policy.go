// -*- Mode: Go; indent-tabs-mode: t -*-

/*
 * Copyright (C) 2016-2017 Canonical Ltd
 *
 * This program is free software: you can redistribute it and/or modify
 * it under the terms of the GNU General Public License version 3 as
 * published by the Free Software Foundation.
 *
 * This program is distributed in the hope that it will be useful,
 * but WITHOUT ANY WARRANTY; without even the implied warranty of
 * MERCHANTABILITY or FITNESS FOR A PARTICULAR PURPOSE.  See the
 * GNU General Public License for more details.
 *
 * You should have received a copy of the GNU General Public License
 * along with this program.  If not, see <http://www.gnu.org/licenses/>.
 *
 */

// Package policy implements the declaration based policy checks for
// connecting or permitting installation of snaps based on their slots
// and plugs.
package policy

import (
	"fmt"
	"strings"

	"github.com/snapcore/snapd/asserts"
	"github.com/snapcore/snapd/interfaces"
<<<<<<< HEAD
=======
	"github.com/snapcore/snapd/logger"
>>>>>>> db00bbd8
	"github.com/snapcore/snapd/snap"
)

// InstallCandidate represents a candidate snap for installation.
type InstallCandidate struct {
	Snap            *snap.Info
	SnapDeclaration *asserts.SnapDeclaration
	BaseDeclaration *asserts.BaseDeclaration
}

func (ic *InstallCandidate) checkSlotRule(slot *snap.SlotInfo, rule *asserts.SlotRule, snapRule bool) error {
	context := ""
	if snapRule {
		context = fmt.Sprintf(" for %q snap", ic.SnapDeclaration.SnapName())
	}
	if checkSlotInstallationConstraints(slot, rule.DenyInstallation) == nil {
		return fmt.Errorf("installation denied by %q slot rule of interface %q%s", slot.Name, slot.Interface, context)
	}
	if checkSlotInstallationConstraints(slot, rule.AllowInstallation) != nil {
		return fmt.Errorf("installation not allowed by %q slot rule of interface %q%s", slot.Name, slot.Interface, context)
	}
	return nil
}

func (ic *InstallCandidate) checkPlugRule(plug *snap.PlugInfo, rule *asserts.PlugRule, snapRule bool) error {
	context := ""
	if snapRule {
		context = fmt.Sprintf(" for %q snap", ic.SnapDeclaration.SnapName())
	}
	if checkPlugInstallationConstraints(plug, rule.DenyInstallation) == nil {
		return fmt.Errorf("installation denied by %q plug rule of interface %q%s", plug.Name, plug.Interface, context)
	}
	if checkPlugInstallationConstraints(plug, rule.AllowInstallation) != nil {
		return fmt.Errorf("installation not allowed by %q plug rule of interface %q%s", plug.Name, plug.Interface, context)
	}
	return nil
}

func (ic *InstallCandidate) checkSlot(slot *snap.SlotInfo) error {
	iface := slot.Interface
	if snapDecl := ic.SnapDeclaration; snapDecl != nil {
		if rule := snapDecl.SlotRule(iface); rule != nil {
			return ic.checkSlotRule(slot, rule, true)
		}
	}
	if rule := ic.BaseDeclaration.SlotRule(iface); rule != nil {
		return ic.checkSlotRule(slot, rule, false)
	}
	return nil
}

func (ic *InstallCandidate) checkPlug(plug *snap.PlugInfo) error {
	iface := plug.Interface
	if snapDecl := ic.SnapDeclaration; snapDecl != nil {
		if rule := snapDecl.PlugRule(iface); rule != nil {
			return ic.checkPlugRule(plug, rule, true)
		}
	}
	if rule := ic.BaseDeclaration.PlugRule(iface); rule != nil {
		return ic.checkPlugRule(plug, rule, false)
	}
	return nil
}

// Check checks whether the installation is allowed.
func (ic *InstallCandidate) Check() error {
	if ic.BaseDeclaration == nil {
		return fmt.Errorf("internal error: improperly initialized InstallCandidate")
	}

	for _, slot := range ic.Snap.Slots {
		err := ic.checkSlot(slot)
		if err != nil {
			return err
		}
	}

	for _, plug := range ic.Snap.Plugs {
		err := ic.checkPlug(plug)
		if err != nil {
			return err
		}
	}

	return nil
}

// ConnectCandidate represents a candidate connection.
type ConnectCandidate struct {
	Plug                *interfaces.ConnectedPlug
	PlugSnapDeclaration *asserts.SnapDeclaration

	Slot                *interfaces.ConnectedSlot
	SlotSnapDeclaration *asserts.SnapDeclaration

	BaseDeclaration *asserts.BaseDeclaration

	// Static + dynamic attributes, merged lazily by plugAttrs/slotAttrs below (FIXME: remove it)
	mergedPlugAttrs map[string]interface{}
	mergedSlotAttrs map[string]interface{}
}

<<<<<<< HEAD
func mergedAttributes(staticAttrs, dynamicAttrs map[string]interface{}) map[string]interface{} {
=======
func mergedAttributes(staticAttrs, dynamicAttrs map[string]interface{}, errorContext string) map[string]interface{} {
>>>>>>> db00bbd8
	merged := make(map[string]interface{})
	for k, v := range staticAttrs {
		merged[k] = v
	}
	for k, v := range dynamicAttrs {
		if _, ok := merged[k]; ok {
			// Safeguard. This should never happen as it's prevented
			// when attributes are populated at higher levels.
<<<<<<< HEAD
			panic(fmt.Sprintf("internal error: attempted to overwrite static attribute %q", k))
=======
			logger.Noticef("internal error: attempted to overwrite static attribute %q (%s)", k, errorContext)
			continue
>>>>>>> db00bbd8
		}
		merged[k] = v
	}
	return merged
}

func (connc *ConnectCandidate) plugAttrs() map[string]interface{} {
	// FIXME: change policy code to use Attrer interface, remove merging.
	if connc.mergedPlugAttrs == nil {
<<<<<<< HEAD
		connc.mergedPlugAttrs = mergedAttributes(connc.Plug.StaticAttrs(), connc.Plug.DynamicAttrs())
=======
		connc.mergedPlugAttrs = mergedAttributes(connc.Plug.StaticAttrs(), connc.Plug.DynamicAttrs(), fmt.Sprintf("plug %q of snap %q", connc.Plug.Name(), connc.Plug.Snap().Name()))
>>>>>>> db00bbd8
	}
	return connc.mergedPlugAttrs
}

func (connc *ConnectCandidate) slotAttrs() map[string]interface{} {
	// FIXME: change policy code to use Attrer interface, remove merging.
	if connc.mergedSlotAttrs == nil {
<<<<<<< HEAD
		connc.mergedSlotAttrs = mergedAttributes(connc.Slot.StaticAttrs(), connc.Slot.DynamicAttrs())
=======
		connc.mergedSlotAttrs = mergedAttributes(connc.Slot.StaticAttrs(), connc.Slot.DynamicAttrs(), fmt.Sprintf("slot %q of snap %q", connc.Slot.Name(), connc.Slot.Snap().Name()))
>>>>>>> db00bbd8
	}
	return connc.mergedSlotAttrs
}

func nestedGet(which string, attrs map[string]interface{}, path string) (interface{}, error) {
	notFound := fmt.Errorf("%s attribute %q not found", which, path)
	comps := strings.Split(path, ".")
	var v interface{} = attrs
	for _, comp := range comps {
		m, ok := v.(map[string]interface{})
		if !ok {
			return nil, notFound
		}
		v, ok = m[comp]
		if !ok {
			return nil, notFound
		}
	}
	return v, nil
}

func (connc *ConnectCandidate) PlugAttr(arg string) (interface{}, error) {
	return nestedGet("plug", connc.plugAttrs(), arg)
}

func (connc *ConnectCandidate) SlotAttr(arg string) (interface{}, error) {
	return nestedGet("slot", connc.slotAttrs(), arg)
}

func (connc *ConnectCandidate) plugSnapType() snap.Type {
	return connc.Plug.Snap().Type
}

func (connc *ConnectCandidate) slotSnapType() snap.Type {
	return connc.Slot.Snap().Type
}

func (connc *ConnectCandidate) plugSnapID() string {
	if connc.PlugSnapDeclaration != nil {
		return connc.PlugSnapDeclaration.SnapID()
	}
	return "" // never a valid snap-id
}

func (connc *ConnectCandidate) slotSnapID() string {
	if connc.SlotSnapDeclaration != nil {
		return connc.SlotSnapDeclaration.SnapID()
	}
	return "" // never a valid snap-id
}

func (connc *ConnectCandidate) plugPublisherID() string {
	if connc.PlugSnapDeclaration != nil {
		return connc.PlugSnapDeclaration.PublisherID()
	}
	return "" // never a valid publisher-id
}

func (connc *ConnectCandidate) slotPublisherID() string {
	if connc.SlotSnapDeclaration != nil {
		return connc.SlotSnapDeclaration.PublisherID()
	}
	return "" // never a valid publisher-id
}

func (connc *ConnectCandidate) checkPlugRule(kind string, rule *asserts.PlugRule, snapRule bool) error {
	context := ""
	if snapRule {
		context = fmt.Sprintf(" for %q snap", connc.PlugSnapDeclaration.SnapName())
	}
	denyConst := rule.DenyConnection
	allowConst := rule.AllowConnection
	if kind == "auto-connection" {
		denyConst = rule.DenyAutoConnection
		allowConst = rule.AllowAutoConnection
	}
	if checkPlugConnectionConstraints(connc, denyConst) == nil {
		return fmt.Errorf("%s denied by plug rule of interface %q%s", kind, connc.Plug.Interface(), context)
	}
	if checkPlugConnectionConstraints(connc, allowConst) != nil {
		return fmt.Errorf("%s not allowed by plug rule of interface %q%s", kind, connc.Plug.Interface(), context)
	}
	return nil
}

func (connc *ConnectCandidate) checkSlotRule(kind string, rule *asserts.SlotRule, snapRule bool) error {
	context := ""
	if snapRule {
		context = fmt.Sprintf(" for %q snap", connc.SlotSnapDeclaration.SnapName())
	}
	denyConst := rule.DenyConnection
	allowConst := rule.AllowConnection
	if kind == "auto-connection" {
		denyConst = rule.DenyAutoConnection
		allowConst = rule.AllowAutoConnection
	}
	if checkSlotConnectionConstraints(connc, denyConst) == nil {
		return fmt.Errorf("%s denied by slot rule of interface %q%s", kind, connc.Plug.Interface(), context)
	}
	if checkSlotConnectionConstraints(connc, allowConst) != nil {
		return fmt.Errorf("%s not allowed by slot rule of interface %q%s", kind, connc.Plug.Interface(), context)
	}
	return nil
}

func (connc *ConnectCandidate) check(kind string) error {
	baseDecl := connc.BaseDeclaration
	if baseDecl == nil {
		return fmt.Errorf("internal error: improperly initialized ConnectCandidate")
	}

	iface := connc.Plug.Interface()

	if connc.Slot.Interface() != iface {
		return fmt.Errorf("cannot connect mismatched plug interface %q to slot interface %q", iface, connc.Slot.Interface())
	}

	if plugDecl := connc.PlugSnapDeclaration; plugDecl != nil {
		if rule := plugDecl.PlugRule(iface); rule != nil {
			return connc.checkPlugRule(kind, rule, true)
		}
	}
	if slotDecl := connc.SlotSnapDeclaration; slotDecl != nil {
		if rule := slotDecl.SlotRule(iface); rule != nil {
			return connc.checkSlotRule(kind, rule, true)
		}
	}
	if rule := baseDecl.PlugRule(iface); rule != nil {
		return connc.checkPlugRule(kind, rule, false)
	}
	if rule := baseDecl.SlotRule(iface); rule != nil {
		return connc.checkSlotRule(kind, rule, false)
	}
	return nil
}

// Check checks whether the connection is allowed.
func (connc *ConnectCandidate) Check() error {
	return connc.check("connection")
}

// CheckAutoConnect checks whether the connection is allowed to auto-connect.
func (connc *ConnectCandidate) CheckAutoConnect() error {
	return connc.check("auto-connection")
}<|MERGE_RESOLUTION|>--- conflicted
+++ resolved
@@ -28,10 +28,7 @@
 
 	"github.com/snapcore/snapd/asserts"
 	"github.com/snapcore/snapd/interfaces"
-<<<<<<< HEAD
-=======
 	"github.com/snapcore/snapd/logger"
->>>>>>> db00bbd8
 	"github.com/snapcore/snapd/snap"
 )
 
@@ -134,11 +131,7 @@
 	mergedSlotAttrs map[string]interface{}
 }
 
-<<<<<<< HEAD
-func mergedAttributes(staticAttrs, dynamicAttrs map[string]interface{}) map[string]interface{} {
-=======
 func mergedAttributes(staticAttrs, dynamicAttrs map[string]interface{}, errorContext string) map[string]interface{} {
->>>>>>> db00bbd8
 	merged := make(map[string]interface{})
 	for k, v := range staticAttrs {
 		merged[k] = v
@@ -147,12 +140,8 @@
 		if _, ok := merged[k]; ok {
 			// Safeguard. This should never happen as it's prevented
 			// when attributes are populated at higher levels.
-<<<<<<< HEAD
-			panic(fmt.Sprintf("internal error: attempted to overwrite static attribute %q", k))
-=======
 			logger.Noticef("internal error: attempted to overwrite static attribute %q (%s)", k, errorContext)
 			continue
->>>>>>> db00bbd8
 		}
 		merged[k] = v
 	}
@@ -162,11 +151,7 @@
 func (connc *ConnectCandidate) plugAttrs() map[string]interface{} {
 	// FIXME: change policy code to use Attrer interface, remove merging.
 	if connc.mergedPlugAttrs == nil {
-<<<<<<< HEAD
-		connc.mergedPlugAttrs = mergedAttributes(connc.Plug.StaticAttrs(), connc.Plug.DynamicAttrs())
-=======
 		connc.mergedPlugAttrs = mergedAttributes(connc.Plug.StaticAttrs(), connc.Plug.DynamicAttrs(), fmt.Sprintf("plug %q of snap %q", connc.Plug.Name(), connc.Plug.Snap().Name()))
->>>>>>> db00bbd8
 	}
 	return connc.mergedPlugAttrs
 }
@@ -174,11 +159,7 @@
 func (connc *ConnectCandidate) slotAttrs() map[string]interface{} {
 	// FIXME: change policy code to use Attrer interface, remove merging.
 	if connc.mergedSlotAttrs == nil {
-<<<<<<< HEAD
-		connc.mergedSlotAttrs = mergedAttributes(connc.Slot.StaticAttrs(), connc.Slot.DynamicAttrs())
-=======
 		connc.mergedSlotAttrs = mergedAttributes(connc.Slot.StaticAttrs(), connc.Slot.DynamicAttrs(), fmt.Sprintf("slot %q of snap %q", connc.Slot.Name(), connc.Slot.Snap().Name()))
->>>>>>> db00bbd8
 	}
 	return connc.mergedSlotAttrs
 }
