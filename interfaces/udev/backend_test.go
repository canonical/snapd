--- conflicted
+++ resolved
@@ -98,15 +98,11 @@
 		// udevadm was used to reload rules and re-run triggers
 		c.Check(s.udevadmCmd.Calls(), DeepEquals, [][]string{
 			{"udevadm", "control", "--reload-rules"},
-<<<<<<< HEAD
-			{"udevadm", "trigger", "--subsystem-nomatch=input"},
-			// FIXME: temporary until spec.TriggerSubsystem() can
-			// be called during disconnect
-			{"udevadm", "trigger", "--property-match=ID_INPUT_JOYSTICK=1"},
-=======
-			{"udevadm", "trigger"},
-			{"udevadm", "settle", "--timeout=10"},
->>>>>>> b6b0bf31
+			{"udevadm", "trigger", "--subsystem-nomatch=input"},
+			// FIXME: temporary until spec.TriggerSubsystem() can
+			// be called during disconnect
+			{"udevadm", "trigger", "--property-match=ID_INPUT_JOYSTICK=1"},
+			{"udevadm", "settle", "--timeout=10"},
 		})
 		s.RemoveSnap(c, snapInfo)
 	}
@@ -134,15 +130,11 @@
 		// Verify that udevadm was used to reload rules and re-run triggers.
 		c.Check(s.udevadmCmd.Calls(), DeepEquals, [][]string{
 			{"udevadm", "control", "--reload-rules"},
-<<<<<<< HEAD
-			{"udevadm", "trigger", "--subsystem-nomatch=input"},
-			// FIXME: temporary until spec.TriggerSubsystem() can
-			// be called during disconnect
-			{"udevadm", "trigger", "--property-match=ID_INPUT_JOYSTICK=1"},
-=======
-			{"udevadm", "trigger"},
-			{"udevadm", "settle", "--timeout=10"},
->>>>>>> b6b0bf31
+			{"udevadm", "trigger", "--subsystem-nomatch=input"},
+			// FIXME: temporary until spec.TriggerSubsystem() can
+			// be called during disconnect
+			{"udevadm", "trigger", "--property-match=ID_INPUT_JOYSTICK=1"},
+			{"udevadm", "settle", "--timeout=10"},
 		})
 		s.RemoveSnap(c, snapInfo)
 	}
@@ -182,15 +174,11 @@
 		// udevadm was used to reload rules and re-run triggers
 		c.Check(s.udevadmCmd.Calls(), DeepEquals, [][]string{
 			{"udevadm", "control", "--reload-rules"},
-<<<<<<< HEAD
-			{"udevadm", "trigger", "--subsystem-nomatch=input"},
-			// FIXME: temporary until spec.TriggerSubsystem() can
-			// be called during disconnect
-			{"udevadm", "trigger", "--property-match=ID_INPUT_JOYSTICK=1"},
-=======
-			{"udevadm", "trigger"},
-			{"udevadm", "settle", "--timeout=10"},
->>>>>>> b6b0bf31
+			{"udevadm", "trigger", "--subsystem-nomatch=input"},
+			// FIXME: temporary until spec.TriggerSubsystem() can
+			// be called during disconnect
+			{"udevadm", "trigger", "--property-match=ID_INPUT_JOYSTICK=1"},
+			{"udevadm", "settle", "--timeout=10"},
 		})
 	}
 }
@@ -212,15 +200,11 @@
 		// udevadm was used to reload rules and re-run triggers
 		c.Check(s.udevadmCmd.Calls(), DeepEquals, [][]string{
 			{"udevadm", "control", "--reload-rules"},
-<<<<<<< HEAD
-			{"udevadm", "trigger", "--subsystem-nomatch=input"},
-			// FIXME: temporary until spec.TriggerSubsystem() can
-			// be called during disconnect
-			{"udevadm", "trigger", "--property-match=ID_INPUT_JOYSTICK=1"},
-=======
-			{"udevadm", "trigger"},
-			{"udevadm", "settle", "--timeout=10"},
->>>>>>> b6b0bf31
+			{"udevadm", "trigger", "--subsystem-nomatch=input"},
+			// FIXME: temporary until spec.TriggerSubsystem() can
+			// be called during disconnect
+			{"udevadm", "trigger", "--property-match=ID_INPUT_JOYSTICK=1"},
+			{"udevadm", "settle", "--timeout=10"},
 		})
 		s.RemoveSnap(c, snapInfo)
 	}
@@ -249,15 +233,11 @@
 		// Verify that udevadm was used to reload rules and re-run triggers
 		c.Check(s.udevadmCmd.Calls(), DeepEquals, [][]string{
 			{"udevadm", "control", "--reload-rules"},
-<<<<<<< HEAD
-			{"udevadm", "trigger", "--subsystem-nomatch=input"},
-			// FIXME: temporary until spec.TriggerSubsystem() can
-			// be called during disconnect
-			{"udevadm", "trigger", "--property-match=ID_INPUT_JOYSTICK=1"},
-=======
-			{"udevadm", "trigger"},
-			{"udevadm", "settle", "--timeout=10"},
->>>>>>> b6b0bf31
+			{"udevadm", "trigger", "--subsystem-nomatch=input"},
+			// FIXME: temporary until spec.TriggerSubsystem() can
+			// be called during disconnect
+			{"udevadm", "trigger", "--property-match=ID_INPUT_JOYSTICK=1"},
+			{"udevadm", "settle", "--timeout=10"},
 		})
 		s.RemoveSnap(c, snapInfo)
 	}
@@ -280,15 +260,11 @@
 		// udevadm was used to reload rules and re-run triggers
 		c.Check(s.udevadmCmd.Calls(), DeepEquals, [][]string{
 			{"udevadm", "control", "--reload-rules"},
-<<<<<<< HEAD
-			{"udevadm", "trigger", "--subsystem-nomatch=input"},
-			// FIXME: temporary until spec.TriggerSubsystem() can
-			// be called during disconnect
-			{"udevadm", "trigger", "--property-match=ID_INPUT_JOYSTICK=1"},
-=======
-			{"udevadm", "trigger"},
-			{"udevadm", "settle", "--timeout=10"},
->>>>>>> b6b0bf31
+			{"udevadm", "trigger", "--subsystem-nomatch=input"},
+			// FIXME: temporary until spec.TriggerSubsystem() can
+			// be called during disconnect
+			{"udevadm", "trigger", "--property-match=ID_INPUT_JOYSTICK=1"},
+			{"udevadm", "settle", "--timeout=10"},
 		})
 		s.RemoveSnap(c, snapInfo)
 	}
@@ -315,15 +291,11 @@
 		// Verify that udevadm was used to reload rules and re-run triggers
 		c.Check(s.udevadmCmd.Calls(), DeepEquals, [][]string{
 			{"udevadm", "control", "--reload-rules"},
-<<<<<<< HEAD
-			{"udevadm", "trigger", "--subsystem-nomatch=input"},
-			// FIXME: temporary until spec.TriggerSubsystem() can
-			// be called during disconnect
-			{"udevadm", "trigger", "--property-match=ID_INPUT_JOYSTICK=1"},
-=======
-			{"udevadm", "trigger"},
-			{"udevadm", "settle", "--timeout=10"},
->>>>>>> b6b0bf31
+			{"udevadm", "trigger", "--subsystem-nomatch=input"},
+			// FIXME: temporary until spec.TriggerSubsystem() can
+			// be called during disconnect
+			{"udevadm", "trigger", "--property-match=ID_INPUT_JOYSTICK=1"},
+			{"udevadm", "settle", "--timeout=10"},
 		})
 		s.RemoveSnap(c, snapInfo)
 	}
@@ -440,15 +412,11 @@
 		// Verify that udevadm was used to reload rules and re-run triggers
 		c.Check(s.udevadmCmd.Calls(), DeepEquals, [][]string{
 			{"udevadm", "control", "--reload-rules"},
-<<<<<<< HEAD
-			{"udevadm", "trigger", "--subsystem-nomatch=input"},
-			// FIXME: temporary until spec.TriggerSubsystem() can
-			// be called during disconnect
-			{"udevadm", "trigger", "--property-match=ID_INPUT_JOYSTICK=1"},
-=======
-			{"udevadm", "trigger"},
-			{"udevadm", "settle", "--timeout=10"},
->>>>>>> b6b0bf31
+			{"udevadm", "trigger", "--subsystem-nomatch=input"},
+			// FIXME: temporary until spec.TriggerSubsystem() can
+			// be called during disconnect
+			{"udevadm", "trigger", "--property-match=ID_INPUT_JOYSTICK=1"},
+			{"udevadm", "settle", "--timeout=10"},
 		})
 		s.RemoveSnap(c, snapInfo)
 	}
@@ -497,6 +465,7 @@
 			{"udevadm", "control", "--reload-rules"},
 			{"udevadm", "trigger", "--subsystem-nomatch=input"},
 			{"udevadm", "trigger", "--subsystem-match=input"},
+			{"udevadm", "settle", "--timeout=10"},
 		})
 		s.RemoveSnap(c, snapInfo)
 	}
@@ -521,6 +490,7 @@
 			{"udevadm", "control", "--reload-rules"},
 			{"udevadm", "trigger", "--subsystem-nomatch=input"},
 			{"udevadm", "trigger", "--property-match=ID_INPUT_JOYSTICK=1"},
+			{"udevadm", "settle", "--timeout=10"},
 		})
 		s.RemoveSnap(c, snapInfo)
 	}
