// -*- Mode: Go; indent-tabs-mode: t -*-

/*
 * Copyright (C) 2018 Canonical Ltd
 *
 * This program is free software: you can redistribute it and/or modify
 * it under the terms of the GNU General Public License version 3 as
 * published by the Free Software Foundation.
 *
 * This program is distributed in the hope that it will be useful,
 * but WITHOUT ANY WARRANTY; without even the implied warranty of
 * MERCHANTABILITY or FITNESS FOR A PARTICULAR PURPOSE.  See the
 * GNU General Public License for more details.
 *
 * You should have received a copy of the GNU General Public License
 * along with this program.  If not, see <http://www.gnu.org/licenses/>.
 *
 */

package hotplug

import (
	"bufio"
	"bytes"
	"fmt"
	"os/exec"
	"strings"
)

// udevadm export output is divided in per-device blocks, blocks are separated
// with empty lines, each block starts with device path (P:) line, within a block
// there is one attribute per line, example:
//
// P: /devices/virtual/workqueue/nvme-wq
// E: DEVPATH=/devices/virtual/workqueue/nvme-wq
// E: SUBSYSTEM=workqueue
// <empty-line>
// P: /devices/virtual/block/dm-1
// N: dm-1
// S: disk/by-id/dm-name-linux-root
// E: DEVNAME=/dev/dm-1
// E: USEC_INITIALIZED=8899394
// <empty-line>

var udevadmBin = `udevadm`

func parseEnvBlock(block string) (map[string]string, error) {
	env := make(map[string]string)
	for i, line := range strings.Split(block, "\n") {
		if i == 0 && !strings.HasPrefix(line, "P: ") {
			return nil, fmt.Errorf("no device block marker found before %q", line)
		}
		// We are only interested in 'E' properties as they carry all the interesting data,
		// including DEVPATH and DEVNAME which seem to mirror the 'P' and 'N' values.
		if strings.HasPrefix(line, "E: ") {
			if kv := strings.SplitN(line[3:], "=", 2); len(kv) == 2 {
				env[kv[0]] = kv[1]
			} else {
				return nil, fmt.Errorf("cannot parse udevadm output %q", line)
			}
		}
	}
	return env, nil
}

func scanDoubleNewline(data []byte, atEOF bool) (advance int, token []byte, err error) {
	if atEOF && len(data) == 0 {
		return 0, nil, nil
	}

	if i := bytes.Index(data, []byte("\n\n")); i >= 0 {
		// we found data
		return i + 2, data[0:i], nil
	}

	// If we're at EOF, return what is left.
	if atEOF {
		return len(data), data, nil
	}
	// Request more data.
	return 0, nil, nil
}

func parseUdevadmOutput(cmd *exec.Cmd, rd *bufio.Scanner) (devices []*HotplugDeviceInfo, parseErrors []error) {
	for rd.Scan() {
		block := rd.Text()
		env, err := parseEnvBlock(block)
		if err != nil {
			parseErrors = append(parseErrors, err)
		} else {
			dev, err := NewHotplugDeviceInfo(env)
			if err != nil {
				parseErrors = append(parseErrors, err)
			} else {
				devices = append(devices, dev)
			}
		}
	}

	if err := rd.Err(); err != nil {
		parseErrors = append(parseErrors, fmt.Errorf("cannot read udevadm output: %s", err))
	}
	if err := cmd.Wait(); err != nil {
<<<<<<< HEAD
		parseErrors = append(parseErrors, fmt.Errorf("cannot to read udevadm output: %s", err))
=======
		parseErrors = append(parseErrors, fmt.Errorf("cannot read udevadm output: %s", err))
>>>>>>> 6c5dd2b3
	}
	return devices, parseErrors
}

<<<<<<< HEAD
// EnumerateExistingDevices all devices by parsing 'udevadm info -e' command output and reports them
// via devices channel. The devices channel gets closed to indicate that all devices were processed.
// Parsing errors are reported to parseErrors channel. Fatal errors encountered when starting udevadm
// are reported by the error return value.
=======
// EnumerateExistingDevices enumerates all devices by parsing 'udevadm info -e' command output.
// Non-fatal parsing errors are reported via parseErrors and they don't stop the parser.
>>>>>>> 6c5dd2b3
func EnumerateExistingDevices() (devices []*HotplugDeviceInfo, parseErrors []error, fatalError error) {
	cmd := exec.Command(udevadmBin, "info", "-e")
	stdout, err := cmd.StdoutPipe()
	if err != nil {
		return nil, nil, err
	}

	rd := bufio.NewScanner(stdout)
	rd.Split(scanDoubleNewline)
	if err = cmd.Start(); err != nil {
		return nil, nil, err
	}

	devices, parseErrors = parseUdevadmOutput(cmd, rd)
	return devices, parseErrors, nil
}<|MERGE_RESOLUTION|>--- conflicted
+++ resolved
@@ -101,24 +101,13 @@
 		parseErrors = append(parseErrors, fmt.Errorf("cannot read udevadm output: %s", err))
 	}
 	if err := cmd.Wait(); err != nil {
-<<<<<<< HEAD
-		parseErrors = append(parseErrors, fmt.Errorf("cannot to read udevadm output: %s", err))
-=======
 		parseErrors = append(parseErrors, fmt.Errorf("cannot read udevadm output: %s", err))
->>>>>>> 6c5dd2b3
 	}
 	return devices, parseErrors
 }
 
-<<<<<<< HEAD
-// EnumerateExistingDevices all devices by parsing 'udevadm info -e' command output and reports them
-// via devices channel. The devices channel gets closed to indicate that all devices were processed.
-// Parsing errors are reported to parseErrors channel. Fatal errors encountered when starting udevadm
-// are reported by the error return value.
-=======
 // EnumerateExistingDevices enumerates all devices by parsing 'udevadm info -e' command output.
 // Non-fatal parsing errors are reported via parseErrors and they don't stop the parser.
->>>>>>> 6c5dd2b3
 func EnumerateExistingDevices() (devices []*HotplugDeviceInfo, parseErrors []error, fatalError error) {
 	cmd := exec.Command(udevadmBin, "info", "-e")
 	stdout, err := cmd.StdoutPipe()
