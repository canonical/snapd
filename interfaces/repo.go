// -*- Mode: Go; indent-tabs-mode: t -*-

/*
 * Copyright (C) 2016 Canonical Ltd
 *
 * This program is free software: you can redistribute it and/or modify
 * it under the terms of the GNU General Public License version 3 as
 * published by the Free Software Foundation.
 *
 * This program is distributed in the hope that it will be useful,
 * but WITHOUT ANY WARRANTY; without even the implied warranty of
 * MERCHANTABILITY or FITNESS FOR A PARTICULAR PURPOSE.  See the
 * GNU General Public License for more details.
 *
 * You should have received a copy of the GNU General Public License
 * along with this program.  If not, see <http://www.gnu.org/licenses/>.
 *
 */

package interfaces

import (
	"bytes"
	"fmt"
	"sort"
	"strings"
	"sync"

	"github.com/snapcore/snapd/snap"
)

// InterfaceAttrs is a container for plug and slot attributes of given connection
type InterfaceAttrs struct {
	PlugAttrs map[string]interface{}
	SlotAttrs map[string]interface{}
}

// Repository stores all known snappy plugs and slots and ifaces.
type Repository struct {
	// Protects the internals from concurrent access.
	m      sync.Mutex
	ifaces map[string]Interface
	// Indexed by [snapName][plugName]
	plugs map[string]map[string]*Plug
	slots map[string]map[string]*Slot
	// given a slot and a plug, are they connected?
	slotPlugs map[*Slot]map[*Plug]bool
	// given a plug and a slot, are they connected?
	plugSlots map[*Plug]map[*Slot]bool
	backends  map[SecuritySystem]SecurityBackend
	// attributes of plugs and slots; the attributes include attribute values from
	// the yaml and provided at runtime via interface hooks.
	attributes map[*Plug]map[*Slot]*InterfaceAttrs
}

// NewRepository creates an empty plug repository.
func NewRepository() *Repository {
	return &Repository{
		ifaces:     make(map[string]Interface),
		plugs:      make(map[string]map[string]*Plug),
		slots:      make(map[string]map[string]*Slot),
		slotPlugs:  make(map[*Slot]map[*Plug]bool),
		plugSlots:  make(map[*Plug]map[*Slot]bool),
		backends:   make(map[SecuritySystem]SecurityBackend),
		attributes: make(map[*Plug]map[*Slot]*InterfaceAttrs),
	}
}

// Interface returns an interface with a given name.
func (r *Repository) Interface(interfaceName string) Interface {
	r.m.Lock()
	defer r.m.Unlock()

	return r.ifaces[interfaceName]
}

// AddInterface adds the provided interface to the repository.
func (r *Repository) AddInterface(i Interface) error {
	r.m.Lock()
	defer r.m.Unlock()

	interfaceName := i.Name()
	if err := ValidateName(interfaceName); err != nil {
		return err
	}
	if _, ok := r.ifaces[interfaceName]; ok {
		return fmt.Errorf("cannot add interface: %q, interface name is in use", interfaceName)
	}
	r.ifaces[interfaceName] = i
	return nil
}

// AddBackend adds the provided security backend to the repository.
func (r *Repository) AddBackend(backend SecurityBackend) error {
	r.m.Lock()
	defer r.m.Unlock()

	name := backend.Name()
	if _, ok := r.backends[name]; ok {
		return fmt.Errorf("cannot add backend %q, security system name is in use", name)
	}
	r.backends[name] = backend
	return nil
}

// AllPlugs returns all plugs of the given interface.
// If interfaceName is the empty string, all plugs are returned.
func (r *Repository) AllPlugs(interfaceName string) []*Plug {
	r.m.Lock()
	defer r.m.Unlock()

	var result []*Plug
	for _, plugsForSnap := range r.plugs {
		for _, plug := range plugsForSnap {
			if interfaceName == "" || plug.Interface == interfaceName {
				result = append(result, plug)
			}
		}
	}
	sort.Sort(byPlugSnapAndName(result))
	return result
}

// Plugs returns the plugs offered by the named snap.
func (r *Repository) Plugs(snapName string) []*Plug {
	r.m.Lock()
	defer r.m.Unlock()

	var result []*Plug
	for _, plug := range r.plugs[snapName] {
		result = append(result, plug)
	}
	sort.Sort(byPlugSnapAndName(result))
	return result
}

// Plug returns the specified plug from the named snap.
func (r *Repository) Plug(snapName, plugName string) *Plug {
	r.m.Lock()
	defer r.m.Unlock()

	return r.plugs[snapName][plugName]
}

// AddPlug adds a plug to the repository.
// Plug names must be valid snap names, as defined by ValidateName.
// Plug name must be unique within a particular snap.
func (r *Repository) AddPlug(plug *Plug) error {
	r.m.Lock()
	defer r.m.Unlock()

	snapName := plug.Snap.Name()

	// Reject snaps with invalid names
	if err := snap.ValidateName(snapName); err != nil {
		return err
	}
	// Reject plug with invalid names
	if err := ValidateName(plug.Name); err != nil {
		return err
	}
	i := r.ifaces[plug.Interface]
	if i == nil {
		return fmt.Errorf("cannot add plug, interface %q is not known", plug.Interface)
	}
	// Reject plug that don't pass interface-specific sanitization
	if err := i.SanitizePlug(plug); err != nil {
		return fmt.Errorf("cannot add plug: %v", err)
	}
	if _, ok := r.plugs[snapName][plug.Name]; ok {
		return fmt.Errorf("snap %q has plugs conflicting on name %q", snapName, plug.Name)
	}
	if _, ok := r.slots[snapName][plug.Name]; ok {
		return fmt.Errorf("snap %q has plug and slot conflicting on name %q", snapName, plug.Name)
	}
	if r.plugs[snapName] == nil {
		r.plugs[snapName] = make(map[string]*Plug)
	}
	r.plugs[snapName][plug.Name] = plug
	return nil
}

// RemovePlug removes the named plug provided by a given snap.
// The removed plug must exist and must not be used anywhere.
func (r *Repository) RemovePlug(snapName, plugName string) error {
	r.m.Lock()
	defer r.m.Unlock()

	// Ensure that such plug exists
	plug := r.plugs[snapName][plugName]
	if plug == nil {
		return fmt.Errorf("cannot remove plug %q from snap %q, no such plug", plugName, snapName)
	}
	// Ensure that the plug is not used by any slot
	if len(r.plugSlots[plug]) > 0 {
		return fmt.Errorf("cannot remove plug %q from snap %q, it is still connected", plugName, snapName)
	}
	delete(r.plugs[snapName], plugName)
	if len(r.plugs[snapName]) == 0 {
		delete(r.plugs, snapName)
	}
	return nil
}

// AllSlots returns all slots of the given interface.
// If interfaceName is the empty string, all slots are returned.
func (r *Repository) AllSlots(interfaceName string) []*Slot {
	r.m.Lock()
	defer r.m.Unlock()

	var result []*Slot
	for _, slotsForSnap := range r.slots {
		for _, slot := range slotsForSnap {
			if interfaceName == "" || slot.Interface == interfaceName {
				result = append(result, slot)
			}
		}
	}
	sort.Sort(bySlotSnapAndName(result))
	return result
}

// Slots returns the slots offered by the named snap.
func (r *Repository) Slots(snapName string) []*Slot {
	r.m.Lock()
	defer r.m.Unlock()

	var result []*Slot
	for _, slot := range r.slots[snapName] {
		result = append(result, slot)
	}
	sort.Sort(bySlotSnapAndName(result))
	return result
}

// Slot returns the specified slot from the named snap.
func (r *Repository) Slot(snapName, slotName string) *Slot {
	r.m.Lock()
	defer r.m.Unlock()

	return r.slots[snapName][slotName]
}

// AddSlot adds a new slot to the repository.
// Adding a slot with invalid name returns an error.
// Adding a slot that has the same name and snap name as another slot returns an error.
func (r *Repository) AddSlot(slot *Slot) error {
	r.m.Lock()
	defer r.m.Unlock()

	snapName := slot.Snap.Name()

	// Reject snaps with invalid names
	if err := snap.ValidateName(snapName); err != nil {
		return err
	}
	// Reject plug with invalid names
	if err := ValidateName(slot.Name); err != nil {
		return err
	}
	// TODO: ensure that apps are correct
	i := r.ifaces[slot.Interface]
	if i == nil {
		return fmt.Errorf("cannot add slot, interface %q is not known", slot.Interface)
	}
	if err := i.SanitizeSlot(slot); err != nil {
		return fmt.Errorf("cannot add slot: %v", err)
	}
	if _, ok := r.slots[snapName][slot.Name]; ok {
		return fmt.Errorf("snap %q has slots conflicting on name %q", snapName, slot.Name)
	}
	if _, ok := r.plugs[snapName][slot.Name]; ok {
		return fmt.Errorf("snap %q has plug and slot conflicting on name %q", snapName, slot.Name)
	}
	if r.slots[snapName] == nil {
		r.slots[snapName] = make(map[string]*Slot)
	}
	r.slots[snapName][slot.Name] = slot
	return nil
}

// RemoveSlot removes a named slot from the given snap.
// Removing a slot that doesn't exist returns an error.
// Removing a slot that is connected to a plug returns an error.
func (r *Repository) RemoveSlot(snapName, slotName string) error {
	r.m.Lock()
	defer r.m.Unlock()

	// Ensure that such slot exists
	slot := r.slots[snapName][slotName]
	if slot == nil {
		return fmt.Errorf("cannot remove slot %q from snap %q, no such slot", slotName, snapName)
	}
	// Ensure that the slot is not using any plugs
	if len(r.slotPlugs[slot]) > 0 {
		return fmt.Errorf("cannot remove slot %q from snap %q, it is still connected", slotName, snapName)
	}
	delete(r.slots[snapName], slotName)
	if len(r.slots[snapName]) == 0 {
		delete(r.slots, snapName)
	}
	return nil
}

// ResolveConnect resolves potentially missing plug or slot names and returns a
// fully populated connection reference.
func (r *Repository) ResolveConnect(plugSnapName, plugName, slotSnapName, slotName string) (ConnRef, error) {
	r.m.Lock()
	defer r.m.Unlock()

	ref := ConnRef{}

	if plugSnapName == "" {
		return ref, fmt.Errorf("cannot resolve connection, plug snap name is empty")
	}
	if plugName == "" {
		return ref, fmt.Errorf("cannot resolve connection, plug name is empty")
	}
	// Ensure that such plug exists
	plug := r.plugs[plugSnapName][plugName]
	if plug == nil {
		return ref, fmt.Errorf("snap %q has no plug named %q", plugSnapName, plugName)
	}

	if slotSnapName == "" {
		// Use the core snap if the slot-side snap name is empty
		switch {
		case r.slots["core"] != nil:
			slotSnapName = "core"
		case r.slots["ubuntu-core"] != nil:
			slotSnapName = "ubuntu-core"
		default:
			// XXX: perhaps this should not be an error and instead it should
			// silently assume "core" now?
			return ref, fmt.Errorf("cannot resolve connection, slot snap name is empty")
		}
	}
	if slotName == "" {
		// Find the unambiguous slot that satisfies plug requirements
		var candidates []string
		for candidateSlotName, candidateSlot := range r.slots[slotSnapName] {
			// TODO: use some smarter matching (e.g. against $attrs)
			if candidateSlot.Interface == plug.Interface {
				candidates = append(candidates, candidateSlotName)
			}
		}
		switch len(candidates) {
		case 0:
			return ref, fmt.Errorf("snap %q has no %q interface slots", slotSnapName, plug.Interface)
		case 1:
			slotName = candidates[0]
		default:
			sort.Strings(candidates)
			return ref, fmt.Errorf("snap %q has multiple %q interface slots: %s", slotSnapName, plug.Interface, strings.Join(candidates, ", "))
		}
	}

	// Ensure that such slot exists
	slot := r.slots[slotSnapName][slotName]
	if slot == nil {
		return ref, fmt.Errorf("snap %q has no slot named %q", slotSnapName, slotName)
	}
	// Ensure that plug and slot are compatible
	if slot.Interface != plug.Interface {
		return ref, fmt.Errorf("cannot connect %s:%s (%q interface) to %s:%s (%q interface)",
			plugSnapName, plugName, plug.Interface, slotSnapName, slotName, slot.Interface)
	}
	ref = ConnRef{PlugRef: plug.Ref(), SlotRef: slot.Ref()}
	return ref, nil
}

// ResolveDisconnect resolves potentially missing plug or slot names and
// returns a list of fully populated connection references that can be
// disconnected.
//
// It can be used in two different ways:
// 1: snap disconnect <snap>:<plug> <snap>:<slot>
// 2: snap disconnect <snap>:<plug or slot>
//
// In the first case the referenced plug and slot must be connected.  In the
// second case any matching connection are returned but it is not an error if
// there are no connections.
//
// In both cases the snap name can be omitted to implicitly refer to the core
// snap. If there's no core snap it is simply assumed to be called "core" to
// provide consistent error messages.
func (r *Repository) ResolveDisconnect(plugSnapName, plugName, slotSnapName, slotName string) ([]ConnRef, error) {
	r.m.Lock()
	defer r.m.Unlock()

	coreSnapName, _ := r.guessCoreSnapName()
	if coreSnapName == "" {
		// This is not strictly speaking true BUT when there's no core snap the
		// produced error messages are consistent to when the is a core snap
		// and it has the modern form.
		coreSnapName = "core"
	}

	// There are two allowed forms (see snap disconnect --help)
	switch {
	// 1: <snap>:<plug> <snap>:<slot>
	// Return exactly one plug/slot or an error if it doesn't exist.
	case plugName != "" && slotName != "":
		// The snap name can be omitted to implicitly refer to the core snap.
		if plugSnapName == "" {
			plugSnapName = coreSnapName
		}
		// Ensure that such plug exists
		plug := r.plugs[plugSnapName][plugName]
		if plug == nil {
			return nil, fmt.Errorf("snap %q has no plug named %q", plugSnapName, plugName)
		}
		// The snap name can be omitted to implicitly refer to the core snap.
		if slotSnapName == "" {
			slotSnapName = coreSnapName
		}
		// Ensure that such slot exists
		slot := r.slots[slotSnapName][slotName]
		if slot == nil {
			return nil, fmt.Errorf("snap %q has no slot named %q", slotSnapName, slotName)
		}
		// Ensure that slot and plug are connected
		if !r.slotPlugs[slot][plug] {
			return nil, fmt.Errorf("cannot disconnect %s:%s from %s:%s, it is not connected",
				plugSnapName, plugName, slotSnapName, slotName)
		}
		return []ConnRef{{PlugRef: plug.Ref(), SlotRef: slot.Ref()}}, nil
	// 2: <snap>:<plug or slot> (through 1st pair)
	// Return a list of connections involving specified plug or slot.
	case plugName != "" && slotName == "" && slotSnapName == "":
		// The snap name can be omitted to implicitly refer to the core snap.
		if plugSnapName == "" {
			plugSnapName = coreSnapName
		}
		return r.connected(plugSnapName, plugName)
	// 2: <snap>:<plug or slot> (through 2nd pair)
	// Return a list of connections involving specified plug or slot.
	case plugSnapName == "" && plugName == "" && slotName != "":
		// The snap name can be omitted to implicitly refer to the core snap.
		if slotSnapName == "" {
			slotSnapName = coreSnapName
		}
		return r.connected(slotSnapName, slotName)
	default:
		return nil, fmt.Errorf("allowed forms are <snap>:<plug> <snap>:<slot> or <snap>:<plug or slot>")
	}
}

// Connect establishes a connection between a plug and a slot.
// The plug and the slot must have the same interface.
func (r *Repository) Connect(ref ConnRef, plugAttrs map[string]interface{}, slotAttrs map[string]interface{}) error {
	r.m.Lock()
	defer r.m.Unlock()

	plugSnapName := ref.PlugRef.Snap
	plugName := ref.PlugRef.Name
	slotSnapName := ref.SlotRef.Snap
	slotName := ref.SlotRef.Name

	// Ensure that such plug exists
	plug := r.plugs[plugSnapName][plugName]
	if plug == nil {
		return fmt.Errorf("cannot connect plug %q from snap %q, no such plug", plugName, plugSnapName)
	}
	// Ensure that such slot exists
	slot := r.slots[slotSnapName][slotName]
	if slot == nil {
		return fmt.Errorf("cannot connect plug to slot %q from snap %q, no such slot", slotName, slotSnapName)
	}
	// Ensure that plug and slot are compatible
	if slot.Interface != plug.Interface {
		return fmt.Errorf(`cannot connect plug "%s:%s" (interface %q) to "%s:%s" (interface %q)`,
			plugSnapName, plugName, plug.Interface, slotSnapName, slotName, slot.Interface)
	}
	// Ensure that slot and plug are not connected yet
	if r.slotPlugs[slot][plug] {
		// But if they are don't treat this as an error.
		return nil
	}
	// Connect the plug
	if r.slotPlugs[slot] == nil {
		r.slotPlugs[slot] = make(map[*Plug]bool)
	}
	if r.plugSlots[plug] == nil {
		r.plugSlots[plug] = make(map[*Slot]bool)
	}
	r.slotPlugs[slot][plug] = true
	r.plugSlots[plug][slot] = true
	slot.Connections = append(slot.Connections, PlugRef{plug.Snap.Name(), plug.Name})
	plug.Connections = append(plug.Connections, SlotRef{slot.Snap.Name(), slot.Name})

	// Store interface attributes
	if r.attributes[plug] == nil {
		r.attributes[plug] = make(map[*Slot]*InterfaceAttrs)
	}

	r.attributes[plug][slot] = &InterfaceAttrs{PlugAttrs: plugAttrs, SlotAttrs: slotAttrs}
	return nil
}

// Disconnect disconnects the named plug from the slot of the given snap.
//
// Disconnect() finds a specific slot and a specific plug and disconnects that
// plug from that slot. It is an error if plug or slot cannot be found or if
// the connect does not exist.
func (r *Repository) Disconnect(plugSnapName, plugName, slotSnapName, slotName string) error {
	r.m.Lock()
	defer r.m.Unlock()

	// Sanity check
	if plugSnapName == "" {
		return fmt.Errorf("cannot disconnect, plug snap name is empty")
	}
	if plugName == "" {
		return fmt.Errorf("cannot disconnect, plug name is empty")
	}
	if slotSnapName == "" {
		return fmt.Errorf("cannot disconnect, slot snap name is empty")
	}
	if slotName == "" {
		return fmt.Errorf("cannot disconnect, slot name is empty")
	}

	// Ensure that such plug exists
	plug := r.plugs[plugSnapName][plugName]
	if plug == nil {
		return fmt.Errorf("snap %q has no plug named %q", plugSnapName, plugName)
	}
	// Ensure that such slot exists
	slot := r.slots[slotSnapName][slotName]
	if slot == nil {
		return fmt.Errorf("snap %q has no slot named %q", slotSnapName, slotName)
	}
	// Ensure that slot and plug are connected
	if !r.slotPlugs[slot][plug] {
		return fmt.Errorf("cannot disconnect %s:%s from %s:%s, it is not connected",
			plugSnapName, plugName, slotSnapName, slotName)
	}
	r.disconnect(plug, slot)
	return nil
}

// InterfaceAttributes returns interface attributes of given connection.
func (r *Repository) InterfaceAttributes(plugRef PlugRef, slotRef SlotRef) (*InterfaceAttrs, error) {
	r.m.Lock()
	defer r.m.Unlock()

	plug := r.plugs[plugRef.Snap][plugRef.Name]
	if plug == nil {
		return nil, fmt.Errorf("snap %q has no plug named %q", plugRef.Snap, plugRef.Name)
	}
	slot := r.slots[slotRef.Snap][slotRef.Name]
	if slot == nil {
		return nil, fmt.Errorf("snap %q has no slot named %q", slotRef.Snap, slotRef.Name)
	}

	attrs := r.attributes[plug][slot]
	if attrs == nil {
		return nil, fmt.Errorf("cannot get attributes of %s:%s %s:%s connection",
			plugRef.Snap, plugRef.Name, slotRef.Snap, slotRef.Name)
	}
	return attrs, nil
}

// Connected returns references for all connections that are currently
// established with the provided plug or slot.
func (r *Repository) Connected(snapName, plugOrSlotName string) ([]ConnRef, error) {
	r.m.Lock()
	defer r.m.Unlock()

	return r.connected(snapName, plugOrSlotName)
}

func (r *Repository) connected(snapName, plugOrSlotName string) ([]ConnRef, error) {
	if snapName == "" {
		snapName, _ = r.guessCoreSnapName()
		if snapName == "" {
			return nil, fmt.Errorf("snap name is empty")
		}
	}
	var conns []ConnRef
	if plugOrSlotName == "" {
		return nil, fmt.Errorf("plug or slot name is empty")
	}
	// Check if plugOrSlotName actually maps to anything
	if r.plugs[snapName][plugOrSlotName] == nil && r.slots[snapName][plugOrSlotName] == nil {
		return nil, fmt.Errorf("snap %q has no plug or slot named %q", snapName, plugOrSlotName)
	}
	// Collect all the relevant connections
	if plug, ok := r.plugs[snapName][plugOrSlotName]; ok {
		for _, slotRef := range plug.Connections {
			connRef := ConnRef{PlugRef: plug.Ref(), SlotRef: slotRef}
			conns = append(conns, connRef)
		}
	}
	if slot, ok := r.slots[snapName][plugOrSlotName]; ok {
		for _, plugRef := range slot.Connections {
			connRef := ConnRef{PlugRef: plugRef, SlotRef: slot.Ref()}
			conns = append(conns, connRef)
		}
	}
	return conns, nil
}

// coreSnapName returns the name of the core snap if one exists
func (r *Repository) guessCoreSnapName() (string, error) {
	switch {
	case r.slots["core"] != nil:
		return "core", nil
	case r.slots["ubuntu-core"] != nil:
		return "ubuntu-core", nil
	default:
		return "", fmt.Errorf("cannot guess the name of the core snap")
	}
}

// DisconnectAll disconnects all provided connection references.
func (r *Repository) DisconnectAll(conns []ConnRef) {
	r.m.Lock()
	defer r.m.Unlock()

	for _, conn := range conns {
		plug := r.plugs[conn.PlugRef.Snap][conn.PlugRef.Name]
		slot := r.slots[conn.SlotRef.Snap][conn.SlotRef.Name]
		if plug != nil && slot != nil {
			r.disconnect(plug, slot)
		}
	}
}

// disconnect disconnects a plug from a slot.
func (r *Repository) disconnect(plug *Plug, slot *Slot) {
	delete(r.slotPlugs[slot], plug)
	if len(r.slotPlugs[slot]) == 0 {
		delete(r.slotPlugs, slot)
	}
	delete(r.plugSlots[plug], slot)
	if len(r.plugSlots[plug]) == 0 {
		delete(r.plugSlots, plug)
	}
	delete(r.attributes[plug], slot)
	if len(r.attributes[plug]) == 0 {
		delete(r.attributes, plug)
	}
	for i, plugRef := range slot.Connections {
		if plugRef.Snap == plug.Snap.Name() && plugRef.Name == plug.Name {
			slot.Connections[i] = slot.Connections[len(slot.Connections)-1]
			slot.Connections = slot.Connections[:len(slot.Connections)-1]
			if len(slot.Connections) == 0 {
				slot.Connections = nil
			}
			break
		}
	}
	for i, slotRef := range plug.Connections {
		if slotRef.Snap == slot.Snap.Name() && slotRef.Name == slot.Name {
			plug.Connections[i] = plug.Connections[len(plug.Connections)-1]
			plug.Connections = plug.Connections[:len(plug.Connections)-1]
			if len(plug.Connections) == 0 {
				plug.Connections = nil
			}
			break
		}
	}
}

// Backends returns all the security backends.
func (r *Repository) Backends() []SecurityBackend {
	r.m.Lock()
	defer r.m.Unlock()

	result := make([]SecurityBackend, 0, len(r.backends))
	for _, backend := range r.backends {
		result = append(result, backend)
	}
	sort.Sort(byBackendName(result))
	return result
}

// Interfaces returns object holding a lists of all the plugs and slots and their connections.
func (r *Repository) Interfaces() *Interfaces {
	r.m.Lock()
	defer r.m.Unlock()

	ifaces := &Interfaces{}
	// Copy and flatten plugs and slots
	seenIfaces := make(map[Interface]bool)
	for _, plugs := range r.plugs {
		for _, plug := range plugs {
			p := &Plug{
				PlugInfo:    plug.PlugInfo,
				Connections: append([]SlotRef(nil), plug.Connections...),
			}
			sort.Sort(bySlotRef(p.Connections))
			ifaces.Plugs = append(ifaces.Plugs, p)
			seenIfaces[r.ifaces[plug.Interface]] = true
		}
	}
	for _, slots := range r.slots {
		for _, slot := range slots {
			s := &Slot{
				SlotInfo:    slot.SlotInfo,
				Connections: append([]PlugRef(nil), slot.Connections...),
			}
			sort.Sort(byPlugRef(s.Connections))
			ifaces.Slots = append(ifaces.Slots, s)
			seenIfaces[r.ifaces[slot.Interface]] = true
		}
	}
	if len(seenIfaces) > 0 {
		ifaces.MetaData = make(map[string]MetaData, len(seenIfaces))
		for iface := range seenIfaces {
			ifaces.MetaData[iface.Name()] = ifaceMetaData(iface)
		}
	}
	sort.Sort(byPlugSnapAndName(ifaces.Plugs))
	sort.Sort(bySlotSnapAndName(ifaces.Slots))
	return ifaces
}

// SnapSpecification returns the specification of a given snap in a given security system.
func (r *Repository) SnapSpecification(securitySystem SecuritySystem, snapName string) (Specification, error) {
	r.m.Lock()
	defer r.m.Unlock()

	backend := r.backends[securitySystem]
	if backend == nil {
		return nil, fmt.Errorf("cannot handle interfaces of snap %q, security system %q is not known", snapName, securitySystem)
	}

	spec := backend.NewSpecification()

	// slot side
	for _, slot := range r.slots[snapName] {
		iface := r.ifaces[slot.Interface]
		if err := spec.AddPermanentSlot(iface, slot); err != nil {
			return nil, err
		}
		for plug := range r.slotPlugs[slot] {
<<<<<<< HEAD
			attrs := r.attributes[plug][slot]
			if err := spec.AddConnectedSlot(iface, plug, attrs.PlugAttrs, slot, attrs.SlotAttrs); err != nil {
=======
			if err := spec.AddConnectedSlot(iface, plug, nil, slot, nil); err != nil {
>>>>>>> 27a9d885
				return nil, err
			}
		}
	}
	// plug side
	for _, plug := range r.plugs[snapName] {
		iface := r.ifaces[plug.Interface]
		if err := spec.AddPermanentPlug(iface, plug); err != nil {
			return nil, err
		}
		for slot := range r.plugSlots[plug] {
<<<<<<< HEAD
			attrs := r.attributes[plug][slot]
			if err := spec.AddConnectedPlug(iface, plug, attrs.PlugAttrs, slot, attrs.SlotAttrs); err != nil {
=======
			if err := spec.AddConnectedPlug(iface, plug, nil, slot, nil); err != nil {
>>>>>>> 27a9d885
				return nil, err
			}
		}
	}
	return spec, nil
}

// BadInterfacesError is returned when some snap interfaces could not be registered.
// Those interfaces not mentioned in the error were successfully registered.
type BadInterfacesError struct {
	snap   string
	issues map[string]string // slot or plug name => message
}

func (e *BadInterfacesError) Error() string {
	inverted := make(map[string][]string)
	for name, reason := range e.issues {
		inverted[reason] = append(inverted[reason], name)
	}
	var buf bytes.Buffer
	fmt.Fprintf(&buf, "snap %q has bad plugs or slots: ", e.snap)
	reasons := make([]string, 0, len(inverted))
	for reason := range inverted {
		reasons = append(reasons, reason)
	}
	sort.Strings(reasons)
	for _, reason := range reasons {
		names := inverted[reason]
		sort.Strings(names)
		for i, name := range names {
			if i > 0 {
				buf.WriteString(", ")
			}
			buf.WriteString(name)
		}
		fmt.Fprintf(&buf, " (%s); ", reason)
	}
	return strings.TrimSuffix(buf.String(), "; ")
}

// AddSnap adds plugs and slots declared by the given snap to the repository.
//
// This function can be used to implement snap install or, when used along with
// RemoveSnap, snap upgrade.
//
// AddSnap doesn't change existing plugs/slots. The caller is responsible for
// ensuring that the snap is not present in the repository in any way prior to
// calling this function. If this constraint is violated then no changes are
// made and an error is returned.
//
// Each added plug/slot is validated according to the corresponding interface.
// Unknown interfaces and plugs/slots that don't validate are not added.
// Information about those failures are returned to the caller.
func (r *Repository) AddSnap(snapInfo *snap.Info) error {
	err := snap.Validate(snapInfo)
	if err != nil {
		return err
	}

	r.m.Lock()
	defer r.m.Unlock()

	snapName := snapInfo.Name()

	if r.plugs[snapName] != nil || r.slots[snapName] != nil {
		return fmt.Errorf("cannot register interfaces for snap %q more than once", snapName)
	}

	bad := BadInterfacesError{
		snap:   snapName,
		issues: make(map[string]string),
	}

	for plugName, plugInfo := range snapInfo.Plugs {
		iface, ok := r.ifaces[plugInfo.Interface]
		if !ok {
			bad.issues[plugName] = "unknown interface"
			continue
		}
		// Reject plug with invalid name
		if err := ValidateName(plugName); err != nil {
			bad.issues[plugName] = err.Error()
			continue
		}
		plug := &Plug{PlugInfo: plugInfo}
		if err := iface.SanitizePlug(plug); err != nil {
			bad.issues[plugName] = err.Error()
			continue
		}
		if r.plugs[snapName] == nil {
			r.plugs[snapName] = make(map[string]*Plug)
		}
		r.plugs[snapName][plugName] = plug
	}

	for slotName, slotInfo := range snapInfo.Slots {
		iface, ok := r.ifaces[slotInfo.Interface]
		if !ok {
			bad.issues[slotName] = "unknown interface"
			continue
		}
		// Reject slot with invalid name
		if err := ValidateName(slotName); err != nil {
			bad.issues[slotName] = err.Error()
			continue
		}
		slot := &Slot{SlotInfo: slotInfo}
		if err := iface.SanitizeSlot(slot); err != nil {
			bad.issues[slotName] = err.Error()
			continue
		}
		if r.slots[snapName] == nil {
			r.slots[snapName] = make(map[string]*Slot)
		}
		r.slots[snapName][slotName] = slot
	}

	if len(bad.issues) > 0 {
		return &bad
	}
	return nil
}

// RemoveSnap removes all the plugs and slots associated with a given snap.
//
// This function can be used to implement snap removal or, when used along with
// AddSnap, snap upgrade.
//
// RemoveSnap does not remove connections. The caller is responsible for
// ensuring that connections are broken before calling this method. If this
// constraint is violated then no changes are made and an error is returned.
func (r *Repository) RemoveSnap(snapName string) error {
	r.m.Lock()
	defer r.m.Unlock()

	for plugName, plug := range r.plugs[snapName] {
		if len(plug.Connections) > 0 {
			return fmt.Errorf("cannot remove connected plug %s.%s", snapName, plugName)
		}
	}
	for slotName, slot := range r.slots[snapName] {
		if len(slot.Connections) > 0 {
			return fmt.Errorf("cannot remove connected slot %s.%s", snapName, slotName)
		}
	}

	for _, plug := range r.plugs[snapName] {
		delete(r.plugSlots, plug)
	}
	delete(r.plugs, snapName)
	for _, slot := range r.slots[snapName] {
		delete(r.slotPlugs, slot)
	}
	delete(r.slots, snapName)

	return nil
}

// DisconnectSnap disconnects all the connections to and from a given snap.
//
// The return value is a list of names that were affected.
func (r *Repository) DisconnectSnap(snapName string) ([]string, error) {
	r.m.Lock()
	defer r.m.Unlock()

	seen := make(map[*snap.Info]bool)

	for _, plug := range r.plugs[snapName] {
		for slot := range r.plugSlots[plug] {
			r.disconnect(plug, slot)
			seen[plug.Snap] = true
			seen[slot.Snap] = true
		}
	}

	for _, slot := range r.slots[snapName] {
		for plug := range r.slotPlugs[slot] {
			r.disconnect(plug, slot)
			seen[plug.Snap] = true
			seen[slot.Snap] = true
		}
	}

	result := make([]string, 0, len(seen))
	for info := range seen {
		result = append(result, info.Name())
	}
	sort.Strings(result)
	return result, nil
}

// AutoConnectCandidateSlots finds and returns viable auto-connection candidates
// for a given plug.
func (r *Repository) AutoConnectCandidateSlots(plugSnapName, plugName string, policyCheck func(*Plug, *Slot) bool) []*Slot {
	r.m.Lock()
	defer r.m.Unlock()

	plug := r.plugs[plugSnapName][plugName]
	if plug == nil {
		return nil
	}

	var candidates []*Slot
	for _, slotsForSnap := range r.slots {
		for _, slot := range slotsForSnap {
			if slot.Interface != plug.Interface {
				continue
			}
			iface := slot.Interface

			// declaration based checks disallow
			if !policyCheck(plug, slot) {
				continue
			}

			if r.ifaces[iface].AutoConnect(plug, slot) {
				candidates = append(candidates, slot)
			}
		}
	}
	return candidates
}

// AutoConnectCandidatePlugs finds and returns viable auto-connection candidates
// for a given slot.
func (r *Repository) AutoConnectCandidatePlugs(slotSnapName, slotName string, policyCheck func(*Plug, *Slot) bool) []*Plug {
	r.m.Lock()
	defer r.m.Unlock()

	slot := r.slots[slotSnapName][slotName]
	if slot == nil {
		return nil
	}

	var candidates []*Plug
	for _, plugsForSnap := range r.plugs {
		for _, plug := range plugsForSnap {
			if slot.Interface != plug.Interface {
				continue
			}
			iface := slot.Interface

			// declaration based checks disallow
			if !policyCheck(plug, slot) {
				continue
			}

			if r.ifaces[iface].AutoConnect(plug, slot) {
				candidates = append(candidates, plug)
			}
		}
	}
	return candidates
}<|MERGE_RESOLUTION|>--- conflicted
+++ resolved
@@ -737,12 +737,8 @@
 			return nil, err
 		}
 		for plug := range r.slotPlugs[slot] {
-<<<<<<< HEAD
 			attrs := r.attributes[plug][slot]
 			if err := spec.AddConnectedSlot(iface, plug, attrs.PlugAttrs, slot, attrs.SlotAttrs); err != nil {
-=======
-			if err := spec.AddConnectedSlot(iface, plug, nil, slot, nil); err != nil {
->>>>>>> 27a9d885
 				return nil, err
 			}
 		}
@@ -754,12 +750,8 @@
 			return nil, err
 		}
 		for slot := range r.plugSlots[plug] {
-<<<<<<< HEAD
 			attrs := r.attributes[plug][slot]
 			if err := spec.AddConnectedPlug(iface, plug, attrs.PlugAttrs, slot, attrs.SlotAttrs); err != nil {
-=======
-			if err := spec.AddConnectedPlug(iface, plug, nil, slot, nil); err != nil {
->>>>>>> 27a9d885
 				return nil, err
 			}
 		}
