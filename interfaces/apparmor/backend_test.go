--- conflicted
+++ resolved
@@ -114,11 +114,7 @@
 }
 
 func (s *backendSuite) TestInstallingSnapWritesAndLoadsProfiles(c *C) {
-<<<<<<< HEAD
-	s.InstallSnap(c, interfaces.ConfinementOptions{}, "samba", ifacetest.SambaYamlV1, 1)
-=======
 	s.InstallSnap(c, interfaces.ConfinementOptions{}, "", ifacetest.SambaYamlV1, 1)
->>>>>>> 609f5896
 	updateNSProfile := filepath.Join(dirs.SnapAppArmorDir, "snap-update-ns.samba")
 	profile := filepath.Join(dirs.SnapAppArmorDir, "snap.samba.smbd")
 	// file called "snap.sambda.smbd" was created
@@ -132,11 +128,7 @@
 }
 
 func (s *backendSuite) TestInstallingSnapWithHookWritesAndLoadsProfiles(c *C) {
-<<<<<<< HEAD
-	s.InstallSnap(c, interfaces.ConfinementOptions{}, "foo", ifacetest.HookYaml, 1)
-=======
 	s.InstallSnap(c, interfaces.ConfinementOptions{}, "", ifacetest.HookYaml, 1)
->>>>>>> 609f5896
 	profile := filepath.Join(dirs.SnapAppArmorDir, "snap.foo.hook.configure")
 	updateNSProfile := filepath.Join(dirs.SnapAppArmorDir, "snap-update-ns.foo")
 
@@ -161,11 +153,7 @@
 `
 
 func (s *backendSuite) TestInstallingSnapWithLayoutWritesAndLoadsProfiles(c *C) {
-<<<<<<< HEAD
-	s.InstallSnap(c, interfaces.ConfinementOptions{}, "myapp", layoutYaml, 1)
-=======
 	s.InstallSnap(c, interfaces.ConfinementOptions{}, "", layoutYaml, 1)
->>>>>>> 609f5896
 	appProfile := filepath.Join(dirs.SnapAppArmorDir, "snap.myapp.myapp")
 	updateNSProfile := filepath.Join(dirs.SnapAppArmorDir, "snap-update-ns.myapp")
 	// both profiles were created
@@ -190,21 +178,13 @@
 	// Installing a snap that doesn't have either hooks or apps doesn't generate
 	// any apparmor profiles because there is no executable content that would need
 	// an execution environment and the corresponding mount namespace.
-<<<<<<< HEAD
-	s.InstallSnap(c, interfaces.ConfinementOptions{}, "mydevice", gadgetYaml, 1)
-=======
 	s.InstallSnap(c, interfaces.ConfinementOptions{}, "", gadgetYaml, 1)
->>>>>>> 609f5896
 	c.Check(s.parserCmd.Calls(), HasLen, 0)
 }
 
 func (s *backendSuite) TestProfilesAreAlwaysLoaded(c *C) {
 	for _, opts := range testedConfinementOpts {
-<<<<<<< HEAD
-		snapInfo := s.InstallSnap(c, opts, "samba", ifacetest.SambaYamlV1, 1)
-=======
 		snapInfo := s.InstallSnap(c, opts, "", ifacetest.SambaYamlV1, 1)
->>>>>>> 609f5896
 		s.parserCmd.ForgetCalls()
 		err := s.Backend.Setup(snapInfo, opts, s.Repo)
 		c.Assert(err, IsNil)
@@ -220,11 +200,7 @@
 
 func (s *backendSuite) TestRemovingSnapRemovesAndUnloadsProfiles(c *C) {
 	for _, opts := range testedConfinementOpts {
-<<<<<<< HEAD
-		snapInfo := s.InstallSnap(c, opts, "samba", ifacetest.SambaYamlV1, 1)
-=======
 		snapInfo := s.InstallSnap(c, opts, "", ifacetest.SambaYamlV1, 1)
->>>>>>> 609f5896
 		s.parserCmd.ForgetCalls()
 		s.RemoveSnap(c, snapInfo)
 		profile := filepath.Join(dirs.SnapAppArmorDir, "snap.samba.smbd")
@@ -245,11 +221,7 @@
 
 func (s *backendSuite) TestRemovingSnapWithHookRemovesAndUnloadsProfiles(c *C) {
 	for _, opts := range testedConfinementOpts {
-<<<<<<< HEAD
-		snapInfo := s.InstallSnap(c, opts, "foo", ifacetest.HookYaml, 1)
-=======
 		snapInfo := s.InstallSnap(c, opts, "", ifacetest.HookYaml, 1)
->>>>>>> 609f5896
 		s.parserCmd.ForgetCalls()
 		s.RemoveSnap(c, snapInfo)
 		profile := filepath.Join(dirs.SnapAppArmorDir, "snap.foo.hook.configure")
@@ -270,11 +242,7 @@
 
 func (s *backendSuite) TestUpdatingSnapMakesNeccesaryChanges(c *C) {
 	for _, opts := range testedConfinementOpts {
-<<<<<<< HEAD
-		snapInfo := s.InstallSnap(c, opts, "samba", ifacetest.SambaYamlV1, 1)
-=======
 		snapInfo := s.InstallSnap(c, opts, "", ifacetest.SambaYamlV1, 1)
->>>>>>> 609f5896
 		s.parserCmd.ForgetCalls()
 		snapInfo = s.UpdateSnap(c, snapInfo, opts, ifacetest.SambaYamlV1, 2)
 		updateNSProfile := filepath.Join(dirs.SnapAppArmorDir, "snap-update-ns.samba")
@@ -291,11 +259,7 @@
 
 func (s *backendSuite) TestUpdatingSnapToOneWithMoreApps(c *C) {
 	for _, opts := range testedConfinementOpts {
-<<<<<<< HEAD
-		snapInfo := s.InstallSnap(c, opts, "samba", ifacetest.SambaYamlV1, 1)
-=======
 		snapInfo := s.InstallSnap(c, opts, "", ifacetest.SambaYamlV1, 1)
->>>>>>> 609f5896
 		s.parserCmd.ForgetCalls()
 		// NOTE: the revision is kept the same to just test on the new application being added
 		snapInfo = s.UpdateSnap(c, snapInfo, opts, ifacetest.SambaYamlV1WithNmbd, 1)
@@ -317,11 +281,7 @@
 
 func (s *backendSuite) TestUpdatingSnapToOneWithMoreHooks(c *C) {
 	for _, opts := range testedConfinementOpts {
-<<<<<<< HEAD
-		snapInfo := s.InstallSnap(c, opts, "samba", ifacetest.SambaYamlV1WithNmbd, 1)
-=======
 		snapInfo := s.InstallSnap(c, opts, "", ifacetest.SambaYamlV1WithNmbd, 1)
->>>>>>> 609f5896
 		s.parserCmd.ForgetCalls()
 		// NOTE: the revision is kept the same to just test on the new application being added
 		snapInfo = s.UpdateSnap(c, snapInfo, opts, ifacetest.SambaYamlWithHook, 1)
@@ -346,11 +306,7 @@
 
 func (s *backendSuite) TestUpdatingSnapToOneWithFewerApps(c *C) {
 	for _, opts := range testedConfinementOpts {
-<<<<<<< HEAD
-		snapInfo := s.InstallSnap(c, opts, "samba", ifacetest.SambaYamlV1WithNmbd, 1)
-=======
 		snapInfo := s.InstallSnap(c, opts, "", ifacetest.SambaYamlV1WithNmbd, 1)
->>>>>>> 609f5896
 		s.parserCmd.ForgetCalls()
 		// NOTE: the revision is kept the same to just test on the application being removed
 		snapInfo = s.UpdateSnap(c, snapInfo, opts, ifacetest.SambaYamlV1, 1)
@@ -372,11 +328,7 @@
 
 func (s *backendSuite) TestUpdatingSnapToOneWithFewerHooks(c *C) {
 	for _, opts := range testedConfinementOpts {
-<<<<<<< HEAD
-		snapInfo := s.InstallSnap(c, opts, "samba", ifacetest.SambaYamlWithHook, 1)
-=======
 		snapInfo := s.InstallSnap(c, opts, "", ifacetest.SambaYamlWithHook, 1)
->>>>>>> 609f5896
 		s.parserCmd.ForgetCalls()
 		// NOTE: the revision is kept the same to just test on the application being removed
 		snapInfo = s.UpdateSnap(c, snapInfo, opts, ifacetest.SambaYamlV1WithNmbd, 1)
@@ -417,21 +369,13 @@
 	snapcraftProfile := filepath.Join(dirs.SnapAppArmorDir, "snap.snapcraft.snapcraft")
 	snapcraftPrProfile := filepath.Join(dirs.SnapAppArmorDir, "snap.snapcraft-pr.snapcraft-pr")
 	// Install snapcraft-pr and check that its profile was created.
-<<<<<<< HEAD
-	s.InstallSnap(c, interfaces.ConfinementOptions{}, "snapcraft-pr", snapcraftPrYaml, 1)
-=======
 	s.InstallSnap(c, interfaces.ConfinementOptions{}, "", snapcraftPrYaml, 1)
->>>>>>> 609f5896
 	_, err := os.Stat(snapcraftPrProfile)
 	c.Check(err, IsNil)
 
 	// Install snapcraft (sans the -pr suffix) and check that its profile was created.
 	// Check that this didn't remove the profile of snapcraft-pr installed earlier.
-<<<<<<< HEAD
-	s.InstallSnap(c, interfaces.ConfinementOptions{}, "snapcraft", snapcraftYaml, 1)
-=======
 	s.InstallSnap(c, interfaces.ConfinementOptions{}, "", snapcraftYaml, 1)
->>>>>>> 609f5896
 	_, err = os.Stat(snapcraftProfile)
 	c.Check(err, IsNil)
 	_, err = os.Stat(snapcraftPrProfile)
@@ -443,21 +387,13 @@
 	snapcraftPrProfile := filepath.Join(dirs.SnapAppArmorDir, "snap.snapcraft-pr.snapcraft-pr")
 
 	// Install snapcraft-pr and check that its profile was created.
-<<<<<<< HEAD
-	s.InstallSnap(c, interfaces.ConfinementOptions{}, "snapcraft-pr", snapcraftPrYaml, 1)
-=======
 	s.InstallSnap(c, interfaces.ConfinementOptions{}, "", snapcraftPrYaml, 1)
->>>>>>> 609f5896
 	_, err := os.Stat(snapcraftPrProfile)
 	c.Check(err, IsNil)
 
 	// Install snapcraft (sans the -pr suffix) and check that its profile was created.
 	// Check that this didn't remove the profile of snapcraft-pr installed earlier.
-<<<<<<< HEAD
-	snapInfo := s.InstallSnap(c, interfaces.ConfinementOptions{}, "snapcraft", snapcraftYaml, 1)
-=======
 	snapInfo := s.InstallSnap(c, interfaces.ConfinementOptions{}, "", snapcraftYaml, 1)
->>>>>>> 609f5896
 	_, err = os.Stat(snapcraftProfile)
 	c.Check(err, IsNil)
 	_, err = os.Stat(snapcraftPrProfile)
@@ -581,11 +517,7 @@
 			spec.AddSnippet(scenario.snippet)
 			return nil
 		}
-<<<<<<< HEAD
-		snapInfo := s.InstallSnap(c, scenario.opts, "samba", ifacetest.SambaYamlV1, 1)
-=======
 		snapInfo := s.InstallSnap(c, scenario.opts, "", ifacetest.SambaYamlV1, 1)
->>>>>>> 609f5896
 		profile := filepath.Join(dirs.SnapAppArmorDir, "snap.samba.smbd")
 		c.Check(profile, testutil.FileEquals, scenario.content, Commentf("scenario %d: %#v", i, scenario))
 		stat, err := os.Stat(profile)
@@ -627,11 +559,7 @@
 		return nil
 	}
 
-<<<<<<< HEAD
-	s.InstallSnap(c, interfaces.ConfinementOptions{}, "samba", ifacetest.SambaYamlV1, 1)
-=======
 	s.InstallSnap(c, interfaces.ConfinementOptions{}, "", ifacetest.SambaYamlV1, 1)
->>>>>>> 609f5896
 	profile := filepath.Join(dirs.SnapAppArmorDir, "snap.samba.smbd")
 	c.Check(profile, testutil.FileEquals, commonPrefix+"\nprofile \"snap.samba.smbd\" (attach_disconnected) {\nsnippet\n}\n")
 }
@@ -668,11 +596,7 @@
 		return nil
 	}
 
-<<<<<<< HEAD
-	s.InstallSnap(c, interfaces.ConfinementOptions{}, "samba", ifacetest.SambaYamlV1, 1)
-=======
 	s.InstallSnap(c, interfaces.ConfinementOptions{}, "", ifacetest.SambaYamlV1, 1)
->>>>>>> 609f5896
 	profile := filepath.Join(dirs.SnapAppArmorDir, "snap.samba.smbd")
 	c.Check(profile, testutil.FileEquals, "\n#classic"+commonPrefix+"\nprofile \"snap.samba.smbd\" (attach_disconnected) {\n\n}\n")
 }
@@ -707,11 +631,7 @@
 		return nil
 	}
 
-<<<<<<< HEAD
-	s.InstallSnap(c, interfaces.ConfinementOptions{}, "samba", ifacetest.SambaYamlV1, 1)
-=======
 	s.InstallSnap(c, interfaces.ConfinementOptions{}, "", ifacetest.SambaYamlV1, 1)
->>>>>>> 609f5896
 	profile := filepath.Join(dirs.SnapAppArmorDir, "snap.samba.smbd")
 	c.Check(profile, testutil.FileEquals, commonPrefix+"\nprofile \"snap.samba.smbd\" (attach_disconnected) {\nsnippet\n}\n")
 }
@@ -822,11 +742,7 @@
 	c.Assert(err, IsNil)
 
 	// install the new core snap on classic triggers cleanup
-<<<<<<< HEAD
-	s.InstallSnap(c, interfaces.ConfinementOptions{}, "core", coreYaml, 111)
-=======
 	s.InstallSnap(c, interfaces.ConfinementOptions{}, "", coreYaml, 111)
->>>>>>> 609f5896
 
 	c.Check(osutil.FileExists(canary), Equals, false)
 	c.Check(s.parserCmd.Calls(), testutil.DeepContains, []string{
@@ -845,11 +761,7 @@
 
 	// Install the new core snap on classic triggers a new snap-confine
 	// for this snap-confine on core
-<<<<<<< HEAD
-	s.InstallSnap(c, interfaces.ConfinementOptions{}, "core", coreYaml, 111)
-=======
 	s.InstallSnap(c, interfaces.ConfinementOptions{}, "", coreYaml, 111)
->>>>>>> 609f5896
 
 	newAA, err := filepath.Glob(filepath.Join(dirs.SnapAppArmorDir, "*"))
 	c.Assert(err, IsNil)
@@ -896,11 +808,7 @@
 
 	// install the new core snap on classic triggers a new snap-confine
 	// for this snap-confine on core
-<<<<<<< HEAD
-	s.InstallSnap(c, interfaces.ConfinementOptions{}, "core", coreYaml, 111)
-=======
 	s.InstallSnap(c, interfaces.ConfinementOptions{}, "", coreYaml, 111)
->>>>>>> 609f5896
 
 	l, err := filepath.Glob(filepath.Join(dirs.SystemApparmorCacheDir, "*"))
 	c.Assert(err, IsNil)
@@ -1385,11 +1293,7 @@
 	}
 
 	for _, scenario := range nfsAndOverlaySnippetsScenarios {
-<<<<<<< HEAD
-		snapInfo := s.InstallSnap(c, scenario.opts, "samba", ifacetest.SambaYamlV1, 1)
-=======
 		snapInfo := s.InstallSnap(c, scenario.opts, "", ifacetest.SambaYamlV1, 1)
->>>>>>> 609f5896
 		profile := filepath.Join(dirs.SnapAppArmorDir, "snap.samba.smbd")
 		c.Check(profile, testutil.FileContains, scenario.overlaySnippet)
 		c.Check(profile, testutil.FileContains, scenario.nfsSnippet)
@@ -1433,11 +1337,7 @@
 	}
 
 	for _, scenario := range casperOverlaySnippetsScenarios {
-<<<<<<< HEAD
-		snapInfo := s.InstallSnap(c, scenario.opts, "samba", ifacetest.SambaYamlV1, 1)
-=======
 		snapInfo := s.InstallSnap(c, scenario.opts, "", ifacetest.SambaYamlV1, 1)
->>>>>>> 609f5896
 		profile := filepath.Join(dirs.SnapAppArmorDir, "snap.samba.smbd")
 		c.Check(profile, testutil.FileContains, scenario.overlaySnippet)
 		s.RemoveSnap(c, snapInfo)
