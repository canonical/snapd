// -*- Mode: Go; indent-tabs-mode: t -*-

/*
 * Copyright (C) 2016 Canonical Ltd
 *
 * This program is free software: you can redistribute it and/or modify
 * it under the terms of the GNU General Public License version 3 as
 * published by the Free Software Foundation.
 *
 * This program is distributed in the hope that it will be useful,
 * but WITHOUT ANY WARRANTY; without even the implied warranty of
 * MERCHANTABILITY or FITNESS FOR A PARTICULAR PURPOSE.  See the
 * GNU General Public License for more details.
 *
 * You should have received a copy of the GNU General Public License
 * along with this program.  If not, see <http://www.gnu.org/licenses/>.
 *
 */

package apparmor_test

import (
	"fmt"
	"io/ioutil"
	"os"
	"os/user"
	"path/filepath"
	"strings"

	. "gopkg.in/check.v1"

	"github.com/snapcore/snapd/dirs"
	"github.com/snapcore/snapd/interfaces"
	"github.com/snapcore/snapd/interfaces/apparmor"
	"github.com/snapcore/snapd/interfaces/ifacetest"
	"github.com/snapcore/snapd/osutil"
	"github.com/snapcore/snapd/release"
	"github.com/snapcore/snapd/snap"
	"github.com/snapcore/snapd/snap/snaptest"
	"github.com/snapcore/snapd/testutil"
)

type backendSuite struct {
	ifacetest.BackendSuite

	parserCmd *testutil.MockCmd
}

var _ = Suite(&backendSuite{})

var testedConfinementOpts = []interfaces.ConfinementOptions{
	{},
	{DevMode: true},
	{JailMode: true},
	{Classic: true},
}

// fakeAppAprmorParser contains shell program that creates fake binary cache entries
// in accordance with what real apparmor_parser would do.
const fakeAppArmorParser = `
cache_dir=""
profile=""
write=""
while [ -n "$1" ]; do
	case "$1" in
		--cache-loc=*)
			cache_dir="$(echo "$1" | cut -d = -f 2)" || exit 1
			;;
		--write-cache)
			write=yes
			;;
		--quiet|--replace|--remove)
			# Ignore
			;;
		-O)
			# Ignore, discard argument
			shift
			;;
		*)
			profile=$(basename "$1")
			;;
	esac
	shift
done
if [ "$write" = yes ]; then
	echo fake > "$cache_dir/$profile"
fi
`

func (s *backendSuite) SetUpTest(c *C) {
	s.Backend = &apparmor.Backend{}
	s.BackendSuite.SetUpTest(c)
	c.Assert(s.Repo.AddBackend(s.Backend), IsNil)

	// Prepare a directory for apparmor profiles.
	// NOTE: Normally this is a part of the OS snap.
	err := os.MkdirAll(dirs.SnapAppArmorDir, 0700)
	c.Assert(err, IsNil)
	err = os.MkdirAll(dirs.AppArmorCacheDir, 0700)
	c.Assert(err, IsNil)
	// Mock away any real apparmor interaction
	s.parserCmd = testutil.MockCommand(c, "apparmor_parser", fakeAppArmorParser)
}

func (s *backendSuite) TearDownTest(c *C) {
	s.parserCmd.Restore()

	s.BackendSuite.TearDownTest(c)
}

// Tests for Setup() and Remove()

func (s *backendSuite) TestName(c *C) {
	c.Check(s.Backend.Name(), Equals, interfaces.SecurityAppArmor)
}

func (s *backendSuite) TestInstallingSnapWritesAndLoadsProfiles(c *C) {
	s.InstallSnap(c, interfaces.ConfinementOptions{}, ifacetest.SambaYamlV1, 1)
	updateNSProfile := filepath.Join(dirs.SnapAppArmorDir, "snap-update-ns.samba")
	profile := filepath.Join(dirs.SnapAppArmorDir, "snap.samba.smbd")
	// file called "snap.sambda.smbd" was created
	_, err := os.Stat(profile)
	c.Check(err, IsNil)
	// apparmor_parser was used to load that file
	c.Check(s.parserCmd.Calls(), DeepEquals, [][]string{
		{"apparmor_parser", "--replace", "--write-cache", "-O", "no-expr-simplify", fmt.Sprintf("--cache-loc=%s/var/cache/apparmor", s.RootDir), "--quiet", updateNSProfile},
		{"apparmor_parser", "--replace", "--write-cache", "-O", "no-expr-simplify", fmt.Sprintf("--cache-loc=%s/var/cache/apparmor", s.RootDir), "--quiet", profile},
	})
}

func (s *backendSuite) TestInstallingSnapWithHookWritesAndLoadsProfiles(c *C) {
	s.InstallSnap(c, interfaces.ConfinementOptions{}, ifacetest.HookYaml, 1)
	profile := filepath.Join(dirs.SnapAppArmorDir, "snap.foo.hook.configure")
	updateNSProfile := filepath.Join(dirs.SnapAppArmorDir, "snap-update-ns.foo")

	// Verify that profile "snap.foo.hook.configure" was created
	_, err := os.Stat(profile)
	c.Check(err, IsNil)
	// apparmor_parser was used to load that file
	c.Check(s.parserCmd.Calls(), DeepEquals, [][]string{
		{"apparmor_parser", "--replace", "--write-cache", "-O", "no-expr-simplify", fmt.Sprintf("--cache-loc=%s/var/cache/apparmor", s.RootDir), "--quiet", updateNSProfile},
		{"apparmor_parser", "--replace", "--write-cache", "-O", "no-expr-simplify", fmt.Sprintf("--cache-loc=%s/var/cache/apparmor", s.RootDir), "--quiet", profile},
	})
}

const layoutYaml = `name: myapp
version: 1
apps:
  myapp:
    command: myapp
layout:
  /usr/share/myapp:
    bind: $SNAP/usr/share/myapp
`

func (s *backendSuite) TestInstallingSnapWithLayoutWritesAndLoadsProfiles(c *C) {
	s.InstallSnap(c, interfaces.ConfinementOptions{}, layoutYaml, 1)
	appProfile := filepath.Join(dirs.SnapAppArmorDir, "snap.myapp.myapp")
	updateNSProfile := filepath.Join(dirs.SnapAppArmorDir, "snap-update-ns.myapp")
	// both profiles were created
	_, err := os.Stat(appProfile)
	c.Check(err, IsNil)
	_, err = os.Stat(updateNSProfile)
	c.Check(err, IsNil)
	// TODO: check for layout snippets inside the generated file once we have some snippets to check for.
	// apparmor_parser was used to load them
	c.Check(s.parserCmd.Calls(), DeepEquals, [][]string{
		{"apparmor_parser", "--replace", "--write-cache", "-O", "no-expr-simplify", fmt.Sprintf("--cache-loc=%s/var/cache/apparmor", s.RootDir), "--quiet", updateNSProfile},
		{"apparmor_parser", "--replace", "--write-cache", "-O", "no-expr-simplify", fmt.Sprintf("--cache-loc=%s/var/cache/apparmor", s.RootDir), "--quiet", appProfile},
	})
}

const gadgetYaml = `name: mydevice
type: gadget
version: 1
`

func (s *backendSuite) TestInstallingSnapWithoutAppsOrHooksDoesntAddProfiles(c *C) {
	// Installing a snap that doesn't have either hooks or apps doesn't generate
	// any apparmor profiles because there is no executable content that would need
	// an execution environment and the corresponding mount namespace.
	s.InstallSnap(c, interfaces.ConfinementOptions{}, gadgetYaml, 1)
	c.Check(s.parserCmd.Calls(), HasLen, 0)
}

func (s *backendSuite) TestProfilesAreAlwaysLoaded(c *C) {
	for _, opts := range testedConfinementOpts {
		snapInfo := s.InstallSnap(c, opts, ifacetest.SambaYamlV1, 1)
		s.parserCmd.ForgetCalls()
		err := s.Backend.Setup(snapInfo, opts, s.Repo)
		c.Assert(err, IsNil)
		updateNSProfile := filepath.Join(dirs.SnapAppArmorDir, "snap-update-ns.samba")
		profile := filepath.Join(dirs.SnapAppArmorDir, "snap.samba.smbd")
		c.Check(s.parserCmd.Calls(), DeepEquals, [][]string{
			{"apparmor_parser", "--replace", "--write-cache", "-O", "no-expr-simplify", fmt.Sprintf("--cache-loc=%s/var/cache/apparmor", s.RootDir), "--quiet", updateNSProfile},
			{"apparmor_parser", "--replace", "--write-cache", "-O", "no-expr-simplify", fmt.Sprintf("--cache-loc=%s/var/cache/apparmor", s.RootDir), "--quiet", profile},
		})
		s.RemoveSnap(c, snapInfo)
	}
}

func (s *backendSuite) TestRemovingSnapRemovesAndUnloadsProfiles(c *C) {
	for _, opts := range testedConfinementOpts {
		snapInfo := s.InstallSnap(c, opts, ifacetest.SambaYamlV1, 1)
		s.parserCmd.ForgetCalls()
		s.RemoveSnap(c, snapInfo)
		profile := filepath.Join(dirs.SnapAppArmorDir, "snap.samba.smbd")
		// file called "snap.sambda.smbd" was removed
		_, err := os.Stat(profile)
		c.Check(os.IsNotExist(err), Equals, true)
		// apparmor cache file was removed
		cache := filepath.Join(dirs.AppArmorCacheDir, "snap.samba.smbd")
		_, err = os.Stat(cache)
		c.Check(os.IsNotExist(err), Equals, true)
		// apparmor_parser was used to unload the profile
		c.Check(s.parserCmd.Calls(), DeepEquals, [][]string{
			{"apparmor_parser", "--remove", "snap-update-ns.samba"},
			{"apparmor_parser", "--remove", "snap.samba.smbd"},
		})
	}
}

func (s *backendSuite) TestRemovingSnapWithHookRemovesAndUnloadsProfiles(c *C) {
	for _, opts := range testedConfinementOpts {
		snapInfo := s.InstallSnap(c, opts, ifacetest.HookYaml, 1)
		s.parserCmd.ForgetCalls()
		s.RemoveSnap(c, snapInfo)
		profile := filepath.Join(dirs.SnapAppArmorDir, "snap.foo.hook.configure")
		// file called "snap.foo.hook.configure" was removed
		_, err := os.Stat(profile)
		c.Check(os.IsNotExist(err), Equals, true)
		// apparmor cache file was removed
		cache := filepath.Join(dirs.AppArmorCacheDir, "snap.foo.hook.configure")
		_, err = os.Stat(cache)
		c.Check(os.IsNotExist(err), Equals, true)
		// apparmor_parser was used to unload the profile
		c.Check(s.parserCmd.Calls(), DeepEquals, [][]string{
			{"apparmor_parser", "--remove", "snap-update-ns.foo"},
			{"apparmor_parser", "--remove", "snap.foo.hook.configure"},
		})
	}
}

func (s *backendSuite) TestUpdatingSnapMakesNeccesaryChanges(c *C) {
	for _, opts := range testedConfinementOpts {
		snapInfo := s.InstallSnap(c, opts, ifacetest.SambaYamlV1, 1)
		s.parserCmd.ForgetCalls()
		snapInfo = s.UpdateSnap(c, snapInfo, opts, ifacetest.SambaYamlV1, 2)
		updateNSProfile := filepath.Join(dirs.SnapAppArmorDir, "snap-update-ns.samba")
		profile := filepath.Join(dirs.SnapAppArmorDir, "snap.samba.smbd")
		// apparmor_parser was used to reload the profile because snap revision
		// is inside the generated policy.
		c.Check(s.parserCmd.Calls(), DeepEquals, [][]string{
			{"apparmor_parser", "--replace", "--write-cache", "-O", "no-expr-simplify", fmt.Sprintf("--cache-loc=%s/var/cache/apparmor", s.RootDir), "--quiet", updateNSProfile},
			{"apparmor_parser", "--replace", "--write-cache", "-O", "no-expr-simplify", fmt.Sprintf("--cache-loc=%s/var/cache/apparmor", s.RootDir), "--quiet", profile},
		})
		s.RemoveSnap(c, snapInfo)
	}
}

func (s *backendSuite) TestUpdatingSnapToOneWithMoreApps(c *C) {
	for _, opts := range testedConfinementOpts {
		snapInfo := s.InstallSnap(c, opts, ifacetest.SambaYamlV1, 1)
		s.parserCmd.ForgetCalls()
		// NOTE: the revision is kept the same to just test on the new application being added
		snapInfo = s.UpdateSnap(c, snapInfo, opts, ifacetest.SambaYamlV1WithNmbd, 1)
		updateNSProfile := filepath.Join(dirs.SnapAppArmorDir, "snap-update-ns.samba")
		smbdProfile := filepath.Join(dirs.SnapAppArmorDir, "snap.samba.smbd")
		nmbdProfile := filepath.Join(dirs.SnapAppArmorDir, "snap.samba.nmbd")
		// file called "snap.sambda.nmbd" was created
		_, err := os.Stat(nmbdProfile)
		c.Check(err, IsNil)
		// apparmor_parser was used to load the both profiles
		c.Check(s.parserCmd.Calls(), DeepEquals, [][]string{
			{"apparmor_parser", "--replace", "--write-cache", "-O", "no-expr-simplify", fmt.Sprintf("--cache-loc=%s/var/cache/apparmor", s.RootDir), "--quiet", updateNSProfile},
			{"apparmor_parser", "--replace", "--write-cache", "-O", "no-expr-simplify", fmt.Sprintf("--cache-loc=%s/var/cache/apparmor", s.RootDir), "--quiet", nmbdProfile},
			{"apparmor_parser", "--replace", "--write-cache", "-O", "no-expr-simplify", fmt.Sprintf("--cache-loc=%s/var/cache/apparmor", s.RootDir), "--quiet", smbdProfile},
		})
		s.RemoveSnap(c, snapInfo)
	}
}

func (s *backendSuite) TestUpdatingSnapToOneWithMoreHooks(c *C) {
	for _, opts := range testedConfinementOpts {
		snapInfo := s.InstallSnap(c, opts, ifacetest.SambaYamlV1WithNmbd, 1)
		s.parserCmd.ForgetCalls()
		// NOTE: the revision is kept the same to just test on the new application being added
		snapInfo = s.UpdateSnap(c, snapInfo, opts, ifacetest.SambaYamlWithHook, 1)
		updateNSProfile := filepath.Join(dirs.SnapAppArmorDir, "snap-update-ns.samba")
		smbdProfile := filepath.Join(dirs.SnapAppArmorDir, "snap.samba.smbd")
		nmbdProfile := filepath.Join(dirs.SnapAppArmorDir, "snap.samba.nmbd")
		hookProfile := filepath.Join(dirs.SnapAppArmorDir, "snap.samba.hook.configure")

		// Verify that profile "snap.samba.hook.configure" was created
		_, err := os.Stat(hookProfile)
		c.Check(err, IsNil)
		// apparmor_parser was used to load all the profiles
		c.Check(s.parserCmd.Calls(), DeepEquals, [][]string{
			{"apparmor_parser", "--replace", "--write-cache", "-O", "no-expr-simplify", fmt.Sprintf("--cache-loc=%s/var/cache/apparmor", s.RootDir), "--quiet", updateNSProfile},
			{"apparmor_parser", "--replace", "--write-cache", "-O", "no-expr-simplify", fmt.Sprintf("--cache-loc=%s/var/cache/apparmor", s.RootDir), "--quiet", hookProfile},
			{"apparmor_parser", "--replace", "--write-cache", "-O", "no-expr-simplify", fmt.Sprintf("--cache-loc=%s/var/cache/apparmor", s.RootDir), "--quiet", nmbdProfile},
			{"apparmor_parser", "--replace", "--write-cache", "-O", "no-expr-simplify", fmt.Sprintf("--cache-loc=%s/var/cache/apparmor", s.RootDir), "--quiet", smbdProfile},
		})
		s.RemoveSnap(c, snapInfo)
	}
}

func (s *backendSuite) TestUpdatingSnapToOneWithFewerApps(c *C) {
	for _, opts := range testedConfinementOpts {
		snapInfo := s.InstallSnap(c, opts, ifacetest.SambaYamlV1WithNmbd, 1)
		s.parserCmd.ForgetCalls()
		// NOTE: the revision is kept the same to just test on the application being removed
		snapInfo = s.UpdateSnap(c, snapInfo, opts, ifacetest.SambaYamlV1, 1)
		updateNSProfile := filepath.Join(dirs.SnapAppArmorDir, "snap-update-ns.samba")
		smbdProfile := filepath.Join(dirs.SnapAppArmorDir, "snap.samba.smbd")
		nmbdProfile := filepath.Join(dirs.SnapAppArmorDir, "snap.samba.nmbd")
		// file called "snap.sambda.nmbd" was removed
		_, err := os.Stat(nmbdProfile)
		c.Check(os.IsNotExist(err), Equals, true)
		// apparmor_parser was used to remove the unused profile
		c.Check(s.parserCmd.Calls(), DeepEquals, [][]string{
			{"apparmor_parser", "--replace", "--write-cache", "-O", "no-expr-simplify", fmt.Sprintf("--cache-loc=%s/var/cache/apparmor", s.RootDir), "--quiet", updateNSProfile},
			{"apparmor_parser", "--replace", "--write-cache", "-O", "no-expr-simplify", fmt.Sprintf("--cache-loc=%s/var/cache/apparmor", s.RootDir), "--quiet", smbdProfile},
			{"apparmor_parser", "--remove", "snap.samba.nmbd"},
		})
		s.RemoveSnap(c, snapInfo)
	}
}

func (s *backendSuite) TestUpdatingSnapToOneWithFewerHooks(c *C) {
	for _, opts := range testedConfinementOpts {
		snapInfo := s.InstallSnap(c, opts, ifacetest.SambaYamlWithHook, 1)
		s.parserCmd.ForgetCalls()
		// NOTE: the revision is kept the same to just test on the application being removed
		snapInfo = s.UpdateSnap(c, snapInfo, opts, ifacetest.SambaYamlV1WithNmbd, 1)
		updateNSProfile := filepath.Join(dirs.SnapAppArmorDir, "snap-update-ns.samba")
		smbdProfile := filepath.Join(dirs.SnapAppArmorDir, "snap.samba.smbd")
		nmbdProfile := filepath.Join(dirs.SnapAppArmorDir, "snap.samba.nmbd")
		hookProfile := filepath.Join(dirs.SnapAppArmorDir, "snap.samba.hook.configure")

		// Verify profile "snap.samba.hook.configure" was removed
		_, err := os.Stat(hookProfile)
		c.Check(os.IsNotExist(err), Equals, true)
		// apparmor_parser was used to remove the unused profile
		c.Check(s.parserCmd.Calls(), DeepEquals, [][]string{
			{"apparmor_parser", "--replace", "--write-cache", "-O", "no-expr-simplify", fmt.Sprintf("--cache-loc=%s/var/cache/apparmor", s.RootDir), "--quiet", updateNSProfile},
			{"apparmor_parser", "--replace", "--write-cache", "-O", "no-expr-simplify", fmt.Sprintf("--cache-loc=%s/var/cache/apparmor", s.RootDir), "--quiet", nmbdProfile},
			{"apparmor_parser", "--replace", "--write-cache", "-O", "no-expr-simplify", fmt.Sprintf("--cache-loc=%s/var/cache/apparmor", s.RootDir), "--quiet", smbdProfile},
			{"apparmor_parser", "--remove", "snap.samba.hook.configure"},
		})
		s.RemoveSnap(c, snapInfo)
	}
}

func (s *backendSuite) TestRealDefaultTemplateIsNormallyUsed(c *C) {
	restore := release.MockAppArmorLevel(release.FullAppArmor)
	defer restore()

	snapInfo := snaptest.MockInfo(c, ifacetest.SambaYamlV1, nil)
	// NOTE: we don't call apparmor.MockTemplate()
	err := s.Backend.Setup(snapInfo, interfaces.ConfinementOptions{}, s.Repo)
	c.Assert(err, IsNil)
	profile := filepath.Join(dirs.SnapAppArmorDir, "snap.samba.smbd")
	data, err := ioutil.ReadFile(profile)
	c.Assert(err, IsNil)
	for _, line := range []string{
		// NOTE: a few randomly picked lines from the real profile.  Comments
		// and empty lines are avoided as those can be discarded in the future.
		"#include <tunables/global>\n",
		"/tmp/   r,\n",
		"/sys/class/ r,\n",
	} {
		c.Assert(string(data), testutil.Contains, line)
	}
}

type combineSnippetsScenario struct {
	opts    interfaces.ConfinementOptions
	snippet string
	content string
}

const commonPrefix = `
@{SNAP_NAME}="samba"
@{SNAP_REVISION}="1"
@{PROFILE_DBUS}="snap_2esamba_2esmbd"
@{INSTALL_DIR}="/snap"`

var combineSnippetsScenarios = []combineSnippetsScenario{{
	// By default apparmor is enforcing mode.
	opts:    interfaces.ConfinementOptions{},
	content: commonPrefix + "\nprofile \"snap.samba.smbd\" (attach_disconnected) {\n\n}\n",
}, {
	// Snippets are injected in the space between "{" and "}"
	opts:    interfaces.ConfinementOptions{},
	snippet: "snippet",
	content: commonPrefix + "\nprofile \"snap.samba.smbd\" (attach_disconnected) {\nsnippet\n}\n",
}, {
	// DevMode switches apparmor to non-enforcing (complain) mode.
	opts:    interfaces.ConfinementOptions{DevMode: true},
	snippet: "snippet",
	content: commonPrefix + "\nprofile \"snap.samba.smbd\" (attach_disconnected,complain) {\nsnippet\n}\n",
}, {
	// JailMode switches apparmor to enforcing mode even in the presence of DevMode.
	opts:    interfaces.ConfinementOptions{DevMode: true},
	snippet: "snippet",
	content: commonPrefix + "\nprofile \"snap.samba.smbd\" (attach_disconnected,complain) {\nsnippet\n}\n",
}, {
	// Classic confinement (without jailmode) uses apparmor in complain mode by default and ignores all snippets.
	opts:    interfaces.ConfinementOptions{Classic: true},
	snippet: "snippet",
	content: "\n#classic" + commonPrefix + "\nprofile \"snap.samba.smbd\" (attach_disconnected,complain) {\n\n}\n",
}, {
	// Classic confinement in JailMode uses enforcing apparmor.
	opts:    interfaces.ConfinementOptions{Classic: true, JailMode: true},
	snippet: "snippet",
	content: commonPrefix + `
profile "snap.samba.smbd" (attach_disconnected) {

  # Read-only access to the core snap.
  @{INSTALL_DIR}/core/** r,
  # Read only access to the core snap to load libc from.
  # This is related to LP: #1666897
  @{INSTALL_DIR}/core/*/{,usr/}lib/@{multiarch}/{,**/}lib*.so* m,

  # For snappy reexec on 4.8+ kernels
  @{INSTALL_DIR}/core/*/usr/lib/snapd/snap-exec m,

snippet
}
`,
}}

func (s *backendSuite) TestCombineSnippets(c *C) {
	restore := release.MockAppArmorLevel(release.FullAppArmor)
	defer restore()
<<<<<<< HEAD
	restore = osutil.MockMountInfo("") // mock away NFS detection
=======
	restore = apparmor.MockIsHomeUsingNFS(func() (bool, error) { return false, nil })
>>>>>>> 2e9cc2ab
	defer restore()
	restore = apparmor.MockIsRootWritableOverlay(func() (string, error) { return "", nil })
	defer restore()

	// NOTE: replace the real template with a shorter variant
	restoreTemplate := apparmor.MockTemplate("\n" +
		"###VAR###\n" +
		"###PROFILEATTACH### (attach_disconnected) {\n" +
		"###SNIPPETS###\n" +
		"}\n")
	defer restoreTemplate()
	restoreClassicTemplate := apparmor.MockClassicTemplate("\n" +
		"#classic\n" +
		"###VAR###\n" +
		"###PROFILEATTACH### (attach_disconnected) {\n" +
		"###SNIPPETS###\n" +
		"}\n")
	defer restoreClassicTemplate()
	for _, scenario := range combineSnippetsScenarios {
		s.Iface.AppArmorPermanentSlotCallback = func(spec *apparmor.Specification, slot *snap.SlotInfo) error {
			if scenario.snippet == "" {
				return nil
			}
			spec.AddSnippet(scenario.snippet)
			return nil
		}
		snapInfo := s.InstallSnap(c, scenario.opts, ifacetest.SambaYamlV1, 1)
		profile := filepath.Join(dirs.SnapAppArmorDir, "snap.samba.smbd")
		c.Check(profile, testutil.FileEquals, scenario.content)
		stat, err := os.Stat(profile)
		c.Assert(err, IsNil)
		c.Check(stat.Mode(), Equals, os.FileMode(0644))
		s.RemoveSnap(c, snapInfo)
	}
}

const coreYaml = `name: core
version: 1
`

func (s *backendSuite) writeVanillaSnapConfineProfile(c *C, coreInfo *snap.Info) {
	vanillaProfilePath := filepath.Join(coreInfo.MountDir(), "/etc/apparmor.d/usr.lib.snapd.snap-confine.real")
	vanillaProfileText := []byte(`#include <tunables/global>
/usr/lib/snapd/snap-confine (attach_disconnected) {
    # We run privileged, so be fanatical about what we include and don't use
    # any abstractions
    /etc/ld.so.cache r,
}
`)
	c.Assert(os.MkdirAll(dirs.SystemApparmorDir, 0755), IsNil)
	c.Assert(os.MkdirAll(filepath.Dir(vanillaProfilePath), 0755), IsNil)
	c.Assert(ioutil.WriteFile(vanillaProfilePath, vanillaProfileText, 0644), IsNil)
}

func (s *backendSuite) TestSnapConfineProfile(c *C) {
	// Let's say we're working with the core snap at revision 111.
	coreInfo := snaptest.MockInfo(c, coreYaml, &snap.SideInfo{Revision: snap.R(111)})
	s.writeVanillaSnapConfineProfile(c, coreInfo)
	// We expect to see the same profile, just anchored at a different directory.
	expectedProfileDir := filepath.Join(dirs.GlobalRootDir, "/etc/apparmor.d")
	expectedProfileName := strings.Replace(filepath.Join(coreInfo.MountDir(), "usr/lib/snapd/snap-confine")[1:], "/", ".", -1)
	expectedProfileGlob := strings.Replace(expectedProfileName, "."+coreInfo.Revision.String()+".", ".*.", -1)
	expectedProfileText := fmt.Sprintf(`#include <tunables/global>
%s/usr/lib/snapd/snap-confine (attach_disconnected) {
    # We run privileged, so be fanatical about what we include and don't use
    # any abstractions
    /etc/ld.so.cache r,
}
`, coreInfo.MountDir())

	c.Assert(expectedProfileName, testutil.Contains, coreInfo.Revision.String())

	// Compute the profile and see if it matches.
	dir, glob, content, err := apparmor.SnapConfineFromCoreProfile(coreInfo)
	c.Assert(err, IsNil)
	c.Assert(dir, Equals, expectedProfileDir)
	c.Assert(glob, Equals, expectedProfileGlob)
	c.Assert(content, DeepEquals, map[string]*osutil.FileState{
		expectedProfileName: {
			Content: []byte(expectedProfileText),
			Mode:    0644,
		},
	})
}

func (s *backendSuite) TestSetupHostSnapConfineApparmorForReexecCleans(c *C) {
	restorer := release.MockOnClassic(true)
	defer restorer()
	restorer = release.MockForcedDevmode(false)
	defer restorer()

	coreInfo := snaptest.MockInfo(c, coreYaml, &snap.SideInfo{Revision: snap.R(111)})
	s.writeVanillaSnapConfineProfile(c, coreInfo)

	canaryName := strings.Replace(filepath.Join(dirs.SnapMountDir, "/core/2718/usr/lib/snapd/snap-confine"), "/", ".", -1)[1:]
	canary := filepath.Join(dirs.SystemApparmorDir, canaryName)
	err := os.MkdirAll(filepath.Dir(canary), 0755)
	c.Assert(err, IsNil)
	err = ioutil.WriteFile(canary, nil, 0644)
	c.Assert(err, IsNil)

	// install the new core snap on classic triggers cleanup
	s.InstallSnap(c, interfaces.ConfinementOptions{}, coreYaml, 111)

	c.Check(osutil.FileExists(canary), Equals, false)
	c.Check(s.parserCmd.Calls(), testutil.DeepContains, []string{
		"apparmor_parser", "--remove", canaryName,
	})
}

func (s *backendSuite) TestSetupHostSnapConfineApparmorForReexecWritesNew(c *C) {
	restorer := release.MockOnClassic(true)
	defer restorer()
	restorer = release.MockForcedDevmode(false)
	defer restorer()

	coreInfo := snaptest.MockInfo(c, coreYaml, &snap.SideInfo{Revision: snap.R(111)})
	s.writeVanillaSnapConfineProfile(c, coreInfo)

	// Install the new core snap on classic triggers a new snap-confine
	// for this snap-confine on core
	s.InstallSnap(c, interfaces.ConfinementOptions{}, coreYaml, 111)

	newAA, err := filepath.Glob(filepath.Join(dirs.SystemApparmorDir, "*"))
	c.Assert(err, IsNil)
	c.Assert(newAA, HasLen, 1)
	c.Check(newAA[0], Matches, `.*/etc/apparmor.d/.*.snap.core.111.usr.lib.snapd.snap-confine`)

	// This is the key, rewriting "/usr/lib/snapd/snap-confine
	c.Check(newAA[0], testutil.FileContains, "/snap/core/111/usr/lib/snapd/snap-confine (attach_disconnected) {")
	// No other changes other than that to the input
	c.Check(newAA[0], testutil.FileEquals, fmt.Sprintf(`#include <tunables/global>
%s/core/111/usr/lib/snapd/snap-confine (attach_disconnected) {
    # We run privileged, so be fanatical about what we include and don't use
    # any abstractions
    /etc/ld.so.cache r,
}
`, dirs.SnapMountDir))

	c.Check(s.parserCmd.Calls(), DeepEquals, [][]string{
		{"apparmor_parser", "--replace", "--write-cache", "-O", "no-expr-simplify", fmt.Sprintf("--cache-loc=%s", dirs.SystemApparmorCacheDir), "--quiet", newAA[0]},
	})

	// snap-confine directory was created
	_, err = os.Stat(dirs.SnapConfineAppArmorDir)
	c.Check(err, IsNil)
}

func (s *backendSuite) TestCoreOnCoreCleansApparmorCache(c *C) {
	restorer := release.MockOnClassic(false)
	defer restorer()

	err := os.MkdirAll(dirs.SystemApparmorCacheDir, 0755)
	c.Assert(err, IsNil)
	// the canary file in the cache will be removed
	canaryPath := filepath.Join(dirs.SystemApparmorCacheDir, "meep")
	err = ioutil.WriteFile(canaryPath, nil, 0644)
	c.Assert(err, IsNil)
	// but non-regular entries in the cache dir are kept
	dirsAreKept := filepath.Join(dirs.SystemApparmorCacheDir, "dir")
	err = os.MkdirAll(dirsAreKept, 0755)
	c.Assert(err, IsNil)
	symlinksAreKept := filepath.Join(dirs.SystemApparmorCacheDir, "symlink")
	err = os.Symlink("some-sylink-target", symlinksAreKept)
	c.Assert(err, IsNil)

	// install the new core snap on classic triggers a new snap-confine
	// for this snap-confine on core
	s.InstallSnap(c, interfaces.ConfinementOptions{}, coreYaml, 111)

	l, err := filepath.Glob(filepath.Join(dirs.SystemApparmorCacheDir, "*"))
	c.Assert(err, IsNil)
	// canary is gone, extra stuff is kept
	c.Check(l, DeepEquals, []string{dirsAreKept, symlinksAreKept})
}

<<<<<<< HEAD
func (s *backendSuite) TestIsHomeUsingNFS(c *C) {
	cases := []struct {
		mountinfo, fstab string
		nfs              bool
		errorPattern     string
	}{{
		// Errors from parsing mountinfo and fstab are propagated.
		mountinfo:    "bad syntax",
		errorPattern: "cannot parse .*/mountinfo.*, .*",
	}, {
		fstab:        "bad syntax",
		errorPattern: "cannot parse .*/fstab.*, .*",
	}, {
		// NFSv3 {tcp,udp} and NFSv4 currently mounted at /home/zyga/nfs are recognized.
		mountinfo: "1074 28 0:59 / /home/zyga/nfs rw,relatime shared:342 - nfs localhost:/srv/nfs rw,vers=3,rsize=1048576,wsize=1048576,namlen=255,hard,proto=tcp,timeo=600,retrans=2,sec=sys,mountaddr=127.0.0.1,mountvers=3,mountport=54125,mountproto=tcp,local_lock=none,addr=127.0.0.1",
		nfs:       true,
	}, {
		mountinfo: "1074 28 0:59 / /home/zyga/nfs rw,relatime shared:342 - nfs localhost:/srv/nfs rw,vers=3,rsize=32768,wsize=32768,namlen=255,hard,proto=udp,timeo=11,retrans=3,sec=sys,mountaddr=127.0.0.1,mountvers=3,mountport=47875,mountproto=udp,local_lock=none,addr=127.0.0.1",
		nfs:       true,
	}, {
		mountinfo: "680 27 0:59 / /home/zyga/nfs rw,relatime shared:478 - nfs4 localhost:/srv/nfs rw,vers=4.2,rsize=524288,wsize=524288,namlen=255,hard,proto=tcp,port=0,timeo=600,retrans=2,sec=sys,clientaddr=127.0.0.1,local_lock=none,addr=127.0.0.1",
		nfs:       true,
	}, {
		// NFSv3 {tcp,udp} and NFSv4 currently mounted at /home/zyga/nfs are ignored (not in $HOME).
		mountinfo: "1074 28 0:59 / /mnt/nfs rw,relatime shared:342 - nfs localhost:/srv/nfs rw,vers=3,rsize=1048576,wsize=1048576,namlen=255,hard,proto=tcp,timeo=600,retrans=2,sec=sys,mountaddr=127.0.0.1,mountvers=3,mountport=54125,mountproto=tcp,local_lock=none,addr=127.0.0.1",
	}, {
		mountinfo: "1074 28 0:59 / /mnt/nfs rw,relatime shared:342 - nfs localhost:/srv/nfs rw,vers=3,rsize=32768,wsize=32768,namlen=255,hard,proto=udp,timeo=11,retrans=3,sec=sys,mountaddr=127.0.0.1,mountvers=3,mountport=47875,mountproto=udp,local_lock=none,addr=127.0.0.1",
	}, {
		mountinfo: "680 27 0:59 / /mnt/nfs rw,relatime shared:478 - nfs4 localhost:/srv/nfs rw,vers=4.2,rsize=524288,wsize=524288,namlen=255,hard,proto=tcp,port=0,timeo=600,retrans=2,sec=sys,clientaddr=127.0.0.1,local_lock=none,addr=127.0.0.1",
	}, {
		// NFS that may be mounted at /home and /home/zyga/nfs is recognized.
		// Two spellings are possible, "nfs" and "nfs4" (they are equivalent
		// nowadays).
		fstab: "localhost:/srv/nfs /home nfs defaults 0 0",
		nfs:   true,
	}, {
		fstab: "localhost:/srv/nfs /home nfs4 defaults 0 0",
		nfs:   true,
	}, {
		fstab: "localhost:/srv/nfs /home/zyga/nfs nfs defaults 0 0",
		nfs:   true,
	}, {
		fstab: "localhost:/srv/nfs /home/zyga/nfs nfs4 defaults 0 0",
		nfs:   true,
	}, {
		// NFS that may be mounted at /mnt/nfs is ignored (not in $HOME).
		fstab: "localhost:/srv/nfs /mnt/nfs nfs defaults 0 0",
	}}
	for _, tc := range cases {
		restore := osutil.MockMountInfo(tc.mountinfo)
		defer restore()
		restore = osutil.MockEtcFstab(tc.fstab)
		defer restore()

		nfs, err := osutil.IsHomeUsingNFS()
		if tc.errorPattern != "" {
			c.Assert(err, ErrorMatches, tc.errorPattern, Commentf("test case %#v", tc))
		} else {
			c.Assert(err, IsNil)
		}
		c.Assert(nfs, Equals, tc.nfs)
	}
}

// snap-confine policy when NFS is not used.
func (s *backendSuite) TestSetupSnapConfineGeneratedPolicyNoNFS(c *C) {
	// Make it appear as if NFS was not used.
	restore := osutil.MockMountInfo("")
	defer restore()
	restore = osutil.MockEtcFstab("")
=======
// snap-confine policy when NFS is not used.
func (s *backendSuite) TestSetupSnapConfineGeneratedPolicyNoNFS(c *C) {
	// Make it appear as if NFS was not used.
	restore := apparmor.MockIsHomeUsingNFS(func() (bool, error) { return false, nil })
>>>>>>> 2e9cc2ab
	defer restore()

	// Intercept interaction with apparmor_parser
	cmd := testutil.MockCommand(c, "apparmor_parser", "")
	defer cmd.Restore()

	// Setup generated policy for snap-confine.
	err := (&apparmor.Backend{}).Initialize()
	c.Assert(err, IsNil)
	c.Assert(cmd.Calls(), HasLen, 0)

	// Because NFS is not used there are no local policy files but the
	// directory was created.
	files, err := ioutil.ReadDir(dirs.SnapConfineAppArmorDir)
	c.Assert(err, IsNil)
	c.Assert(files, HasLen, 0)

	// The policy was not reloaded.
	c.Assert(cmd.Calls(), HasLen, 0)
}

<<<<<<< HEAD
func MockEnableNFSWorkaroundCondition() (restore func()) {
	// Mock mountinfo and fstab so that snapd thinks that NFS workaround
	// is necessary. The details don't matter here. See TestIsHomeUsingNFS
	// for details about what triggers the workaround.
	restore1 := osutil.MockMountInfo("")
	restore2 := osutil.MockEtcFstab("localhost:/srv/nfs /home nfs4 defaults 0 0")
	return func() {
		restore1()
		restore2()
	}
}

func MockDisableNFSWorkaroundCondition() (restore func()) {
	// Mock mountinfo and fstab so that snapd thinks that NFS workaround is not
	// necessary. The details don't matter here. See TestIsHomeUsingNFS for
	// details about what triggers the workaround.
	restore1 := osutil.MockMountInfo("")
	restore2 := osutil.MockEtcFstab("")
	return func() {
		restore1()
		restore2()
	}
}

=======
>>>>>>> 2e9cc2ab
// Ensure that both names of the snap-confine apparmor profile are supported.

func (s *backendSuite) TestSetupSnapConfineGeneratedPolicyWithNFS1(c *C) {
	s.testSetupSnapConfineGeneratedPolicyWithNFS(c, "usr.lib.snapd.snap-confine")
}

func (s *backendSuite) TestSetupSnapConfineGeneratedPolicyWithNFS2(c *C) {
	s.testSetupSnapConfineGeneratedPolicyWithNFS(c, "usr.lib.snapd.snap-confine.real")
}

// snap-confine policy when NFS is used and snapd has not re-executed.
func (s *backendSuite) testSetupSnapConfineGeneratedPolicyWithNFS(c *C, profileFname string) {
	// Make it appear as if NFS workaround was needed.
	restore := apparmor.MockIsHomeUsingNFS(func() (bool, error) { return true, nil })
	defer restore()

	// Intercept interaction with apparmor_parser
	cmd := testutil.MockCommand(c, "apparmor_parser", "")
	defer cmd.Restore()

	// Intercept the /proc/self/exe symlink and point it to the distribution
	// executable (the path doesn't matter as long as it is not from the
	// mounted core snap). This indicates that snapd is not re-executing
	// and that we should reload snap-confine profile.
	fakeExe := filepath.Join(s.RootDir, "fake-proc-self-exe")
	err := os.Symlink("/usr/lib/snapd/snapd", fakeExe)
	c.Assert(err, IsNil)
	restore = apparmor.MockProcSelfExe(fakeExe)
	defer restore()

	profilePath := filepath.Join(dirs.SystemApparmorDir, profileFname)

	// Create the directory where system apparmor profiles are stored and write
	// the system apparmor profile of snap-confine.
	c.Assert(os.MkdirAll(dirs.SystemApparmorDir, 0755), IsNil)
	c.Assert(ioutil.WriteFile(profilePath, []byte(""), 0644), IsNil)

	// Setup generated policy for snap-confine.
	err = (&apparmor.Backend{}).Initialize()
	c.Assert(err, IsNil)

	// Because NFS is being used, we have the extra policy file.
	files, err := ioutil.ReadDir(dirs.SnapConfineAppArmorDir)
	c.Assert(err, IsNil)
	c.Assert(files, HasLen, 1)
	c.Assert(files[0].Name(), Equals, "nfs-support")
	c.Assert(files[0].Mode(), Equals, os.FileMode(0644))
	c.Assert(files[0].IsDir(), Equals, false)

	// The policy allows network access.
	fn := filepath.Join(dirs.SnapConfineAppArmorDir, files[0].Name())
	c.Assert(fn, testutil.FileContains, "network inet,")
	c.Assert(fn, testutil.FileContains, "network inet6,")

	// The system apparmor profile of snap-confine was reloaded.
	c.Assert(cmd.Calls(), HasLen, 1)
	c.Assert(cmd.Calls(), DeepEquals, [][]string{{
		"apparmor_parser", "--replace",
		"-O", "no-expr-simplify",
		"--write-cache",
		"--cache-loc", dirs.SystemApparmorCacheDir,
		profilePath,
	}})
}

// snap-confine policy when NFS is used and snapd has re-executed.
func (s *backendSuite) TestSetupSnapConfineGeneratedPolicyWithNFSAndReExec(c *C) {
	// Make it appear as if NFS workaround was needed.
	restore := apparmor.MockIsHomeUsingNFS(func() (bool, error) { return true, nil })
	defer restore()

	// Intercept interaction with apparmor_parser
	cmd := testutil.MockCommand(c, "apparmor_parser", "")
	defer cmd.Restore()

	// Intercept the /proc/self/exe symlink and point it to the snapd from the
	// mounted core snap. This indicates that snapd has re-executed and
	// should not reload snap-confine policy.
	fakeExe := filepath.Join(s.RootDir, "fake-proc-self-exe")
	err := os.Symlink(filepath.Join(dirs.SnapMountDir, "/core/1234/usr/lib/snapd/snapd"), fakeExe)
	c.Assert(err, IsNil)
	restore = apparmor.MockProcSelfExe(fakeExe)
	defer restore()

	// Setup generated policy for snap-confine.
	err = (&apparmor.Backend{}).Initialize()
	c.Assert(err, IsNil)

	// Because NFS is being used, we have the extra policy file.
	files, err := ioutil.ReadDir(dirs.SnapConfineAppArmorDir)
	c.Assert(err, IsNil)
	c.Assert(files, HasLen, 1)
	c.Assert(files[0].Name(), Equals, "nfs-support")
	c.Assert(files[0].Mode(), Equals, os.FileMode(0644))
	c.Assert(files[0].IsDir(), Equals, false)

	// The policy allows network access.
	fn := filepath.Join(dirs.SnapConfineAppArmorDir, files[0].Name())
	c.Assert(fn, testutil.FileContains, "network inet,")
	c.Assert(fn, testutil.FileContains, "network inet6,")

	// The distribution policy was not reloaded because snap-confine executes
	// from core snap. This is handled separately by per-profile Setup.
	c.Assert(cmd.Calls(), HasLen, 0)
}

// Test behavior when isHomeUsingNFS fails.
func (s *backendSuite) TestSetupSnapConfineGeneratedPolicyError1(c *C) {
<<<<<<< HEAD
	// Make corrupt mountinfo.
	restore := osutil.MockMountInfo("corrupt")
=======
	// Make it appear as if NFS detection was broken.
	restore := apparmor.MockIsHomeUsingNFS(func() (bool, error) { return false, fmt.Errorf("broken") })
>>>>>>> 2e9cc2ab
	defer restore()

	// Intercept interaction with apparmor_parser
	cmd := testutil.MockCommand(c, "apparmor_parser", "")
	defer cmd.Restore()

	// Intercept the /proc/self/exe symlink and point it to the snapd from the
	// distribution.  This indicates that snapd has not re-executed and should
	// reload snap-confine policy.
	fakeExe := filepath.Join(s.RootDir, "fake-proc-self-exe")
	err := os.Symlink(filepath.Join(dirs.SnapMountDir, "/usr/lib/snapd/snapd"), fakeExe)
	c.Assert(err, IsNil)
	restore = apparmor.MockProcSelfExe(fakeExe)
	defer restore()

	// Setup generated policy for snap-confine.
	err = (&apparmor.Backend{}).Initialize()
	// NOTE: Errors in determining NFS are non-fatal to prevent snapd from
	// failing to operate. A warning message is logged but system operates as
	// if NFS was not active.
	c.Assert(err, IsNil)

	// While other stuff failed we created the policy directory and didn't
	// write any files to it.
	files, err := ioutil.ReadDir(dirs.SnapConfineAppArmorDir)
	c.Assert(err, IsNil)
	c.Assert(files, HasLen, 0)

	// We didn't reload the policy.
	c.Assert(cmd.Calls(), HasLen, 0)
}

// Test behavior when os.Readlink "/proc/self/exe" fails.
func (s *backendSuite) TestSetupSnapConfineGeneratedPolicyError2(c *C) {
	// Make it appear as if NFS workaround was needed.
	restore := apparmor.MockIsHomeUsingNFS(func() (bool, error) { return true, nil })
	defer restore()

	// Intercept interaction with apparmor_parser
	cmd := testutil.MockCommand(c, "apparmor_parser", "")
	defer cmd.Restore()

	// Intercept the /proc/self/exe symlink and make it point to something that
	// doesn't exist (break it).
	fakeExe := filepath.Join(s.RootDir, "corrupt-proc-self-exe")
	restore = apparmor.MockProcSelfExe(fakeExe)
	defer restore()

	// Setup generated policy for snap-confine.
	err := (&apparmor.Backend{}).Initialize()
	c.Assert(err, ErrorMatches, "cannot read .*corrupt-proc-self-exe: .*")

	// We didn't create the policy file.
	files, err := ioutil.ReadDir(dirs.SnapConfineAppArmorDir)
	c.Assert(err, IsNil)
	c.Assert(files, HasLen, 0)

	// We didn't reload the policy though.
	c.Assert(cmd.Calls(), HasLen, 0)
}

// Test behavior when exec.Command "apparmor_parser" fails
func (s *backendSuite) TestSetupSnapConfineGeneratedPolicyError3(c *C) {
	// Make it appear as if NFS workaround was needed.
	restore := apparmor.MockIsHomeUsingNFS(func() (bool, error) { return true, nil })
	defer restore()

	// Intercept interaction with apparmor_parser and make it fail.
	cmd := testutil.MockCommand(c, "apparmor_parser", "echo testing; exit 1")
	defer cmd.Restore()

	// Intercept the /proc/self/exe symlink.
	fakeExe := filepath.Join(s.RootDir, "fake-proc-self-exe")
	err := os.Symlink("/usr/lib/snapd/snapd", fakeExe)
	c.Assert(err, IsNil)
	restore = apparmor.MockProcSelfExe(fakeExe)
	defer restore()

	// Create the directory where system apparmor profiles are stored and Write
	// the system apparmor profile of snap-confine.
	c.Assert(os.MkdirAll(dirs.SystemApparmorDir, 0755), IsNil)
	c.Assert(ioutil.WriteFile(filepath.Join(dirs.SystemApparmorDir, "usr.lib.snapd.snap-confine"), []byte(""), 0644), IsNil)

	// Setup generated policy for snap-confine.
	err = (&apparmor.Backend{}).Initialize()
	c.Assert(err, ErrorMatches, "cannot reload snap-confine apparmor profile: testing")

	// While created the policy file initially we also removed it so that
	// no side-effects remain.
	files, err := ioutil.ReadDir(dirs.SnapConfineAppArmorDir)
	c.Assert(err, IsNil)
	c.Assert(files, HasLen, 0)

	// We tried to reload the policy.
	c.Assert(cmd.Calls(), HasLen, 1)
}

// Test behavior when MkdirAll fails
func (s *backendSuite) TestSetupSnapConfineGeneratedPolicyError4(c *C) {
	// Create a directory where we would expect to find the local policy.
	err := ioutil.WriteFile(dirs.SnapConfineAppArmorDir, []byte(""), 0644)
	c.Assert(err, IsNil)

	// Setup generated policy for snap-confine.
	err = (&apparmor.Backend{}).Initialize()
	c.Assert(err, ErrorMatches, "*.: not a directory")
}

// Test behavior when EnsureDirState fails
func (s *backendSuite) TestSetupSnapConfineGeneratedPolicyError5(c *C) {
	// This test cannot run as root as root bypassed DAC checks.
	u, err := user.Current()
	c.Assert(err, IsNil)
	if u.Uid == "0" {
		c.Skip("this test cannot run as root")
	}

	// Make it appear as if NFS workaround was not needed.
	restore := apparmor.MockIsHomeUsingNFS(func() (bool, error) { return false, nil })
	defer restore()

	// Intercept interaction with apparmor_parser and make it fail.
	cmd := testutil.MockCommand(c, "apparmor_parser", "")
	defer cmd.Restore()

	// Intercept the /proc/self/exe symlink.
	fakeExe := filepath.Join(s.RootDir, "fake-proc-self-exe")
	err = os.Symlink("/usr/lib/snapd/snapd", fakeExe)
	c.Assert(err, IsNil)
	restore = apparmor.MockProcSelfExe(fakeExe)
	defer restore()

	// Create the snap-confine directory and put a file. Because the file name
	// matches the glob generated-* snapd will attempt to remove it but because
	// the directory is not writable, that operation will fail.
	err = os.MkdirAll(dirs.SnapConfineAppArmorDir, 0755)
	c.Assert(err, IsNil)
	f := filepath.Join(dirs.SnapConfineAppArmorDir, "generated-test")
	err = ioutil.WriteFile(f, []byte("spurious content"), 0644)
	c.Assert(err, IsNil)
	err = os.Chmod(dirs.SnapConfineAppArmorDir, 0555)
	c.Assert(err, IsNil)

	// Make the directory writable for cleanup.
	defer os.Chmod(dirs.SnapConfineAppArmorDir, 0755)

	// Setup generated policy for snap-confine.
	err = (&apparmor.Backend{}).Initialize()
	c.Assert(err, ErrorMatches, `cannot synchronize snap-confine policy: remove .*/generated-test: permission denied`)

	// The policy directory was unchanged.
	files, err := ioutil.ReadDir(dirs.SnapConfineAppArmorDir)
	c.Assert(err, IsNil)
	c.Assert(files, HasLen, 1)

	// We didn't try to reload the policy.
	c.Assert(cmd.Calls(), HasLen, 0)
}

// snap-confine policy when overlay is not used.
func (s *backendSuite) TestSetupSnapConfineGeneratedPolicyNoOverlay(c *C) {
	// Make it appear as if overlay was not used.
	restore := apparmor.MockIsRootWritableOverlay(func() (string, error) { return "", nil })
	defer restore()

	// Intercept interaction with apparmor_parser
	cmd := testutil.MockCommand(c, "apparmor_parser", "")
	defer cmd.Restore()

	// Setup generated policy for snap-confine.
	err := (&apparmor.Backend{}).Initialize()
	c.Assert(err, IsNil)
	c.Assert(cmd.Calls(), HasLen, 0)

	// Because overlay is not used there are no local policy files but the
	// directory was created.
	files, err := ioutil.ReadDir(dirs.SnapConfineAppArmorDir)
	c.Assert(err, IsNil)
	c.Assert(files, HasLen, 0)

	// The policy was not reloaded.
	c.Assert(cmd.Calls(), HasLen, 0)
}

// Ensure that both names of the snap-confine apparmor profile are supported.

func (s *backendSuite) TestSetupSnapConfineGeneratedPolicyWithOverlay1(c *C) {
	s.testSetupSnapConfineGeneratedPolicyWithOverlay(c, "usr.lib.snapd.snap-confine")
}

func (s *backendSuite) TestSetupSnapConfineGeneratedPolicyWithOverlay2(c *C) {
	s.testSetupSnapConfineGeneratedPolicyWithOverlay(c, "usr.lib.snapd.snap-confine.real")
}

// snap-confine policy when overlay is used and snapd has not re-executed.
func (s *backendSuite) testSetupSnapConfineGeneratedPolicyWithOverlay(c *C, profileFname string) {
	// Make it appear as if overlay workaround was needed.
	restore := apparmor.MockIsRootWritableOverlay(func() (string, error) { return "/upper", nil })
	defer restore()

	// Intercept interaction with apparmor_parser
	cmd := testutil.MockCommand(c, "apparmor_parser", "")
	defer cmd.Restore()

	// Intercept the /proc/self/exe symlink and point it to the distribution
	// executable (the path doesn't matter as long as it is not from the
	// mounted core snap). This indicates that snapd is not re-executing
	// and that we should reload snap-confine profile.
	fakeExe := filepath.Join(s.RootDir, "fake-proc-self-exe")
	err := os.Symlink("/usr/lib/snapd/snapd", fakeExe)
	c.Assert(err, IsNil)
	restore = apparmor.MockProcSelfExe(fakeExe)
	defer restore()

	profilePath := filepath.Join(dirs.SystemApparmorDir, profileFname)

	// Create the directory where system apparmor profiles are stored and write
	// the system apparmor profile of snap-confine.
	c.Assert(os.MkdirAll(dirs.SystemApparmorDir, 0755), IsNil)
	c.Assert(ioutil.WriteFile(profilePath, []byte(""), 0644), IsNil)

	// Setup generated policy for snap-confine.
	err = (&apparmor.Backend{}).Initialize()
	c.Assert(err, IsNil)

	// Because overlay is being used, we have the extra policy file.
	files, err := ioutil.ReadDir(dirs.SnapConfineAppArmorDir)
	c.Assert(err, IsNil)
	c.Assert(files, HasLen, 1)
	c.Assert(files[0].Name(), Equals, "overlay-root")
	c.Assert(files[0].Mode(), Equals, os.FileMode(0644))
	c.Assert(files[0].IsDir(), Equals, false)

	// The policy allows upperdir access.
	data, err := ioutil.ReadFile(filepath.Join(dirs.SnapConfineAppArmorDir, files[0].Name()))
	c.Assert(err, IsNil)
	c.Assert(string(data), testutil.Contains, "\"/upper/{,**/}\" r,")

	// The system apparmor profile of snap-confine was reloaded.
	c.Assert(cmd.Calls(), HasLen, 1)
	c.Assert(cmd.Calls(), DeepEquals, [][]string{{
		"apparmor_parser", "--replace",
		"-O", "no-expr-simplify",
		"--write-cache",
		"--cache-loc", dirs.SystemApparmorCacheDir,
		profilePath,
	}})
}

// snap-confine policy when overlay is used and snapd has re-executed.
func (s *backendSuite) TestSetupSnapConfineGeneratedPolicyWithOverlayAndReExec(c *C) {
	// Make it appear as if overlay workaround was needed.
	restore := apparmor.MockIsRootWritableOverlay(func() (string, error) { return "/upper", nil })
	defer restore()

	// Intercept interaction with apparmor_parser
	cmd := testutil.MockCommand(c, "apparmor_parser", "")
	defer cmd.Restore()

	// Intercept the /proc/self/exe symlink and point it to the snapd from the
	// mounted core snap. This indicates that snapd has re-executed and
	// should not reload snap-confine policy.
	fakeExe := filepath.Join(s.RootDir, "fake-proc-self-exe")
	err := os.Symlink(filepath.Join(dirs.SnapMountDir, "/core/1234/usr/lib/snapd/snapd"), fakeExe)
	c.Assert(err, IsNil)
	restore = apparmor.MockProcSelfExe(fakeExe)
	defer restore()

	// Setup generated policy for snap-confine.
	err = (&apparmor.Backend{}).Initialize()
	c.Assert(err, IsNil)

	// Because overlay is being used, we have the extra policy file.
	files, err := ioutil.ReadDir(dirs.SnapConfineAppArmorDir)
	c.Assert(err, IsNil)
	c.Assert(files, HasLen, 1)
	c.Assert(files[0].Name(), Equals, "overlay-root")
	c.Assert(files[0].Mode(), Equals, os.FileMode(0644))
	c.Assert(files[0].IsDir(), Equals, false)

	// The policy allows upperdir access
	data, err := ioutil.ReadFile(filepath.Join(dirs.SnapConfineAppArmorDir, files[0].Name()))
	c.Assert(err, IsNil)
	c.Assert(string(data), testutil.Contains, "\"/upper/{,**/}\" r,")

	// The distribution policy was not reloaded because snap-confine executes
	// from core snap. This is handled separately by per-profile Setup.
	c.Assert(cmd.Calls(), HasLen, 0)
}

type nfsAndOverlaySnippetsScenario struct {
	opts           interfaces.ConfinementOptions
	overlaySnippet string
	nfsSnippet     string
}

var nfsAndOverlaySnippetsScenarios = []nfsAndOverlaySnippetsScenario{{
	// By default apparmor is enforcing mode.
	opts:           interfaces.ConfinementOptions{},
	overlaySnippet: `"/upper/{,**/}" r,`,
	nfsSnippet:     "network inet,\n  network inet6,",
}, {
	// DevMode switches apparmor to non-enforcing (complain) mode.
	opts:           interfaces.ConfinementOptions{DevMode: true},
	overlaySnippet: `"/upper/{,**/}" r,`,
	nfsSnippet:     "network inet,\n  network inet6,",
}, {
	// JailMode switches apparmor to enforcing mode even in the presence of DevMode.
	opts:           interfaces.ConfinementOptions{DevMode: true, JailMode: true},
	overlaySnippet: `"/upper/{,**/}" r,`,
	nfsSnippet:     "network inet,\n  network inet6,",
}, {
	// Classic confinement (without jailmode) uses apparmor in complain mode by default and ignores all snippets.
	opts:           interfaces.ConfinementOptions{Classic: true},
	overlaySnippet: "",
	nfsSnippet:     "",
}, {
	// Classic confinement in JailMode uses enforcing apparmor.
	opts: interfaces.ConfinementOptions{Classic: true, JailMode: true},
	// FIXME: logic in backend.addContent is wrong for this case
	//overlaySnippet: `"/upper/{,**/}" r,`,
	//nfsSnippet: "network inet,\n  network inet6,",
	overlaySnippet: "",
	nfsSnippet:     "",
}}

func (s *backendSuite) TestNFSAndOverlaySnippets(c *C) {
	restore := release.MockAppArmorLevel(release.FullAppArmor)
	defer restore()
<<<<<<< HEAD
	restore = MockEnableNFSWorkaroundCondition()
=======
	restore = apparmor.MockIsHomeUsingNFS(func() (bool, error) { return true, nil })
>>>>>>> 2e9cc2ab
	defer restore()
	restore = apparmor.MockIsRootWritableOverlay(func() (string, error) { return "/upper", nil })
	defer restore()
	s.Iface.AppArmorPermanentSlotCallback = func(spec *apparmor.Specification, slot *snap.SlotInfo) error {
		return nil
	}

	for _, scenario := range nfsAndOverlaySnippetsScenarios {
		snapInfo := s.InstallSnap(c, scenario.opts, ifacetest.SambaYamlV1, 1)
		profile := filepath.Join(dirs.SnapAppArmorDir, "snap.samba.smbd")
		c.Check(profile, testutil.FileContains, scenario.overlaySnippet)
		c.Check(profile, testutil.FileContains, scenario.nfsSnippet)
		s.RemoveSnap(c, snapInfo)
	}
}

var casperOverlaySnippetsScenarios = []nfsAndOverlaySnippetsScenario{{
	// By default apparmor is enforcing mode.
	opts:           interfaces.ConfinementOptions{},
	overlaySnippet: `"/upper/{,**/}" r,`,
}, {
	// DevMode switches apparmor to non-enforcing (complain) mode.
	opts:           interfaces.ConfinementOptions{DevMode: true},
	overlaySnippet: `"/upper/{,**/}" r,`,
}, {
	// JailMode switches apparmor to enforcing mode even in the presence of DevMode.
	opts:           interfaces.ConfinementOptions{DevMode: true, JailMode: true},
	overlaySnippet: `"/upper/{,**/}" r,`,
}, {
	// Classic confinement (without jailmode) uses apparmor in complain mode by default and ignores all snippets.
	opts:           interfaces.ConfinementOptions{Classic: true},
	overlaySnippet: "",
}, {
	// Classic confinement in JailMode uses enforcing apparmor.
	opts: interfaces.ConfinementOptions{Classic: true, JailMode: true},
	// FIXME: logic in backend.addContent is wrong for this case
	//overlaySnippet: `"/upper/{,**/}" r,`,
	overlaySnippet: "",
}}

func (s *backendSuite) TestCasperOverlaySnippets(c *C) {
	restore := release.MockAppArmorLevel(release.FullAppArmor)
	defer restore()
<<<<<<< HEAD
	restore = MockEnableNFSWorkaroundCondition()
=======
	restore = apparmor.MockIsHomeUsingNFS(func() (bool, error) { return false, nil })
>>>>>>> 2e9cc2ab
	defer restore()
	restore = apparmor.MockIsRootWritableOverlay(func() (string, error) { return "/upper", nil })
	defer restore()
	s.Iface.AppArmorPermanentSlotCallback = func(spec *apparmor.Specification, slot *snap.SlotInfo) error {
		return nil
	}

	for _, scenario := range casperOverlaySnippetsScenarios {
		snapInfo := s.InstallSnap(c, scenario.opts, ifacetest.SambaYamlV1, 1)
		profile := filepath.Join(dirs.SnapAppArmorDir, "snap.samba.smbd")
		c.Check(profile, testutil.FileContains, scenario.overlaySnippet)
		s.RemoveSnap(c, snapInfo)
	}
}<|MERGE_RESOLUTION|>--- conflicted
+++ resolved
@@ -434,11 +434,7 @@
 func (s *backendSuite) TestCombineSnippets(c *C) {
 	restore := release.MockAppArmorLevel(release.FullAppArmor)
 	defer restore()
-<<<<<<< HEAD
-	restore = osutil.MockMountInfo("") // mock away NFS detection
-=======
 	restore = apparmor.MockIsHomeUsingNFS(func() (bool, error) { return false, nil })
->>>>>>> 2e9cc2ab
 	defer restore()
 	restore = apparmor.MockIsRootWritableOverlay(func() (string, error) { return "", nil })
 	defer restore()
@@ -615,83 +611,10 @@
 	c.Check(l, DeepEquals, []string{dirsAreKept, symlinksAreKept})
 }
 
-<<<<<<< HEAD
-func (s *backendSuite) TestIsHomeUsingNFS(c *C) {
-	cases := []struct {
-		mountinfo, fstab string
-		nfs              bool
-		errorPattern     string
-	}{{
-		// Errors from parsing mountinfo and fstab are propagated.
-		mountinfo:    "bad syntax",
-		errorPattern: "cannot parse .*/mountinfo.*, .*",
-	}, {
-		fstab:        "bad syntax",
-		errorPattern: "cannot parse .*/fstab.*, .*",
-	}, {
-		// NFSv3 {tcp,udp} and NFSv4 currently mounted at /home/zyga/nfs are recognized.
-		mountinfo: "1074 28 0:59 / /home/zyga/nfs rw,relatime shared:342 - nfs localhost:/srv/nfs rw,vers=3,rsize=1048576,wsize=1048576,namlen=255,hard,proto=tcp,timeo=600,retrans=2,sec=sys,mountaddr=127.0.0.1,mountvers=3,mountport=54125,mountproto=tcp,local_lock=none,addr=127.0.0.1",
-		nfs:       true,
-	}, {
-		mountinfo: "1074 28 0:59 / /home/zyga/nfs rw,relatime shared:342 - nfs localhost:/srv/nfs rw,vers=3,rsize=32768,wsize=32768,namlen=255,hard,proto=udp,timeo=11,retrans=3,sec=sys,mountaddr=127.0.0.1,mountvers=3,mountport=47875,mountproto=udp,local_lock=none,addr=127.0.0.1",
-		nfs:       true,
-	}, {
-		mountinfo: "680 27 0:59 / /home/zyga/nfs rw,relatime shared:478 - nfs4 localhost:/srv/nfs rw,vers=4.2,rsize=524288,wsize=524288,namlen=255,hard,proto=tcp,port=0,timeo=600,retrans=2,sec=sys,clientaddr=127.0.0.1,local_lock=none,addr=127.0.0.1",
-		nfs:       true,
-	}, {
-		// NFSv3 {tcp,udp} and NFSv4 currently mounted at /home/zyga/nfs are ignored (not in $HOME).
-		mountinfo: "1074 28 0:59 / /mnt/nfs rw,relatime shared:342 - nfs localhost:/srv/nfs rw,vers=3,rsize=1048576,wsize=1048576,namlen=255,hard,proto=tcp,timeo=600,retrans=2,sec=sys,mountaddr=127.0.0.1,mountvers=3,mountport=54125,mountproto=tcp,local_lock=none,addr=127.0.0.1",
-	}, {
-		mountinfo: "1074 28 0:59 / /mnt/nfs rw,relatime shared:342 - nfs localhost:/srv/nfs rw,vers=3,rsize=32768,wsize=32768,namlen=255,hard,proto=udp,timeo=11,retrans=3,sec=sys,mountaddr=127.0.0.1,mountvers=3,mountport=47875,mountproto=udp,local_lock=none,addr=127.0.0.1",
-	}, {
-		mountinfo: "680 27 0:59 / /mnt/nfs rw,relatime shared:478 - nfs4 localhost:/srv/nfs rw,vers=4.2,rsize=524288,wsize=524288,namlen=255,hard,proto=tcp,port=0,timeo=600,retrans=2,sec=sys,clientaddr=127.0.0.1,local_lock=none,addr=127.0.0.1",
-	}, {
-		// NFS that may be mounted at /home and /home/zyga/nfs is recognized.
-		// Two spellings are possible, "nfs" and "nfs4" (they are equivalent
-		// nowadays).
-		fstab: "localhost:/srv/nfs /home nfs defaults 0 0",
-		nfs:   true,
-	}, {
-		fstab: "localhost:/srv/nfs /home nfs4 defaults 0 0",
-		nfs:   true,
-	}, {
-		fstab: "localhost:/srv/nfs /home/zyga/nfs nfs defaults 0 0",
-		nfs:   true,
-	}, {
-		fstab: "localhost:/srv/nfs /home/zyga/nfs nfs4 defaults 0 0",
-		nfs:   true,
-	}, {
-		// NFS that may be mounted at /mnt/nfs is ignored (not in $HOME).
-		fstab: "localhost:/srv/nfs /mnt/nfs nfs defaults 0 0",
-	}}
-	for _, tc := range cases {
-		restore := osutil.MockMountInfo(tc.mountinfo)
-		defer restore()
-		restore = osutil.MockEtcFstab(tc.fstab)
-		defer restore()
-
-		nfs, err := osutil.IsHomeUsingNFS()
-		if tc.errorPattern != "" {
-			c.Assert(err, ErrorMatches, tc.errorPattern, Commentf("test case %#v", tc))
-		} else {
-			c.Assert(err, IsNil)
-		}
-		c.Assert(nfs, Equals, tc.nfs)
-	}
-}
-
-// snap-confine policy when NFS is not used.
-func (s *backendSuite) TestSetupSnapConfineGeneratedPolicyNoNFS(c *C) {
-	// Make it appear as if NFS was not used.
-	restore := osutil.MockMountInfo("")
-	defer restore()
-	restore = osutil.MockEtcFstab("")
-=======
 // snap-confine policy when NFS is not used.
 func (s *backendSuite) TestSetupSnapConfineGeneratedPolicyNoNFS(c *C) {
 	// Make it appear as if NFS was not used.
 	restore := apparmor.MockIsHomeUsingNFS(func() (bool, error) { return false, nil })
->>>>>>> 2e9cc2ab
 	defer restore()
 
 	// Intercept interaction with apparmor_parser
@@ -713,33 +636,6 @@
 	c.Assert(cmd.Calls(), HasLen, 0)
 }
 
-<<<<<<< HEAD
-func MockEnableNFSWorkaroundCondition() (restore func()) {
-	// Mock mountinfo and fstab so that snapd thinks that NFS workaround
-	// is necessary. The details don't matter here. See TestIsHomeUsingNFS
-	// for details about what triggers the workaround.
-	restore1 := osutil.MockMountInfo("")
-	restore2 := osutil.MockEtcFstab("localhost:/srv/nfs /home nfs4 defaults 0 0")
-	return func() {
-		restore1()
-		restore2()
-	}
-}
-
-func MockDisableNFSWorkaroundCondition() (restore func()) {
-	// Mock mountinfo and fstab so that snapd thinks that NFS workaround is not
-	// necessary. The details don't matter here. See TestIsHomeUsingNFS for
-	// details about what triggers the workaround.
-	restore1 := osutil.MockMountInfo("")
-	restore2 := osutil.MockEtcFstab("")
-	return func() {
-		restore1()
-		restore2()
-	}
-}
-
-=======
->>>>>>> 2e9cc2ab
 // Ensure that both names of the snap-confine apparmor profile are supported.
 
 func (s *backendSuite) TestSetupSnapConfineGeneratedPolicyWithNFS1(c *C) {
@@ -848,13 +744,8 @@
 
 // Test behavior when isHomeUsingNFS fails.
 func (s *backendSuite) TestSetupSnapConfineGeneratedPolicyError1(c *C) {
-<<<<<<< HEAD
-	// Make corrupt mountinfo.
-	restore := osutil.MockMountInfo("corrupt")
-=======
 	// Make it appear as if NFS detection was broken.
 	restore := apparmor.MockIsHomeUsingNFS(func() (bool, error) { return false, fmt.Errorf("broken") })
->>>>>>> 2e9cc2ab
 	defer restore()
 
 	// Intercept interaction with apparmor_parser
@@ -1184,11 +1075,7 @@
 func (s *backendSuite) TestNFSAndOverlaySnippets(c *C) {
 	restore := release.MockAppArmorLevel(release.FullAppArmor)
 	defer restore()
-<<<<<<< HEAD
-	restore = MockEnableNFSWorkaroundCondition()
-=======
 	restore = apparmor.MockIsHomeUsingNFS(func() (bool, error) { return true, nil })
->>>>>>> 2e9cc2ab
 	defer restore()
 	restore = apparmor.MockIsRootWritableOverlay(func() (string, error) { return "/upper", nil })
 	defer restore()
@@ -1232,11 +1119,7 @@
 func (s *backendSuite) TestCasperOverlaySnippets(c *C) {
 	restore := release.MockAppArmorLevel(release.FullAppArmor)
 	defer restore()
-<<<<<<< HEAD
-	restore = MockEnableNFSWorkaroundCondition()
-=======
 	restore = apparmor.MockIsHomeUsingNFS(func() (bool, error) { return false, nil })
->>>>>>> 2e9cc2ab
 	defer restore()
 	restore = apparmor.MockIsRootWritableOverlay(func() (string, error) { return "/upper", nil })
 	defer restore()
