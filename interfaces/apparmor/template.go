--- conflicted
+++ resolved
@@ -194,16 +194,14 @@
   /usr/bin/ r,
   /usr/share/distro-info/*.csv r,
 
-<<<<<<< HEAD
   # systemd native journal API (see sd_journal_print(4)). This should be in
   # AppArmor's base abstraction, but until it is, include here.
   /run/systemd/journal/socket w,
-=======
+
   # snapctl and its requirements
   /usr/bin/snapctl ixr,
   @{PROC}/sys/net/core/somaxconn r,
   /run/snapd-snap.socket rw,
->>>>>>> 5f0585f6
 
   # Note: for now, don't explicitly deny this noisy denial so --devmode isn't
   # broken but eventually we may conditionally deny this since it is an
