--- conflicted
+++ resolved
@@ -116,11 +116,8 @@
 func init() {
 	registerIface(&commonInterface{
 		name:                  "avahi-observe",
-<<<<<<< HEAD
+		summary:               avahiObserveSummary,
 		implicitOnClassic:     true,
-=======
-		summary:               avahiObserveSummary,
->>>>>>> 9bf657ff
 		connectedPlugAppArmor: avahiObserveConnectedPlugAppArmor,
 		reservedForOS:         true,
 	})
