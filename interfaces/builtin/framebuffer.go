--- conflicted
+++ resolved
@@ -76,14 +76,6 @@
 	return nil
 }
 
-<<<<<<< HEAD
-func (iface *FramebufferInterface) UDevConnectedPlug(spec *udev.Specification, plug *interfaces.Plug, plugAttrs map[string]interface{}, slot *interfaces.Slot, slotAttrs map[string]interface{}) error {
-	const udevRule = `KERNEL=="fb[0-9]*", TAG+="%s"`
-	for appName := range plug.Apps {
-		tag := udevSnapSecurityName(plug.Snap.Name(), appName)
-		spec.AddSnippet(fmt.Sprintf(udevRule, tag))
-	}
-=======
 func (iface *FramebufferInterface) UDevConnectedPlug(spec *udev.Specification, plug *interfaces.Plug, slot *interfaces.Slot) error {
 	// This will fix access denied of opengl interface when it's used with
 	// framebuffer interface in the same snap.
@@ -95,7 +87,6 @@
 	//	tag := udevSnapSecurityName(plug.Snap.Name(), appName)
 	//	spec.AddSnippet(fmt.Sprintf(udevRule, tag))
 	//}
->>>>>>> e60c6a01
 	return nil
 }
 
