// -*- Mode: Go; indent-tabs-mode: t -*-

/*
 * Copyright (C) 2016 Canonical Ltd
 *
 * This program is free software: you can redistribute it and/or modify
 * it under the terms of the GNU General Public License version 3 as
 * published by the Free Software Foundation.
 *
 * This program is distributed in the hope that it will be useful,
 * but WITHOUT ANY WARRANTY; without even the implied warranty of
 * MERCHANTABILITY or FITNESS FOR A PARTICULAR PURPOSE.  See the
 * GNU General Public License for more details.
 *
 * You should have received a copy of the GNU General Public License
 * along with this program.  If not, see <http://www.gnu.org/licenses/>.
 *
 */

package builtin_test

import (
	. "gopkg.in/check.v1"

	"github.com/snapcore/snapd/interfaces"
	"github.com/snapcore/snapd/interfaces/apparmor"
	"github.com/snapcore/snapd/interfaces/builtin"
	"github.com/snapcore/snapd/interfaces/mount"
	"github.com/snapcore/snapd/snap"
	"github.com/snapcore/snapd/snap/snaptest"
	"github.com/snapcore/snapd/testutil"
)

type ContentSuite struct {
	iface interfaces.Interface
}

var _ = Suite(&ContentSuite{
	iface: builtin.MustInterface("content"),
})

func (s *ContentSuite) TestName(c *C) {
	c.Assert(s.iface.Name(), Equals, "content")
}

func (s *ContentSuite) TestSanitizeSlotSimple(c *C) {
	const mockSnapYaml = `name: content-slot-snap
version: 1.0
slots:
 content-slot:
  interface: content
  content: mycont
  read:
   - shared/read
`
	info := snaptest.MockInfo(c, mockSnapYaml, nil)
	slot := &interfaces.Slot{SlotInfo: info.Slots["content-slot"]}
	err := s.iface.SanitizeSlot(slot)
	c.Assert(err, IsNil)
}

func (s *ContentSuite) TestSanitizeSlotContentLabelDefault(c *C) {
	const mockSnapYaml = `name: content-slot-snap
version: 1.0
slots:
 content-slot:
  interface: content
  read:
   - shared/read
`
	info := snaptest.MockInfo(c, mockSnapYaml, nil)
	slot := &interfaces.Slot{SlotInfo: info.Slots["content-slot"]}
	err := s.iface.SanitizeSlot(slot)
	c.Assert(err, IsNil)
	c.Assert(slot.Attrs["content"], Equals, slot.Name)
}

func (s *ContentSuite) TestSanitizeSlotNoPaths(c *C) {
	const mockSnapYaml = `name: content-slot-snap
version: 1.0
slots:
 content-slot:
  interface: content
  content: mycont
`
	info := snaptest.MockInfo(c, mockSnapYaml, nil)
	slot := &interfaces.Slot{SlotInfo: info.Slots["content-slot"]}
	err := s.iface.SanitizeSlot(slot)
	c.Assert(err, ErrorMatches, "read or write path must be set")
}

func (s *ContentSuite) TestSanitizeSlotEmptyPaths(c *C) {
	const mockSnapYaml = `name: content-slot-snap
version: 1.0
slots:
 content-slot:
  interface: content
  content: mycont
  read: []
  write: []
`
	info := snaptest.MockInfo(c, mockSnapYaml, nil)
	slot := &interfaces.Slot{SlotInfo: info.Slots["content-slot"]}
	err := s.iface.SanitizeSlot(slot)
	c.Assert(err, ErrorMatches, "read or write path must be set")
}

func (s *ContentSuite) TestSanitizeSlotHasRelativePath(c *C) {
	const mockSnapYaml = `name: content-slot-snap
version: 1.0
slots:
 content-slot:
  interface: content
  content: mycont
`
	for _, rw := range []string{"read: [../foo]", "write: [../bar]"} {
		info := snaptest.MockInfo(c, mockSnapYaml+"  "+rw, nil)
		slot := &interfaces.Slot{SlotInfo: info.Slots["content-slot"]}
		err := s.iface.SanitizeSlot(slot)
		c.Assert(err, ErrorMatches, "content interface path is not clean:.*")
	}
}

func (s *ContentSuite) TestSanitizePlugSimple(c *C) {
	const mockSnapYaml = `name: content-slot-snap
version: 1.0
plugs:
 content-plug:
  interface: content
  content: mycont
  target: import
`
	info := snaptest.MockInfo(c, mockSnapYaml, nil)
	plug := &interfaces.Plug{PlugInfo: info.Plugs["content-plug"]}
	err := s.iface.SanitizePlug(plug)
	c.Assert(err, IsNil)
}

func (s *ContentSuite) TestSanitizePlugContentLabelDefault(c *C) {
	const mockSnapYaml = `name: content-slot-snap
version: 1.0
plugs:
 content-plug:
  interface: content
  target: import
`
	info := snaptest.MockInfo(c, mockSnapYaml, nil)
	plug := &interfaces.Plug{PlugInfo: info.Plugs["content-plug"]}
	err := s.iface.SanitizePlug(plug)
	c.Assert(err, IsNil)
	c.Assert(plug.Attrs["content"], Equals, plug.Name)
}

func (s *ContentSuite) TestSanitizePlugSimpleNoTarget(c *C) {
	const mockSnapYaml = `name: content-slot-snap
version: 1.0
plugs:
 content-plug:
  interface: content
  content: mycont
`
	info := snaptest.MockInfo(c, mockSnapYaml, nil)
	plug := &interfaces.Plug{PlugInfo: info.Plugs["content-plug"]}
	err := s.iface.SanitizePlug(plug)
	c.Assert(err, ErrorMatches, "content plug must contain target path")
}

func (s *ContentSuite) TestSanitizePlugSimpleTargetRelative(c *C) {
	const mockSnapYaml = `name: content-slot-snap
version: 1.0
plugs:
 content-plug:
  interface: content
  content: mycont
  target: ../foo
`
	info := snaptest.MockInfo(c, mockSnapYaml, nil)
	plug := &interfaces.Plug{PlugInfo: info.Plugs["content-plug"]}
	err := s.iface.SanitizePlug(plug)
	c.Assert(err, ErrorMatches, "content interface target path is not clean:.*")
}

func (s *ContentSuite) TestSanitizePlugNilAttrMap(c *C) {
	const mockSnapYaml = `name: content-slot-snap
version: 1.0
apps:
  foo:
    command: foo
    plugs: [content]
`
	info := snaptest.MockInfo(c, mockSnapYaml, nil)
	plug := &interfaces.Plug{PlugInfo: info.Plugs["content"]}
	err := s.iface.SanitizePlug(plug)
	c.Assert(err, ErrorMatches, "content plug must contain target path")
}

func (s *ContentSuite) TestResolveSpecialVariable(c *C) {
	info := snaptest.MockInfo(c, "name: name", &snap.SideInfo{Revision: snap.R(42)})
	c.Check(builtin.ResolveSpecialVariable("foo", info), Equals, "/snap/name/42/foo")
	c.Check(builtin.ResolveSpecialVariable("$SNAP/foo", info), Equals, "/snap/name/42/foo")
	c.Check(builtin.ResolveSpecialVariable("$SNAP_DATA/foo", info), Equals, "/var/snap/name/42/foo")
	c.Check(builtin.ResolveSpecialVariable("$SNAP_COMMON/foo", info), Equals, "/var/snap/name/common/foo")
	c.Check(builtin.ResolveSpecialVariable("$SNAP", info), Equals, "/snap/name/42")
	c.Check(builtin.ResolveSpecialVariable("$SNAP_DATA", info), Equals, "/var/snap/name/42")
	c.Check(builtin.ResolveSpecialVariable("$SNAP_COMMON", info), Equals, "/var/snap/name/common")
}

// Check that legacy syntax works and allows sharing read-only snap content
func (s *ContentSuite) TestConnectedPlugSnippetSharingLegacy(c *C) {
	const consumerYaml = `name: consumer 
plugs:
 content:
  target: import
`
	consumerInfo := snaptest.MockInfo(c, consumerYaml, &snap.SideInfo{Revision: snap.R(7)})
	plug := &interfaces.Plug{PlugInfo: consumerInfo.Plugs["content"]}
	const producerYaml = `name: producer
slots:
 content:
  read:
   - export
`
	producerInfo := snaptest.MockInfo(c, producerYaml, &snap.SideInfo{Revision: snap.R(5)})
	slot := &interfaces.Slot{SlotInfo: producerInfo.Slots["content"]}

	spec := &mount.Specification{}
<<<<<<< HEAD
	c.Assert(s.iface.MountConnectedPlug(spec, plug, nil, slot, nil), IsNil)
=======
	c.Assert(spec.AddConnectedPlug(s.iface, plug, nil, slot, nil), IsNil)
>>>>>>> 27a9d885
	expectedMnt := []mount.Entry{{
		Name:    "/snap/producer/5/export",
		Dir:     "/snap/consumer/7/import",
		Options: []string{"bind", "ro"},
	}}
	c.Assert(spec.MountEntries(), DeepEquals, expectedMnt)
}

// Check that sharing of read-only snap content is possible
func (s *ContentSuite) TestConnectedPlugSnippetSharingSnap(c *C) {
	const consumerYaml = `name: consumer 
plugs:
 content:
  target: $SNAP/import
apps:
 app:
  command: foo
`
	consumerInfo := snaptest.MockInfo(c, consumerYaml, &snap.SideInfo{Revision: snap.R(7)})
	plug := &interfaces.Plug{PlugInfo: consumerInfo.Plugs["content"]}
	const producerYaml = `name: producer
slots:
 content:
  read:
   - $SNAP/export
`
	producerInfo := snaptest.MockInfo(c, producerYaml, &snap.SideInfo{Revision: snap.R(5)})
	slot := &interfaces.Slot{SlotInfo: producerInfo.Slots["content"]}

	spec := &mount.Specification{}
<<<<<<< HEAD
	c.Assert(s.iface.MountConnectedPlug(spec, plug, nil, slot, nil), IsNil)
=======
	c.Assert(spec.AddConnectedPlug(s.iface, plug, nil, slot, nil), IsNil)
>>>>>>> 27a9d885
	expectedMnt := []mount.Entry{{
		Name:    "/snap/producer/5/export",
		Dir:     "/snap/consumer/7/import",
		Options: []string{"bind", "ro"},
	}}
	c.Assert(spec.MountEntries(), DeepEquals, expectedMnt)

	apparmorSpec := &apparmor.Specification{}
	err := apparmorSpec.AddConnectedPlug(s.iface, plug, nil, slot, nil)
	c.Assert(err, IsNil)
	c.Assert(apparmorSpec.SecurityTags(), DeepEquals, []string{"snap.consumer.app"})
	expected := `
# In addition to the bind mount, add any AppArmor rules so that
# snaps may directly access the slot implementation's files
# read-only.
/snap/producer/5/export/** mrkix,
`
	c.Assert(apparmorSpec.SnippetForTag("snap.consumer.app"), Equals, expected)
}

// Check that sharing of writable data is possible
func (s *ContentSuite) TestConnectedPlugSnippetSharingSnapData(c *C) {
	const consumerYaml = `name: consumer 
plugs:
 content:
  target: $SNAP_DATA/import
apps:
 app:
  command: foo
`
	consumerInfo := snaptest.MockInfo(c, consumerYaml, &snap.SideInfo{Revision: snap.R(7)})
	plug := &interfaces.Plug{PlugInfo: consumerInfo.Plugs["content"]}
	const producerYaml = `name: producer
slots:
 content:
  write:
   - $SNAP_DATA/export
`
	producerInfo := snaptest.MockInfo(c, producerYaml, &snap.SideInfo{Revision: snap.R(5)})
	slot := &interfaces.Slot{SlotInfo: producerInfo.Slots["content"]}

	spec := &mount.Specification{}
<<<<<<< HEAD
	c.Assert(s.iface.MountConnectedPlug(spec, plug, nil, slot, nil), IsNil)
=======
	c.Assert(spec.AddConnectedPlug(s.iface, plug, nil, slot, nil), IsNil)
>>>>>>> 27a9d885
	expectedMnt := []mount.Entry{{
		Name:    "/var/snap/producer/5/export",
		Dir:     "/var/snap/consumer/7/import",
		Options: []string{"bind"},
	}}
	c.Assert(spec.MountEntries(), DeepEquals, expectedMnt)

	apparmorSpec := &apparmor.Specification{}
	err := apparmorSpec.AddConnectedPlug(s.iface, plug, nil, slot, nil)
	c.Assert(err, IsNil)
	c.Assert(apparmorSpec.SecurityTags(), DeepEquals, []string{"snap.consumer.app"})
	expected := `
# In addition to the bind mount, add any AppArmor rules so that
# snaps may directly access the slot implementation's files. Due
# to a limitation in the kernel's LSM hooks for AF_UNIX, these
# are needed for using named sockets within the exported
# directory.
/var/snap/producer/5/export/** mrwklix,
`
	c.Assert(apparmorSpec.SnippetForTag("snap.consumer.app"), Equals, expected)
}

// Check that sharing of writable common data is possible
func (s *ContentSuite) TestConnectedPlugSnippetSharingSnapCommon(c *C) {
	const consumerYaml = `name: consumer 
plugs:
 content:
  target: $SNAP_COMMON/import
apps:
 app:
  command: foo
`
	consumerInfo := snaptest.MockInfo(c, consumerYaml, &snap.SideInfo{Revision: snap.R(7)})
	plug := &interfaces.Plug{PlugInfo: consumerInfo.Plugs["content"]}
	const producerYaml = `name: producer
slots:
 content:
  write:
   - $SNAP_COMMON/export
`
	producerInfo := snaptest.MockInfo(c, producerYaml, &snap.SideInfo{Revision: snap.R(5)})
	slot := &interfaces.Slot{SlotInfo: producerInfo.Slots["content"]}

	spec := &mount.Specification{}
<<<<<<< HEAD
	c.Assert(s.iface.MountConnectedPlug(spec, plug, nil, slot, nil), IsNil)
=======
	c.Assert(spec.AddConnectedPlug(s.iface, plug, nil, slot, nil), IsNil)
>>>>>>> 27a9d885
	expectedMnt := []mount.Entry{{
		Name:    "/var/snap/producer/common/export",
		Dir:     "/var/snap/consumer/common/import",
		Options: []string{"bind"},
	}}
	c.Assert(spec.MountEntries(), DeepEquals, expectedMnt)

	apparmorSpec := &apparmor.Specification{}
	err := apparmorSpec.AddConnectedPlug(s.iface, plug, nil, slot, nil)
	c.Assert(err, IsNil)
	c.Assert(apparmorSpec.SecurityTags(), DeepEquals, []string{"snap.consumer.app"})
	expected := `
# In addition to the bind mount, add any AppArmor rules so that
# snaps may directly access the slot implementation's files. Due
# to a limitation in the kernel's LSM hooks for AF_UNIX, these
# are needed for using named sockets within the exported
# directory.
/var/snap/producer/common/export/** mrwklix,
`
	c.Assert(apparmorSpec.SnippetForTag("snap.consumer.app"), Equals, expected)
}

func (s *ContentSuite) TestInterfaces(c *C) {
	c.Check(builtin.Interfaces(), testutil.DeepContains, s.iface)
}<|MERGE_RESOLUTION|>--- conflicted
+++ resolved
@@ -224,11 +224,7 @@
 	slot := &interfaces.Slot{SlotInfo: producerInfo.Slots["content"]}
 
 	spec := &mount.Specification{}
-<<<<<<< HEAD
-	c.Assert(s.iface.MountConnectedPlug(spec, plug, nil, slot, nil), IsNil)
-=======
 	c.Assert(spec.AddConnectedPlug(s.iface, plug, nil, slot, nil), IsNil)
->>>>>>> 27a9d885
 	expectedMnt := []mount.Entry{{
 		Name:    "/snap/producer/5/export",
 		Dir:     "/snap/consumer/7/import",
@@ -259,11 +255,7 @@
 	slot := &interfaces.Slot{SlotInfo: producerInfo.Slots["content"]}
 
 	spec := &mount.Specification{}
-<<<<<<< HEAD
-	c.Assert(s.iface.MountConnectedPlug(spec, plug, nil, slot, nil), IsNil)
-=======
 	c.Assert(spec.AddConnectedPlug(s.iface, plug, nil, slot, nil), IsNil)
->>>>>>> 27a9d885
 	expectedMnt := []mount.Entry{{
 		Name:    "/snap/producer/5/export",
 		Dir:     "/snap/consumer/7/import",
@@ -306,11 +298,7 @@
 	slot := &interfaces.Slot{SlotInfo: producerInfo.Slots["content"]}
 
 	spec := &mount.Specification{}
-<<<<<<< HEAD
-	c.Assert(s.iface.MountConnectedPlug(spec, plug, nil, slot, nil), IsNil)
-=======
 	c.Assert(spec.AddConnectedPlug(s.iface, plug, nil, slot, nil), IsNil)
->>>>>>> 27a9d885
 	expectedMnt := []mount.Entry{{
 		Name:    "/var/snap/producer/5/export",
 		Dir:     "/var/snap/consumer/7/import",
@@ -355,11 +343,7 @@
 	slot := &interfaces.Slot{SlotInfo: producerInfo.Slots["content"]}
 
 	spec := &mount.Specification{}
-<<<<<<< HEAD
-	c.Assert(s.iface.MountConnectedPlug(spec, plug, nil, slot, nil), IsNil)
-=======
 	c.Assert(spec.AddConnectedPlug(s.iface, plug, nil, slot, nil), IsNil)
->>>>>>> 27a9d885
 	expectedMnt := []mount.Entry{{
 		Name:    "/var/snap/producer/common/export",
 		Dir:     "/var/snap/consumer/common/import",
