--- conflicted
+++ resolved
@@ -136,11 +136,7 @@
 	return nil
 }
 
-<<<<<<< HEAD
-func (iface *SerialPortInterface) AppArmorConnectedPlug(spec *apparmor.Specification, plug *interfaces.Plug, plugAttrs map[string]interface{}, slot *interfaces.Slot, slotAttrs map[string]interface{}) error {
-=======
 func (iface *serialPortInterface) AppArmorConnectedPlug(spec *apparmor.Specification, plug *interfaces.Plug, plugAttrs map[string]interface{}, slot *interfaces.Slot, slotAttrs map[string]interface{}) error {
->>>>>>> 27a9d885
 	if iface.hasUsbAttrs(slot) {
 		// This apparmor rule is an approximation of serialDeviceNodePattern
 		// (AARE is different than regex, so we must approximate).
@@ -159,11 +155,7 @@
 	return nil
 }
 
-<<<<<<< HEAD
-func (iface *SerialPortInterface) UDevConnectedPlug(spec *udev.Specification, plug *interfaces.Plug, plugAttrs map[string]interface{}, slot *interfaces.Slot, slotAttrs map[string]interface{}) error {
-=======
 func (iface *serialPortInterface) UDevConnectedPlug(spec *udev.Specification, plug *interfaces.Plug, plugAttrs map[string]interface{}, slot *interfaces.Slot, slotAttrs map[string]interface{}) error {
->>>>>>> 27a9d885
 	usbVendor, vOk := slot.Attrs["usb-vendor"].(int64)
 	if !vOk {
 		return nil
@@ -194,15 +186,6 @@
 	return false
 }
 
-<<<<<<< HEAD
-func (iface *SerialPortInterface) ValidateSlot(slot *interfaces.Slot, attrs map[string]interface{}) error {
-	return nil
-=======
-func (iface *serialPortInterface) ValidateSlot(slot *interfaces.Slot, attrs map[string]interface{}) error {
-	return nil
-}
-
 func init() {
 	registerIface(&serialPortInterface{})
->>>>>>> 27a9d885
 }