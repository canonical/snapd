--- conflicted
+++ resolved
@@ -43,37 +43,6 @@
 socket AF_NETLINK - NETLINK_GENERIC
 `
 
-<<<<<<< HEAD
-type lxdInterface struct{}
-
-func (iface *lxdInterface) Name() string {
-	return "lxd"
-}
-
-func (iface *lxdInterface) StaticInfo() interfaces.StaticInfo {
-	return interfaces.StaticInfo{
-		Summary:              lxdSummary,
-		BaseDeclarationSlots: lxdBaseDeclarationSlots,
-	}
-}
-
-func (iface *lxdInterface) AppArmorConnectedPlug(spec *apparmor.Specification, plug *interfaces.PlugData, slot *interfaces.SlotData) error {
-	spec.AddSnippet(lxdConnectedPlugAppArmor)
-	return nil
-}
-
-func (iface *lxdInterface) SecCompConnectedPlug(spec *seccomp.Specification, plug *interfaces.PlugData, slot *interfaces.SlotData) error {
-	spec.AddSnippet(lxdConnectedPlugSecComp)
-	return nil
-}
-
-func (iface *lxdInterface) AutoConnect(*interfaces.Plug, *interfaces.Slot) bool {
-	// allow what declarations allowed
-	return true
-}
-
-=======
->>>>>>> bdd3e0a3
 func init() {
 	registerIface(&commonInterface{
 		name:                  "lxd",
