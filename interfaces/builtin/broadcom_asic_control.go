// -*- Mode: Go; indent-tabs-mode: t -*-

/*
 * Copyright (C) 2017 Canonical Ltd
 *
 * This program is free software: you can redistribute it and/or modify
 * it under the terms of the GNU General Public License version 3 as
 * published by the Free Software Foundation.
 *
 * This program is distributed in the hope that it will be useful,
 * but WITHOUT ANY WARRANTY; without even the implied warranty of
 * MERCHANTABILITY or FITNESS FOR A PARTICULAR PURPOSE.  See the
 * GNU General Public License for more details.
 *
 * You should have received a copy of the GNU General Public License
 * along with this program.  If not, see <http://www.gnu.org/licenses/>.
 *
 */

package builtin

const broadcomAsicControlSummary = `allows using the broadcom-asic kernel module`

const broadcomAsicControlBaseDeclarationSlots = `
  broadcom-asic-control:
    allow-installation:
      slot-snap-type:
        - core
    deny-auto-connection: true
`

const broadcomAsicControlConnectedPlugAppArmor = `
# Description: Allow access to broadcom asic kernel module.

/sys/module/linux_bcm_knet/{,**} r,
/sys/module/linux_kernel_bde/{,**} r,
/sys/module/linux_user_bde/{,**} r,
/dev/linux-user-bde rw,
/dev/linux-kernel-bde rw,
/dev/linux-bcm-knet rw,
`

const broadcomAsicControlConnectedPlugUDev = `
KERNEL=="linux-user-bde", TAG+="###SLOT_SECURITY_TAGS###"
KERNEL=="linux-kernel-bde", TAG+="###SLOT_SECURITY_TAGS###"
KERNEL=="linux-bcm-knet", TAG+="###SLOT_SECURITY_TAGS###"
`

// The upstream linux kernel doesn't come with support for the
// necessary kernel modules we need to drive a Broadcom ASIC.
// All necessary modules need to be loaded on demand if the
// kernel the device runs with provides them.
var broadcomAsicControlConnectedPlugKMod = []string{
	"linux-user-bde",
	"linux-kernel-bde",
	"linux-bcm-knet",
}

<<<<<<< HEAD
// The type for broadcom-asic-control interface
type broadcomAsicControlInterface struct{}

// Getter for the name of the broadcom-asic-control interface
func (iface *broadcomAsicControlInterface) Name() string {
	return "broadcom-asic-control"
}

func (iface *broadcomAsicControlInterface) StaticInfo() interfaces.StaticInfo {
	return interfaces.StaticInfo{
		Summary:              broadcomAsicControlSummary,
		ImplicitOnCore:       true,
		ImplicitOnClassic:    true,
		BaseDeclarationSlots: broadcomAsicControlBaseDeclarationSlots,
	}
}

// Check validity of the defined slot
func (iface *broadcomAsicControlInterface) BeforePrepareSlot(slot *interfaces.SlotData) error {
	return sanitizeSlotReservedForOS(iface, slot)
}

func (iface *broadcomAsicControlInterface) AppArmorConnectedPlug(spec *apparmor.Specification, plug *interfaces.PlugData, slot *interfaces.SlotData) error {
	spec.AddSnippet(broadcomAsicControlConnectedPlugAppArmor)
	return nil
}

func (iface *broadcomAsicControlInterface) UDevConnectedPlug(spec *udev.Specification, plug *interfaces.PlugData, slot *interfaces.SlotData) error {
	old := "###SLOT_SECURITY_TAGS###"
	for appName := range plug.Apps() {
		tag := udevSnapSecurityName(plug.Snap().Name(), appName)
		snippet := strings.Replace(broadcomAsicControlConnectedPlugUDev, old, tag, -1)
		spec.AddSnippet(snippet)
	}
	return nil
}

func (iface *broadcomAsicControlInterface) KModConnectedPlug(spec *kmod.Specification, plug *interfaces.PlugData, slot *interfaces.SlotData) error {
	for _, kmod := range broadcomAsicControlConnectedPlugKMod {
		if err := spec.AddModule(kmod); err != nil {
			return err
		}
	}
	return nil
}

func (iface *broadcomAsicControlInterface) AutoConnect(*interfaces.Plug, *interfaces.Slot) bool {
	// Allow what is allowed in the declarations; see https://github.com/snapcore/snapd/blob/master/interfaces/policy/basedeclaration.go
	// for more details.
	return true
}

=======
>>>>>>> bdd3e0a3
func init() {
	registerIface(&commonInterface{
		name:                     "broadcom-asic-control",
		summary:                  broadcomAsicControlSummary,
		implicitOnCore:           true,
		implicitOnClassic:        true,
		reservedForOS:            true,
		baseDeclarationSlots:     broadcomAsicControlBaseDeclarationSlots,
		connectedPlugAppArmor:    broadcomAsicControlConnectedPlugAppArmor,
		connectedPlugKModModules: broadcomAsicControlConnectedPlugKMod,
		connectedPlugUDev:        broadcomAsicControlConnectedPlugUDev,
	})
}<|MERGE_RESOLUTION|>--- conflicted
+++ resolved
@@ -56,61 +56,6 @@
 	"linux-bcm-knet",
 }
 
-<<<<<<< HEAD
-// The type for broadcom-asic-control interface
-type broadcomAsicControlInterface struct{}
-
-// Getter for the name of the broadcom-asic-control interface
-func (iface *broadcomAsicControlInterface) Name() string {
-	return "broadcom-asic-control"
-}
-
-func (iface *broadcomAsicControlInterface) StaticInfo() interfaces.StaticInfo {
-	return interfaces.StaticInfo{
-		Summary:              broadcomAsicControlSummary,
-		ImplicitOnCore:       true,
-		ImplicitOnClassic:    true,
-		BaseDeclarationSlots: broadcomAsicControlBaseDeclarationSlots,
-	}
-}
-
-// Check validity of the defined slot
-func (iface *broadcomAsicControlInterface) BeforePrepareSlot(slot *interfaces.SlotData) error {
-	return sanitizeSlotReservedForOS(iface, slot)
-}
-
-func (iface *broadcomAsicControlInterface) AppArmorConnectedPlug(spec *apparmor.Specification, plug *interfaces.PlugData, slot *interfaces.SlotData) error {
-	spec.AddSnippet(broadcomAsicControlConnectedPlugAppArmor)
-	return nil
-}
-
-func (iface *broadcomAsicControlInterface) UDevConnectedPlug(spec *udev.Specification, plug *interfaces.PlugData, slot *interfaces.SlotData) error {
-	old := "###SLOT_SECURITY_TAGS###"
-	for appName := range plug.Apps() {
-		tag := udevSnapSecurityName(plug.Snap().Name(), appName)
-		snippet := strings.Replace(broadcomAsicControlConnectedPlugUDev, old, tag, -1)
-		spec.AddSnippet(snippet)
-	}
-	return nil
-}
-
-func (iface *broadcomAsicControlInterface) KModConnectedPlug(spec *kmod.Specification, plug *interfaces.PlugData, slot *interfaces.SlotData) error {
-	for _, kmod := range broadcomAsicControlConnectedPlugKMod {
-		if err := spec.AddModule(kmod); err != nil {
-			return err
-		}
-	}
-	return nil
-}
-
-func (iface *broadcomAsicControlInterface) AutoConnect(*interfaces.Plug, *interfaces.Slot) bool {
-	// Allow what is allowed in the declarations; see https://github.com/snapcore/snapd/blob/master/interfaces/policy/basedeclaration.go
-	// for more details.
-	return true
-}
-
-=======
->>>>>>> bdd3e0a3
 func init() {
 	registerIface(&commonInterface{
 		name:                     "broadcom-asic-control",
