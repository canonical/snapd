// -*- Mode: Go; indent-tabs-mode: t -*-

/*
 * Copyright (C) 2016 Canonical Ltd
 *
 * This program is free software: you can redistribute it and/or modify
 * it under the terms of the GNU General Public License version 3 as
 * published by the Free Software Foundation.
 *
 * This program is distributed in the hope that it will be useful,
 * but WITHOUT ANY WARRANTY; without even the implied warranty of
 * MERCHANTABILITY or FITNESS FOR A PARTICULAR PURPOSE.  See the
 * GNU General Public License for more details.
 *
 * You should have received a copy of the GNU General Public License
 * along with this program.  If not, see <http://www.gnu.org/licenses/>.
 *
 */

package builtin

const cupsControlSummary = `allows access to the CUPS control socket`

const cupsControlConnectedPlugAppArmor = `
# Description: Can access cups control socket. This is restricted because it provides
# privileged access to configure printing.

#include <abstractions/cups-client>
`

func init() {
	registerIface(&commonInterface{
		name:                  "cups-control",
<<<<<<< HEAD
		implicitOnClassic:     true,
=======
		summary:               cupsControlSummary,
>>>>>>> 9bf657ff
		connectedPlugAppArmor: cupsControlConnectedPlugAppArmor,
		reservedForOS:         true,
	})
}<|MERGE_RESOLUTION|>--- conflicted
+++ resolved
@@ -31,11 +31,8 @@
 func init() {
 	registerIface(&commonInterface{
 		name:                  "cups-control",
-<<<<<<< HEAD
+		summary:               cupsControlSummary,
 		implicitOnClassic:     true,
-=======
-		summary:               cupsControlSummary,
->>>>>>> 9bf657ff
 		connectedPlugAppArmor: cupsControlConnectedPlugAppArmor,
 		reservedForOS:         true,
 	})
