--- conflicted
+++ resolved
@@ -412,11 +412,8 @@
 
 func (iface *DbusInterface) ValidateSlot(slot *interfaces.Slot, attrs map[string]interface{}) error {
 	return nil
-<<<<<<< HEAD
-=======
 }
 
 func init() {
 	registerIface(&DbusInterface{})
->>>>>>> 90736a51
 }