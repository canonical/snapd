// -*- Mode: Go; indent-tabs-mode: t -*-

/*
 * Copyright (C) 2016 Canonical Ltd
 *
 * This program is free software: you can redistribute it and/or modify
 * it under the terms of the GNU General Public License version 3 as
 * published by the Free Software Foundation.
 *
 * This program is distributed in the hope that it will be useful,
 * but WITHOUT ANY WARRANTY; without even the implied warranty of
 * MERCHANTABILITY or FITNESS FOR A PARTICULAR PURPOSE.  See the
 * GNU General Public License for more details.
 *
 * You should have received a copy of the GNU General Public License
 * along with this program.  If not, see <http://www.gnu.org/licenses/>.
 *
 */

package builtin

import (
	"bytes"
	"fmt"
	"path/filepath"
	"strings"

	"github.com/snapcore/snapd/interfaces"
	"github.com/snapcore/snapd/interfaces/apparmor"
	"github.com/snapcore/snapd/interfaces/mount"
	"github.com/snapcore/snapd/osutil"
	"github.com/snapcore/snapd/snap"
)

const contentSummary = `allows sharing code and data with other snaps`

const contentBaseDeclarationSlots = `
  content:
    allow-installation:
      slot-snap-type:
        - app
        - gadget
    allow-connection:
      plug-attributes:
        content: $SLOT(content)
    allow-auto-connection:
      plug-publisher-id:
        - $SLOT_PUBLISHER_ID
      plug-attributes:
        content: $SLOT(content)
`

// contentInterface allows sharing content between snaps
type contentInterface struct{}

func (iface *contentInterface) Name() string {
	return "content"
}

func (iface *contentInterface) StaticInfo() interfaces.StaticInfo {
	return interfaces.StaticInfo{
		Summary:              contentSummary,
		BaseDeclarationSlots: contentBaseDeclarationSlots,
	}
}

func cleanSubPath(path string) bool {
	return filepath.Clean(path) == path && path != ".." && !strings.HasPrefix(path, "../")
}

func (iface *contentInterface) BeforePrepareSlot(slot *snap.SlotInfo) error {
	content, ok := slot.Attrs["content"].(string)
	if !ok || len(content) == 0 {
		if slot.Attrs == nil {
			slot.Attrs = make(map[string]interface{})
		}
		// content defaults to "slot" name if unspecified
		slot.Attrs["content"] = slot.Name
	}

	// Error if "read" or "write" are present alongside "source".
	// TODO: use slot.Lookup() once PR 4510 lands.
	var unused map[string]interface{}
	if err := slot.Attr("source", &unused); err == nil {
		var unused []interface{}
		if err := slot.Attr("read", &unused); err == nil {
			return fmt.Errorf(`move the "read" attribute into the "source" section`)
		}
		if err := slot.Attr("write", &unused); err == nil {
			return fmt.Errorf(`move the "write" attribute into the "source" section`)
		}
	}

	// check that we have either a read or write path
	rpath := iface.path(slot, "read")
	wpath := iface.path(slot, "write")
	if len(rpath) == 0 && len(wpath) == 0 {
		return fmt.Errorf("read or write path must be set")
	}

	// go over both paths
	paths := rpath
	paths = append(paths, wpath...)
	for _, p := range paths {
		if !cleanSubPath(p) {
			return fmt.Errorf("content interface path is not clean: %q", p)
		}
	}
	return nil
}

func (iface *contentInterface) BeforePreparePlug(plug *snap.PlugInfo) error {
	content, ok := plug.Attrs["content"].(string)
	if !ok || len(content) == 0 {
		if plug.Attrs == nil {
			plug.Attrs = make(map[string]interface{})
		}
		// content defaults to "plug" name if unspecified
		plug.Attrs["content"] = plug.Name
	}
	target, ok := plug.Attrs["target"].(string)
	if !ok || len(target) == 0 {
		return fmt.Errorf("content plug must contain target path")
	}
	if !cleanSubPath(target) {
		return fmt.Errorf("content interface target path is not clean: %q", target)
	}

	return nil
}

// path is an internal helper that extract the "read" and "write" attribute
// of the slot
func (iface *contentInterface) path(attrs interfaces.Attrer, name string) []string {
	if name != "read" && name != "write" {
		panic("internal error, path can only be used with read/write")
	}

	var paths []interface{}
	var source map[string]interface{}

	if err := attrs.Attr("source", &source); err == nil {
		// Access either "source.read" or "source.write" attribute.
		var ok bool
		if paths, ok = source[name].([]interface{}); !ok {
			return nil
		}
	} else {
		// Access either "read" or "write" attribute directly (legacy).
		if err := attrs.Attr(name, &paths); err != nil {
			return nil
		}
	}

	out := make([]string, len(paths))
	for i, p := range paths {
		var ok bool
		out[i], ok = p.(string)
		if !ok {
			return nil
		}
	}
	return out
}

// resolveSpecialVariable resolves one of the three $SNAP* variables at the
// beginning of a given path.  The variables are $SNAP, $SNAP_DATA and
// $SNAP_COMMON. If there are no variables then $SNAP is implicitly assumed
// (this is the behavior that was used before the variables were supporter).
func resolveSpecialVariable(path string, snapInfo *snap.Info) string {
<<<<<<< HEAD
	// Content cannot be mounted at arbitrary locations, expect the path to
	// start with $SNAP, $SNAP_DATA, $SNAP_COMMON. If the prefix is none of
	// these, place it under $SNAP.
	prefix := path
	rest := ""
	if idx := strings.IndexByte(path, '/'); idx != -1 {
		prefix = path[:idx]
		rest = path[idx:]
	}
	// The variables are expanded in the context of the snap's mount namespace
	switch prefix {
	case "$SNAP", "$SNAP_DATA", "$SNAP_COMMON":
		// Do not filepath.Join() to preserve original /
		return snapInfo.ExpandSnapVariables(prefix) + rest
	}
	// Assume $SNAP by default if nothing else is provided, for compatibility
	return filepath.Join(snapInfo.ExpandSnapVariables("$SNAP"), path)
=======
	// Content cannot be mounted at arbitrary locations, validate the path
	// for extra safety.
	if err := snap.ValidatePathVariables(path); err == nil && strings.HasPrefix(path, "$") {
		// Starts with $SNAP, $SNAP_DATA, $SNAP_COMMON, no other $VARs
		return snapInfo.ExpandSnapVariables(path)
	}
	// Always prefix with $SNAP if nothing else is provided or the path
	// contains invalid variables.
	return snapInfo.ExpandSnapVariables(filepath.Join("$SNAP", path))
>>>>>>> 43bd849a
}

func sourceTarget(plug *interfaces.ConnectedPlug, slot *interfaces.ConnectedSlot, relSrc string) (string, string) {
	var target string
	// The 'target' attribute has already been verified in BeforePreparePlug.
	_ = plug.Attr("target", &target)
	source := resolveSpecialVariable(relSrc, slot.Snap())
	target = resolveSpecialVariable(target, plug.Snap())

	// Check if the "source" section is present.
	var unused map[string]interface{}
	if err := slot.Attr("source", &unused); err == nil {
		_, sourceName := filepath.Split(source)
		target = filepath.Join(target, sourceName)
	}
	return source, target
}

func mountEntry(plug *interfaces.ConnectedPlug, slot *interfaces.ConnectedSlot, relSrc string, extraOptions ...string) osutil.MountEntry {
	options := make([]string, 0, len(extraOptions)+1)
	options = append(options, "bind")
	options = append(options, extraOptions...)
	source, target := sourceTarget(plug, slot, relSrc)
	return osutil.MountEntry{
		Name:    source,
		Dir:     target,
		Options: options,
	}
}

func (iface *contentInterface) AppArmorConnectedPlug(spec *apparmor.Specification, plug *interfaces.ConnectedPlug, slot *interfaces.ConnectedSlot) error {
	contentSnippet := bytes.NewBuffer(nil)
	writePaths := iface.path(slot, "write")
	if len(writePaths) > 0 {
		fmt.Fprintf(contentSnippet, `
# In addition to the bind mount, add any AppArmor rules so that
# snaps may directly access the slot implementation's files. Due
# to a limitation in the kernel's LSM hooks for AF_UNIX, these
# are needed for using named sockets within the exported
# directory.
`)
		for i, w := range writePaths {
			fmt.Fprintf(contentSnippet, "%s/** mrwklix,\n",
				resolveSpecialVariable(w, slot.Snap()))
			source, target := sourceTarget(plug, slot, w)
			var buf bytes.Buffer
			fmt.Fprintf(&buf, "  # Read-write content sharing %s -> %s (w#%d)\n", plug.Ref(), slot.Ref(), i)
			fmt.Fprintf(&buf, "  mount options=(bind, rw) %s/ -> %s/,\n", source, target)
			fmt.Fprintf(&buf, "  umount %s/,\n", target)
			apparmor.WritableProfile(&buf, source)
			apparmor.WritableProfile(&buf, target)
			spec.AddUpdateNS(buf.String())
		}
	}

	readPaths := iface.path(slot, "read")
	if len(readPaths) > 0 {
		fmt.Fprintf(contentSnippet, `
# In addition to the bind mount, add any AppArmor rules so that
# snaps may directly access the slot implementation's files
# read-only.
`)
		for i, r := range readPaths {
			fmt.Fprintf(contentSnippet, "%s/** mrkix,\n",
				resolveSpecialVariable(r, slot.Snap()))

			source, target := sourceTarget(plug, slot, r)
			var buf bytes.Buffer
			fmt.Fprintf(&buf, "  # Read-only content sharing %s -> %s (r#%d)\n", plug.Ref(), slot.Ref(), i)
			fmt.Fprintf(&buf, "  mount options=(bind) %s/ -> %s/,\n", source, target)
			fmt.Fprintf(&buf, "  remount options=(bind, ro) %s/,\n", target)
			fmt.Fprintf(&buf, "  umount %s/,\n", target)
			apparmor.WritableProfile(&buf, source)
			apparmor.WritableProfile(&buf, target)
			spec.AddUpdateNS(buf.String())
		}
	}

	spec.AddSnippet(contentSnippet.String())
	return nil
}

func (iface *contentInterface) AppArmorConnectedSlot(spec *apparmor.Specification, plug *interfaces.ConnectedPlug, slot *interfaces.ConnectedSlot) error {
	contentSnippet := bytes.NewBuffer(nil)
	writePaths := iface.path(slot, "write")
	if len(writePaths) > 0 {
		fmt.Fprintf(contentSnippet, `
# When the content interface is writable, allow this slot
# implementation to access the slot's exported files at the plugging
# snap's mountpoint to accommodate software where the plugging app
# tells the slotting app about files to share.
`)
		for _, w := range writePaths {
			_, target := sourceTarget(plug, slot, w)
			fmt.Fprintf(contentSnippet, "%s/** mrwklix,\n",
				target)
		}
	}

	spec.AddSnippet(contentSnippet.String())
	return nil
}

func (iface *contentInterface) AutoConnect(plug *snap.PlugInfo, slot *snap.SlotInfo) bool {
	// allow what declarations allowed
	return true
}

// Interactions with the mount backend.

func (iface *contentInterface) MountConnectedPlug(spec *mount.Specification, plug *interfaces.ConnectedPlug, slot *interfaces.ConnectedSlot) error {
	for _, r := range iface.path(slot, "read") {
		err := spec.AddMountEntry(mountEntry(plug, slot, r, "ro"))
		if err != nil {
			return err
		}
	}
	for _, w := range iface.path(slot, "write") {
		err := spec.AddMountEntry(mountEntry(plug, slot, w))
		if err != nil {
			return err
		}
	}
	return nil
}

func init() {
	registerIface(&contentInterface{})
}<|MERGE_RESOLUTION|>--- conflicted
+++ resolved
@@ -168,25 +168,6 @@
 // $SNAP_COMMON. If there are no variables then $SNAP is implicitly assumed
 // (this is the behavior that was used before the variables were supporter).
 func resolveSpecialVariable(path string, snapInfo *snap.Info) string {
-<<<<<<< HEAD
-	// Content cannot be mounted at arbitrary locations, expect the path to
-	// start with $SNAP, $SNAP_DATA, $SNAP_COMMON. If the prefix is none of
-	// these, place it under $SNAP.
-	prefix := path
-	rest := ""
-	if idx := strings.IndexByte(path, '/'); idx != -1 {
-		prefix = path[:idx]
-		rest = path[idx:]
-	}
-	// The variables are expanded in the context of the snap's mount namespace
-	switch prefix {
-	case "$SNAP", "$SNAP_DATA", "$SNAP_COMMON":
-		// Do not filepath.Join() to preserve original /
-		return snapInfo.ExpandSnapVariables(prefix) + rest
-	}
-	// Assume $SNAP by default if nothing else is provided, for compatibility
-	return filepath.Join(snapInfo.ExpandSnapVariables("$SNAP"), path)
-=======
 	// Content cannot be mounted at arbitrary locations, validate the path
 	// for extra safety.
 	if err := snap.ValidatePathVariables(path); err == nil && strings.HasPrefix(path, "$") {
@@ -196,7 +177,6 @@
 	// Always prefix with $SNAP if nothing else is provided or the path
 	// contains invalid variables.
 	return snapInfo.ExpandSnapVariables(filepath.Join("$SNAP", path))
->>>>>>> 43bd849a
 }
 
 func sourceTarget(plug *interfaces.ConnectedPlug, slot *interfaces.ConnectedSlot, relSrc string) (string, string) {
