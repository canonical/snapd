--- conflicted
+++ resolved
@@ -119,11 +119,7 @@
 
 // path is an internal helper that extract the "read" and "write" attribute
 // of the slot
-<<<<<<< HEAD
-func (iface *contentInterface) path(attrs interfaces.AttrGetter, name string) []string {
-=======
 func (iface *contentInterface) path(attrs interfaces.Attrer, name string) []string {
->>>>>>> 11ef7045
 	if name != "read" && name != "write" {
 		panic("internal error, path can only be used with read/write")
 	}
