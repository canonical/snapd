--- conflicted
+++ resolved
@@ -153,11 +153,12 @@
     allow-installation: false
     deny-auto-connection: true
 slots:
-<<<<<<< HEAD
+  alsa:
+    allow-installation:
+      slot-snap-type:
+        - core
+    deny-auto-connection: true
   avahi-observe:
-=======
-  alsa:
->>>>>>> 92418792
     allow-installation:
       slot-snap-type:
         - core
