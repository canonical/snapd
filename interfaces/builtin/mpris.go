// -*- Mode: Go; indent-tabs-mode: t -*-

/*
 * Copyright (C) 2016-2017 Canonical Ltd
 *
 * This program is free software: you can redistribute it and/or modify
 * it under the terms of the GNU General Public License version 3 as
 * published by the Free Software Foundation.
 *
 * This program is distributed in the hope that it will be useful,
 * but WITHOUT ANY WARRANTY; without even the implied warranty of
 * MERCHANTABILITY or FITNESS FOR A PARTICULAR PURPOSE.  See the
 * GNU General Public License for more details.
 *
 * You should have received a copy of the GNU General Public License
 * along with this program.  If not, see <http://www.gnu.org/licenses/>.
 *
 */

package builtin

import (
	"fmt"
	"regexp"
	"strings"

	"github.com/snapcore/snapd/interfaces"
	"github.com/snapcore/snapd/interfaces/apparmor"
	"github.com/snapcore/snapd/release"
	"github.com/snapcore/snapd/snap"
)

const mprisSummary = `allows operating as an MPRIS player`

const mprisBaseDeclarationSlots = `
  mpris:
    allow-installation:
      slot-snap-type:
        - app
    deny-connection:
      slot-attributes:
        name: .+
    deny-auto-connection: true
`

const mprisPermanentSlotAppArmor = `
# Description: Allow operating as an MPRIS player.

# DBus accesses
#include <abstractions/dbus-session-strict>

# https://specifications.freedesktop.org/mpris-spec/latest/
# allow binding to the well-known DBus mpris interface based on the snap's name
dbus (bind)
    bus=session
    name="org.mpris.MediaPlayer2.###MPRIS_NAME###{,.*}",

# register as a player
dbus (send)
    bus=system
    path=/org/freedesktop/DBus
    interface=org.freedesktop.DBus
    member="{Request,Release}Name"
    peer=(name=org.freedesktop.DBus, label=unconfined),

dbus (send)
    bus=system
    path=/org/freedesktop/DBus
    interface=org.freedesktop.DBus
    member="GetConnectionUnix{ProcessID,User}"
    peer=(name=org.freedesktop.DBus, label=unconfined),

dbus (send)
    bus=session
    path=/org/mpris/MediaPlayer2
    interface=org.freedesktop.DBus.Properties
    member="{GetAll,PropertiesChanged}"
    peer=(name=org.freedesktop.DBus, label=unconfined),

dbus (send)
    bus=session
    path=/org/mpris/MediaPlayer2
    interface="org.mpris.MediaPlayer2{,.Player}"
    peer=(name=org.freedesktop.DBus, label=unconfined),

# we can always connect to ourselves
dbus (receive)
    bus=session
    path=/org/mpris/MediaPlayer2
    peer=(label=@{profile_name}),
`

const mprisConnectedSlotAppArmor = `
# Allow connected clients to interact with the player
dbus (receive)
    bus=session
    interface=org.freedesktop.DBus.Properties
    path=/org/mpris/MediaPlayer2
    peer=(label=###PLUG_SECURITY_TAGS###),
dbus (receive)
    bus=session
    interface=org.freedesktop.DBus.Introspectable
    peer=(label=###PLUG_SECURITY_TAGS###),

dbus (receive)
    bus=session
    interface="org.mpris.MediaPlayer2{,.*}"
    path=/org/mpris/MediaPlayer2
    peer=(label=###PLUG_SECURITY_TAGS###),
`

const mprisConnectedSlotAppArmorClassic = `
# Allow unconfined clients to interact with the player on classic
dbus (receive)
    bus=session
    path=/org/mpris/MediaPlayer2
    peer=(label=unconfined),
dbus (receive)
    bus=session
    interface=org.freedesktop.DBus.Introspectable
    peer=(label=unconfined),
`

const mprisConnectedPlugAppArmor = `
# Description: Allow connecting to an MPRIS player.

#include <abstractions/dbus-session-strict>

# Find the mpris player
dbus (send)
    bus=session
    path=/org/freedesktop/DBus
    interface=org.freedesktop.DBus.Introspectable
    peer=(name="org.freedesktop.DBus", label="unconfined"),
dbus (send)
    bus=session
    path=/{,org,org/mpris,org/mpris/MediaPlayer2}
    interface=org.freedesktop.DBus.Introspectable
    peer=(name="org.freedesktop.DBus", label="unconfined"),
# This reveals all names on the session bus
dbus (send)
    bus=session
    path=/
    interface=org.freedesktop.DBus
    member=ListNames
    peer=(name="org.freedesktop.DBus", label="unconfined"),

# Communicate with the mpris player
dbus (send)
    bus=session
    path=/org/mpris/MediaPlayer2
    peer=(label=###SLOT_SECURITY_TAGS###),
`

type mprisInterface struct{}

func (iface *mprisInterface) Name() string {
	return "mpris"
}

func (iface *mprisInterface) StaticInfo() interfaces.StaticInfo {
	return interfaces.StaticInfo{
		Summary:              mprisSummary,
		BaseDeclarationSlots: mprisBaseDeclarationSlots,
	}
}

func (iface *mprisInterface) AppArmorConnectedPlug(spec *apparmor.Specification, plug *interfaces.ConnectedPlug, slot *interfaces.ConnectedSlot) error {
	old := "###SLOT_SECURITY_TAGS###"
	new := slotAppLabelExpr(slot)
	spec.AddSnippet(strings.Replace(mprisConnectedPlugAppArmor, old, new, -1))
	return nil
}

func (iface *mprisInterface) AppArmorPermanentSlot(spec *apparmor.Specification, slot *snap.SlotInfo) error {
	name, err := iface.getName(slot.Attrs)
	if err != nil {
		return err
	}

	old := "###MPRIS_NAME###"
	new := name
	spec.AddSnippet(strings.Replace(mprisPermanentSlotAppArmor, old, new, -1))
	// on classic, allow unconfined remotes to control the player
	// (eg, indicator-sound)
	if release.OnClassic {
		spec.AddSnippet(mprisConnectedSlotAppArmorClassic)
	}
	return nil
}

func (iface *mprisInterface) AppArmorConnectedSlot(spec *apparmor.Specification, plug *interfaces.ConnectedPlug, slot *interfaces.ConnectedSlot) error {
	old := "###PLUG_SECURITY_TAGS###"
	new := plugAppLabelExpr(plug)
	spec.AddSnippet(strings.Replace(mprisConnectedSlotAppArmor, old, new, -1))
	return nil
}

func (iface *mprisInterface) getName(attribs map[string]interface{}) (string, error) {
	// default to snap instance name if 'name' attribute not set
<<<<<<< HEAD
	// parallel-installs: used for dbus mediation, SNAP_INSTANCE_NAME is
	// appropriate
=======
	// parallel-installs: snaps utilizing the mpris interface must adjust
	// themselves accordingly for parallel installs and use
	// SNAP_INSTANCE_NAME as part of their well-known name.
>>>>>>> f094432a
	mprisName := "@{SNAP_INSTANCE_NAME}"
	for attr := range attribs {
		if attr != "name" {
			return "", fmt.Errorf("unknown attribute '%s'", attr)
		}
		raw, ok := attribs[attr]
		if !ok {
			return "", fmt.Errorf("cannot find attribute %q", attr)
		}
		name, ok := raw.(string)
		if !ok {
			return "", fmt.Errorf("name element %v is not a string", raw)
		}

		validDBusElement := regexp.MustCompile("^[a-zA-Z0-9_-]*$")
		if !validDBusElement.MatchString(name) {
			return "", fmt.Errorf("invalid name element: %q", name)
		}
		mprisName = name
	}
	return mprisName, nil
}

func (iface *mprisInterface) BeforePrepareSlot(slot *snap.SlotInfo) error {
	_, err := iface.getName(slot.Attrs)
	return err
}

func (iface *mprisInterface) AutoConnect(*snap.PlugInfo, *snap.SlotInfo) bool {
	// allow what declarations allowed
	return true
}

func init() {
	registerIface(&mprisInterface{})
}<|MERGE_RESOLUTION|>--- conflicted
+++ resolved
@@ -198,14 +198,9 @@
 
 func (iface *mprisInterface) getName(attribs map[string]interface{}) (string, error) {
 	// default to snap instance name if 'name' attribute not set
-<<<<<<< HEAD
-	// parallel-installs: used for dbus mediation, SNAP_INSTANCE_NAME is
-	// appropriate
-=======
 	// parallel-installs: snaps utilizing the mpris interface must adjust
 	// themselves accordingly for parallel installs and use
 	// SNAP_INSTANCE_NAME as part of their well-known name.
->>>>>>> f094432a
 	mprisName := "@{SNAP_INSTANCE_NAME}"
 	for attr := range attribs {
 		if attr != "name" {
