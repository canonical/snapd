// -*- Mode: Go; indent-tabs-mode: t -*-

/*
 * Copyright (C) 2016 Canonical Ltd
 *
 * This program is free software: you can redistribute it and/or modify
 * it under the terms of the GNU General Public License version 3 as
 * published by the Free Software Foundation.
 *
 * This program is distributed in the hope that it will be useful,
 * but WITHOUT ANY WARRANTY; without even the implied warranty of
 * MERCHANTABILITY or FITNESS FOR A PARTICULAR PURPOSE.  See the
 * GNU General Public License for more details.
 *
 * You should have received a copy of the GNU General Public License
 * along with this program.  If not, see <http://www.gnu.org/licenses/>.
 *
 */

package builtin

import (
	"bytes"
	"fmt"
	"regexp"

	"github.com/snapcore/snapd/interfaces"
	"github.com/snapcore/snapd/release"
)

var mprisPermanentSlotAppArmor = []byte(`
# Description: Allow operating as an MPRIS player.
# Usage: common

# DBus accesses
#include <abstractions/dbus-session-strict>

# https://specifications.freedesktop.org/mpris-spec/latest/
# allow binding to the well-known DBus mpris interface based on the snap's name
dbus (bind)
    bus=session
    name="org.mpris.MediaPlayer2.###MPRIS_NAME###{,.*}",

# register as a player
dbus (send)
    bus=system
    path=/org/freedesktop/DBus
    interface=org.freedesktop.DBus
    member="{Request,Release}Name"
    peer=(name=org.freedesktop.DBus, label=unconfined),

dbus (send)
    bus=system
    path=/org/freedesktop/DBus
    interface=org.freedesktop.DBus
    member="GetConnectionUnix{ProcessID,User}"
    peer=(name=org.freedesktop.DBus, label=unconfined),

dbus (send)
    bus=session
    path=/org/mpris/MediaPlayer2
    interface=org.freedesktop.DBus.Properties
    member="{GetAll,PropertiesChanged}"
    peer=(name=org.freedesktop.DBus, label=unconfined),

dbus (send)
    bus=session
    path=/org/mpris/MediaPlayer2
    interface="org.mpris.MediaPlayer2{,.Player}"
    peer=(name=org.freedesktop.DBus, label=unconfined),

# we can always connect to ourselves
dbus (receive)
    bus=session
    path=/org/mpris/MediaPlayer2
    peer=(label=@{profile_name}),
`)

var mprisConnectedSlotAppArmor = []byte(`
# Allow connected clients to interact with the player
dbus (receive)
    bus=session
    interface=org.freedesktop.DBus.Properties
    path=/org/mpris/MediaPlayer2
    peer=(label=###PLUG_SECURITY_TAGS###),
dbus (receive)
    bus=session
    interface=org.freedesktop.DBus.Introspectable
    peer=(label=###PLUG_SECURITY_TAGS###),

dbus (receive)
    bus=session
    interface="org.mpris.MediaPlayer2{,.*}"
    path=/org/mpris/MediaPlayer2
    peer=(label=###PLUG_SECURITY_TAGS###),
`)

var mprisConnectedSlotAppArmorClassic = []byte(`
# Allow unconfined clients to interact with the player on classic
dbus (receive)
    bus=session
    path=/org/mpris/MediaPlayer2
    peer=(label=unconfined),
dbus (receive)
    bus=session
    interface=org.freedesktop.DBus.Introspectable
    peer=(label=unconfined),
`)

var mprisConnectedPlugAppArmor = []byte(`
# Description: Allow connecting to an MPRIS player.
# Usage: common

#include <abstractions/dbus-session-strict>

# Find the mpris player
dbus (send)
    bus=session
    path=/org/freedesktop/DBus
    interface=org.freedesktop.DBus.Introspectable
    peer=(name="org.freedesktop.DBus", label="unconfined"),
dbus (send)
    bus=session
    path=/{,org,org/mpris,org/mpris/MediaPlayer2}
    interface=org.freedesktop.DBus.Introspectable
    peer=(name="org.freedesktop.DBus", label="unconfined"),
# This reveals all names on the session bus
dbus (send)
    bus=session
    path=/
    interface=org.freedesktop.DBus
    member=ListNames
    peer=(name="org.freedesktop.DBus", label="unconfined"),

# Communicate with the mpris player
dbus (send)
    bus=session
    path=/org/mpris/MediaPlayer2
    peer=(label=###SLOT_SECURITY_TAGS###),
`)

var mprisPermanentSlotSecComp = []byte(`
getsockname
recvmsg
sendmsg
sendto
`)

var mprisConnectedPlugSecComp = []byte(`
getsockname
recvmsg
sendmsg
sendto
`)

type MprisInterface struct{}

func (iface *MprisInterface) Name() string {
	return "mpris"
}

func (iface *MprisInterface) PermanentPlugSnippet(plug *interfaces.Plug, securitySystem interfaces.SecuritySystem) ([]byte, error) {
	switch securitySystem {
	case interfaces.SecurityDBus, interfaces.SecurityAppArmor, interfaces.SecuritySecComp, interfaces.SecurityUDev, interfaces.SecurityMount:
		return nil, nil
	default:
		return nil, interfaces.ErrUnknownSecurity
	}
}

func (iface *MprisInterface) ConnectedPlugSnippet(plug *interfaces.Plug, slot *interfaces.Slot, securitySystem interfaces.SecuritySystem) ([]byte, error) {
	switch securitySystem {
	case interfaces.SecurityAppArmor:
		old := []byte("###SLOT_SECURITY_TAGS###")
		new := slotAppLabelExpr(slot)
		snippet := bytes.Replace(mprisConnectedPlugAppArmor, old, new, -1)
		return snippet, nil
	case interfaces.SecuritySecComp:
		return mprisConnectedPlugSecComp, nil
	case interfaces.SecurityDBus, interfaces.SecurityUDev, interfaces.SecurityMount:
		return nil, nil
	default:
		return nil, interfaces.ErrUnknownSecurity
	}
}

func (iface *MprisInterface) PermanentSlotSnippet(slot *interfaces.Slot, securitySystem interfaces.SecuritySystem) ([]byte, error) {
	switch securitySystem {
	case interfaces.SecurityAppArmor:
<<<<<<< HEAD
		name, err := iface.GetName(slot.Attrs)
=======
		name, err := iface.getName(slot.Attrs)
>>>>>>> 7dc1e698
		if err != nil {
			return nil, err
		}

		old := []byte("###MPRIS_NAME###")
		new := []byte(name)
		snippet := bytes.Replace(mprisPermanentSlotAppArmor, old, new, -1)
		// on classic, allow unconfined remotes to control the player
		// (eg, indicator-sound)
		if release.OnClassic {
			snippet = append(snippet, mprisConnectedSlotAppArmorClassic...)
		}
		return snippet, nil
	case interfaces.SecuritySecComp:
		return mprisPermanentSlotSecComp, nil
	case interfaces.SecurityDBus, interfaces.SecurityUDev, interfaces.SecurityMount:
		return nil, nil
	default:
		return nil, interfaces.ErrUnknownSecurity
	}
}

func (iface *MprisInterface) ConnectedSlotSnippet(plug *interfaces.Plug, slot *interfaces.Slot, securitySystem interfaces.SecuritySystem) ([]byte, error) {
	switch securitySystem {
	case interfaces.SecurityAppArmor:
		old := []byte("###PLUG_SECURITY_TAGS###")
		new := plugAppLabelExpr(plug)
		snippet := bytes.Replace(mprisConnectedSlotAppArmor, old, new, -1)
		return snippet, nil
	case interfaces.SecurityDBus, interfaces.SecuritySecComp, interfaces.SecurityUDev, interfaces.SecurityMount:
		return nil, nil
	default:
		return nil, interfaces.ErrUnknownSecurity
	}
}

<<<<<<< HEAD
func (iface *MprisInterface) GetName(attribs map[string]interface{}) (string, error) {
=======
func (iface *MprisInterface) getName(attribs map[string]interface{}) (string, error) {
>>>>>>> 7dc1e698
	// default to snap name if 'name' attribute not set
	mprisName := "@{SNAP_NAME}"
	for attr := range attribs {
		if attr != "name" {
			return "", fmt.Errorf("unknown attribute '%s'", attr)
		}
<<<<<<< HEAD
		name, ok := attribs[attr].(string)
		if !ok {
			return "", fmt.Errorf("name element is not a string")
=======
		raw, ok := attribs[attr]
		if !ok {
			return "", fmt.Errorf("cannot find attribute %q", attr)
		}
		name, ok := raw.(string)
		if !ok {
			return "", fmt.Errorf("name element %v is not a string", raw)
>>>>>>> 7dc1e698
		}

		validDBusElement := regexp.MustCompile("^[a-zA-Z0-9_-]*$")
		if !validDBusElement.MatchString(name) {
			return "", fmt.Errorf("invalid name element: %q", name)
		}
		mprisName = name
	}
	return mprisName, nil
}

func (iface *MprisInterface) SanitizePlug(slot *interfaces.Plug) error {
	return nil
}

func (iface *MprisInterface) SanitizeSlot(slot *interfaces.Slot) error {
	if iface.Name() != slot.Interface {
		panic(fmt.Sprintf("slot is not of interface %q", iface))
	}

<<<<<<< HEAD
	_, err := iface.GetName(slot.Attrs)
=======
	_, err := iface.getName(slot.Attrs)
>>>>>>> 7dc1e698
	return err
}

func (iface *MprisInterface) AutoConnect() bool {
	return false
}<|MERGE_RESOLUTION|>--- conflicted
+++ resolved
@@ -187,11 +187,7 @@
 func (iface *MprisInterface) PermanentSlotSnippet(slot *interfaces.Slot, securitySystem interfaces.SecuritySystem) ([]byte, error) {
 	switch securitySystem {
 	case interfaces.SecurityAppArmor:
-<<<<<<< HEAD
-		name, err := iface.GetName(slot.Attrs)
-=======
 		name, err := iface.getName(slot.Attrs)
->>>>>>> 7dc1e698
 		if err != nil {
 			return nil, err
 		}
@@ -228,22 +224,13 @@
 	}
 }
 
-<<<<<<< HEAD
-func (iface *MprisInterface) GetName(attribs map[string]interface{}) (string, error) {
-=======
 func (iface *MprisInterface) getName(attribs map[string]interface{}) (string, error) {
->>>>>>> 7dc1e698
 	// default to snap name if 'name' attribute not set
 	mprisName := "@{SNAP_NAME}"
 	for attr := range attribs {
 		if attr != "name" {
 			return "", fmt.Errorf("unknown attribute '%s'", attr)
 		}
-<<<<<<< HEAD
-		name, ok := attribs[attr].(string)
-		if !ok {
-			return "", fmt.Errorf("name element is not a string")
-=======
 		raw, ok := attribs[attr]
 		if !ok {
 			return "", fmt.Errorf("cannot find attribute %q", attr)
@@ -251,7 +238,6 @@
 		name, ok := raw.(string)
 		if !ok {
 			return "", fmt.Errorf("name element %v is not a string", raw)
->>>>>>> 7dc1e698
 		}
 
 		validDBusElement := regexp.MustCompile("^[a-zA-Z0-9_-]*$")
@@ -272,11 +258,7 @@
 		panic(fmt.Sprintf("slot is not of interface %q", iface))
 	}
 
-<<<<<<< HEAD
-	_, err := iface.GetName(slot.Attrs)
-=======
 	_, err := iface.getName(slot.Attrs)
->>>>>>> 7dc1e698
 	return err
 }
 
