// -*- Mode: Go; indent-tabs-mode: t -*-

/*
 * Copyright (C) 2016-2017 Canonical Ltd
 *
 * This program is free software: you can redistribute it and/or modify
 * it under the terms of the GNU General Public License version 3 as
 * published by the Free Software Foundation.
 *
 * This program is distributed in the hope that it will be useful,
 * but WITHOUT ANY WARRANTY; without even the implied warranty of
 * MERCHANTABILITY or FITNESS FOR A PARTICULAR PURPOSE.  See the
 * GNU General Public License for more details.
 *
 * You should have received a copy of the GNU General Public License
 * along with this program.  If not, see <http://www.gnu.org/licenses/>.
 *
 */

package builtin

const ioPortsControlSummary = `allows access to all I/O ports`

const ioPortsControlBaseDeclarationSlots = `
  io-ports-control:
    allow-installation:
      slot-snap-type:
        - core
    deny-auto-connection: true
`

const ioPortsControlConnectedPlugAppArmor = `
# Description: Allow write access to all I/O ports.
# See 'man 4 mem' for details.

capability sys_rawio, # required by iopl

/dev/port rw,
`

const ioPortsControlConnectedPlugSecComp = `
# Description: Allow changes to the I/O port permissions and
# privilege level of the calling process.  In addition to granting
# unrestricted I/O port access, running at a higher I/O privilege
# level also allows the process to disable interrupts.  This will
# probably crash the system, and is not recommended.
ioperm
iopl
`
<<<<<<< HEAD

// The type for io-ports-control interface
type ioPortsControlInterface struct{}

// Getter for the name of the io-ports-control interface
func (iface *ioPortsControlInterface) Name() string {
	return "io-ports-control"
}

func (iface *ioPortsControlInterface) StaticInfo() interfaces.StaticInfo {
	return interfaces.StaticInfo{
		Summary:              ioPortsControlSummary,
		ImplicitOnCore:       true,
		ImplicitOnClassic:    true,
		BaseDeclarationSlots: ioPortsControlBaseDeclarationSlots,
	}
}

func (iface *ioPortsControlInterface) String() string {
	return iface.Name()
}

// Check validity of the defined slot
func (iface *ioPortsControlInterface) BeforePrepareSlot(slot *interfaces.SlotData) error {
	return sanitizeSlotReservedForOS(iface, slot)
}

func (iface *ioPortsControlInterface) AppArmorConnectedPlug(spec *apparmor.Specification, plug *interfaces.PlugData, slot *interfaces.SlotData) error {
	spec.AddSnippet(ioPortsControlConnectedPlugAppArmor)
	return nil
}

func (iface *ioPortsControlInterface) UDevConnectedPlug(spec *udev.Specification, plug *interfaces.PlugData, slot *interfaces.SlotData) error {
	const udevRule = `KERNEL=="port", TAG+="%s"`
	for appName := range plug.Apps() {
		tag := udevSnapSecurityName(plug.Snap().Name(), appName)
		spec.AddSnippet(fmt.Sprintf(udevRule, tag))
	}
	return nil
}

func (iface *ioPortsControlInterface) SecCompConnectedPlug(spec *seccomp.Specification, plug *interfaces.PlugData, slot *interfaces.SlotData) error {
	spec.AddSnippet(ioPortsControlConnectedPlugSecComp)
	return nil
}

func (iface *ioPortsControlInterface) AutoConnect(*interfaces.Plug, *interfaces.Slot) bool {
	// Allow what is allowed in the declarations
	return true
}
=======
const ioPortsControlConnectedPlugUDev = `KERNEL=="port", TAG+="###SLOT_SECURITY_TAGS###"`
>>>>>>> bdd3e0a3

func init() {
	registerIface(&commonInterface{
		name:                  "io-ports-control",
		summary:               ioPortsControlSummary,
		implicitOnCore:        true,
		implicitOnClassic:     true,
		baseDeclarationSlots:  ioPortsControlBaseDeclarationSlots,
		connectedPlugAppArmor: ioPortsControlConnectedPlugAppArmor,
		connectedPlugSecComp:  ioPortsControlConnectedPlugSecComp,
		connectedPlugUDev:     ioPortsControlConnectedPlugUDev,
		reservedForOS:         true,
	})
}<|MERGE_RESOLUTION|>--- conflicted
+++ resolved
@@ -47,60 +47,7 @@
 ioperm
 iopl
 `
-<<<<<<< HEAD
-
-// The type for io-ports-control interface
-type ioPortsControlInterface struct{}
-
-// Getter for the name of the io-ports-control interface
-func (iface *ioPortsControlInterface) Name() string {
-	return "io-ports-control"
-}
-
-func (iface *ioPortsControlInterface) StaticInfo() interfaces.StaticInfo {
-	return interfaces.StaticInfo{
-		Summary:              ioPortsControlSummary,
-		ImplicitOnCore:       true,
-		ImplicitOnClassic:    true,
-		BaseDeclarationSlots: ioPortsControlBaseDeclarationSlots,
-	}
-}
-
-func (iface *ioPortsControlInterface) String() string {
-	return iface.Name()
-}
-
-// Check validity of the defined slot
-func (iface *ioPortsControlInterface) BeforePrepareSlot(slot *interfaces.SlotData) error {
-	return sanitizeSlotReservedForOS(iface, slot)
-}
-
-func (iface *ioPortsControlInterface) AppArmorConnectedPlug(spec *apparmor.Specification, plug *interfaces.PlugData, slot *interfaces.SlotData) error {
-	spec.AddSnippet(ioPortsControlConnectedPlugAppArmor)
-	return nil
-}
-
-func (iface *ioPortsControlInterface) UDevConnectedPlug(spec *udev.Specification, plug *interfaces.PlugData, slot *interfaces.SlotData) error {
-	const udevRule = `KERNEL=="port", TAG+="%s"`
-	for appName := range plug.Apps() {
-		tag := udevSnapSecurityName(plug.Snap().Name(), appName)
-		spec.AddSnippet(fmt.Sprintf(udevRule, tag))
-	}
-	return nil
-}
-
-func (iface *ioPortsControlInterface) SecCompConnectedPlug(spec *seccomp.Specification, plug *interfaces.PlugData, slot *interfaces.SlotData) error {
-	spec.AddSnippet(ioPortsControlConnectedPlugSecComp)
-	return nil
-}
-
-func (iface *ioPortsControlInterface) AutoConnect(*interfaces.Plug, *interfaces.Slot) bool {
-	// Allow what is allowed in the declarations
-	return true
-}
-=======
 const ioPortsControlConnectedPlugUDev = `KERNEL=="port", TAG+="###SLOT_SECURITY_TAGS###"`
->>>>>>> bdd3e0a3
 
 func init() {
 	registerIface(&commonInterface{
