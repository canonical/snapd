--- conflicted
+++ resolved
@@ -49,40 +49,6 @@
 @unrestricted
 `
 
-<<<<<<< HEAD
-type lxdSupportInterface struct{}
-
-func (iface *lxdSupportInterface) Name() string {
-	return "lxd-support"
-}
-
-func (iface *lxdSupportInterface) StaticInfo() interfaces.StaticInfo {
-	return interfaces.StaticInfo{
-		Summary:              lxdSupportSummary,
-		ImplicitOnCore:       true,
-		ImplicitOnClassic:    true,
-		BaseDeclarationPlugs: lxdSupportBaseDeclarationPlugs,
-		BaseDeclarationSlots: lxdSupportBaseDeclarationSlots,
-	}
-}
-
-func (iface *lxdSupportInterface) AppArmorConnectedPlug(spec *apparmor.Specification, plug *interfaces.PlugData, slot *interfaces.SlotData) error {
-	spec.AddSnippet(lxdSupportConnectedPlugAppArmor)
-	return nil
-}
-
-func (iface *lxdSupportInterface) SecCompConnectedPlug(spec *seccomp.Specification, plug *interfaces.PlugData, slot *interfaces.SlotData) error {
-	spec.AddSnippet(lxdSupportConnectedPlugSecComp)
-	return nil
-}
-
-func (iface *lxdSupportInterface) AutoConnect(*interfaces.Plug, *interfaces.Slot) bool {
-	// allow what declarations allowed
-	return true
-}
-
-=======
->>>>>>> bdd3e0a3
 func init() {
 	registerIface(&commonInterface{
 		name:                  "lxd-support",
