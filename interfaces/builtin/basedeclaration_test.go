// -*- Mode: Go; indent-tabs-mode: t -*-

/*
 * Copyright (C) 2016 Canonical Ltd
 *
 * This program is free software: you can redistribute it and/or modify
 * it under the terms of the GNU General Public License version 3 as
 * published by the Free Software Foundation.
 *
 * This program is distributed in the hope that it will be useful,
 * but WITHOUT ANY WARRANTY; without even the implied warranty of
 * MERCHANTABILITY or FITNESS FOR A PARTICULAR PURPOSE.  See the
 * GNU General Public License for more details.
 *
 * You should have received a copy of the GNU General Public License
 * along with this program.  If not, see <http://www.gnu.org/licenses/>.
 *
 */

package builtin_test

import (
	"fmt"
	"strings"

	. "gopkg.in/check.v1"

	"github.com/snapcore/snapd/asserts"
	"github.com/snapcore/snapd/interfaces"
	"github.com/snapcore/snapd/interfaces/builtin"
	"github.com/snapcore/snapd/interfaces/policy"
	"github.com/snapcore/snapd/release"
	"github.com/snapcore/snapd/snap"
	"github.com/snapcore/snapd/snap/snaptest"
)

type baseDeclSuite struct {
	baseDecl *asserts.BaseDeclaration
}

var _ = Suite(&baseDeclSuite{})

func (s *baseDeclSuite) SetUpSuite(c *C) {
	s.baseDecl = asserts.BuiltinBaseDeclaration()
}

func (s *baseDeclSuite) connectCand(c *C, iface, slotYaml, plugYaml string) *policy.ConnectCandidate {
	if slotYaml == "" {
		slotYaml = fmt.Sprintf(`name: slot-snap
slots:
  %s:
`, iface)
	}
	if plugYaml == "" {
		plugYaml = fmt.Sprintf(`name: plug-snap
plugs:
  %s:
`, iface)
	}
	slotSnap := snaptest.MockInfo(c, slotYaml, nil)
	plugSnap := snaptest.MockInfo(c, plugYaml, nil)
	return &policy.ConnectCandidate{
		Plug:            plugSnap.Plugs[iface],
		Slot:            slotSnap.Slots[iface],
		BaseDeclaration: s.baseDecl,
	}
}

func (s *baseDeclSuite) installSlotCand(c *C, iface string, snapType snap.Type, yaml string) *policy.InstallCandidate {
	if yaml == "" {
		yaml = fmt.Sprintf(`name: install-slot-snap
type: %s
slots:
  %s:
`, snapType, iface)
	}
	snap := snaptest.MockInfo(c, yaml, nil)
	return &policy.InstallCandidate{
		Snap:            snap,
		BaseDeclaration: s.baseDecl,
	}
}

func (s *baseDeclSuite) installPlugCand(c *C, iface string, snapType snap.Type, yaml string) *policy.InstallCandidate {
	if yaml == "" {
		yaml = fmt.Sprintf(`name: install-plug-snap
type: %s
plugs:
  %s:
`, snapType, iface)
	}
	snap := snaptest.MockInfo(c, yaml, nil)
	return &policy.InstallCandidate{
		Snap:            snap,
		BaseDeclaration: s.baseDecl,
	}
}

const declTempl = `type: snap-declaration
authority-id: canonical
series: 16
snap-name: @name@
snap-id: @snapid@
publisher-id: @publisher@
@plugsSlots@
timestamp: 2016-09-30T12:00:00Z
sign-key-sha3-384: Jv8_JiHiIzJVcO9M55pPdqSDWUvuhfDIBJUS-3VW7F_idjix7Ffn5qMxB21ZQuij

AXNpZw==`

func (s *baseDeclSuite) mockSnapDecl(c *C, name, snapID, publisher string, plugsSlots string) *asserts.SnapDeclaration {
	encoded := strings.Replace(declTempl, "@name@", name, 1)
	encoded = strings.Replace(encoded, "@snapid@", snapID, 1)
	encoded = strings.Replace(encoded, "@publisher@", publisher, 1)
	if plugsSlots != "" {
		encoded = strings.Replace(encoded, "@plugsSlots@", strings.TrimSpace(plugsSlots), 1)
	} else {
		encoded = strings.Replace(encoded, "@plugsSlots@\n", "", 1)
	}
	a, err := asserts.Decode([]byte(encoded))
	c.Assert(err, IsNil)
	return a.(*asserts.SnapDeclaration)
}

func (s *baseDeclSuite) TestAutoConnection(c *C) {
	all := builtin.Interfaces()

	// these have more complex or in flux policies and have their
	// own separate tests
	snowflakes := map[string]bool{
		"content":       true,
		"home":          true,
		"lxd-support":   true,
		"snapd-control": true,
	}

	// these simply auto-connect, anything else doesn't
	autoconnect := map[string]bool{
		"browser-support":        true,
		"gsettings":              true,
		"mir":                    true,
		"network":                true,
		"network-bind":           true,
		"opengl":                 true,
		"optical-drive":          true,
		"pulseaudio":             true,
		"screen-inhibit-control": true,
		"unity7":                 true,
		"upower-observe":         true,
		"x11":                    true,
	}

	for _, iface := range all {
		if snowflakes[iface.Name()] {
			continue
		}
		expected := autoconnect[iface.Name()]
		comm := Commentf(iface.Name())

		// check base declaration
		cand := s.connectCand(c, iface.Name(), "", "")
		err := cand.CheckAutoConnect()
		if expected {
			c.Check(err, IsNil, comm)
		} else {
			c.Check(err, NotNil, comm)
		}
	}
}

func (s *baseDeclSuite) TestAutoConnectPlugSlot(c *C) {
	all := builtin.Interfaces()

	// these have more complex or in flux policies and have their
	// own separate tests
	snowflakes := map[string]bool{
		"content":     true,
		"home":        true,
		"lxd-support": true,
	}

	for _, iface := range all {
		if snowflakes[iface.Name()] {
			continue
		}
		c.Check(iface.AutoConnect(nil, nil), Equals, true)
	}
}

func (s *baseDeclSuite) TestInterimAutoConnectionHome(c *C) {
	restore := release.MockOnClassic(true)
	defer restore()
	cand := s.connectCand(c, "home", "", "")
	err := cand.CheckAutoConnect()
	c.Check(err, IsNil)

	release.OnClassic = false
	err = cand.CheckAutoConnect()
	c.Check(err, ErrorMatches, `auto-connection denied by slot rule of interface \"home\"`)
}

func (s *baseDeclSuite) TestAutoConnectionSnapdControl(c *C) {
	cand := s.connectCand(c, "snapd-control", "", "")
	err := cand.CheckAutoConnect()
	c.Check(err, NotNil)
	c.Assert(err, ErrorMatches, "auto-connection denied by plug rule of interface \"snapd-control\"")

	plugsSlots := `
plugs:
  snapd-control:
    allow-auto-connection: true
`

	lxdDecl := s.mockSnapDecl(c, "some-snap", "J60k4JY0HppjwOjW8dZdYc8obXKxujRu", "canonical", plugsSlots)
	cand.PlugSnapDeclaration = lxdDecl
	err = cand.CheckAutoConnect()
	c.Check(err, IsNil)
}

func (s *baseDeclSuite) TestAutoConnectionContent(c *C) {
	// content will also depend for now AutoConnect(plug, slot)
	// random snaps cannot connect with content
	cand := s.connectCand(c, "content", "", "")
	err := cand.CheckAutoConnect()
	c.Check(err, NotNil)
}

func (s *baseDeclSuite) TestAutoConnectionLxdSupportOverride(c *C) {
	// by default, don't auto-connect
	cand := s.connectCand(c, "lxd-support", "", "")
	err := cand.CheckAutoConnect()
	c.Check(err, NotNil)

	plugsSlots := `
plugs:
  lxd-support:
    allow-auto-connection: true
`

	lxdDecl := s.mockSnapDecl(c, "lxd", "J60k4JY0HppjwOjW8dZdYc8obXKxujRu", "canonical", plugsSlots)
	cand.PlugSnapDeclaration = lxdDecl
	err = cand.CheckAutoConnect()
	c.Check(err, IsNil)
}

func (s *baseDeclSuite) TestAutoConnectionLxdSupportOverrideRevoke(c *C) {
	cand := s.connectCand(c, "lxd-support", "", "")
	plugsSlots := `
plugs:
  lxd-support:
    allow-auto-connection: false
`

	lxdDecl := s.mockSnapDecl(c, "notlxd", "J60k4JY0HppjwOjW8dZdYc8obXKxujRu", "canonical", plugsSlots)
	cand.PlugSnapDeclaration = lxdDecl
	err := cand.CheckAutoConnect()
	c.Check(err, NotNil)
	c.Assert(err, ErrorMatches, "auto-connection not allowed by plug rule of interface \"lxd-support\" for \"notlxd\" snap")
}

func (s *baseDeclSuite) TestAutoConnectionKernelModuleControlOverride(c *C) {
	cand := s.connectCand(c, "kernel-module-control", "", "")
	err := cand.CheckAutoConnect()
	c.Check(err, NotNil)
	c.Assert(err, ErrorMatches, "auto-connection denied by plug rule of interface \"kernel-module-control\"")

	plugsSlots := `
plugs:
  kernel-module-control:
    allow-auto-connection: true
`

	snapDecl := s.mockSnapDecl(c, "some-snap", "J60k4JY0HppjwOjW8dZdYc8obXKxujRu", "canonical", plugsSlots)
	cand.PlugSnapDeclaration = snapDecl
	err = cand.CheckAutoConnect()
	c.Check(err, IsNil)
}

func (s *baseDeclSuite) TestAutoConnectionDockerSupportOverride(c *C) {
	cand := s.connectCand(c, "docker-support", "", "")
	err := cand.CheckAutoConnect()
	c.Check(err, NotNil)
	c.Assert(err, ErrorMatches, "auto-connection denied by plug rule of interface \"docker-support\"")

	plugsSlots := `
plugs:
  docker-support:
    allow-auto-connection: true
`

	snapDecl := s.mockSnapDecl(c, "some-snap", "J60k4JY0HppjwOjW8dZdYc8obXKxujRu", "canonical", plugsSlots)
	cand.PlugSnapDeclaration = snapDecl
	err = cand.CheckAutoConnect()
	c.Check(err, IsNil)
}

func (s *baseDeclSuite) TestAutoConnectionOverrideMultiple(c *C) {
	plugsSlots := `
plugs:
  network-bind:
    allow-auto-connection: true
  network-control:
    allow-auto-connection: true
  kernel-module-control:
    allow-auto-connection: true
  system-observe:
    allow-auto-connection: true
  hardware-observe:
    allow-auto-connection: true
`

	snapDecl := s.mockSnapDecl(c, "some-snap", "J60k4JY0HppjwOjW8dZdYc8obXKxujRu", "canonical", plugsSlots)

	all := builtin.Interfaces()
	// these are a mixture interfaces that the snap plugs
	plugged := map[string]bool{
		"network-bind":          true,
		"network-control":       true,
		"kernel-module-control": true,
		"system-observe":        true,
		"hardware-observe":      true,
	}
	for _, iface := range all {
		if !plugged[iface.Name()] {
			continue
		}

		cand := s.connectCand(c, iface.Name(), "", "")
		cand.PlugSnapDeclaration = snapDecl
		err := cand.CheckAutoConnect()
		c.Check(err, IsNil)
	}
}

// describe installation rules for slots succinctly for cross-checking,
// if an interface is not mentioned here a slot of its type can only
// be installed by a core snap (and this was taken care by
// SanitizeSlot),
// otherwise the entry for the interface is the list of snap types it
// can be installed by (using the declaration naming);
// ATM a nil entry means even stricter rules that would need be tested
// separately and whose implementation is in flux for now
var (
	unconstrained = []string{"core", "kernel", "gadget", "app"}

	slotInstallation = map[string][]string{
		// other
<<<<<<< HEAD
		"bool-file":       []string{"core", "gadget"},
		"browser-support": []string{"core"},
		"content":         []string{"app", "gadget"},
		"docker-support":  []string{"core"},
		"gpio":            []string{"core", "gadget"},
		"hidraw":          []string{"core", "gadget"},
		"i2c":             []string{"core", "gadget"},
		"lxd-support":     []string{"core"},
		"realsense":       []string{"core"},
		"mir":             []string{"app"},
		"mpris":           []string{"app"},
		"network-manager": []string{"app", "core"},
		"ofono":           []string{"app", "core"},
		"ppp":             []string{"core"},
		"pulseaudio":      []string{"app", "core"},
		"serial-port":     []string{"core", "gadget"},
=======
		"bluez":            {"app"},
		"bool-file":        {"core", "gadget"},
		"browser-support":  {"core"},
		"content":          {"app", "gadget"},
		"docker-support":   {"core"},
		"fwupd":            {"app"},
		"gpio":             {"core", "gadget"},
		"hidraw":           {"core", "gadget"},
		"i2c":              {"core", "gadget"},
		"location-control": {"app"},
		"location-observe": {"app"},
		"lxd-support":      {"core"},
		"mir":              {"app"},
		"modem-manager":    {"app", "core"},
		"mpris":            {"app"},
		"network-manager":  {"app", "core"},
		"ofono":            {"app", "core"},
		"ppp":              {"core"},
		"pulseaudio":       {"app", "core"},
		"serial-port":      {"core", "gadget"},
		"udisks2":          {"app"},
>>>>>>> d641ddd5
		// snowflakes
		"docker": nil,
		"lxd":    nil,
	}
)

func contains(l []string, s string) bool {
	for _, s1 := range l {
		if s == s1 {
			return true
		}
	}
	return false
}

func (s *baseDeclSuite) TestSlotInstallation(c *C) {
	typMap := map[string]snap.Type{
		"core":   snap.TypeOS,
		"app":    snap.TypeApp,
		"kernel": snap.TypeKernel,
		"gadget": snap.TypeGadget,
	}

	all := builtin.Interfaces()

	for _, iface := range all {
		types, ok := slotInstallation[iface.Name()]
		compareWithSanitize := false
		if !ok { // common ones, only core can install them,
			// their plain SanitizeSlot checked for that
			types = []string{"core"}
			compareWithSanitize = true
		}
		if types == nil {
			// snowflake needs to be tested specially
			continue
		}
		for name, snapType := range typMap {
			ok := contains(types, name)
			ic := s.installSlotCand(c, iface.Name(), snapType, ``)
			slotInfo := ic.Snap.Slots[iface.Name()]
			err := ic.Check()
			comm := Commentf("%s by %s snap", iface.Name(), name)
			if ok {
				c.Check(err, IsNil, comm)
			} else {
				c.Check(err, NotNil, comm)
			}
			if compareWithSanitize {
				sanitizeErr := iface.SanitizeSlot(&interfaces.Slot{SlotInfo: slotInfo})
				if err == nil {
					c.Check(sanitizeErr, IsNil, comm)
				} else {
					c.Check(sanitizeErr, NotNil, comm)
				}
			}
		}
	}

	// test docker specially
	ic := s.installSlotCand(c, "docker", snap.TypeApp, ``)
	err := ic.Check()
	c.Assert(err, Not(IsNil))
	c.Assert(err, ErrorMatches, "installation not allowed by \"docker\" slot rule of interface \"docker\"")

	// test lxd specially
	ic = s.installSlotCand(c, "lxd", snap.TypeApp, ``)
	err = ic.Check()
	c.Assert(err, Not(IsNil))
	c.Assert(err, ErrorMatches, "installation not allowed by \"lxd\" slot rule of interface \"lxd\"")
}

func (s *baseDeclSuite) TestPlugInstallation(c *C) {
	all := builtin.Interfaces()

	restricted := map[string]bool{
		"docker-support":        true,
		"kernel-module-control": true,
		"lxd-support":           true,
		"snapd-control":         true,
	}

	for _, iface := range all {
		ic := s.installPlugCand(c, iface.Name(), snap.TypeApp, ``)
		err := ic.Check()
		comm := Commentf("%s", iface.Name())
		if restricted[iface.Name()] {
			c.Check(err, NotNil, comm)
		} else {
			c.Check(err, IsNil, comm)
		}
	}
}

func (s *baseDeclSuite) TestConnection(c *C) {
	all := builtin.Interfaces()

	// connecting with these interfaces needs to be allowed on
	// case-by-case basis
	noconnect := map[string]bool{
		"bluez":            true,
		"docker":           true,
		"fwupd":            true,
		"location-control": true,
		"location-observe": true,
		"lxd":              true,
		"mir":              true,
		"udisks2":          true,
	}

	for _, iface := range all {
		expected := !noconnect[iface.Name()]
		comm := Commentf(iface.Name())

		// check base declaration
		cand := s.connectCand(c, iface.Name(), "", "")
		err := cand.Check()

		if expected {
			c.Check(err, IsNil, comm)
		} else {
			c.Check(err, NotNil, comm)
		}
	}
}

func (s *baseDeclSuite) TestConnectionOnClassic(c *C) {
	restore := release.MockOnClassic(false)
	defer restore()

	all := builtin.Interfaces()

	// connecting with these interfaces needs to be allowed on
	// case-by-case basis when not on classic
	noconnect := map[string]bool{
		"modem-manager":   true,
		"network-manager": true,
		"ofono":           true,
		"pulseaudio":      true,
	}

	for _, onClassic := range []bool{true, false} {
		release.OnClassic = onClassic
		for _, iface := range all {
			if !noconnect[iface.Name()] {
				continue
			}
			expected := onClassic
			comm := Commentf(iface.Name())

			// check base declaration
			cand := s.connectCand(c, iface.Name(), "", "")
			err := cand.Check()

			if expected {
				c.Check(err, IsNil, comm)
			} else {
				c.Check(err, NotNil, comm)
			}
		}
	}
}

func (s *baseDeclSuite) TestSanity(c *C) {
	all := builtin.Interfaces()

	// these interfaces have rules both for the slots and plugs side
	// given how the rules work this can be delicate,
	// listed here to make sure that was a conscious decision
	bothSides := map[string]bool{
		"docker-support":        true,
		"kernel-module-control": true,
		"lxd-support":           true,
		"snapd-control":         true,
	}

	for _, iface := range all {
		plugRule := s.baseDecl.PlugRule(iface.Name())
		slotRule := s.baseDecl.SlotRule(iface.Name())
		if plugRule == nil && slotRule == nil {
			c.Logf("%s is not considered in the base declaration", iface.Name())
			c.Fail()
		}
		if plugRule != nil && slotRule != nil {
			if !bothSides[iface.Name()] {
				c.Logf("%s have both a base declaration slot rule and plug rule, make sure that's intended and correct", iface.Name())
				c.Fail()
			}
		}
	}
}<|MERGE_RESOLUTION|>--- conflicted
+++ resolved
@@ -345,24 +345,6 @@
 
 	slotInstallation = map[string][]string{
 		// other
-<<<<<<< HEAD
-		"bool-file":       []string{"core", "gadget"},
-		"browser-support": []string{"core"},
-		"content":         []string{"app", "gadget"},
-		"docker-support":  []string{"core"},
-		"gpio":            []string{"core", "gadget"},
-		"hidraw":          []string{"core", "gadget"},
-		"i2c":             []string{"core", "gadget"},
-		"lxd-support":     []string{"core"},
-		"realsense":       []string{"core"},
-		"mir":             []string{"app"},
-		"mpris":           []string{"app"},
-		"network-manager": []string{"app", "core"},
-		"ofono":           []string{"app", "core"},
-		"ppp":             []string{"core"},
-		"pulseaudio":      []string{"app", "core"},
-		"serial-port":     []string{"core", "gadget"},
-=======
 		"bluez":            {"app"},
 		"bool-file":        {"core", "gadget"},
 		"browser-support":  {"core"},
@@ -382,9 +364,9 @@
 		"ofono":            {"app", "core"},
 		"ppp":              {"core"},
 		"pulseaudio":       {"app", "core"},
+		"realsense":        {"core"},
 		"serial-port":      {"core", "gadget"},
 		"udisks2":          {"app"},
->>>>>>> d641ddd5
 		// snowflakes
 		"docker": nil,
 		"lxd":    nil,
