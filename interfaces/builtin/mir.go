--- conflicted
+++ resolved
@@ -94,16 +94,8 @@
 func (iface *MirInterface) PermanentSlotSnippet(
 	slot *interfaces.Slot,
 	securitySystem interfaces.SecuritySystem) ([]byte, error) {
-<<<<<<< HEAD
 	if securitySystem == interfaces.SecurityAppArmor {
-		return mirPermanentSlotAppArmor, nil
-=======
-	switch securitySystem {
-	case interfaces.SecurityAppArmor:
 		return []byte(mirPermanentSlotAppArmor), nil
-	case interfaces.SecuritySecComp:
-		return []byte(mirPermanentSlotSecComp), nil
->>>>>>> da2225a2
 	}
 	return nil, nil
 }
