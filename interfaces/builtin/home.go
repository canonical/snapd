--- conflicted
+++ resolved
@@ -49,12 +49,9 @@
 func init() {
 	registerIface(&commonInterface{
 		name:                  "home",
-<<<<<<< HEAD
+		summary:               homeSummary,
 		implicitOnCore:        true,
 		implicitOnClassic:     true,
-=======
-		summary:               homeSummary,
->>>>>>> 9bf657ff
 		connectedPlugAppArmor: homeConnectedPlugAppArmor,
 		reservedForOS:         true,
 	})
