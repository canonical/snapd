--- conflicted
+++ resolved
@@ -25,6 +25,7 @@
 
 	. "gopkg.in/check.v1"
 
+	"github.com/snapcore/snapd/interfaces"
 	. "github.com/snapcore/snapd/interfaces"
 	"github.com/snapcore/snapd/interfaces/ifacetest"
 	"github.com/snapcore/snapd/snap"
@@ -1276,19 +1277,11 @@
 	emptyOpts := interfaces.ConfinementOptions{}
 
 	// Snaps should get static security now
-<<<<<<< HEAD
-	spec, err := repo.SnapSpecification(testSecurity, s.consumer)
+	spec, err := repo.SnapSpecification(testSecurity, s.consumer, emptyOpts)
 	c.Assert(err, IsNil)
 	c.Check(spec.(*ifacetest.Specification).Snippets, DeepEquals, []string{"static plug snippet"})
 
-	spec, err = repo.SnapSpecification(testSecurity, s.producer)
-=======
-	spec, err := repo.SnapSpecification(testSecurity, plugAppSet, emptyOpts)
-	c.Assert(err, IsNil)
-	c.Check(spec.(*ifacetest.Specification).Snippets, DeepEquals, []string{"static plug snippet"})
-
-	spec, err = repo.SnapSpecification(testSecurity, slotAppSet, emptyOpts)
->>>>>>> 0ff642e8
+	spec, err = repo.SnapSpecification(testSecurity, s.producer, emptyOpts)
 	c.Assert(err, IsNil)
 	c.Check(spec.(*ifacetest.Specification).Snippets, DeepEquals, []string{"static slot snippet", "static plug snippet"})
 
@@ -1298,22 +1291,14 @@
 	c.Assert(err, IsNil)
 
 	// Snaps should get static and connection-specific security now
-<<<<<<< HEAD
-	spec, err = repo.SnapSpecification(testSecurity, s.consumer)
-=======
-	spec, err = repo.SnapSpecification(testSecurity, plugAppSet, emptyOpts)
->>>>>>> 0ff642e8
+	spec, err = repo.SnapSpecification(testSecurity, s.consumer, emptyOpts)
 	c.Assert(err, IsNil)
 	c.Check(spec.(*ifacetest.Specification).Snippets, DeepEquals, []string{
 		"static plug snippet",
 		"connection-specific plug snippet",
 	})
 
-<<<<<<< HEAD
-	spec, err = repo.SnapSpecification(testSecurity, s.producer)
-=======
-	spec, err = repo.SnapSpecification(testSecurity, slotAppSet, emptyOpts)
->>>>>>> 0ff642e8
+	spec, err = repo.SnapSpecification(testSecurity, s.producer, emptyOpts)
 	c.Assert(err, IsNil)
 	c.Check(spec.(*ifacetest.Specification).Snippets, DeepEquals, []string{
 		"static slot snippet",
