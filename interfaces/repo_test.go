--- conflicted
+++ resolved
@@ -1939,7 +1939,6 @@
 	})
 }
 
-<<<<<<< HEAD
 func (s *RepositorySuite) TestConnectionsInfo(c *C) {
 	r := s.emptyRepo
 	for _, iface := range []string{"i1", "i2", "i3"} {
@@ -2008,9 +2007,12 @@
 	}
 
 	// Connect a few things for the tests below.
-	c.Assert(r.Connect(ConnRef{PlugRef: PlugRef{Snap: "s1", Name: "i1"}, SlotRef: SlotRef{Snap: "s2", Name: "i1"}}), IsNil)
-	c.Assert(r.Connect(ConnRef{PlugRef: PlugRef{Snap: "s1", Name: "i2"}, SlotRef: SlotRef{Snap: "s3", Name: "i2"}}), IsNil)
-	c.Assert(r.Connect(ConnRef{PlugRef: PlugRef{Snap: "s4", Name: "i2"}, SlotRef: SlotRef{Snap: "s3", Name: "i2"}}), IsNil)
+	_, err := r.Connect(ConnRef{PlugRef: PlugRef{Snap: "s1", Name: "i1"}, SlotRef: SlotRef{Snap: "s2", Name: "i1"}}, nil, nil, nil)
+	c.Assert(err, IsNil)
+	_, err = r.Connect(ConnRef{PlugRef: PlugRef{Snap: "s1", Name: "i2"}, SlotRef: SlotRef{Snap: "s3", Name: "i2"}}, nil, nil, nil)
+	c.Assert(err, IsNil)
+	_, err = r.Connect(ConnRef{PlugRef: PlugRef{Snap: "s4", Name: "i2"}, SlotRef: SlotRef{Snap: "s3", Name: "i2"}}, nil, nil, nil)
+	c.Assert(err, IsNil)
 
 	// Check that we get all connected interfaces
 	conns := r.ConnectionsInfo(nil, false)
@@ -2041,7 +2043,8 @@
 	c.Assert(conns, HasLen, 1)
 
 	checkConn(conns[0], "s5", "s5plug", "", "", "i1")
-=======
+}
+
 const ifacehooksSnap1 = `
 name: s1
 version: 0
@@ -2154,5 +2157,4 @@
 	c.Assert(err, NotNil)
 	c.Assert(err, ErrorMatches, `policy check failed`)
 	c.Assert(conn, IsNil)
->>>>>>> 86c958c8
 }