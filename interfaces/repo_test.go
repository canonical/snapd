--- conflicted
+++ resolved
@@ -135,15 +135,6 @@
 	s.BaseTest.TearDownTest(c)
 }
 
-<<<<<<< HEAD
-func addPlugsSlotsFromInstances(c *C, repo *Repository, instanceNamesAndYamls ...string) []*snap.Info {
-	c.Assert(len(instanceNamesAndYamls)%2, Equals, 0, Commentf("unexpected length: expected instance name, yaml pairs"))
-	result := make([]*snap.Info, 0, len(instanceNamesAndYamls)/2)
-	for i := 0; i < len(instanceNamesAndYamls); i = i + 2 {
-		info := snaptest.MockInfo(c, instanceNamesAndYamls[i+1], nil)
-		if instanceNamesAndYamls[i] != "" {
-			instanceName := instanceNamesAndYamls[i]
-=======
 type instanceNameAndYaml struct {
 	Name string
 	Yaml string
@@ -155,7 +146,6 @@
 		info := snaptest.MockInfo(c, iy.Yaml, nil)
 		if iy.Name != "" {
 			instanceName := iy.Name
->>>>>>> be1d9839
 			c.Assert(snap.ValidateInstanceName(instanceName), IsNil)
 			_, info.InstanceKey = snap.SplitInstanceName(instanceName)
 		}
@@ -334,17 +324,6 @@
 
 func (s *RepositorySuite) TestAddPlugParallelInstance(c *C) {
 	c.Assert(s.testRepo.AllPlugs(""), HasLen, 0)
-<<<<<<< HEAD
-	err := s.testRepo.AddPlug(s.plug)
-	c.Assert(err, IsNil)
-	consumer := snaptest.MockInfo(c, consumerYaml, nil)
-	consumer.InstanceKey = "instance"
-
-	err = s.testRepo.AddPlug(consumer.Plugs["plug"])
-	c.Assert(err, IsNil)
-
-	c.Assert(s.testRepo.AllPlugs(""), HasLen, 2)
-=======
 
 	err := s.testRepo.AddPlug(s.plug)
 	c.Assert(err, IsNil)
@@ -356,7 +335,6 @@
 	c.Assert(err, IsNil)
 	c.Assert(s.testRepo.AllPlugs(""), HasLen, 2)
 
->>>>>>> be1d9839
 	c.Assert(s.testRepo.Plug(s.plug.Snap.InstanceName(), s.plug.Name), DeepEquals, s.plug)
 	c.Assert(s.testRepo.Plug(consumer.InstanceName(), "plug"), DeepEquals, consumer.Plugs["plug"])
 }
@@ -371,48 +349,32 @@
 }
 
 func (s *RepositorySuite) TestPlugSearch(c *C) {
-<<<<<<< HEAD
-	addPlugsSlotsFromInstances(c, s.testRepo, "x", `
-=======
 	addPlugsSlotsFromInstances(c, s.testRepo, []instanceNameAndYaml{
 		{Name: "x", Yaml: `
->>>>>>> be1d9839
 name: x
 version: 0
 plugs:
     a: interface
     b: interface
     c: interface
-<<<<<<< HEAD
-`, "y", `
-=======
 `},
 		{Name: "y", Yaml: `
->>>>>>> be1d9839
 name: y
 version: 0
 plugs:
     a: interface
     b: interface
     c: interface
-<<<<<<< HEAD
-`, "z_instance", `
-=======
 `},
 		{Name: "z_instance", Yaml: `
->>>>>>> be1d9839
 name: z
 version: 0
 plugs:
     a: interface
     b: interface
     c: interface
-<<<<<<< HEAD
-`)
-=======
 `},
 	})
->>>>>>> be1d9839
 	// Plug() correctly finds plugs
 	c.Assert(s.testRepo.Plug("x", "a"), Not(IsNil))
 	c.Assert(s.testRepo.Plug("x", "b"), Not(IsNil))
@@ -459,40 +421,14 @@
 // Tests for Repository.AllPlugs()
 
 func (s *RepositorySuite) TestAllPlugsWithoutInterfaceName(c *C) {
-<<<<<<< HEAD
-	snaps := addPlugsSlotsFromInstances(c, s.testRepo, "snap-a", `
-=======
 	snaps := addPlugsSlotsFromInstances(c, s.testRepo, []instanceNameAndYaml{
 		{Name: "snap-a", Yaml: `
->>>>>>> be1d9839
 name: snap-a
 version: 0
 plugs:
     name-a: interface
-<<<<<<< HEAD
-`, "snap-b", `
-name: snap-b
-version: 0
-plugs:
-    name-a: interface
-    name-b: interface
-    name-c: interface
-`, "snap-b_instance", `
-=======
 `},
 		{Name: "snap-b", Yaml: `
->>>>>>> be1d9839
-name: snap-b
-version: 0
-plugs:
-    name-a: interface
-    name-b: interface
-    name-c: interface
-<<<<<<< HEAD
-`)
-=======
-`},
-		{Name: "snap-b_instance", Yaml: `
 name: snap-b
 version: 0
 plugs:
@@ -500,8 +436,15 @@
     name-b: interface
     name-c: interface
 `},
-	})
->>>>>>> be1d9839
+		{Name: "snap-b_instance", Yaml: `
+name: snap-b
+version: 0
+plugs:
+    name-a: interface
+    name-b: interface
+    name-c: interface
+`},
+	})
 	c.Assert(snaps, HasLen, 3)
 	// The result is sorted by snap and name
 	c.Assert(s.testRepo.AllPlugs(""), DeepEquals, []*snap.PlugInfo{
@@ -519,40 +462,14 @@
 	// Add another interface so that we can look for it
 	err := s.testRepo.AddInterface(&ifacetest.TestInterface{InterfaceName: "other-interface"})
 	c.Assert(err, IsNil)
-<<<<<<< HEAD
-	snaps := addPlugsSlotsFromInstances(c, s.testRepo, "snap-a", `
-=======
 	snaps := addPlugsSlotsFromInstances(c, s.testRepo, []instanceNameAndYaml{
 		{Name: "snap-a", Yaml: `
->>>>>>> be1d9839
 name: snap-a
 version: 0
 plugs:
     name-a: interface
-<<<<<<< HEAD
-`, "snap-b", `
-name: snap-b
-version: 0
-plugs:
-    name-a: interface
-    name-b: other-interface
-    name-c: interface
-`, "snap-b_instance", `
-=======
 `},
 		{Name: "snap-b", Yaml: `
->>>>>>> be1d9839
-name: snap-b
-version: 0
-plugs:
-    name-a: interface
-    name-b: other-interface
-    name-c: interface
-<<<<<<< HEAD
-`)
-=======
-`},
-		{Name: "snap-b_instance", Yaml: `
 name: snap-b
 version: 0
 plugs:
@@ -560,8 +477,15 @@
     name-b: other-interface
     name-c: interface
 `},
-	})
->>>>>>> be1d9839
+		{Name: "snap-b_instance", Yaml: `
+name: snap-b
+version: 0
+plugs:
+    name-a: interface
+    name-b: other-interface
+    name-c: interface
+`},
+	})
 	c.Assert(snaps, HasLen, 3)
 	c.Assert(s.testRepo.AllPlugs("other-interface"), DeepEquals, []*snap.PlugInfo{
 		snaps[1].Plugs["name-b"],
@@ -572,40 +496,14 @@
 // Tests for Repository.Plugs()
 
 func (s *RepositorySuite) TestPlugs(c *C) {
-<<<<<<< HEAD
-	snaps := addPlugsSlotsFromInstances(c, s.testRepo, "snap-a", `
-=======
 	snaps := addPlugsSlotsFromInstances(c, s.testRepo, []instanceNameAndYaml{
 		{Name: "snap-a", Yaml: `
->>>>>>> be1d9839
 name: snap-a
 version: 0
 plugs:
     name-a: interface
-<<<<<<< HEAD
-`, "snap-b", `
-name: snap-b
-version: 0
-plugs:
-    name-a: interface
-    name-b: interface
-    name-c: interface
-`, "snap-b_instance", `
-=======
 `},
 		{Name: "snap-b", Yaml: `
->>>>>>> be1d9839
-name: snap-b
-version: 0
-plugs:
-    name-a: interface
-    name-b: interface
-    name-c: interface
-<<<<<<< HEAD
-`)
-=======
-`},
-		{Name: "snap-b_instance", Yaml: `
 name: snap-b
 version: 0
 plugs:
@@ -613,8 +511,15 @@
     name-b: interface
     name-c: interface
 `},
-	})
->>>>>>> be1d9839
+		{Name: "snap-b_instance", Yaml: `
+name: snap-b
+version: 0
+plugs:
+    name-a: interface
+    name-b: interface
+    name-c: interface
+`},
+	})
 	c.Assert(snaps, HasLen, 3)
 	// The result is sorted by snap and name
 	c.Assert(s.testRepo.Plugs("snap-b"), DeepEquals, []*snap.PlugInfo{
@@ -637,35 +542,19 @@
 func (s *RepositorySuite) TestAllSlots(c *C) {
 	err := s.testRepo.AddInterface(&ifacetest.TestInterface{InterfaceName: "other-interface"})
 	c.Assert(err, IsNil)
-<<<<<<< HEAD
-	snaps := addPlugsSlotsFromInstances(c, s.testRepo, "snap-a", `
-=======
 	snaps := addPlugsSlotsFromInstances(c, s.testRepo, []instanceNameAndYaml{
 		{Name: "snap-a", Yaml: `
->>>>>>> be1d9839
 name: snap-a
 version: 0
 slots:
     name-a: interface
     name-b: interface
-<<<<<<< HEAD
-`, "snap-b", `
+`},
+		{Name: "snap-b", Yaml: `
 name: snap-b
 version: 0
 slots:
     name-a: other-interface
-`, "snap-b_instance", `
-=======
-`},
-		{Name: "snap-b", Yaml: `
->>>>>>> be1d9839
-name: snap-b
-version: 0
-slots:
-    name-a: other-interface
-<<<<<<< HEAD
-`)
-=======
 `},
 		{Name: "snap-b_instance", Yaml: `
 name: snap-b
@@ -674,7 +563,6 @@
     name-a: other-interface
 `},
 	})
->>>>>>> be1d9839
 	c.Assert(snaps, HasLen, 3)
 	// AllSlots("") returns all slots, sorted by snap and slot name
 	c.Assert(s.testRepo.AllSlots(""), DeepEquals, []*snap.SlotInfo{
@@ -693,28 +581,15 @@
 // Tests for Repository.Slots()
 
 func (s *RepositorySuite) TestSlots(c *C) {
-<<<<<<< HEAD
-	snaps := addPlugsSlotsFromInstances(c, s.testRepo, "snap-a", `
-=======
 	snaps := addPlugsSlotsFromInstances(c, s.testRepo, []instanceNameAndYaml{
 		{Name: "snap-a", Yaml: `
->>>>>>> be1d9839
 name: snap-a
 version: 0
 slots:
     name-a: interface
     name-b: interface
-<<<<<<< HEAD
-`, "snap-b", `
-name: snap-b
-version: 0
-slots:
-    name-a: interface
-`, "snap-b_instance", `
-=======
 `},
 		{Name: "snap-b", Yaml: `
->>>>>>> be1d9839
 name: snap-b
 version: 0
 slots:
@@ -830,17 +705,6 @@
 
 func (s *RepositorySuite) TestAddSlotParallelInstance(c *C) {
 	c.Assert(s.testRepo.AllSlots(""), HasLen, 0)
-<<<<<<< HEAD
-	err := s.testRepo.AddSlot(s.slot)
-	c.Assert(err, IsNil)
-	producer := snaptest.MockInfo(c, producerYaml, nil)
-	producer.InstanceKey = "instance"
-
-	err = s.testRepo.AddSlot(producer.Slots["slot"])
-	c.Assert(err, IsNil)
-
-	c.Assert(s.testRepo.AllSlots(""), HasLen, 2)
-=======
 
 	err := s.testRepo.AddSlot(s.slot)
 	c.Assert(err, IsNil)
@@ -852,7 +716,6 @@
 	c.Assert(err, IsNil)
 	c.Assert(s.testRepo.AllSlots(""), HasLen, 2)
 
->>>>>>> be1d9839
 	c.Assert(s.testRepo.Slot(s.slot.Snap.InstanceName(), s.slot.Name), DeepEquals, s.slot)
 	c.Assert(s.testRepo.Slot(producer.InstanceName(), "slot"), DeepEquals, producer.Slots["slot"])
 }
