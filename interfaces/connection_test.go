--- conflicted
+++ resolved
@@ -96,11 +96,7 @@
 	c.Assert(val, Equals, "value")
 
 	c.Assert(slot.StaticAttr("unknown", &val), ErrorMatches, `snap "producer" does not have attribute "unknown" for interface "interface"`)
-<<<<<<< HEAD
-	c.Check(slot.StaticAttr("attr", &intVal), ErrorMatches, `snap "producer" has interface "interface" with invalid value type "string" for "attr" attribute`)
-=======
 	c.Check(slot.StaticAttr("attr", &intVal), ErrorMatches, `snap "producer" has interface "interface" with invalid value type string for "attr" attribute: \*int`)
->>>>>>> 73b060df
 	c.Check(slot.StaticAttr("attr", val), ErrorMatches, `internal error: cannot get "attr" attribute of interface "interface" with non-pointer value`)
 
 	// static attributes passed via args take precedence over slot.Attrs
@@ -138,11 +134,7 @@
 	c.Assert(val, Equals, "value")
 
 	c.Assert(plug.StaticAttr("unknown", &val), ErrorMatches, `snap "consumer" does not have attribute "unknown" for interface "interface"`)
-<<<<<<< HEAD
-	c.Check(plug.StaticAttr("attr", &intVal), ErrorMatches, `snap "consumer" has interface "interface" with invalid value type "string" for "attr" attribute`)
-=======
 	c.Check(plug.StaticAttr("attr", &intVal), ErrorMatches, `snap "consumer" has interface "interface" with invalid value type string for "attr" attribute: \*int`)
->>>>>>> 73b060df
 	c.Check(plug.StaticAttr("attr", val), ErrorMatches, `internal error: cannot get "attr" attribute of interface "interface" with non-pointer value`)
 
 	// static attributes passed via args take precedence over plug.Attrs
@@ -179,11 +171,7 @@
 	c.Assert(num, Equals, int64(222))
 
 	c.Check(slot.Attr("unknown", &strVal), ErrorMatches, `snap "producer" does not have attribute "unknown" for interface "interface"`)
-<<<<<<< HEAD
-	c.Check(slot.Attr("foo", &intVal), ErrorMatches, `snap "producer" has interface "interface" with invalid value type "string" for "foo" attribute`)
-=======
 	c.Check(slot.Attr("foo", &intVal), ErrorMatches, `snap "producer" has interface "interface" with invalid value type string for "foo" attribute: \*int64`)
->>>>>>> 73b060df
 	c.Check(slot.Attr("number", intVal), ErrorMatches, `internal error: cannot get "number" attribute of interface "interface" with non-pointer value`)
 }
 
@@ -305,11 +293,7 @@
 	c.Assert(num, Equals, int64(222))
 
 	c.Check(plug.Attr("unknown", &strVal), ErrorMatches, `snap "consumer" does not have attribute "unknown" for interface "interface"`)
-<<<<<<< HEAD
-	c.Check(plug.Attr("foo", &intVal), ErrorMatches, `snap "consumer" has interface "interface" with invalid value type "string" for "foo" attribute`)
-=======
 	c.Check(plug.Attr("foo", &intVal), ErrorMatches, `snap "consumer" has interface "interface" with invalid value type string for "foo" attribute: \*int64`)
->>>>>>> 73b060df
 	c.Check(plug.Attr("number", intVal), ErrorMatches, `internal error: cannot get "number" attribute of interface "interface" with non-pointer value`)
 }
 
