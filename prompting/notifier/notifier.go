--- conflicted
+++ resolved
@@ -127,13 +127,8 @@
 	return notifier, nil
 }
 
-<<<<<<< HEAD
 func (n *Notifier) decodeAndDispatchRequest(buf []byte, tomb *tomb.Tomb) error {
 	var nmsg apparmor.MsgNotification
-=======
-func (n *Notifier) decodeAndDispatchRequest(buf []byte) error {
-	var nmsg notify.MsgNotification
->>>>>>> a91c571e
 	if err := nmsg.UnmarshalBinary(buf); err != nil {
 		return err
 	}
@@ -216,11 +211,7 @@
 				if err != nil {
 					return err
 				}
-<<<<<<< HEAD
-				if err := n.decodeAndDispatchRequest(buf[:size], tomb); err != nil {
-=======
-				if err := n.decodeAndDispatchRequest(buf); err != nil {
->>>>>>> a91c571e
+				if err := n.decodeAndDispatchRequest(buf, tomb); err != nil {
 					return err
 				}
 			}
