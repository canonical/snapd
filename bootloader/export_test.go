--- conflicted
+++ resolved
@@ -102,11 +102,8 @@
 		}
 	}
 
-	l := &lk{
-		rootdir:          rootdir,
-		prepareImageTime: opts.PrepareImageTime,
-		role:             opts.Role,
-	}
+	l := &lk{rootdir: rootdir}
+	l.processOpts(opts)
 
 	var version lkenv.Version
 	switch opts.Role {
@@ -164,18 +161,14 @@
 	c.Assert(err, IsNil)
 
 	// now write env in it with correct crc
-<<<<<<< HEAD
-	env := lkenv.NewEnv(f, version)
-=======
-	env := lkenv.NewEnv(l.envFile(), "", lkenv.V1)
->>>>>>> fa154108
+	env := lkenv.NewEnv(f, "", version)
 	env.InitializeBootPartitions("boot_a", "boot_b")
 	err = env.Save()
 	c.Assert(err, IsNil)
 
-	// also make the empty files for the boot_a and boot_b partitions for uc20
-	// roles
+	// also make the empty files for the boot_a and boot_b partitions
 	if opts.Role == RoleRunMode || opts.Role == RoleRecovery {
+		// for uc20 roles we need to mock the files in /dev/disk/by-partuuid
 		for _, label := range []string{"boot_a", "boot_b"} {
 			disk, err := disks.DiskFromDeviceName("lk-boot-disk")
 			c.Assert(err, IsNil)
@@ -184,6 +177,15 @@
 			bootFile := filepath.Join(rootdir, "/dev/disk/by-partuuid", partUUID)
 			c.Assert(os.MkdirAll(filepath.Dir(bootFile), 0755), IsNil)
 			c.Assert(ioutil.WriteFile(bootFile, nil, 0755), IsNil)
+		}
+	} else {
+		// for non-uc20 roles just mock the files in /dev/disk/by-partlabel
+		for _, partName := range []string{"boot_a", "boot_b"} {
+			mockPart := filepath.Join(rootdir, "/dev/disk/by-partlabel/", partName)
+			err := os.MkdirAll(filepath.Dir(mockPart), 0755)
+			c.Assert(err, IsNil)
+			err = ioutil.WriteFile(mockPart, nil, 0600)
+			c.Assert(err, IsNil)
 		}
 	}
 	return func() {
