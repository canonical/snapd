// -*- Mode: Go; indent-tabs-mode: t -*-

/*
 * Copyright (C) 2014-2020 Canonical Ltd
 *
 * This program is free software: you can redistribute it and/or modify
 * it under the terms of the GNU General Public License version 3 as
 * published by the Free Software Foundation.
 *
 * This program is distributed in the hope that it will be useful,
 * but WITHOUT ANY WARRANTY; without even the implied warranty of
 * MERCHANTABILITY or FITNESS FOR A PARTICULAR PURPOSE.  See the
 * GNU General Public License for more details.
 *
 * You should have received a copy of the GNU General Public License
 * along with this program.  If not, see <http://www.gnu.org/licenses/>.
 *
 */

package bootloadertest

import (
	"fmt"
	"path/filepath"
	"strings"

	"github.com/snapcore/snapd/bootloader"
	"github.com/snapcore/snapd/snap"
)

// MockBootloader mocks the bootloader interface and records all
// set/get calls.
type MockBootloader struct {
	BootVars         map[string]string
	SetBootVarsCalls int
	SetErr           error
	GetErr           error

	name    string
	bootdir string

	ExtractKernelAssetsCalls []snap.PlaceInfo
	RemoveKernelAssetsCalls  []snap.PlaceInfo

	InstallBootConfigCalled []string
	InstallBootConfigResult bool
	InstallBootConfigErr    error

	enabledKernel    snap.PlaceInfo
	enabledTryKernel snap.PlaceInfo

	panicMethods map[string]bool
}

// ensure MockBootloader(s) implement the Bootloader interface
var _ bootloader.Bootloader = (*MockBootloader)(nil)
var _ bootloader.RecoveryAwareBootloader = (*MockRecoveryAwareBootloader)(nil)
var _ bootloader.ExtractedRunKernelImageBootloader = (*MockExtractedRunKernelImageBootloader)(nil)
var _ bootloader.ExtractedRecoveryKernelImageBootloader = (*MockExtractedRecoveryKernelImageBootloader)(nil)
var _ bootloader.ManagedAssetsBootloader = (*MockManagedAssetsBootloader)(nil)

func Mock(name, bootdir string) *MockBootloader {
	return &MockBootloader{
		name:    name,
		bootdir: bootdir,

		BootVars: make(map[string]string),

		panicMethods: make(map[string]bool),
	}
}

func (b *MockBootloader) maybePanic(which string) {
	if b.panicMethods[which] {
		panic(fmt.Sprintf("mocked reboot panic in %s", which))
	}
}

func (b *MockBootloader) SetBootVars(values map[string]string) error {
	b.maybePanic("SetBootVars")
	b.SetBootVarsCalls++
	for k, v := range values {
		b.BootVars[k] = v
	}
	return b.SetErr
}

func (b *MockBootloader) GetBootVars(keys ...string) (map[string]string, error) {
	b.maybePanic("GetBootVars")

	out := map[string]string{}
	for _, k := range keys {
		out[k] = b.BootVars[k]
	}

	return out, b.GetErr
}

func (b *MockBootloader) Name() string {
	return b.name
}

func (b *MockBootloader) ConfigFile() string {
	return filepath.Join(b.bootdir, "mockboot/mockboot.cfg")
}

func (b *MockBootloader) ExtractKernelAssets(s snap.PlaceInfo, snapf snap.Container) error {
	b.ExtractKernelAssetsCalls = append(b.ExtractKernelAssetsCalls, s)
	return nil
}

func (b *MockBootloader) RemoveKernelAssets(s snap.PlaceInfo) error {
	b.RemoveKernelAssetsCalls = append(b.RemoveKernelAssetsCalls, s)
	return nil
}

func (b *MockBootloader) SetEnabledKernel(s snap.PlaceInfo) (restore func()) {
	oldSn := b.enabledTryKernel
	oldVar := b.BootVars["snap_kernel"]
	b.enabledKernel = s
	b.BootVars["snap_kernel"] = s.Filename()
	return func() {
		b.BootVars["snap_kernel"] = oldVar
		b.enabledKernel = oldSn
	}
}

func (b *MockBootloader) SetEnabledTryKernel(s snap.PlaceInfo) (restore func()) {
	oldSn := b.enabledTryKernel
	oldVar := b.BootVars["snap_try_kernel"]
	b.enabledTryKernel = s
	b.BootVars["snap_try_kernel"] = s.Filename()
	return func() {
		b.BootVars["snap_try_kernel"] = oldVar
		b.enabledTryKernel = oldSn
	}
}

// InstallBootConfig installs the boot config in the gadget directory to the
// mock bootloader's root directory.
func (b *MockBootloader) InstallBootConfig(gadgetDir string, opts *bootloader.Options) (bool, error) {
	b.InstallBootConfigCalled = append(b.InstallBootConfigCalled, gadgetDir)
	return b.InstallBootConfigResult, b.InstallBootConfigErr
}

// MockRecoveryAwareBootloader mocks a bootloader implementing the
// RecoveryAware interface.
type MockRecoveryAwareBootloader struct {
	*MockBootloader

	RecoverySystemDir      string
	RecoverySystemBootVars map[string]string
}

type ExtractedRecoveryKernelCall struct {
	RecoverySystemDir string
	S                 snap.PlaceInfo
}

// MockExtractedRecoveryKernelImageBootloader mocks a bootloader implementing
// the ExtractedRecoveryKernelImage interface.
type MockExtractedRecoveryKernelImageBootloader struct {
	*MockBootloader

	ExtractRecoveryKernelAssetsCalls []ExtractedRecoveryKernelCall
}

// ExtractedRecoveryKernelImage derives a MockRecoveryAwareBootloader from a base
// MockBootloader.
func (b *MockBootloader) ExtractedRecoveryKernelImage() *MockExtractedRecoveryKernelImageBootloader {
	return &MockExtractedRecoveryKernelImageBootloader{MockBootloader: b}
}

// ExtractRecoveryKernelAssets extracts the kernel assets for the provided
// kernel snap into the specified recovery system dir; part of
// RecoveryAwareBootloader.
func (b *MockExtractedRecoveryKernelImageBootloader) ExtractRecoveryKernelAssets(recoverySystemDir string, s snap.PlaceInfo, snapf snap.Container) error {
	if recoverySystemDir == "" {
		panic("MockBootloader.ExtractRecoveryKernelAssets called without recoverySystemDir")
	}

	b.ExtractRecoveryKernelAssetsCalls = append(
		b.ExtractRecoveryKernelAssetsCalls,
		ExtractedRecoveryKernelCall{
			S:                 s,
			RecoverySystemDir: recoverySystemDir},
	)
	return nil
}

// RecoveryAware derives a MockRecoveryAwareBootloader from a base
// MockBootloader.
func (b *MockBootloader) RecoveryAware() *MockRecoveryAwareBootloader {
	return &MockRecoveryAwareBootloader{MockBootloader: b}
}

// SetRecoverySystemEnv sets the recovery system environment bootloader
// variables; part of RecoveryAwareBootloader.
func (b *MockRecoveryAwareBootloader) SetRecoverySystemEnv(recoverySystemDir string, blVars map[string]string) error {
	if recoverySystemDir == "" {
		panic("MockBootloader.SetRecoverySystemEnv called without recoverySystemDir")
	}
	b.RecoverySystemDir = recoverySystemDir
	b.RecoverySystemBootVars = blVars
	return nil
}

// GetRecoverySystemEnv gets the recovery system environment bootloader
// variables; part of RecoveryAwareBootloader.
func (b *MockRecoveryAwareBootloader) GetRecoverySystemEnv(recoverySystemDir, key string) (string, error) {
	if recoverySystemDir == "" {
		panic("MockBootloader.GetRecoverySystemEnv called without recoverySystemDir")
	}
	b.RecoverySystemDir = recoverySystemDir
	return b.RecoverySystemBootVars[key], nil
}

// MockExtractedRunKernelImageBootloader mocks a bootloader
// implementing the ExtractedRunKernelImageBootloader interface.
type MockExtractedRunKernelImageBootloader struct {
	*MockBootloader

	runKernelImageEnableKernelCalls     []snap.PlaceInfo
	runKernelImageEnableTryKernelCalls  []snap.PlaceInfo
	runKernelImageDisableTryKernelCalls []snap.PlaceInfo
	runKernelImageEnabledKernel         snap.PlaceInfo
	runKernelImageEnabledTryKernel      snap.PlaceInfo

	runKernelImageMockedErrs     map[string]error
	runKernelImageMockedNumCalls map[string]int
}

// WithExtractedRunKernelImage derives a MockExtractedRunKernelImageBootloader
// from a base MockBootloader.
func (b *MockBootloader) WithExtractedRunKernelImage() *MockExtractedRunKernelImageBootloader {
	return &MockExtractedRunKernelImageBootloader{
		MockBootloader: b,

		runKernelImageMockedErrs:     make(map[string]error),
		runKernelImageMockedNumCalls: make(map[string]int),
	}
}

// SetEnabledKernel sets the current kernel "symlink" as returned
// by Kernel(); returns' a restore function to set it back to what it was
// before.
func (b *MockExtractedRunKernelImageBootloader) SetEnabledKernel(kernel snap.PlaceInfo) (restore func()) {
	old := b.runKernelImageEnabledKernel
	b.runKernelImageEnabledKernel = kernel
	return func() {
		b.runKernelImageEnabledKernel = old
	}
}

// SetEnabledTryKernel sets the current try-kernel "symlink" as
// returned by TryKernel(). If set to nil, TryKernel()'s second return value
// will be false; returns' a restore function to set it back to what it was
// before.
func (b *MockExtractedRunKernelImageBootloader) SetEnabledTryKernel(kernel snap.PlaceInfo) (restore func()) {
	old := b.runKernelImageEnabledTryKernel
	b.runKernelImageEnabledTryKernel = kernel
	return func() {
		b.runKernelImageEnabledTryKernel = old
	}
}

// SetRunKernelImageFunctionError allows setting an error to be returned for the
// specified function; it returns a restore function to set it back to what it
// was before.
func (b *MockExtractedRunKernelImageBootloader) SetRunKernelImageFunctionError(f string, err error) (restore func()) {
	// check the function
	switch f {
	case "EnableKernel", "EnableTryKernel", "Kernel", "TryKernel", "DisableTryKernel":
		old := b.runKernelImageMockedErrs[f]
		b.runKernelImageMockedErrs[f] = err
		return func() {
			b.runKernelImageMockedErrs[f] = old
		}
	default:
		panic(fmt.Sprintf("unknown ExtractedRunKernelImageBootloader method %q to mock error for", f))
	}
}

// SetRunKernelImagePanic allows setting any method in the
// ExtractedRunKernelImageBootloader interface on
// MockExtractedRunKernelImageBootloader to panic instead of
// returning. This allows one to test what would happen if the system
// was rebooted during execution of a particular
// function. Specifically, the panic will be done immediately entering
// the function so setting SetBootVars to panic will emulate a reboot
// before any boot vars are set persistently
func (b *MockExtractedRunKernelImageBootloader) SetRunKernelImagePanic(f string) (restore func()) {
	switch f {
	case "EnableKernel", "EnableTryKernel", "Kernel", "TryKernel", "DisableTryKernel", "SetBootVars", "GetBootVars":
		old := b.panicMethods[f]
		b.panicMethods[f] = true
		return func() {
			b.panicMethods[f] = old
		}
	default:
		panic(fmt.Sprintf("unknown ExtractedRunKernelImageBootloader method %q to mock reboot via panic for", f))
	}
}

// GetRunKernelImageFunctionSnapCalls returns which snaps were specified during
// execution, in order of calls, as well as the number of calls for methods that
// don't take a snap to set.
func (b *MockExtractedRunKernelImageBootloader) GetRunKernelImageFunctionSnapCalls(f string) ([]snap.PlaceInfo, int) {
	switch f {
	case "EnableKernel":
		l := b.runKernelImageEnableKernelCalls
		return l, len(l)
	case "EnableTryKernel":
		l := b.runKernelImageEnableTryKernelCalls
		return l, len(l)
	case "Kernel", "TryKernel", "DisableTryKernel":
		return nil, b.runKernelImageMockedNumCalls[f]
	default:
		panic(fmt.Sprintf("unknown ExtractedRunKernelImageBootloader method %q to return snap args for", f))
	}
}

// EnableKernel enables the kernel; part of ExtractedRunKernelImageBootloader.
func (b *MockExtractedRunKernelImageBootloader) EnableKernel(s snap.PlaceInfo) error {
	b.maybePanic("EnableKernel")
	b.runKernelImageEnableKernelCalls = append(b.runKernelImageEnableKernelCalls, s)
	b.runKernelImageEnabledKernel = s
	return b.runKernelImageMockedErrs["EnableKernel"]
}

// EnableTryKernel enables a try-kernel; part of
// ExtractedRunKernelImageBootloader.
func (b *MockExtractedRunKernelImageBootloader) EnableTryKernel(s snap.PlaceInfo) error {
	b.maybePanic("EnableTryKernel")
	b.runKernelImageEnableTryKernelCalls = append(b.runKernelImageEnableTryKernelCalls, s)
	b.runKernelImageEnabledTryKernel = s
	return b.runKernelImageMockedErrs["EnableTryKernel"]
}

// Kernel returns the current kernel set in the bootloader; part of
// ExtractedRunKernelImageBootloader.
func (b *MockExtractedRunKernelImageBootloader) Kernel() (snap.PlaceInfo, error) {
	b.maybePanic("Kernel")
	b.runKernelImageMockedNumCalls["Kernel"]++
	err := b.runKernelImageMockedErrs["Kernel"]
	if err != nil {
		return nil, err
	}
	return b.runKernelImageEnabledKernel, nil
}

// TryKernel returns the current kernel set in the bootloader; part of
// ExtractedRunKernelImageBootloader.
func (b *MockExtractedRunKernelImageBootloader) TryKernel() (snap.PlaceInfo, error) {
	b.maybePanic("TryKernel")
	b.runKernelImageMockedNumCalls["TryKernel"]++
	err := b.runKernelImageMockedErrs["TryKernel"]
	if err != nil {
		return nil, err
	}
	if b.runKernelImageEnabledTryKernel == nil {
		return nil, bootloader.ErrNoTryKernelRef
	}
	return b.runKernelImageEnabledTryKernel, nil
}

// DisableTryKernel removes the current try-kernel "symlink" set in the
// bootloader; part of ExtractedRunKernelImageBootloader.
func (b *MockExtractedRunKernelImageBootloader) DisableTryKernel() error {
	b.maybePanic("DisableTryKernel")
	b.runKernelImageMockedNumCalls["DisableTryKernel"]++
	b.runKernelImageEnabledTryKernel = nil
	return b.runKernelImageMockedErrs["DisableTryKernel"]
}

// MockManagedAssetsBootloader mocks a bootloader implementing the
// bootloader.ManagedAssetsBootloader interface.
type MockManagedAssetsBootloader struct {
	*MockBootloader

<<<<<<< HEAD
	IsManaged    bool
	IsManagedErr error
	UpdateErr    error
	Updated      bool
	UpdateCalls  int
	Assets       []string
=======
	IsManaged         bool
	IsManagedErr      error
	UpdateErr         error
	UpdateCalls       int
	Assets            []string
	StaticCommandLine string
	CommandLineErr    error
>>>>>>> dbf81a4b
}

func (b *MockBootloader) WithManagedAssets() *MockManagedAssetsBootloader {
	return &MockManagedAssetsBootloader{
		MockBootloader: b,
	}
}

func (b *MockManagedAssetsBootloader) IsCurrentlyManaged() (bool, error) {
	return b.IsManaged, b.IsManagedErr
}

func (b *MockManagedAssetsBootloader) ManagedAssets() []string {
	return b.Assets
}

<<<<<<< HEAD
func (b *MockManagedAssetsBootloader) UpdateBootConfig(opts *bootloader.Options) (bool, error) {
	b.UpdateCalls++
	return b.Updated, b.UpdateErr
=======
func (b *MockManagedAssetsBootloader) UpdateBootConfig(opts *bootloader.Options) error {
	b.UpdateCalls++
	return b.UpdateErr
}

func (b *MockManagedAssetsBootloader) CommandLine(args []string) (string, error) {
	if b.CommandLineErr != nil {
		return "", b.CommandLineErr
	}
	line := strings.Join(append([]string{b.StaticCommandLine}, args...), " ")
	return strings.TrimSpace(line), nil
}

// MockManagedAssetsRecoveryAwareBootloader mocks a bootloader implementing the
// bootloader.ManagedAssetsBootloader and bootloader.RecoveryAwareBootloader
// interfaces.
type MockManagedAssetsRecoveryAwareBootloader struct {
	*MockManagedAssetsBootloader

	EnvVars map[string]string
}

func (b *MockBootloader) WithManagedAssetsRecoveryAware() *MockManagedAssetsRecoveryAwareBootloader {
	return &MockManagedAssetsRecoveryAwareBootloader{
		MockManagedAssetsBootloader: &MockManagedAssetsBootloader{
			MockBootloader: b,
		},
		EnvVars: make(map[string]string),
	}
}

func (b *MockManagedAssetsRecoveryAwareBootloader) SetRecoverySystemEnv(systemDir string, env map[string]string) error {
	b.EnvVars = env
	return nil
}

func (b *MockManagedAssetsRecoveryAwareBootloader) GetRecoverySystemEnv(systemDir, key string) (string, error) {
	return b.EnvVars[key], nil
>>>>>>> dbf81a4b
}<|MERGE_RESOLUTION|>--- conflicted
+++ resolved
@@ -378,22 +378,14 @@
 type MockManagedAssetsBootloader struct {
 	*MockBootloader
 
-<<<<<<< HEAD
-	IsManaged    bool
-	IsManagedErr error
-	UpdateErr    error
-	Updated      bool
-	UpdateCalls  int
-	Assets       []string
-=======
 	IsManaged         bool
 	IsManagedErr      error
 	UpdateErr         error
+	Updated           bool
 	UpdateCalls       int
 	Assets            []string
 	StaticCommandLine string
 	CommandLineErr    error
->>>>>>> dbf81a4b
 }
 
 func (b *MockBootloader) WithManagedAssets() *MockManagedAssetsBootloader {
@@ -410,14 +402,9 @@
 	return b.Assets
 }
 
-<<<<<<< HEAD
 func (b *MockManagedAssetsBootloader) UpdateBootConfig(opts *bootloader.Options) (bool, error) {
 	b.UpdateCalls++
 	return b.Updated, b.UpdateErr
-=======
-func (b *MockManagedAssetsBootloader) UpdateBootConfig(opts *bootloader.Options) error {
-	b.UpdateCalls++
-	return b.UpdateErr
 }
 
 func (b *MockManagedAssetsBootloader) CommandLine(args []string) (string, error) {
@@ -453,5 +440,4 @@
 
 func (b *MockManagedAssetsRecoveryAwareBootloader) GetRecoverySystemEnv(systemDir, key string) (string, error) {
 	return b.EnvVars[key], nil
->>>>>>> dbf81a4b
 }