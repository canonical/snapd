// -*- Mode: Go; indent-tabs-mode: t -*-

/*
 * Copyright (C) 2017 Canonical Ltd
 *
 * This program is free software: you can redistribute it and/or modify
 * it under the terms of the GNU General Public License version 3 as
 * published by the Free Software Foundation.
 *
 * This program is distributed in the hope that it will be useful,
 * but WITHOUT ANY WARRANTY; without even the implied warranty of
 * MERCHANTABILITY or FITNESS FOR A PARTICULAR PURPOSE.  See the
 * GNU General Public License for more details.
 *
 * You should have received a copy of the GNU General Public License
 * along with this program.  If not, see <http://www.gnu.org/licenses/>.
 *
 */

package errtracker

import (
	"bytes"
	"crypto/md5"
	"crypto/sha512"
	"fmt"
	"io/ioutil"
	"net/http"
	"os"
	"path/filepath"
	"time"

	"gopkg.in/mgo.v2/bson"

	"github.com/snapcore/snapd/arch"
	"github.com/snapcore/snapd/dirs"
	"github.com/snapcore/snapd/httputil"
	"github.com/snapcore/snapd/logger"
	"github.com/snapcore/snapd/osutil"
	"github.com/snapcore/snapd/release"
)

var (
	CrashDbURLBase string
	SnapdVersion   string

	// The machine-id file is at different locations depending on how the system
	// is setup. On Fedora for example /var/lib/dbus/machine-id doesn't exist
	// but we have /etc/machine-id. See
	// https://www.freedesktop.org/software/systemd/man/machine-id.html for a
	// few more details.
	machineIDs = []string{"/etc/machine-id", "/var/lib/dbus/machine-id"}

	mockedHostSnapd = ""
	mockedCoreSnapd = ""

	snapConfineProfile = "/etc/apparmor.d/usr.lib.snapd.snap-confine.real"

	timeNow = time.Now
)

// distroRelease returns a distro release as it is expected by daisy.ubuntu.com
func distroRelease() string {
	ID := release.ReleaseInfo.ID
	if ID == "ubuntu" {
		ID = "Ubuntu"
	}

	return fmt.Sprintf("%s %s", ID, release.ReleaseInfo.VersionID)
}

<<<<<<< HEAD
=======
func readMachineID() ([]byte, error) {
	for _, id := range machineIDs {
		machineID, err := ioutil.ReadFile(id)
		if err == nil {
			return bytes.TrimSpace(machineID), nil
		} else if !os.IsNotExist(err) {
			logger.Noticef("cannot read %s: %s", id, err)
		}
	}

	return nil, fmt.Errorf("cannot report: no suitable machine id file found")
}

>>>>>>> 8911fd20
func snapConfineProfileDigest(suffix string) string {
	profileText, err := ioutil.ReadFile(snapConfineProfile + suffix)
	if err != nil {
		return ""
	}
	// NOTE: uses md5sum for easier comparison against dpkg meta-data
	return fmt.Sprintf("%x", md5.Sum(profileText))
}

<<<<<<< HEAD
func didSnapdReExec() string {
	if osutil.GetenvBool("SNAP_DID_REEXEC") {
		return "yes"
	}
	return "no"
}

=======
>>>>>>> 8911fd20
func Report(snap, errMsg, dupSig string, extra map[string]string) (string, error) {
	if CrashDbURLBase == "" {
		return "", nil
	}

	machineID, err := readMachineID()
	if err != nil {
		return "", err
	}

	identifier := fmt.Sprintf("%x", sha512.Sum512(machineID))

	crashDbUrl := fmt.Sprintf("%s/%s", CrashDbURLBase, identifier)

	hostSnapdPath := filepath.Join(dirs.DistroLibExecDir, "snapd")
	coreSnapdPath := filepath.Join(dirs.SnapMountDir, "core/current/usr/lib/snapd/snapd")
	if mockedHostSnapd != "" {
		hostSnapdPath = mockedHostSnapd
	}
	if mockedCoreSnapd != "" {
		coreSnapdPath = mockedCoreSnapd
	}
	hostBuildID, _ := osutil.ReadBuildID(hostSnapdPath)
	coreBuildID, _ := osutil.ReadBuildID(coreSnapdPath)
	if hostBuildID == "" {
		hostBuildID = "unknown"
	}
	if coreBuildID == "" {
		coreBuildID = "unknown"
	}

	report := map[string]string{
		"ProblemType":        "Snap",
		"Architecture":       arch.UbuntuArchitecture(),
		"SnapdVersion":       SnapdVersion,
		"DistroRelease":      distroRelease(),
		"HostSnapdBuildID":   hostBuildID,
		"CoreSnapdBuildID":   coreBuildID,
		"Date":               timeNow().Format(time.ANSIC),
		"Snap":               snap,
		"KernelVersion":      release.KernelVersion(),
		"ErrorMessage":       errMsg,
		"DuplicateSignature": dupSig,

		"SnapConfineAppArmorProfileCurrentMD5Sum": snapConfineProfileDigest(""),
		"SnapConfineAppArmorProfileDpkgNewMD5Sum": snapConfineProfileDigest(".dpkg-new"),
<<<<<<< HEAD

		"DidSnapdReExec": didSnapdReExec(),
=======
>>>>>>> 8911fd20
	}
	for k, v := range extra {
		// only set if empty
		if _, ok := report[k]; !ok {
			report[k] = v
		}
	}

	// see if we run in testing mode
	if osutil.GetenvBool("SNAPPY_TESTING") {
		logger.Noticef("errtracker.Report is *not* sent because SNAPPY_TESTING is set")
		logger.Noticef("report: %v", report)
		return "oops-not-sent", nil
	}

	// send it for real
	reportBson, err := bson.Marshal(report)
	if err != nil {
		return "", err
	}
	client := &http.Client{}
	req, err := http.NewRequest("POST", crashDbUrl, bytes.NewBuffer(reportBson))
	if err != nil {
		return "", err
	}
	req.Header.Add("Content-Type", "application/octet-stream")
	req.Header.Add("X-Whoopsie-Version", httputil.UserAgent())
	resp, err := client.Do(req)
	if err != nil {
		return "", err
	}
	defer resp.Body.Close()
	if resp.StatusCode != 200 {
		return "", fmt.Errorf("cannot upload error report, return code: %d", resp.StatusCode)
	}
	oopsID, err := ioutil.ReadAll(resp.Body)
	if err != nil {
		return "", err
	}

	return string(oopsID), nil
}<|MERGE_RESOLUTION|>--- conflicted
+++ resolved
@@ -69,8 +69,6 @@
 	return fmt.Sprintf("%s %s", ID, release.ReleaseInfo.VersionID)
 }
 
-<<<<<<< HEAD
-=======
 func readMachineID() ([]byte, error) {
 	for _, id := range machineIDs {
 		machineID, err := ioutil.ReadFile(id)
@@ -84,7 +82,6 @@
 	return nil, fmt.Errorf("cannot report: no suitable machine id file found")
 }
 
->>>>>>> 8911fd20
 func snapConfineProfileDigest(suffix string) string {
 	profileText, err := ioutil.ReadFile(snapConfineProfile + suffix)
 	if err != nil {
@@ -94,7 +91,6 @@
 	return fmt.Sprintf("%x", md5.Sum(profileText))
 }
 
-<<<<<<< HEAD
 func didSnapdReExec() string {
 	if osutil.GetenvBool("SNAP_DID_REEXEC") {
 		return "yes"
@@ -102,8 +98,6 @@
 	return "no"
 }
 
-=======
->>>>>>> 8911fd20
 func Report(snap, errMsg, dupSig string, extra map[string]string) (string, error) {
 	if CrashDbURLBase == "" {
 		return "", nil
@@ -150,11 +144,8 @@
 
 		"SnapConfineAppArmorProfileCurrentMD5Sum": snapConfineProfileDigest(""),
 		"SnapConfineAppArmorProfileDpkgNewMD5Sum": snapConfineProfileDigest(".dpkg-new"),
-<<<<<<< HEAD
 
 		"DidSnapdReExec": didSnapdReExec(),
-=======
->>>>>>> 8911fd20
 	}
 	for k, v := range extra {
 		// only set if empty
