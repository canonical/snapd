--- conflicted
+++ resolved
@@ -39,15 +39,10 @@
 	CrashDbURLBase string
 	SnapdVersion   string
 
-<<<<<<< HEAD
 	machineID  = "/var/lib/dbus/machine-id"
 	usrBinSnap = "/usr/bin/snap"
 
 	timeNow = time.Now
-=======
-	machineID = "/var/lib/dbus/machine-id"
-	timeNow   = time.Now
->>>>>>> a0712e61
 )
 
 // distroRelease returns a distro release as it is expected by daisy.ubuntu.com
