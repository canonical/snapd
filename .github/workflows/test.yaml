--- conflicted
+++ resolved
@@ -491,20 +491,8 @@
       run: |
           if [ -f spread.log ]; then
               echo "Running spread log analyzer"
-<<<<<<< HEAD
              ./tests/lib/external/snapd-testing-tools/utils/log-parser spread.log --output spread-results.json
              ./tests/lib/external/snapd-testing-tools/utils/log-analyzer list-reexecute-tasks spread-results.json > "$FAILED_TESTS_FILE"
-=======
-              # Aborted cannot be used to determine if we need to re-run all because it could be a aborted an entire suite
-              if grep -q "Aborted tasks: 0" spread.log; then
-                  ./tests/lib/external/snapd-testing-tools/utils/log-parser spread.log --output spread-results.json
-                  jq -r '.[] | select( .type == "result") | select( .result_type == "Failed") | select( .level == "task" or .level == "tasks" ) | .detail.lines[]' spread-results.json | grep "google:" | cut -d '-' -f2- | tr '\n' ' ' > "$FAILED_TESTS_FILE"
-                  echo "Failed tests saved for re-execution: $(cat $FAILED_TESTS_FILE)"
-              else
-                  echo "No failed tests saved, this means all the tests will be executed next run"
-                  touch "$FAILED_TESTS_FILE"
-              fi
->>>>>>> b48bcd7f
           else
               echo "No spread log found, saving empty list of failed tests"
               touch "$FAILED_TESTS_FILE"
@@ -621,20 +609,8 @@
       run: |
           if [ -f spread.log ]; then
               echo "Running spread log analyzer"
-<<<<<<< HEAD
              ./tests/lib/external/snapd-testing-tools/utils/log-parser spread.log --output spread-results.json
              ./tests/lib/external/snapd-testing-tools/utils/log-analyzer list-reexecute-tasks spread-results.json > "$FAILED_TESTS_FILE"
-=======
-              # Aborted cannot be used to determine if we need to re-run all because it could be a aborted an entire suite
-              if grep -q "Aborted tasks: 0" spread.log; then
-                  ./tests/lib/external/snapd-testing-tools/utils/log-parser spread.log --output spread-results.json
-                  jq -r '.[] | select( .type == "result") | select( .result_type == "Failed") | select( .level == "task" or .level == "tasks" ) | .detail.lines[]' spread-results.json | grep "google-nested:" | cut -d '-' -f2- | tr '\n' ' ' > "$FAILED_TESTS_FILE"
-                  echo "Failed tests saved for re-execution: $(cat $FAILED_TESTS_FILE)"
-              else
-                  echo "No failed tests saved, this means all the tests will be executed next run"
-                  touch "$FAILED_TESTS_FILE"
-              fi
->>>>>>> b48bcd7f
           else
               echo "No spread log found, saving empty list of failed tests"
               touch "$FAILED_TESTS_FILE"
