--- conflicted
+++ resolved
@@ -596,30 +596,28 @@
           export NESTED_BUILD_SNAPD_FROM_CURRENT=true
           export NESTED_ENABLE_KVM=true
 
+          BACKEND=google-nested
+          SPREAD=spread
           if [[ "${{ matrix.system }}" =~ -arm- ]]; then
+              BACKEND=google-nested-arm
+              SPREAD=spread-arm
               export NESTED_USE_CLOUD_INIT=false
               export NESTED_ENABLE_SECURE_BOOT=false
               export NESTED_ENABLE_TPM=false
-              RUN_TESTS="google-nested-arm:ubuntu-20.04-arm-64:tests/nested/core/core20-basic"
-              if [ -n "$FAILED_TESTS" ]; then
-                  RUN_TESTS="$FAILED_TESTS"
-              fi
-              (set -o pipefail; spread-debug -abend $RUN_TESTS | tee spread.log)
-          else
-              RUN_TESTS="google-nested:${{ matrix.system }}:tests/nested/..."
-              if [ -n "$FAILED_TESTS" ]; then
-                  RUN_TESTS="$FAILED_TESTS"
-              fi
-              (set -o pipefail; spread -abend $RUN_TESTS | tee spread.log)
-          fi
-<<<<<<< HEAD
-=======
+          fi
+
+          # Save previous failed test results in FAILED_TESTS env var
+          RUN_TESTS="$BACKEND:${{ matrix.system }}:tests/nested/..."
+          if [ -n "$FAILED_TESTS" ]; then
+              RUN_TESTS="$FAILED_TESTS"
+          fi
+
           # Run spread tests
           # "pipefail" ensures that a non-zero status from the spread is
           # propagated; and we use a subshell as this option could trigger
           # undesired changes elsewhere
-          (set -o pipefail; spread $RUN_TESTS | tee spread.log)
->>>>>>> d05d50bf
+          echo "Running command: $SPREAD $RUN_TESTS"
+          (set -o pipefail; $SPREAD $RUN_TESTS | tee spread.log)
 
     - name: Discard spread workers
       if: always()
