--- conflicted
+++ resolved
@@ -153,18 +153,25 @@
 `, &snap.SideInfo{Revision: snap.R(12)})
 	svcFile := filepath.Join(s.tempdir, "/etc/systemd/user/snap.hello-snap.svc1.service")
 
-	err := wrappers.AddSnapServices(info, nil, nil, progress.Null)
+	err := wrappers.AddSnapServices(info, nil, progress.Null)
+	c.Assert(err, IsNil)
+	c.Check(s.sysdLog, DeepEquals, [][]string{
+		{"--user", "daemon-reload"},
+	})
+
+	content, err := ioutil.ReadFile(svcFile)
+	c.Assert(err, IsNil)
+
+	expected := "ExecStart=/usr/bin/snap run hello-snap.svc1"
+	c.Check(string(content), Matches, "(?ms).*^"+regexp.QuoteMeta(expected)) // check.v1 adds ^ and $ around the regexp provided
+
+	s.sysdLog = nil
+	err = wrappers.StartServices(info.Services(), nil, true, progress.Null, s.perfTimings)
 	c.Assert(err, IsNil)
 	c.Check(s.sysdLog, DeepEquals, [][]string{
 		{"--user", "--global", "--root", dirs.GlobalRootDir, "enable", filepath.Base(svcFile)},
-		{"--user", "daemon-reload"},
-	})
-
-	content, err := ioutil.ReadFile(svcFile)
-	c.Assert(err, IsNil)
-
-	expected := "ExecStart=/usr/bin/snap run hello-snap.svc1"
-	c.Check(string(content), Matches, "(?ms).*^"+regexp.QuoteMeta(expected)) // check.v1 adds ^ and $ around the regexp provided
+		{"--user", "start", filepath.Base(svcFile)},
+	})
 
 	s.sysdLog = nil
 	err = wrappers.StopServices(info.Services(), "", progress.Null, s.perfTimings)
@@ -287,7 +294,7 @@
    daemon-scope: user
 `, &snap.SideInfo{Revision: snap.R(11)})
 
-	err := wrappers.AddSnapServices(info, nil, nil, progress.Null)
+	err := wrappers.AddSnapServices(info, nil, progress.Null)
 	c.Assert(err, IsNil)
 
 	sysdLog = nil
@@ -576,11 +583,11 @@
 `, &snap.SideInfo{Revision: snap.R(12)})
 	svcFile := filepath.Join(s.tempdir, "/etc/systemd/user/snap.hello-snap.svc1.service")
 
-	err := wrappers.StartServices(info.Services(), nil, s.perfTimings)
+	err := wrappers.StartServices(info.Services(), nil, true, progress.Null, s.perfTimings)
 	c.Assert(err, IsNil)
 
 	c.Assert(s.sysdLog, DeepEquals, [][]string{
-		{"--user", "--global", "--root", s.tempdir, "is-enabled", filepath.Base(svcFile)},
+		{"--user", "--global", "--root", s.tempdir, "enable", filepath.Base(svcFile)},
 		{"--user", "start", filepath.Base(svcFile)},
 	})
 }
@@ -602,7 +609,7 @@
 	svcFile := filepath.Join(s.tempdir, "/etc/systemd/system/snap.hello-snap.svc1.service")
 
 	enable := false
-	c.Check(wrappers.StartServices(info.Services(), nil, enable, nil, s.perfTimings), IsNil)
+	c.Check(wrappers.StartServices(info.Services(), nil, enable, progress.Null, s.perfTimings), IsNil)
 	c.Check(s.sysdLog, DeepEquals, [][]string{{"start", filepath.Base(svcFile)}})
 }
 
@@ -843,7 +850,9 @@
   daemon-scope: user
 `, &snap.SideInfo{Revision: snap.R(12)})
 
-	err := wrappers.AddSnapServices(info, nil, nil, progress.Null)
+	err := wrappers.AddSnapServices(info, nil, progress.Null)
+	c.Assert(err, IsNil)
+	err = wrappers.StartServices(info.Services(), nil, true, progress.Null, s.perfTimings)
 	c.Assert(err, ErrorMatches, "failed")
 
 	// the services are cleaned up
@@ -896,7 +905,7 @@
   daemon-scope: user
 `, &snap.SideInfo{Revision: snap.R(12)})
 
-	err := wrappers.AddSnapServices(info, nil, nil, progress.Null)
+	err := wrappers.AddSnapServices(info, nil, progress.Null)
 	c.Assert(err, ErrorMatches, "cannot reload daemon: failed")
 
 	// the services are cleaned up
@@ -984,7 +993,7 @@
 	sock2File := filepath.Join(s.tempdir, "/etc/systemd/user/snap.hello-snap.svc1.sock2.socket")
 	sock3File := filepath.Join(s.tempdir, "/etc/systemd/user/snap.hello-snap.svc1.sock3.socket")
 
-	err := wrappers.AddSnapServices(info, nil, nil, progress.Null)
+	err := wrappers.AddSnapServices(info, nil, progress.Null)
 	c.Assert(err, IsNil)
 
 	expected := `[Socket]
@@ -1158,7 +1167,7 @@
 	if svcs[0].Name == "svc2" {
 		svcs[0], svcs[1] = svcs[1], svcs[0]
 	}
-	err := wrappers.StartServices(svcs, progress.Null, s.perfTimings)
+	err := wrappers.StartServices(svcs, nil, true, progress.Null, s.perfTimings)
 	c.Assert(err, ErrorMatches, "some user services failed to start")
 	c.Assert(sysdLog, HasLen, 10, Commentf("len: %v calls: %v", len(sysdLog), sysdLog))
 	c.Check(sysdLog, DeepEquals, [][]string{
@@ -1489,11 +1498,11 @@
 
 	// fix the apps order to make the test stable
 	apps := []*snap.AppInfo{info.Apps["svc1"], info.Apps["svc2"], info.Apps["svc3"]}
-	err := wrappers.StartServices(apps, nil, s.perfTimings)
+	err := wrappers.StartServices(apps, nil, true, progress.Null, s.perfTimings)
 	c.Assert(err, IsNil)
 	c.Assert(s.sysdLog, HasLen, 6, Commentf("len: %v calls: %v", len(s.sysdLog), s.sysdLog))
 	c.Check(s.sysdLog, DeepEquals, [][]string{
-		{"--root", dirs.GlobalRootDir, "is-enabled", svc1Name},
+		{"--root", dirs.GlobalRootDir, "enable", svc1Name},
 		{"--root", dirs.GlobalRootDir, "enable", svc2Sock},
 		{"start", svc2Sock},
 		{"--user", "--global", "--root", dirs.GlobalRootDir, "enable", svc3Sock},
@@ -1521,14 +1530,9 @@
 `, &snap.SideInfo{Revision: snap.R(12)})
 
 	// fix the apps order to make the test stable
-<<<<<<< HEAD
-	apps := []*snap.AppInfo{info.Apps["svc1"], info.Apps["svc2"]}
+	apps := []*snap.AppInfo{info.Apps["svc1"], info.Apps["svc2"], info.Apps["svc3"]}
 	enable := true
 	err := wrappers.StartServices(apps, nil, enable, nil, s.perfTimings)
-=======
-	apps := []*snap.AppInfo{info.Apps["svc1"], info.Apps["svc2"], info.Apps["svc3"]}
-	err := wrappers.StartServices(apps, nil, s.perfTimings)
->>>>>>> d17b92fb
 	c.Assert(err, IsNil)
 	c.Assert(s.sysdLog, HasLen, 6, Commentf("len: %v calls: %v", len(s.sysdLog), s.sysdLog))
 	c.Check(s.sysdLog, DeepEquals, [][]string{
