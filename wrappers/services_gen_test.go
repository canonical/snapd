// -*- Mode: Go; indent-tabs-mode: t -*-

/*
 * Copyright (C) 2014-2016 Canonical Ltd
 *
 * This program is free software: you can redistribute it and/or modify
 * it under the terms of the GNU General Public License version 3 as
 * published by the Free Software Foundation.
 *
 * This program is distributed in the hope that it will be useful,
 * but WITHOUT ANY WARRANTY; without even the implied warranty of
 * MERCHANTABILITY or FITNESS FOR A PARTICULAR PURPOSE.  See the
 * GNU General Public License for more details.
 *
 * You should have received a copy of the GNU General Public License
 * along with this program.  If not, see <http://www.gnu.org/licenses/>.
 *
 */

package wrappers_test

import (
	"fmt"

	. "gopkg.in/check.v1"

	"github.com/snapcore/snapd/snap"
	"github.com/snapcore/snapd/snap/snaptest"
	"github.com/snapcore/snapd/systemd"
	"github.com/snapcore/snapd/timeout"
	"github.com/snapcore/snapd/wrappers"
)

type servicesWrapperGenSuite struct{}

var _ = Suite(&servicesWrapperGenSuite{})

const expectedServiceFmt = `[Unit]
# Auto-generated, DO NOT EDIT
Description=Service for snap application snap.app
Requires=snap-snap-44.mount
Wants=network-online.target
After=snap-snap-44.mount network-online.target
X-Snappy=yes

[Service]
ExecStart=/usr/bin/snap run snap.app
Restart=%s
WorkingDirectory=/var/snap/snap/44
ExecStop=/usr/bin/snap run --command=stop snap.app
ExecReload=/usr/bin/snap run --command=reload snap.app
ExecStopPost=/usr/bin/snap run --command=post-stop snap.app
TimeoutStopSec=10
Type=%s

[Install]
WantedBy=multi-user.target
`

var (
<<<<<<< HEAD
	expectedAppService = fmt.Sprintf(expectedServiceFmt, "simple\n")
=======
	expectedAppService     = fmt.Sprintf(expectedServiceFmt, "on-failure", "simple\n\n")
	expectedDbusService    = fmt.Sprintf(expectedServiceFmt, "on-failure", "dbus\n\nBusName=foo.bar.baz")
	expectedOneshotService = fmt.Sprintf(expectedServiceFmt, "no", "oneshot\nRemainAfterExit=yes\n")
>>>>>>> d9f15d65
)

var (
	expectedServiceWrapperFmt = `[Unit]
# Auto-generated, DO NOT EDIT
Description=Service for snap application xkcd-webserver.xkcd-webserver
Requires=snap-xkcd\x2dwebserver-44.mount
Wants=network-online.target
After=snap-xkcd\x2dwebserver-44.mount network-online.target
X-Snappy=yes

[Service]
ExecStart=/usr/bin/snap run xkcd-webserver
Restart=on-failure
WorkingDirectory=/var/snap/xkcd-webserver/44
ExecStop=/usr/bin/snap run --command=stop xkcd-webserver
ExecReload=/usr/bin/snap run --command=reload xkcd-webserver
ExecStopPost=/usr/bin/snap run --command=post-stop xkcd-webserver
TimeoutStopSec=30
Type=%s
%s
`
	expectedTypeForkingWrapper = fmt.Sprintf(expectedServiceWrapperFmt, "forking", "\n\n\n[Install]\nWantedBy=multi-user.target")
)

func (s *servicesWrapperGenSuite) TestGenerateSnapServiceFile(c *C) {
	yamlText := `
name: snap
version: 1.0
apps:
    app:
        command: bin/start
        stop-command: bin/stop
        reload-command: bin/reload
        post-stop-command: bin/stop --post
        stop-timeout: 10s
        daemon: simple
`
	info, err := snap.InfoFromSnapYaml([]byte(yamlText))
	c.Assert(err, IsNil)
	info.Revision = snap.R(44)
	app := info.Apps["app"]

	generatedWrapper, err := wrappers.GenerateSnapServiceFile(app)
	c.Assert(err, IsNil)
	c.Check(generatedWrapper, Equals, expectedAppService)
}

func (s *servicesWrapperGenSuite) TestGenerateSnapServiceFileRestart(c *C) {
	yamlTextTemplate := `
name: snap
apps:
    app:
        restart-condition: %s
`
	for name, cond := range systemd.RestartMap {
		yamlText := fmt.Sprintf(yamlTextTemplate, cond)

		info, err := snap.InfoFromSnapYaml([]byte(yamlText))
		c.Assert(err, IsNil)
		info.Revision = snap.R(44)
		app := info.Apps["app"]

		wrapperText, err := wrappers.GenerateSnapServiceFile(app)
		c.Assert(err, IsNil)
		if cond == systemd.RestartNever {
			c.Check(wrapperText, Matches,
				`(?ms).*^Restart=no$.*`, Commentf(name))
		} else {
			c.Check(wrapperText, Matches,
				`(?ms).*^Restart=`+name+`$.*`, Commentf(name))
		}
	}
}

func (s *servicesWrapperGenSuite) TestGenerateSnapServiceFileTypeForking(c *C) {
	service := &snap.AppInfo{
		Snap: &snap.Info{
			SuggestedName: "xkcd-webserver",
			Version:       "0.3.4",
			SideInfo:      snap.SideInfo{Revision: snap.R(44)},
		},
		Name:            "xkcd-webserver",
		Command:         "bin/foo start",
		StopCommand:     "bin/foo stop",
		ReloadCommand:   "bin/foo reload",
		PostStopCommand: "bin/foo post-stop",
		StopTimeout:     timeout.DefaultTimeout,
		Daemon:          "forking",
	}

	generatedWrapper, err := wrappers.GenerateSnapServiceFile(service)
	c.Assert(err, IsNil)
	c.Assert(generatedWrapper, Equals, expectedTypeForkingWrapper)
}

func (s *servicesWrapperGenSuite) TestGenerateSnapServiceFileIllegalChars(c *C) {
	service := &snap.AppInfo{
		Snap: &snap.Info{
			SuggestedName: "xkcd-webserver",
			Version:       "0.3.4",
			SideInfo:      snap.SideInfo{Revision: snap.R(44)},
		},
		Name:            "xkcd-webserver",
		Command:         "bin/foo start\n",
		StopCommand:     "bin/foo stop",
		ReloadCommand:   "bin/foo reload",
		PostStopCommand: "bin/foo post-stop",
		StopTimeout:     timeout.DefaultTimeout,
		Daemon:          "simple",
	}

	_, err := wrappers.GenerateSnapServiceFile(service)
	c.Assert(err, NotNil)
<<<<<<< HEAD
=======
}

func (s *servicesWrapperGenSuite) TestGenServiceFileWithBusName(c *C) {

	yamlText := `
name: snap
version: 1.0
apps:
    app:
        command: bin/start
        stop-command: bin/stop
        reload-command: bin/reload
        post-stop-command: bin/stop --post
        stop-timeout: 10s
        bus-name: foo.bar.baz
        daemon: dbus
`

	info, err := snap.InfoFromSnapYaml([]byte(yamlText))
	c.Assert(err, IsNil)
	info.Revision = snap.R(44)
	app := info.Apps["app"]

	wrapperText, err := wrappers.GenerateSnapServiceFile(app)
	c.Assert(err, IsNil)

	c.Assert(wrapperText, Equals, expectedDbusService)
}

func (s *servicesWrapperGenSuite) TestGenOneshotServiceFile(c *C) {

	info := snaptest.MockInfo(c, `
name: snap
version: 1.0
apps:
    app:
        command: bin/start
        stop-command: bin/stop
        reload-command: bin/reload
        post-stop-command: bin/stop --post
        stop-timeout: 10s
        daemon: oneshot
`, &snap.SideInfo{Revision: snap.R(44)})

	app := info.Apps["app"]

	wrapperText, err := wrappers.GenerateSnapServiceFile(app)
	c.Assert(err, IsNil)

	c.Assert(wrapperText, Equals, expectedOneshotService)
>>>>>>> d9f15d65
}<|MERGE_RESOLUTION|>--- conflicted
+++ resolved
@@ -58,13 +58,8 @@
 `
 
 var (
-<<<<<<< HEAD
-	expectedAppService = fmt.Sprintf(expectedServiceFmt, "simple\n")
-=======
 	expectedAppService     = fmt.Sprintf(expectedServiceFmt, "on-failure", "simple\n\n")
-	expectedDbusService    = fmt.Sprintf(expectedServiceFmt, "on-failure", "dbus\n\nBusName=foo.bar.baz")
 	expectedOneshotService = fmt.Sprintf(expectedServiceFmt, "no", "oneshot\nRemainAfterExit=yes\n")
->>>>>>> d9f15d65
 )
 
 var (
@@ -179,35 +174,6 @@
 
 	_, err := wrappers.GenerateSnapServiceFile(service)
 	c.Assert(err, NotNil)
-<<<<<<< HEAD
-=======
-}
-
-func (s *servicesWrapperGenSuite) TestGenServiceFileWithBusName(c *C) {
-
-	yamlText := `
-name: snap
-version: 1.0
-apps:
-    app:
-        command: bin/start
-        stop-command: bin/stop
-        reload-command: bin/reload
-        post-stop-command: bin/stop --post
-        stop-timeout: 10s
-        bus-name: foo.bar.baz
-        daemon: dbus
-`
-
-	info, err := snap.InfoFromSnapYaml([]byte(yamlText))
-	c.Assert(err, IsNil)
-	info.Revision = snap.R(44)
-	app := info.Apps["app"]
-
-	wrapperText, err := wrappers.GenerateSnapServiceFile(app)
-	c.Assert(err, IsNil)
-
-	c.Assert(wrapperText, Equals, expectedDbusService)
 }
 
 func (s *servicesWrapperGenSuite) TestGenOneshotServiceFile(c *C) {
@@ -231,5 +197,4 @@
 	c.Assert(err, IsNil)
 
 	c.Assert(wrapperText, Equals, expectedOneshotService)
->>>>>>> d9f15d65
 }