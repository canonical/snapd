// -*- Mode: Go; indent-tabs-mode: t -*-

/*
 * Copyright (C) 2014-2016 Canonical Ltd
 *
 * This program is free software: you can redistribute it and/or modify
 * it under the terms of the GNU General Public License version 3 as
 * published by the Free Software Foundation.
 *
 * This program is distributed in the hope that it will be useful,
 * but WITHOUT ANY WARRANTY; without even the implied warranty of
 * MERCHANTABILITY or FITNESS FOR A PARTICULAR PURPOSE.  See the
 * GNU General Public License for more details.
 *
 * You should have received a copy of the GNU General Public License
 * along with this program.  If not, see <http://www.gnu.org/licenses/>.
 *
 */

package wrappers

import (
	"bytes"
	"context"
	"fmt"
	"os"
	"path/filepath"
	"sort"
	"strconv"
	"strings"
	"text/template"
	"time"

	"github.com/snapcore/snapd/logger"
	"github.com/snapcore/snapd/osutil"
	"github.com/snapcore/snapd/osutil/sys"
	"github.com/snapcore/snapd/progress"
	"github.com/snapcore/snapd/randutil"
	"github.com/snapcore/snapd/snap"
	"github.com/snapcore/snapd/strutil"
	"github.com/snapcore/snapd/systemd"
	"github.com/snapcore/snapd/timeout"
	"github.com/snapcore/snapd/timeutil"
	"github.com/snapcore/snapd/timings"
	"github.com/snapcore/snapd/usersession/client"
)

type interacter interface {
	Notify(status string)
}

// wait this time between TERM and KILL
var killWait = 5 * time.Second

func serviceStopTimeout(app *snap.AppInfo) time.Duration {
	tout := app.StopTimeout
	if tout == 0 {
		tout = timeout.DefaultTimeout
	}
	return time.Duration(tout)
}

func generateSnapServiceFile(app *snap.AppInfo, opts *AddSnapServicesOptions) ([]byte, error) {
	if err := snap.ValidateApp(app); err != nil {
		return nil, err
	}

	return genServiceFile(app, opts), nil
}

func stopUserServices(cli *client.Client, inter interacter, services ...string) error {
	ctx, cancel := context.WithTimeout(context.Background(), time.Duration(timeout.DefaultTimeout))
	defer cancel()
	failures, err := cli.ServicesStop(ctx, services)
	for _, f := range failures {
		inter.Notify(fmt.Sprintf("Could not stop service %q for uid %d: %s", f.Service, f.Uid, f.Error))
	}
	return err
}

func startUserServices(cli *client.Client, inter interacter, services ...string) error {
	ctx, cancel := context.WithTimeout(context.Background(), time.Duration(timeout.DefaultTimeout))
	defer cancel()
	startFailures, stopFailures, err := cli.ServicesStart(ctx, services)
	for _, f := range startFailures {
		inter.Notify(fmt.Sprintf("Could not start service %q for uid %d: %s", f.Service, f.Uid, f.Error))
	}
	for _, f := range stopFailures {
		inter.Notify(fmt.Sprintf("While trying to stop previously started service %q for uid %d: %s", f.Service, f.Uid, f.Error))
	}
	return err
}

func stopService(sysd systemd.Systemd, app *snap.AppInfo, inter interacter) error {
	serviceName := app.ServiceName()
	tout := serviceStopTimeout(app)

	var extraServices []string
	for _, socket := range app.Sockets {
		extraServices = append(extraServices, filepath.Base(socket.File()))
	}
	if app.Timer != nil {
		extraServices = append(extraServices, filepath.Base(app.Timer.File()))
	}

	switch app.DaemonScope {
	case snap.SystemDaemon:
		stopErrors := []error{}
		for _, service := range extraServices {
			if err := sysd.Stop(service, tout); err != nil {
				stopErrors = append(stopErrors, err)
			}
		}

		if err := sysd.Stop(serviceName, tout); err != nil {
			if !systemd.IsTimeout(err) {
				return err
			}
			inter.Notify(fmt.Sprintf("%s refused to stop, killing.", serviceName))
			// ignore errors for kill; nothing we'd do differently at this point
			sysd.Kill(serviceName, "TERM", "")
			time.Sleep(killWait)
			sysd.Kill(serviceName, "KILL", "")
		}

		if len(stopErrors) > 0 {
			return stopErrors[0]
		}

	case snap.UserDaemon:
		extraServices = append(extraServices, serviceName)
		cli := client.New()
		return stopUserServices(cli, inter, extraServices...)
	}

	return nil
}

// enableServices enables services specified by apps. On success the returned
// disable function can be used to undo all the actions. On error all the
// services get disabled automatically (disable is nil).
func enableServices(apps []*snap.AppInfo, inter interacter) (disable func(), err error) {
	var enabled []string
	var userEnabled []string

	systemSysd := systemd.New(systemd.SystemMode, inter)
	userSysd := systemd.New(systemd.GlobalUserMode, inter)

	disableEnabledServices := func() {
		for _, srvName := range enabled {
			if e := systemSysd.Disable(srvName); e != nil {
				inter.Notify(fmt.Sprintf("While trying to disable previously enabled service %q: %v", srvName, e))
			}
		}
		for _, s := range userEnabled {
			if e := userSysd.Disable(s); e != nil {
				inter.Notify(fmt.Sprintf("while trying to disable %s due to previous failure: %v", s, e))
			}
		}
	}

	defer func() {
		if err != nil {
			disableEnabledServices()
		}
	}()

	for _, app := range apps {
		var sysd systemd.Systemd
		switch app.DaemonScope {
		case snap.SystemDaemon:
			sysd = systemSysd
		case snap.UserDaemon:
			sysd = userSysd
		}

		svcName := app.ServiceName()

		switch app.DaemonScope {
		case snap.SystemDaemon:
			if err = sysd.Enable(svcName); err != nil {
				return nil, err

			}
			enabled = append(enabled, svcName)
		case snap.UserDaemon:
			if err = userSysd.Enable(svcName); err != nil {
				return nil, err
			}
			userEnabled = append(userEnabled, svcName)
		}
	}

	return disableEnabledServices, nil
}

// StartServicesFlags carries extra flags for StartServices.
type StartServicesFlags struct {
	Enable bool
}

// StartServices starts service units for the applications from the snap which
// are services. Service units will be started in the order provided by the
// caller.
func StartServices(apps []*snap.AppInfo, disabledSvcs []string, flags *StartServicesFlags, inter interacter, tm timings.Measurer) (err error) {
	if flags == nil {
		flags = &StartServicesFlags{}
	}

	systemSysd := systemd.New(systemd.SystemMode, inter)
	userSysd := systemd.New(systemd.GlobalUserMode, inter)
	cli := client.New()

	var disableEnabledServices func()

	defer func() {
		if err == nil {
			return
		}
		if disableEnabledServices != nil {
			disableEnabledServices()
		}
	}()

	var toEnable []*snap.AppInfo
	systemServices := make([]string, 0, len(apps))
	userServices := make([]string, 0, len(apps))

	// gather all non-sockets, non-timers, and non-dbus activated
	// services to enable first
	for _, app := range apps {
		// they're *supposed* to be all services, but checking doesn't hurt
		if !app.IsService() {
			continue
		}
		// sockets and timers are enabled and started separately (and unconditionally) further down.
		// dbus activatable services are started on first use.
		if len(app.Sockets) == 0 && app.Timer == nil && len(app.ActivatesOn) == 0 {
			if strutil.ListContains(disabledSvcs, app.Name) {
				continue
			}
			svcName := app.ServiceName()
			switch app.DaemonScope {
			case snap.SystemDaemon:
				systemServices = append(systemServices, svcName)
			case snap.UserDaemon:
				userServices = append(userServices, svcName)
			}
			if flags.Enable {
				toEnable = append(toEnable, app)
			}
		}
	}

	disableEnabledServices, err = enableServices(toEnable, inter)
	if err != nil {
		return err
	}

	// handle sockets and timers
	for _, app := range apps {
		// they're *supposed* to be all services, but checking doesn't hurt
		if !app.IsService() {
			continue
		}

		var sysd systemd.Systemd
		switch app.DaemonScope {
		case snap.SystemDaemon:
			sysd = systemSysd
		case snap.UserDaemon:
			sysd = userSysd
		}

		defer func(app *snap.AppInfo) {
			if err == nil {
				return
			}

			if e := stopService(sysd, app, inter); e != nil {
				inter.Notify(fmt.Sprintf("While trying to stop previously started service %q: %v", app.ServiceName(), e))
			}
			for _, socket := range app.Sockets {
				socketService := filepath.Base(socket.File())
				if e := sysd.Disable(socketService); e != nil {
					inter.Notify(fmt.Sprintf("While trying to disable previously enabled socket service %q: %v", socketService, e))
				}
			}
			if app.Timer != nil {
				timerService := filepath.Base(app.Timer.File())
				if e := sysd.Disable(timerService); e != nil {
					inter.Notify(fmt.Sprintf("While trying to disable previously enabled timer service %q: %v", timerService, e))
				}
			}
		}(app)

<<<<<<< HEAD
		if len(app.Sockets) == 0 && app.Timer == nil && app.Daemon != "dbus" {
			// check if the service is disabled, if so don't start it up
			// this could happen for example if the service was disabled in
			// the install hook by snapctl or if the service was disabled in
			// the previous installation
			isEnabled, err := sysd.IsEnabled(app.ServiceName())
			if err != nil {
				return err
			}
			if isEnabled {
				switch app.DaemonScope {
				case snap.SystemDaemon:
					systemServices = append(systemServices, app.ServiceName())
				case snap.UserDaemon:
					userServices = append(userServices, app.ServiceName())
				}
			}
		}

=======
>>>>>>> 2bfc6d79
		for _, socket := range app.Sockets {
			socketService := filepath.Base(socket.File())
			// enable the socket
			if err = sysd.Enable(socketService); err != nil {
				return err
			}

			switch app.DaemonScope {
			case snap.SystemDaemon:
				timings.Run(tm, "start-system-socket-service", fmt.Sprintf("start system socket service %q", socketService), func(nested timings.Measurer) {
					err = sysd.Start(socketService)
				})
			case snap.UserDaemon:
				timings.Run(tm, "start-user-socket-service", fmt.Sprintf("start user socket service %q", socketService), func(nested timings.Measurer) {
					err = startUserServices(cli, inter, socketService)
				})
			}
			if err != nil {
				return err
			}
		}

		if app.Timer != nil {
			timerService := filepath.Base(app.Timer.File())
			// enable the timer
			if err = sysd.Enable(timerService); err != nil {
				return err
			}

			switch app.DaemonScope {
			case snap.SystemDaemon:
				timings.Run(tm, "start-system-timer-service", fmt.Sprintf("start system timer service %q", timerService), func(nested timings.Measurer) {
					err = sysd.Start(timerService)
				})
			case snap.UserDaemon:
				timings.Run(tm, "start-user-timer-service", fmt.Sprintf("start user timer service %q", timerService), func(nested timings.Measurer) {
					err = startUserServices(cli, inter, timerService)
				})
			}
			if err != nil {
				return err
			}
		}
	}

	for _, srv := range systemServices {
		// starting all services at once does not create a single
		// transaction, but instead spawns multiple jobs, make sure the
		// services started in the original order by bring them up one
		// by one, see:
		// https://github.com/systemd/systemd/issues/8102
		// https://lists.freedesktop.org/archives/systemd-devel/2018-January/040152.html
		timings.Run(tm, "start-service", fmt.Sprintf("start service %q", srv), func(nested timings.Measurer) {
			err = systemSysd.Start(srv)
		})
		if err != nil {
			// cleanup was set up by iterating over apps
			return err
		}
	}

	if len(userServices) != 0 {
		timings.Run(tm, "start-user-services", "start user services", func(nested timings.Measurer) {
			err = startUserServices(cli, inter, userServices...)
		})
		if err != nil {
			return err
		}
	}

	return nil
}

func userDaemonReload() error {
	cli := client.New()
	ctx, cancel := context.WithTimeout(context.Background(), time.Duration(timeout.DefaultTimeout))
	defer cancel()
	return cli.ServicesDaemonReload(ctx)
}

type AddSnapServicesOptions struct {
	Preseeding   bool
	VitalityRank int
}

// AddSnapServices adds service units for the applications from the snap which are services.
// Services do not get enabled nor started.
func AddSnapServices(s *snap.Info, opts *AddSnapServicesOptions, inter interacter) (err error) {
	if s.Type() == snap.TypeSnapd {
		return fmt.Errorf("internal error: adding explicit services for snapd snap is unexpected")
	}

	if opts == nil {
		opts = &AddSnapServicesOptions{}
	}

	// TODO: remove once services get enabled on start and not when created.
	preseeding := opts.Preseeding

	// note, sysd is not used when preseeding
	sysd := systemd.New(systemd.SystemMode, inter)
	var written []string
	var writtenSystem, writtenUser bool

	defer func() {
		if err == nil {
			return
		}
		for _, s := range written {
			if e := os.Remove(s); e != nil {
				inter.Notify(fmt.Sprintf("while trying to remove %s due to previous failure: %v", s, e))
			}
		}
		if writtenSystem && !preseeding {
			if e := sysd.DaemonReload(); e != nil {
				inter.Notify(fmt.Sprintf("while trying to perform systemd daemon-reload due to previous failure: %v", e))
			}
		}
		if writtenUser && !preseeding {
			if e := userDaemonReload(); e != nil {
				inter.Notify(fmt.Sprintf("while trying to perform user systemd daemon-reload due to previous failure: %v", e))
			}
		}
	}()

	// create services first; this doesn't trigger systemd
	for _, app := range s.Apps {
		if !app.IsService() {
			continue
		}
		// Generate service file
		content, err := generateSnapServiceFile(app, opts)
		if err != nil {
			return err
		}
		svcFilePath := app.ServiceFile()
		os.MkdirAll(filepath.Dir(svcFilePath), 0755)
		if err := osutil.AtomicWriteFile(svcFilePath, content, 0644, 0); err != nil {
			return err
		}
		written = append(written, svcFilePath)
		switch app.DaemonScope {
		case snap.SystemDaemon:
			writtenSystem = true
		case snap.UserDaemon:
			writtenUser = true
		}

		// Generate systemd .socket files if needed
		var socketFiles *map[string][]byte
		socketFiles, err = generateSnapSocketFiles(app)
		if err != nil {
			return err
		}
		for path, content := range *socketFiles {
			os.MkdirAll(filepath.Dir(path), 0755)
			if err = osutil.AtomicWriteFile(path, content, 0644, 0); err != nil {
				return err
			}
			written = append(written, path)
		}

		if app.Timer != nil {
			var content []byte
			content, err = generateSnapTimerFile(app)
			if err != nil {
				return err
			}
			path := app.Timer.File()
			os.MkdirAll(filepath.Dir(path), 0755)
			if err = osutil.AtomicWriteFile(path, content, 0644, 0); err != nil {
				return err
			}
			written = append(written, path)
		}
<<<<<<< HEAD

		if app.Timer != nil || len(app.Sockets) != 0 || app.Daemon == "dbus" {
			// service is dbus, socket, or timer activated,
			// not during the boot
			continue
		}
		// XXX: this may become quadratic, optimize.
		// When preseeding services get enabled in doMarkPresseeded instead at
		// the moment.
		if strutil.ListContains(disabledSvcs, app.Name) || preseeding {
			continue
		}

		toEnable = append(toEnable, app)
	}

	disableEnabledServices, err = enableServices(toEnable, inter)
	if err != nil {
		return err
=======
>>>>>>> 2bfc6d79
	}

	if !preseeding {
		if writtenSystem {
			if err = sysd.DaemonReload(); err != nil {
				return err
			}
		}
		if writtenUser {
			if err = userDaemonReload(); err != nil {
				return err
			}
		}
	}

	return nil
}

// EnableSnapServices enables all services of the snap; the main use case for this is
// the first boot of a pre-seeded image with service files already in place but not enabled.
// XXX: it should go away once services are fixed and enabled on start.
func EnableSnapServices(s *snap.Info, inter interacter) (err error) {
	sysd := systemd.New(systemd.SystemMode, inter)
	for _, app := range s.Apps {
		if app.IsService() {
			svcName := app.ServiceName()
			if err := sysd.Enable(svcName); err != nil {
				return err
			}
		}
	}
	return nil
}

// StopServicesFlags carries extra flags for StopServices.
type StopServicesFlags struct {
	Disable bool
}

// StopServices stops and optionally disables service units for the applications
// from the snap which are services.
func StopServices(apps []*snap.AppInfo, flags *StopServicesFlags, reason snap.ServiceStopReason, inter interacter, tm timings.Measurer) error {
	sysd := systemd.New(systemd.SystemMode, inter)
	if flags == nil {
		flags = &StopServicesFlags{}
	}

	if reason != snap.StopReasonOther {
		logger.Debugf("StopServices called for %q, reason: %v", apps, reason)
	} else {
		logger.Debugf("StopServices called for %q", apps)
	}
	for _, app := range apps {
		// Handle the case where service file doesn't exist and don't try to stop it as it will fail.
		// This can happen with snap try when snap.yaml is modified on the fly and a daemon line is added.
		if !app.IsService() || !osutil.FileExists(app.ServiceFile()) {
			continue
		}
		// Skip stop on refresh when refresh mode is set to something
		// other than "restart" (or "" which is the same)
		if reason == snap.StopReasonRefresh {
			logger.Debugf(" %s refresh-mode: %v", app.Name, app.StopMode)
			switch app.RefreshMode {
			case "endure":
				// skip this service
				continue
			}
		}

		var err error
		timings.Run(tm, "stop-service", fmt.Sprintf("stop service %q", app.ServiceName()), func(nested timings.Measurer) {
			err = stopService(sysd, app, inter)
			if err == nil && flags.Disable {
				err = sysd.Disable(app.ServiceName())
			}
		})
		if err != nil {
			return err
		}

		// ensure the service is really stopped on remove regardless
		// of stop-mode
		if reason == snap.StopReasonRemove && !app.StopMode.KillAll() && app.DaemonScope == snap.SystemDaemon {
			// FIXME: make this smarter and avoid the killWait
			//        delay if not needed (i.e. if all processes
			//        have died)
			sysd.Kill(app.ServiceName(), "TERM", "all")
			time.Sleep(killWait)
			sysd.Kill(app.ServiceName(), "KILL", "")
		}
	}
	return nil
}

// ServicesEnableState returns a map of service names from the given snap,
// together with their enable/disable status.
func ServicesEnableState(s *snap.Info, inter interacter) (map[string]bool, error) {
	sysd := systemd.New(systemd.SystemMode, inter)

	// loop over all services in the snap, querying systemd for the current
	// systemd state of the snaps
	snapSvcsState := make(map[string]bool, len(s.Apps))
	for name, app := range s.Apps {
		if !app.IsService() {
			continue
		}
		// FIXME: handle user daemons
		if app.DaemonScope != snap.SystemDaemon {
			continue
		}
		state, err := sysd.IsEnabled(app.ServiceName())
		if err != nil {
			return nil, err
		}
		snapSvcsState[name] = state
	}
	return snapSvcsState, nil
}

// RemoveSnapServices disables and removes service units for the applications
// from the snap which are services. The optional flag indicates whether
// services are removed as part of undoing of first install of a given snap.
func RemoveSnapServices(s *snap.Info, inter interacter) error {
	if s.Type() == snap.TypeSnapd {
		return fmt.Errorf("internal error: removing explicit services for snapd snap is unexpected")
	}
	systemSysd := systemd.New(systemd.SystemMode, inter)
	userSysd := systemd.New(systemd.GlobalUserMode, inter)
	var removedSystem, removedUser bool

	for _, app := range s.Apps {
		if !app.IsService() || !osutil.FileExists(app.ServiceFile()) {
			continue
		}

		var sysd systemd.Systemd
		switch app.DaemonScope {
		case snap.SystemDaemon:
			sysd = systemSysd
			removedSystem = true
		case snap.UserDaemon:
			sysd = userSysd
			removedUser = true
		}
		serviceName := filepath.Base(app.ServiceFile())

		for _, socket := range app.Sockets {
			path := socket.File()
			socketServiceName := filepath.Base(path)
			if err := sysd.Disable(socketServiceName); err != nil {
				return err
			}

			if err := os.Remove(path); err != nil && !os.IsNotExist(err) {
				logger.Noticef("Failed to remove socket file %q for %q: %v", path, serviceName, err)
			}
		}

		if app.Timer != nil {
			path := app.Timer.File()

			timerName := filepath.Base(path)
			if err := sysd.Disable(timerName); err != nil {
				return err
			}

			if err := os.Remove(path); err != nil && !os.IsNotExist(err) {
				logger.Noticef("Failed to remove timer file %q for %q: %v", path, serviceName, err)
			}
		}

		if err := sysd.Disable(serviceName); err != nil {
			return err
		}

		if err := os.Remove(app.ServiceFile()); err != nil && !os.IsNotExist(err) {
			logger.Noticef("Failed to remove service file for %q: %v", serviceName, err)
		}

	}

	// only reload if we actually had services
	if removedSystem {
		if err := systemSysd.DaemonReload(); err != nil {
			return err
		}
	}
	if removedUser {
		if err := userDaemonReload(); err != nil {
			return err
		}
	}

	return nil
}

func genServiceNames(snap *snap.Info, appNames []string) []string {
	names := make([]string, 0, len(appNames))

	for _, name := range appNames {
		if app := snap.Apps[name]; app != nil {
			names = append(names, app.ServiceName())
		}
	}
	return names
}

func genServiceFile(appInfo *snap.AppInfo, opts *AddSnapServicesOptions) []byte {
	if opts == nil {
		opts = &AddSnapServicesOptions{}
	}

	serviceTemplate := `[Unit]
# Auto-generated, DO NOT EDIT
Description=Service for snap application {{.App.Snap.InstanceName}}.{{.App.Name}}
{{- if .MountUnit }}
Requires={{.MountUnit}}
{{- end }}
{{- if .PrerequisiteTarget}}
Wants={{.PrerequisiteTarget}}
{{- end}}
{{- if .After}}
After={{ stringsJoin .After " " }}
{{- end}}
{{- if .Before}}
Before={{ stringsJoin .Before " "}}
{{- end}}
X-Snappy=yes

[Service]
EnvironmentFile=-/etc/environment
ExecStart={{.App.LauncherCommand}}
SyslogIdentifier={{.App.Snap.InstanceName}}.{{.App.Name}}
Restart={{.Restart}}
{{- if .App.RestartDelay}}
RestartSec={{.App.RestartDelay.Seconds}}
{{- end}}
WorkingDirectory={{.WorkingDir}}
{{- if .App.StopCommand}}
ExecStop={{.App.LauncherStopCommand}}
{{- end}}
{{- if .App.ReloadCommand}}
ExecReload={{.App.LauncherReloadCommand}}
{{- end}}
{{- if .App.PostStopCommand}}
ExecStopPost={{.App.LauncherPostStopCommand}}
{{- end}}
{{- if .StopTimeout}}
TimeoutStopSec={{.StopTimeout.Seconds}}
{{- end}}
{{- if .StartTimeout}}
TimeoutStartSec={{.StartTimeout.Seconds}}
{{- end}}
Type={{.App.Daemon}}
{{- if .Remain}}
RemainAfterExit={{.Remain}}
{{- end}}
{{- if .BusName}}
BusName={{.BusName}}
{{- end}}
{{- if .App.WatchdogTimeout}}
WatchdogSec={{.App.WatchdogTimeout.Seconds}}
{{- end}}
{{- if .KillMode}}
KillMode={{.KillMode}}
{{- end}}
{{- if .KillSignal}}
KillSignal={{.KillSignal}}
{{- end}}
{{- if .OOMAdjustScore }}
OOMScoreAdjust={{.OOMAdjustScore}}
{{- end}}
{{- if not .App.Sockets}}

[Install]
WantedBy={{.ServicesTarget}}
{{- end}}
`
	var templateOut bytes.Buffer
	tmpl := template.New("service-wrapper")
	tmpl.Funcs(template.FuncMap{
		"stringsJoin": strings.Join,
	})
	t := template.Must(tmpl.Parse(serviceTemplate))

	restartCond := appInfo.RestartCond.String()
	if restartCond == "" {
		restartCond = snap.RestartOnFailure.String()
	}

	// use score -900+vitalityRank, where vitalityRank starts at 1
	// and considering snapd itself has OOMScoreAdjust=-900
	const baseOOMAdjustScore = -900
	var oomAdjustScore int
	if opts.VitalityRank > 0 {
		oomAdjustScore = baseOOMAdjustScore + opts.VitalityRank
	}

	var remain string
	if appInfo.Daemon == "oneshot" {
		// any restart condition other than "no" is invalid for oneshot daemons
		restartCond = "no"
		// If StopExec is present for a oneshot service than we also need
		// RemainAfterExit=yes
		if appInfo.StopCommand != "" {
			remain = "yes"
		}
	}
	var killMode string
	if !appInfo.StopMode.KillAll() {
		killMode = "process"
	}

	var busName string
<<<<<<< HEAD
	if appInfo.Daemon == "dbus" && len(appInfo.ActivatesOn) > 0 {
		slot := appInfo.ActivatesOn[len(appInfo.ActivatesOn)-1]
		if err := slot.Attr("name", &busName); err != nil {
			logger.Noticef("Cannot get 'name' attribute of dbus slot %q: %v", slot.Name, err)
=======
	if appInfo.Daemon == "dbus" {
		busName = appInfo.BusName
		if busName == "" && len(appInfo.ActivatesOn) != 0 {
			slot := appInfo.ActivatesOn[len(appInfo.ActivatesOn)-1]
			if err := slot.Attr("name", &busName); err != nil {
				// This should be impossible for a valid AppInfo
				logger.Noticef("Cannot get 'name' attribute of dbus slot %q: %v", slot.Name, err)
			}
>>>>>>> 2bfc6d79
		}
	}

	wrapperData := struct {
		App *snap.AppInfo

		Restart            string
		WorkingDir         string
		StopTimeout        time.Duration
		StartTimeout       time.Duration
		ServicesTarget     string
		PrerequisiteTarget string
		MountUnit          string
		Remain             string
		KillMode           string
		KillSignal         string
		OOMAdjustScore     int
		BusName            string
		Before             []string
		After              []string

		Home    string
		EnvVars string
	}{
		App: appInfo,

		Restart:        restartCond,
		StopTimeout:    serviceStopTimeout(appInfo),
		StartTimeout:   time.Duration(appInfo.StartTimeout),
		Remain:         remain,
		KillMode:       killMode,
		KillSignal:     appInfo.StopMode.KillSignal(),
		OOMAdjustScore: oomAdjustScore,
		BusName:        busName,

		Before: genServiceNames(appInfo.Snap, appInfo.Before),
		After:  genServiceNames(appInfo.Snap, appInfo.After),

		// systemd runs as PID 1 so %h will not work.
		Home: "/root",
	}
	switch appInfo.DaemonScope {
	case snap.SystemDaemon:
		wrapperData.ServicesTarget = systemd.ServicesTarget
		wrapperData.PrerequisiteTarget = systemd.PrerequisiteTarget
		wrapperData.MountUnit = filepath.Base(systemd.MountUnitPath(appInfo.Snap.MountDir()))
		wrapperData.WorkingDir = appInfo.Snap.DataDir()
		wrapperData.After = append(wrapperData.After, "snapd.apparmor.service")
	case snap.UserDaemon:
		wrapperData.ServicesTarget = systemd.UserServicesTarget
		// FIXME: ideally use UserDataDir("%h"), but then the
		// unit fails if the directory doesn't exist.
		wrapperData.WorkingDir = appInfo.Snap.DataDir()
	default:
		panic("unknown snap.DaemonScope")
	}

	// Add extra "After" targets
	if wrapperData.PrerequisiteTarget != "" {
		wrapperData.After = append([]string{wrapperData.PrerequisiteTarget}, wrapperData.After...)
	}
	if wrapperData.MountUnit != "" {
		wrapperData.After = append([]string{wrapperData.MountUnit}, wrapperData.After...)
	}

	if err := t.Execute(&templateOut, wrapperData); err != nil {
		// this can never happen, except we forget a variable
		logger.Panicf("Unable to execute template: %v", err)
	}

	return templateOut.Bytes()
}

func genServiceSocketFile(appInfo *snap.AppInfo, socketName string) []byte {
	socketTemplate := `[Unit]
# Auto-generated, DO NOT EDIT
Description=Socket {{.SocketName}} for snap application {{.App.Snap.InstanceName}}.{{.App.Name}}
{{- if .MountUnit}}
Requires={{.MountUnit}}
After={{.MountUnit}}
{{- end}}
X-Snappy=yes

[Socket]
Service={{.ServiceFileName}}
FileDescriptorName={{.SocketInfo.Name}}
ListenStream={{.ListenStream}}
{{- if .SocketInfo.SocketMode}}
SocketMode={{.SocketInfo.SocketMode | printf "%04o"}}
{{- end}}

[Install]
WantedBy={{.SocketsTarget}}
`
	var templateOut bytes.Buffer
	t := template.Must(template.New("socket-wrapper").Parse(socketTemplate))

	socket := appInfo.Sockets[socketName]
	listenStream := renderListenStream(socket)
	wrapperData := struct {
		App             *snap.AppInfo
		ServiceFileName string
		SocketsTarget   string
		MountUnit       string
		SocketName      string
		SocketInfo      *snap.SocketInfo
		ListenStream    string
	}{
		App:             appInfo,
		ServiceFileName: filepath.Base(appInfo.ServiceFile()),
		SocketsTarget:   systemd.SocketsTarget,
		SocketName:      socketName,
		SocketInfo:      socket,
		ListenStream:    listenStream,
	}
	switch appInfo.DaemonScope {
	case snap.SystemDaemon:
		wrapperData.MountUnit = filepath.Base(systemd.MountUnitPath(appInfo.Snap.MountDir()))
	case snap.UserDaemon:
		// nothing
	default:
		panic("unknown snap.DaemonScope")
	}

	if err := t.Execute(&templateOut, wrapperData); err != nil {
		// this can never happen, except we forget a variable
		logger.Panicf("Unable to execute template: %v", err)
	}

	return templateOut.Bytes()
}

func generateSnapSocketFiles(app *snap.AppInfo) (*map[string][]byte, error) {
	if err := snap.ValidateApp(app); err != nil {
		return nil, err
	}

	socketFiles := make(map[string][]byte)
	for name, socket := range app.Sockets {
		socketFiles[socket.File()] = genServiceSocketFile(app, name)
	}
	return &socketFiles, nil
}

func renderListenStream(socket *snap.SocketInfo) string {
	s := socket.App.Snap
	listenStream := socket.ListenStream
	switch socket.App.DaemonScope {
	case snap.SystemDaemon:
		listenStream = strings.Replace(listenStream, "$SNAP_DATA", s.DataDir(), -1)
		// TODO: when we support User/Group in the generated
		// systemd unit, adjust this accordingly
		serviceUserUid := sys.UserID(0)
		runtimeDir := s.UserXdgRuntimeDir(serviceUserUid)
		listenStream = strings.Replace(listenStream, "$XDG_RUNTIME_DIR", runtimeDir, -1)
		listenStream = strings.Replace(listenStream, "$SNAP_COMMON", s.CommonDataDir(), -1)
	case snap.UserDaemon:
		listenStream = strings.Replace(listenStream, "$SNAP_USER_DATA", s.UserDataDir("%h"), -1)
		listenStream = strings.Replace(listenStream, "$SNAP_USER_COMMON", s.UserCommonDataDir("%h"), -1)
		// FIXME: find some way to share code with snap.UserXdgRuntimeDir()
		listenStream = strings.Replace(listenStream, "$XDG_RUNTIME_DIR", fmt.Sprintf("%%t/snap.%s", s.InstanceName()), -1)
	default:
		panic("unknown snap.DaemonScope")
	}
	return listenStream
}

func generateSnapTimerFile(app *snap.AppInfo) ([]byte, error) {
	timerTemplate := `[Unit]
# Auto-generated, DO NOT EDIT
Description=Timer {{.TimerName}} for snap application {{.App.Snap.InstanceName}}.{{.App.Name}}
{{- if .MountUnit}}
Requires={{.MountUnit}}
After={{.MountUnit}}
{{- end}}
X-Snappy=yes

[Timer]
Unit={{.ServiceFileName}}
{{ range .Schedules }}OnCalendar={{ . }}
{{ end }}
[Install]
WantedBy={{.TimersTarget}}
`
	var templateOut bytes.Buffer
	t := template.Must(template.New("timer-wrapper").Parse(timerTemplate))

	timerSchedule, err := timeutil.ParseSchedule(app.Timer.Timer)
	if err != nil {
		return nil, err
	}

	schedules := generateOnCalendarSchedules(timerSchedule)

	wrapperData := struct {
		App             *snap.AppInfo
		ServiceFileName string
		TimersTarget    string
		TimerName       string
		MountUnit       string
		Schedules       []string
	}{
		App:             app,
		ServiceFileName: filepath.Base(app.ServiceFile()),
		TimersTarget:    systemd.TimersTarget,
		TimerName:       app.Name,
		Schedules:       schedules,
	}
	switch app.DaemonScope {
	case snap.SystemDaemon:
		wrapperData.MountUnit = filepath.Base(systemd.MountUnitPath(app.Snap.MountDir()))
	case snap.UserDaemon:
		// nothing
	default:
		panic("unknown snap.DaemonScope")
	}

	if err := t.Execute(&templateOut, wrapperData); err != nil {
		// this can never happen, except we forget a variable
		logger.Panicf("Unable to execute template: %v", err)
	}

	return templateOut.Bytes(), nil
}

func makeAbbrevWeekdays(start time.Weekday, end time.Weekday) []string {
	out := make([]string, 0, 7)
	for w := start; w%7 != (end + 1); w++ {
		out = append(out, time.Weekday(w % 7).String()[0:3])
	}
	return out
}

// daysRange generates a string representing a continuous range between given
// day numbers, which due to compatiblilty with old systemd version uses a
// verbose syntax of x,y,z instead of x..z
func daysRange(start, end uint) string {
	var buf bytes.Buffer
	for i := start; i <= end; i++ {
		buf.WriteString(strconv.FormatInt(int64(i), 10))
		if i < end {
			buf.WriteRune(',')
		}
	}
	return buf.String()
}

// generateOnCalendarSchedules converts a schedule into OnCalendar schedules
// suitable for use in systemd *.timer units using systemd.time(7)
// https://www.freedesktop.org/software/systemd/man/systemd.time.html
// XXX: old systemd versions do not support x..y ranges
func generateOnCalendarSchedules(schedule []*timeutil.Schedule) []string {
	calendarEvents := make([]string, 0, len(schedule))
	for _, sched := range schedule {
		days := make([]string, 0, len(sched.WeekSpans))
		for _, week := range sched.WeekSpans {
			abbrev := strings.Join(makeAbbrevWeekdays(week.Start.Weekday, week.End.Weekday), ",")

			if week.Start.Pos == timeutil.EveryWeek && week.End.Pos == timeutil.EveryWeek {
				// eg: mon, mon-fri, fri-mon
				days = append(days, fmt.Sprintf("%s *-*-*", abbrev))
				continue
			}
			// examples:
			// mon1 - Mon *-*-1..7 (Monday during the first 7 days)
			// fri1 - Fri *-*-1..7 (Friday during the first 7 days)

			// entries below will make systemd timer expire more
			// frequently than the schedule suggests, however snap
			// runner evaluates current time and gates the actual
			// action
			//
			// mon1-tue - *-*-1..7 *-*-8 (anchored at first
			// Monday; Monday happens during the 7 days,
			// Tuesday can possibly happen on the 8th day if
			// the month started on Tuesday)
			//
			// mon-tue1 - *-*~1 *-*-1..7 (anchored at first
			// Tuesday; matching Monday can happen on the
			// last day of previous month if Tuesday is the
			// 1st)
			//
			// mon5-tue - *-*~1..7 *-*-1 (anchored at last
			// Monday, the matching Tuesday can still happen
			// within the last 7 days, or on the 1st of the
			// next month)
			//
			// fri4-mon - *-*-22-31 *-*-1..7 (anchored at 4th
			// Friday, can span onto the next month, extreme case in
			// February when 28th is Friday)
			//
			// XXX: since old versions of systemd, eg. 229 available
			// in 16.04 does not support x..y ranges, days need to
			// be enumerated like so:
			// Mon *-*-1..7 -> Mon *-*-1,2,3,4,5,6,7
			//
			// XXX: old systemd versions do not support the last n
			// days syntax eg, *-*~1, thus the range needs to be
			// generated in more verbose way like so:
			// Mon *-*~1..7 -> Mon *-*-22,23,24,25,26,27,28,29,30,31
			// (22-28 is the last week, but the month can have
			// anywhere from 28 to 31 days)
			//
			startPos := week.Start.Pos
			endPos := startPos
			if !week.AnchoredAtStart() {
				startPos = week.End.Pos
				endPos = startPos
			}
			startDay := (startPos-1)*7 + 1
			endDay := (endPos) * 7

			if week.IsSingleDay() {
				// single day, can use the 'weekday' filter
				if startPos == timeutil.LastWeek {
					// last week of a month, which can be
					// 22-28 in case of February, while
					// month can have between 28 and 31 days
					days = append(days,
						fmt.Sprintf("%s *-*-%s", abbrev, daysRange(22, 31)))
				} else {
					days = append(days,
						fmt.Sprintf("%s *-*-%s", abbrev, daysRange(startDay, endDay)))
				}
				continue
			}

			if week.AnchoredAtStart() {
				// explore the edge cases first
				switch startPos {
				case timeutil.LastWeek:
					// starts in the last week of the month and
					// possibly spans into the first week of the
					// next month;
					// month can have between 28 and 31
					// days
					days = append(days,
						// trailing 29-31 that are not part of a full week
						fmt.Sprintf("*-*-%s", daysRange(29, 31)),
						fmt.Sprintf("*-*-%s", daysRange(1, 7)))
				case 4:
					// a range in the 4th week can span onto
					// the next week, which is either 28-31
					// or in extreme case (eg. February with
					// 28 days) 1-7 of the next month
					days = append(days,
						// trailing 29-31 that are not part of a full week
						fmt.Sprintf("*-*-%s", daysRange(29, 31)),
						fmt.Sprintf("*-*-%s", daysRange(1, 7)))
				default:
					// can possibly spill into the next week
					days = append(days,
						fmt.Sprintf("*-*-%s", daysRange(startDay+7, endDay+7)))
				}

				if startDay < 28 {
					days = append(days,
						fmt.Sprintf("*-*-%s", daysRange(startDay, endDay)))
				} else {
					// from the end of the month
					days = append(days,
						fmt.Sprintf("*-*-%s", daysRange(startDay-7, endDay-7)))
				}
			} else {
				switch endPos {
				case timeutil.LastWeek:
					// month can have between 28 and 31
					// days, add trailing 29-31 that are not
					// part of a full week
					days = append(days, fmt.Sprintf("*-*-%s", daysRange(29, 31)))
				case 1:
					// possibly spans from the last week of the
					// previous month and ends in the first week of
					// current month
					days = append(days, fmt.Sprintf("*-*-%s", daysRange(22, 31)))
				default:
					// can possibly spill into the previous week
					days = append(days,
						fmt.Sprintf("*-*-%s", daysRange(startDay-7, endDay-7)))
				}
				if endDay < 28 {
					days = append(days,
						fmt.Sprintf("*-*-%s", daysRange(startDay, endDay)))
				} else {
					days = append(days,
						fmt.Sprintf("*-*-%s", daysRange(startDay-7, endDay-7)))
				}
			}
		}

		if len(days) == 0 {
			// no weekday spec, meaning the timer runs every day
			days = []string{"*-*-*"}
		}

		startTimes := make([]string, 0, len(sched.ClockSpans))
		for _, clocks := range sched.ClockSpans {
			// use expanded clock spans
			for _, span := range clocks.ClockSpans() {
				when := span.Start
				if span.Spread {
					length := span.End.Sub(span.Start)
					if length < 0 {
						// span Start wraps around, so we have '00:00.Sub(23:45)'
						length = -length
					}
					if length > 5*time.Minute {
						// replicate what timeutil.Next() does
						// and cut some time at the end of the
						// window so that events do not happen
						// directly one after another
						length -= 5 * time.Minute
					}
					when = when.Add(randutil.RandomDuration(length))
				}
				if when.Hour == 24 {
					// 24:00 for us means the other end of
					// the day, for systemd we need to
					// adjust it to the 0-23 hour range
					when.Hour -= 24
				}

				startTimes = append(startTimes, when.String())
			}
		}

		for _, day := range days {
			if len(startTimes) == 0 {
				// current schedule is days only
				calendarEvents = append(calendarEvents, day)
				continue
			}

			for _, startTime := range startTimes {
				calendarEvents = append(calendarEvents, fmt.Sprintf("%s %s", day, startTime))
			}
		}
	}
	return calendarEvents
}

type RestartServicesFlags struct {
	Reload bool
}

// Restart or reload services; if reload flag is set then "systemctl reload-or-restart" is attempted.
func RestartServices(svcs []*snap.AppInfo, flags *RestartServicesFlags, inter interacter, tm timings.Measurer) error {
	sysd := systemd.New(systemd.SystemMode, inter)

	for _, srv := range svcs {
		// they're *supposed* to be all services, but checking doesn't hurt
		if !srv.IsService() {
			continue
		}

		var err error
		timings.Run(tm, "restart-service", fmt.Sprintf("restart service %q", srv), func(nested timings.Measurer) {
			if flags != nil && flags.Reload {
				err = sysd.ReloadOrRestart(srv.ServiceName())
			} else {
				// note: stop followed by start, not just 'restart'
				err = sysd.Restart(srv.ServiceName(), 5*time.Second)
			}
		})
		if err != nil {
			// there is nothing we can do about failed service
			return err
		}
	}
	return nil
}

// QueryDisabledServices returns a list of all currently disabled snap services
// in the snap.
func QueryDisabledServices(info *snap.Info, pb progress.Meter) ([]string, error) {
	// save the list of services that are in the disabled state before unlinking
	// and thus removing the snap services
	snapSvcStates, err := ServicesEnableState(info, pb)
	if err != nil {
		return nil, err
	}

	disabledSnapSvcs := []string{}
	// add all disabled services to the list
	for svc, isEnabled := range snapSvcStates {
		if !isEnabled {
			disabledSnapSvcs = append(disabledSnapSvcs, svc)
		}
	}

	// sort for easier testing
	sort.Strings(disabledSnapSvcs)

	return disabledSnapSvcs, nil
}<|MERGE_RESOLUTION|>--- conflicted
+++ resolved
@@ -294,28 +294,6 @@
 			}
 		}(app)
 
-<<<<<<< HEAD
-		if len(app.Sockets) == 0 && app.Timer == nil && app.Daemon != "dbus" {
-			// check if the service is disabled, if so don't start it up
-			// this could happen for example if the service was disabled in
-			// the install hook by snapctl or if the service was disabled in
-			// the previous installation
-			isEnabled, err := sysd.IsEnabled(app.ServiceName())
-			if err != nil {
-				return err
-			}
-			if isEnabled {
-				switch app.DaemonScope {
-				case snap.SystemDaemon:
-					systemServices = append(systemServices, app.ServiceName())
-				case snap.UserDaemon:
-					userServices = append(userServices, app.ServiceName())
-				}
-			}
-		}
-
-=======
->>>>>>> 2bfc6d79
 		for _, socket := range app.Sockets {
 			socketService := filepath.Base(socket.File())
 			// enable the socket
@@ -491,28 +469,6 @@
 			}
 			written = append(written, path)
 		}
-<<<<<<< HEAD
-
-		if app.Timer != nil || len(app.Sockets) != 0 || app.Daemon == "dbus" {
-			// service is dbus, socket, or timer activated,
-			// not during the boot
-			continue
-		}
-		// XXX: this may become quadratic, optimize.
-		// When preseeding services get enabled in doMarkPresseeded instead at
-		// the moment.
-		if strutil.ListContains(disabledSvcs, app.Name) || preseeding {
-			continue
-		}
-
-		toEnable = append(toEnable, app)
-	}
-
-	disableEnabledServices, err = enableServices(toEnable, inter)
-	if err != nil {
-		return err
-=======
->>>>>>> 2bfc6d79
 	}
 
 	if !preseeding {
@@ -827,12 +783,6 @@
 	}
 
 	var busName string
-<<<<<<< HEAD
-	if appInfo.Daemon == "dbus" && len(appInfo.ActivatesOn) > 0 {
-		slot := appInfo.ActivatesOn[len(appInfo.ActivatesOn)-1]
-		if err := slot.Attr("name", &busName); err != nil {
-			logger.Noticef("Cannot get 'name' attribute of dbus slot %q: %v", slot.Name, err)
-=======
 	if appInfo.Daemon == "dbus" {
 		busName = appInfo.BusName
 		if busName == "" && len(appInfo.ActivatesOn) != 0 {
@@ -841,7 +791,6 @@
 				// This should be impossible for a valid AppInfo
 				logger.Noticef("Cannot get 'name' attribute of dbus slot %q: %v", slot.Name, err)
 			}
->>>>>>> 2bfc6d79
 		}
 	}
 
