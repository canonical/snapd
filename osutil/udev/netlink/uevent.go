package netlink

import (
	"bytes"
	"encoding/binary"
	"fmt"
	"strings"
<<<<<<< HEAD
=======
	"unsafe"
>>>>>>> 2e32cf52
)

// See: http://elixir.free-electrons.com/linux/v3.12/source/lib/kobject_uevent.c#L45

const (
	ADD     KObjAction = "add"
	REMOVE  KObjAction = "remove"
	CHANGE  KObjAction = "change"
	MOVE    KObjAction = "move"
	ONLINE  KObjAction = "online"
	OFFLINE KObjAction = "offline"
	BIND    KObjAction = "bind"
	UNBIND  KObjAction = "unbind"
)

// The magic value used by udev, see https://github.com/systemd/systemd/blob/v239/src/libudev/libudev-monitor.c#L57
const libudevMagic = 0xfeedcafe

type KObjAction string

func (a KObjAction) String() string {
	return string(a)
}

func ParseKObjAction(raw string) (a KObjAction, err error) {
	a = KObjAction(raw)
	switch a {
	case ADD, REMOVE, CHANGE, MOVE, ONLINE, OFFLINE, BIND, UNBIND:
	default:
		err = fmt.Errorf("unknow kobject action (got: %s)", raw)
	}
	return
}

type UEvent struct {
	Action KObjAction
	KObj   string
	Env    map[string]string
}

func (e UEvent) String() string {
	rv := fmt.Sprintf("%s@%s\000", e.Action.String(), e.KObj)
	for k, v := range e.Env {
		rv += k + "=" + v + "\000"
	}
	return rv
}

func (e UEvent) Bytes() []byte {
	return []byte(e.String())
}

func (e UEvent) Equal(e2 UEvent) (bool, error) {
	if e.Action != e2.Action {
		return false, fmt.Errorf("Wrong action (got: %s, wanted: %s)", e.Action, e2.Action)
	}

	if e.KObj != e2.KObj {
		return false, fmt.Errorf("Wrong kobject (got: %s, wanted: %s)", e.KObj, e2.KObj)
	}

	if len(e.Env) != len(e2.Env) {
		return false, fmt.Errorf("Wrong length of env (got: %d, wanted: %d)", len(e.Env), len(e2.Env))
	}

	var found bool
	for k, v := range e.Env {
		found = false
		for i, e := range e2.Env {
			if i == k && v == e {
				found = true
			}
		}
		if !found {
			return false, fmt.Errorf("Unable to find %s=%s env var from uevent", k, v)
		}
	}
	return true, nil
}

<<<<<<< HEAD
func parseUdevEvent(raw []byte) (e *UEvent, err error) {
	fields := bytes.Split(raw[40:], []byte{0x00}) // 0x00 = end of string

	if len(fields) == 0 {
		err = fmt.Errorf("Wrong libudev format")
=======
// Parse udev event created by udevd.
// The format of the data header is internal to udev and defined in libudev-monitor.c - see the udev_monitor_netlink_header struct.
// go-udev only looks at the "magic" number to filter out possibly invalid packets, and at the payload offset. Other fields of the header
// are ignored.
// Note, only some of the fields of the header use network byte order, for the rest udev uses native byte order of the platform.
func parseUdevEvent(raw []byte) (e *UEvent, err error) {
	// the magic number is stored in network byte order.
	magic := binary.BigEndian.Uint32(raw[8:])
	if magic != libudevMagic {
		return nil, fmt.Errorf("cannot parse libudev event: magic number mismatch")
	}

	// the payload offset int is stored in native byte order.
	payloadoff := *(*uint32)(unsafe.Pointer(&raw[16]))
	if payloadoff >= uint32(len(raw)) {
		return nil, fmt.Errorf("cannot parse libudev event: invalid data offset")
	}

	fields := bytes.Split(raw[payloadoff:], []byte{0x00}) // 0x00 = end of string
	if len(fields) == 0 {
		err = fmt.Errorf("cannot parse libudev event: data missing")
>>>>>>> 2e32cf52
		return
	}

	envdata := make(map[string]string, 0)
	for _, envs := range fields[0 : len(fields)-1] {
		env := bytes.Split(envs, []byte("="))
		if len(env) != 2 {
<<<<<<< HEAD
			err = fmt.Errorf("Wrong libudev env")
=======
			err = fmt.Errorf("cannot parse libudev event: invalid env data")
>>>>>>> 2e32cf52
			return
		}
		envdata[string(env[0])] = string(env[1])
	}

	var action KObjAction
	action, err = ParseKObjAction(strings.ToLower(envdata["ACTION"]))
	if err != nil {
		return
	}

	// XXX: do we need kobj?
	kobj := envdata["DEVPATH"]

	e = &UEvent{
		Action: action,
		KObj:   kobj,
		Env:    envdata,
	}

	return
}

func ParseUEvent(raw []byte) (e *UEvent, err error) {
<<<<<<< HEAD
	if bytes.Compare(raw[:7], []byte("libudev")) == 0 {
=======
	if len(raw) > 40 && bytes.Compare(raw[:8], []byte("libudev\x00")) == 0 {
>>>>>>> 2e32cf52
		return parseUdevEvent(raw)
	}
	fields := bytes.Split(raw, []byte{0x00}) // 0x00 = end of string

	if len(fields) == 0 {
		err = fmt.Errorf("Wrong uevent format")
		return
	}

	headers := bytes.Split(fields[0], []byte("@")) // 0x40 = @
	if len(headers) != 2 {
		err = fmt.Errorf("Wrong uevent header")
		return
	}

	action, err := ParseKObjAction(string(headers[0]))
	if err != nil {
		return
	}

	e = &UEvent{
		Action: action,
		KObj:   string(headers[1]),
		Env:    make(map[string]string, 0),
	}

	for _, envs := range fields[1 : len(fields)-1] {
		env := bytes.Split(envs, []byte("="))
		if len(env) != 2 {
			err = fmt.Errorf("Wrong uevent env")
			return
		}
		e.Env[string(env[0])] = string(env[1])
	}
	return
}<|MERGE_RESOLUTION|>--- conflicted
+++ resolved
@@ -5,10 +5,7 @@
 	"encoding/binary"
 	"fmt"
 	"strings"
-<<<<<<< HEAD
-=======
 	"unsafe"
->>>>>>> 2e32cf52
 )
 
 // See: http://elixir.free-electrons.com/linux/v3.12/source/lib/kobject_uevent.c#L45
@@ -89,13 +86,6 @@
 	return true, nil
 }
 
-<<<<<<< HEAD
-func parseUdevEvent(raw []byte) (e *UEvent, err error) {
-	fields := bytes.Split(raw[40:], []byte{0x00}) // 0x00 = end of string
-
-	if len(fields) == 0 {
-		err = fmt.Errorf("Wrong libudev format")
-=======
 // Parse udev event created by udevd.
 // The format of the data header is internal to udev and defined in libudev-monitor.c - see the udev_monitor_netlink_header struct.
 // go-udev only looks at the "magic" number to filter out possibly invalid packets, and at the payload offset. Other fields of the header
@@ -117,7 +107,6 @@
 	fields := bytes.Split(raw[payloadoff:], []byte{0x00}) // 0x00 = end of string
 	if len(fields) == 0 {
 		err = fmt.Errorf("cannot parse libudev event: data missing")
->>>>>>> 2e32cf52
 		return
 	}
 
@@ -125,11 +114,7 @@
 	for _, envs := range fields[0 : len(fields)-1] {
 		env := bytes.Split(envs, []byte("="))
 		if len(env) != 2 {
-<<<<<<< HEAD
-			err = fmt.Errorf("Wrong libudev env")
-=======
 			err = fmt.Errorf("cannot parse libudev event: invalid env data")
->>>>>>> 2e32cf52
 			return
 		}
 		envdata[string(env[0])] = string(env[1])
@@ -154,11 +139,7 @@
 }
 
 func ParseUEvent(raw []byte) (e *UEvent, err error) {
-<<<<<<< HEAD
-	if bytes.Compare(raw[:7], []byte("libudev")) == 0 {
-=======
 	if len(raw) > 40 && bytes.Compare(raw[:8], []byte("libudev\x00")) == 0 {
->>>>>>> 2e32cf52
 		return parseUdevEvent(raw)
 	}
 	fields := bytes.Split(raw, []byte{0x00}) // 0x00 = end of string
