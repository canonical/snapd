// -*- Mode: Go; indent-tabs-mode: t -*-

/*
 * Copyright (C) 2018 Canonical Ltd
 *
 * This program is free software: you can redistribute it and/or modify
 * it under the terms of the GNU General Public License version 3 as
 * published by the Free Software Foundation.
 *
 * This program is distributed in the hope that it will be useful,
 * but WITHOUT ANY WARRANTY; without even the implied warranty of
 * MERCHANTABILITY or FITNESS FOR A PARTICULAR PURPOSE.  See the
 * GNU General Public License for more details.
 *
 * You should have received a copy of the GNU General Public License
 * along with this program.  If not, see <http://www.gnu.org/licenses/>.
 *
 */

package disks

import (
	"github.com/snapcore/snapd/osutil"
)

// DiskFromDeviceName is not implemented on darwin
func DiskFromDeviceName(deviceName string) (Disk, error) {
	return nil, osutil.ErrDarwin
}

var diskFromDeviceName = func(deviceName string) (Disk, error) {
	return nil, osutil.ErrDarwin
}

// DiskFromPartitionDeviceNode is not implemented on darwin
func DiskFromPartitionDeviceNode(node string) (Disk, error) {
	return nil, osutil.ErrDarwin
}

// DiskFromDevicePath is not implemented on darwin
func DiskFromDevicePath(devicePath string) (Disk, error) {
	return nil, osutil.ErrDarwin
}

var diskFromDevicePath = func(devicePath string) (Disk, error) {
	return nil, osutil.ErrDarwin
}

// DiskFromMountPoint is not implemented on darwin
func DiskFromMountPoint(mountpoint string, opts *Options) (Disk, error) {
	return nil, osutil.ErrDarwin
}

func AllPhysicalDisks() ([]Disk, error) {
	return nil, osutil.ErrDarwin
}

var diskFromMountPoint = func(mountpoint string, opts *Options) (Disk, error) {
	return nil, osutil.ErrDarwin
}

var mountPointsForPartitionRoot = func(p Partition, opts map[string]string) ([]string, error) {
	return nil, osutil.ErrDarwin
}

var diskFromPartitionDeviceNode = func(node string) (Disk, error) {
	return nil, osutil.ErrDarwin
}

<<<<<<< HEAD
func PartitionUUIDFromMountPoint(mountpoint string, opts *Options) (string, error) {
=======
func PartitionUUID(node string) (string, error) {
>>>>>>> 7f7ef7e4
	return "", osutil.ErrDarwin
}<|MERGE_RESOLUTION|>--- conflicted
+++ resolved
@@ -67,10 +67,10 @@
 	return nil, osutil.ErrDarwin
 }
 
-<<<<<<< HEAD
 func PartitionUUIDFromMountPoint(mountpoint string, opts *Options) (string, error) {
-=======
+	return "", osutil.ErrDarwin
+}
+
 func PartitionUUID(node string) (string, error) {
->>>>>>> 7f7ef7e4
 	return "", osutil.ErrDarwin
 }