// -*- Mode: Go; indent-tabs-mode: t -*-

/*
 * Copyright (C) 2016 Canonical Ltd
 *
 * This program is free software: you can redistribute it and/or modify
 * it under the terms of the GNU General Public License version 3 as
 * published by the Free Software Foundation.
 *
 * This program is distributed in the hope that it will be useful,
 * but WITHOUT ANY WARRANTY; without even the implied warranty of
 * MERCHANTABILITY or FITNESS FOR A PARTICULAR PURPOSE.  See the
 * GNU General Public License for more details.
 *
 * You should have received a copy of the GNU General Public License
 * along with this program.  If not, see <http://www.gnu.org/licenses/>.
 *
 */

package osutil

import (
	"fmt"
	"os"
	"strconv"
	"strings"
)

// GetenvBool returns whether the given key may be considered "set" in the
// environment (i.e. it is set to one of "1", "true", etc).
//
// An optional second argument can be provided, which determines how to
// treat missing or unparsable values; default is to treat them as false.
func GetenvBool(key string, dflt ...bool) bool {
	if val := strings.TrimSpace(os.Getenv(key)); val != "" {
		if b, err := strconv.ParseBool(val); err == nil {
			return b
		}
	}

	if len(dflt) > 0 {
		return dflt[0]
	}

	return false
}

// GetenvInt64 interprets the value of the given environment variable
// as an int64 and returns the corresponding value. The base can be
// implied via the prefix (0x for 16, 0 for 8; otherwise 10).
//
// An optional second argument can be provided, which determines how to
// treat missing or unparsable values; default is to treat them as 0.
func GetenvInt64(key string, dflt ...int64) int64 {
	if val := strings.TrimSpace(os.Getenv(key)); val != "" {
		if b, err := strconv.ParseInt(val, 0, 64); err == nil {
			return b
		}
	}

	if len(dflt) > 0 {
		return dflt[0]
	}

	return 0
}

// EnvMap takes a list of "key=value" strings and transforms them into
// a map.
func EnvMap(env []string) map[string]string {
<<<<<<< HEAD
	out := make(map[string]string)
=======
	out := make(map[string]string, len(env))
>>>>>>> d1dab9d0
	for _, kv := range env {
		l := strings.SplitN(kv, "=", 2)
		if len(l) == 2 {
			out[l[0]] = l[1]
		}
	}
	return out
}

// SubstituteEnv takes a list of environment strings like:
// - K1=BAR
// - K2=$K1
// - K3=${K2}
// and substitutes them top-down from the given environment
// and from the os environment.
//
// Input strings that do not have the form "k=v" will be dropped
// from the output.
//
// The result will be a list of environment strings in the same
// order as the input.
func SubstituteEnv(env []string) []string {
	envMap := map[string]string{}
	out := make([]string, 0, len(env))

	for _, s := range env {
		l := strings.SplitN(s, "=", 2)
		if len(l) < 2 {
			continue
		}
		k := l[0]
		v := l[1]
		v = os.Expand(v, func(k string) string {
			if s, ok := envMap[k]; ok {
				return s
			}
			return os.Getenv(k)
		})
		out = append(out, fmt.Sprintf("%s=%s", k, v))
		envMap[k] = v
	}

	return out
}<|MERGE_RESOLUTION|>--- conflicted
+++ resolved
@@ -68,11 +68,7 @@
 // EnvMap takes a list of "key=value" strings and transforms them into
 // a map.
 func EnvMap(env []string) map[string]string {
-<<<<<<< HEAD
-	out := make(map[string]string)
-=======
 	out := make(map[string]string, len(env))
->>>>>>> d1dab9d0
 	for _, kv := range env {
 		l := strings.SplitN(kv, "=", 2)
 		if len(l) == 2 {
