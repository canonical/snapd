--- conflicted
+++ resolved
@@ -58,7 +58,6 @@
 	}
 }
 
-<<<<<<< HEAD
 func MockSELinuxIsEnabled(isEnabled func() (bool, error)) (restore func()) {
 	old := selinuxIsEnabled
 	selinuxIsEnabled = isEnabled
@@ -75,22 +74,6 @@
 	}
 }
 
-// CurrentAppArmorLevel returns the internal cached apparmor level.
-func CurrentAppArmorLevel() AppArmorLevelType {
-	return appArmorLevel
-}
-
-// ResetAppArmorAssesment resets the internal apparmor level and summary.
-//
-// Both appArmorLevel and appArmorSummary are assigned with zero values
-// that trigger probing and assessment on the next access via the public APIs.
-func ResetAppArmorAssesment() {
-	appArmorLevel = UnknownAppArmor
-	appArmorSummary = ""
-}
-
-=======
->>>>>>> 318896ad
 var (
 	ProbeAppArmorKernelFeatures = probeAppArmorKernelFeatures
 	ProbeAppArmorParserFeatures = probeAppArmorParserFeatures
@@ -101,11 +84,8 @@
 	PreferredAppArmorParserFeatures = preferredAppArmorParserFeatures
 
 	IsWSL = isWSL
-<<<<<<< HEAD
 
 	ProbeSELinux = probeSELinux
-)
-=======
 )
 
 func FreshAppArmorAssessment() {
@@ -114,5 +94,4 @@
 
 func FreshSecCompProbe() {
 	secCompProber = &secCompProbe{}
-}
->>>>>>> 318896ad
+}