//--------------------------------------------------------------------
// Copyright (c) 2014-2015 Canonical Ltd.
//--------------------------------------------------------------------

package partition

const (
	// bootloader variable used to denote which rootfs to boot from
	// FIXME: preferred new name
	// BOOTLOADER_UBOOT_ROOTFS_VAR = "snappy_rootfs_label"
	bootloaderRootfsVar = "snappy_ab"

	// bootloader variable used to determine if boot was successful.
	// Set to 'try' initially, and then changed to 'regular' by the
	// system when the boot reaches the required sequence point.
	bootloaderBootmodeVar = "snappy_mode"

	// Initial and final values
	bootloaderBootmodeTry     = "try"
	bootloaderBootmodeSuccess = "default"
)

type bootloaderName string

type bootLoader interface {
	// Name of the bootloader
	Name() bootloaderName

	// Switch bootloader configuration so that the "other" root
	// filesystem partition will be used on next boot.
	ToggleRootFS() error

	// Hook function called before system-image starts downloading
	// and applying archives that allows files to be copied between
	// partitions.
	SyncBootFiles() error

	// Install any hardware-specific files that system-image
	// downloaded.
	HandleAssets() error

	// Retrieve a list of all bootloader name=value pairs set
	// by this program.
	GetAllBootVars() ([]string, error)

	// Return the value of the specified bootloader variable
	GetBootVar(name string) (string, error)

	// Set the variable specified by name to the given value
	SetBootVar(name, value string) error

	// Remove the specified variable
	ClearBootVar(name string) (currentValue string, err error)

	// Return the 1-character name corresponding to the
	// rootfs currently being used.
	GetRootFSName() string

	// Return the 1-character name corresponding to the
	// other rootfs.
	GetOtherRootFSName() string

	// Return the 1-character name corresponding to the
	// rootfs that will be used on _next_ boot.
	//
	// XXX: Note the distinction between this method and
	// GetOtherRootFSName(): the latter corresponds to the other
	// partition, whereas the value returned by this method is
	// queried directly from the bootloader.
	GetNextBootRootFSName() (string, error)

	// Update the bootloader configuration to mark the
	// currently-booted rootfs as having booted successfully.
	MarkCurrentBootSuccessful() error
}

type bootloaderType struct {
	partition *Partition

	// each rootfs partition has a corresponding u-boot directory named
	// from the last character of the partition name ('a' or 'b').
	currentRootfs string
	otherRootfs   string

	// full path to
	currentBootPath string
	otherBootPath   string
}

// Factory method that returns a new bootloader for the given partition
<<<<<<< HEAD
func getBootloader(p *Partition) (bootloader BootLoader, err error) {
	// try uboot 
	uboot := NewUboot(p)
	if uboot != nil {
		return uboot, nil
	}
=======
func getBootloader(p *Partition) (bootloader bootLoader, err error) {
	ctors := []func(*Partition) bootLoader{newUboot, newGrub}
>>>>>>> 9beeed34

	// no, try grub
	grub := NewGrub(p)
	if grub != nil {
		return grub, nil
	}

<<<<<<< HEAD
	// no, weeeee
	return nil, BootloaderError
=======
	return nil, ErrBootloader
>>>>>>> 9beeed34
}

func newBootLoader(partition *Partition) *bootloaderType {
	b := new(bootloaderType)

	b.partition = partition

	currentLabel := partition.rootPartition().name

	// FIXME: is this the right thing to do? i.e. what should we do
	//        on a single partition system?
	if partition.otherRootPartition() == nil {
		return nil
	}
	otherLabel := partition.otherRootPartition().name

	b.currentRootfs = string(currentLabel[len(currentLabel)-1])
	b.otherRootfs = string(otherLabel[len(otherLabel)-1])

	return b
}

// Return true if the next boot will use the other rootfs
// partition.
func isNextBootOther(bootloader bootLoader) bool {
	value, err := bootloader.GetBootVar(bootloaderBootmodeVar)
	if err != nil {
		return false
	}

	if value != bootloaderBootmodeTry {
		return false
	}

	fsname, err := bootloader.GetNextBootRootFSName()
	if err != nil {
		return false
	}

	if fsname == bootloader.GetOtherRootFSName() {
		return true
	}

	return false
}<|MERGE_RESOLUTION|>--- conflicted
+++ resolved
@@ -88,30 +88,19 @@
 }
 
 // Factory method that returns a new bootloader for the given partition
-<<<<<<< HEAD
-func getBootloader(p *Partition) (bootloader BootLoader, err error) {
-	// try uboot 
-	uboot := NewUboot(p)
-	if uboot != nil {
+func getBootloader(p *Partition) (bootloader bootLoader, err error) {
+	// try uboot
+	if uboot := newUboot(p); uboot != nil {
 		return uboot, nil
 	}
-=======
-func getBootloader(p *Partition) (bootloader bootLoader, err error) {
-	ctors := []func(*Partition) bootLoader{newUboot, newGrub}
->>>>>>> 9beeed34
 
 	// no, try grub
-	grub := NewGrub(p)
-	if grub != nil {
+	if grub := newGrub(p); grub != nil {
 		return grub, nil
 	}
 
-<<<<<<< HEAD
 	// no, weeeee
-	return nil, BootloaderError
-=======
 	return nil, ErrBootloader
->>>>>>> 9beeed34
 }
 
 func newBootLoader(partition *Partition) *bootloaderType {
