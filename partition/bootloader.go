--- conflicted
+++ resolved
@@ -48,15 +48,10 @@
 	bootloaderSystemAB = "system-AB"
 )
 
-<<<<<<< HEAD
-type BootloaderName string
-
-=======
 // BootloaderName is the human readable name of the bootloader (e.g. grub)
 type BootloaderName string
 
 // BootLoader provides a way to interact with the system bootloader
->>>>>>> 2c70e782
 // FIXME: the interface of bootloader is too big
 type BootLoader interface {
 	// Name of the bootloader
@@ -99,15 +94,10 @@
 	BootDir() string
 }
 
-<<<<<<< HEAD
-var Bootloader = BootloaderImpl
-
-=======
 // Bootloader returns a bootloader struct
 var Bootloader = BootloaderImpl
 
 // BootloaderImpl is the actual implementation
->>>>>>> 2c70e782
 func BootloaderImpl() (BootLoader, error) {
 	p := New()
 	if p == nil {
@@ -163,14 +153,10 @@
 	if partition.rootPartition() != nil {
 		currentLabel = partition.rootPartition().name
 	}
-<<<<<<< HEAD
 	otherLabel := "snapfs"
 	if partition.otherRootPartition() != nil {
 		otherLabel = partition.otherRootPartition().name
 	}
-=======
-	otherLabel := partition.otherRootPartition().name
->>>>>>> 2c70e782
 
 	// single letter description of the rootfs {a,b}
 	currentRootfs := string(currentLabel[len(currentLabel)-1])
@@ -214,11 +200,7 @@
 	return helpers.RSyncWithDelete(srcDir, destDir)
 }
 
-<<<<<<< HEAD
-// NoramlizeAssetName transforms like "vmlinuz-4.1.0" -> "vmlinuz"
-=======
 // NormalizeKernelInitrdName transforms like "vmlinuz-4.1.0" -> "vmlinuz"
->>>>>>> 2c70e782
 func NormalizeKernelInitrdName(name string) string {
 	name = filepath.Base(name)
 	return strings.SplitN(name, "-", 2)[0]
@@ -350,11 +332,8 @@
 // bootloader-specific boot directory.
 var BootloaderDir = BootloaderDirImpl
 
-<<<<<<< HEAD
-=======
 // BootloaderDirImpl is the actual bootloder dir implementation, useful
 // for tests
->>>>>>> 2c70e782
 func BootloaderDirImpl() string {
 	if helpers.FileExists(bootloaderUbootDir) {
 		return bootloaderUbootDir
