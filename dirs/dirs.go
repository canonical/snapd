// -*- Mode: Go; indent-tabs-mode: t -*-

/*
 * Copyright (C) 2014-2015 Canonical Ltd
 *
 * This program is free software: you can redistribute it and/or modify
 * it under the terms of the GNU General Public License version 3 as
 * published by the Free Software Foundation.
 *
 * This program is distributed in the hope that it will be useful,
 * but WITHOUT ANY WARRANTY; without even the implied warranty of
 * MERCHANTABILITY or FITNESS FOR A PARTICULAR PURPOSE.  See the
 * GNU General Public License for more details.
 *
 * You should have received a copy of the GNU General Public License
 * along with this program.  If not, see <http://www.gnu.org/licenses/>.
 *
 */

package dirs

import (
	"fmt"
	"os"
	"path/filepath"
	"strings"

	"github.com/snapcore/snapd/release"
)

// the various file paths
var (
	GlobalRootDir string

	SnapMountDir              string
	SnapBlobDir               string
	SnapDataDir               string
	SnapDataHomeGlob          string
	SnapAppArmorDir           string
	AppArmorCacheDir          string
	SnapAppArmorAdditionalDir string
	SnapSeccompDir            string
	SnapMountPolicyDir        string
	SnapUdevRulesDir          string
	SnapKModModulesDir        string
	LocaleDir                 string
	SnapMetaDir               string
	SnapdSocket               string
	SnapSocket                string
	SnapRunDir                string
	SnapRunNsDir              string

	SnapSeedDir   string
	SnapDeviceDir string

	SnapAssertsDBDir      string
	SnapTrustedAccountKey string
	SnapAssertsSpoolDir   string

	SnapStateFile string

	SnapBinariesDir                 string
	SnapServicesDir                 string
	SnapDesktopFilesDir             string
	SnapDBusSessionServicesFilesDir string
	SnapBusPolicyDir                string

	SystemApparmorDir      string
	SystemApparmorCacheDir string

	CloudMetaDataFile string

	ClassicDir string

	DistroLibExecDir string
	CoreLibExecDir   string

	XdgRuntimeDirGlob string
)

const (
	defaultSnapMountDir = "/snap"
)

var (
	// not exported because it does not honor the global rootdir
	snappyDir = filepath.Join("var", "lib", "snapd")
)

func init() {
	// init the global directories at startup
	root := os.Getenv("SNAPPY_GLOBAL_ROOT")

	SetRootDir(root)
}

// StripRootDir strips the custom global root directory from the specified argument.
func StripRootDir(dir string) string {
	if !filepath.IsAbs(dir) {
		panic(fmt.Sprintf("supplied path is not absolute %q", dir))
	}
	if !strings.HasPrefix(dir, GlobalRootDir) {
		panic(fmt.Sprintf("supplied path is not related to global root %q", dir))
	}
	result, err := filepath.Rel(GlobalRootDir, dir)
	if err != nil {
		panic(err)
	}
	return "/" + result
}

// SupportsClassicConfinement returns true if the current directory layout supports classic confinement.
func SupportsClassicConfinement() bool {
	return SnapMountDir == defaultSnapMountDir
}

// SetRootDir allows settings a new global root directory, this is useful
// for e.g. chroot operations
func SetRootDir(rootdir string) {
	if rootdir == "" {
		rootdir = "/"
	}
	GlobalRootDir = rootdir

	switch release.ReleaseInfo.ID {
	case "fedora", "centos", "rhel", "arch":
		SnapMountDir = filepath.Join(rootdir, "/var/lib/snapd/snap")
	default:
		SnapMountDir = filepath.Join(rootdir, defaultSnapMountDir)
	}

	SnapDataDir = filepath.Join(rootdir, "/var/snap")
	SnapDataHomeGlob = filepath.Join(rootdir, "/home/*/snap/")
	SnapAppArmorDir = filepath.Join(rootdir, snappyDir, "apparmor", "profiles")
	AppArmorCacheDir = filepath.Join(rootdir, "/var/cache/apparmor")
	SnapAppArmorAdditionalDir = filepath.Join(rootdir, snappyDir, "apparmor", "additional")
	SnapSeccompDir = filepath.Join(rootdir, snappyDir, "seccomp", "profiles")
	SnapMountPolicyDir = filepath.Join(rootdir, snappyDir, "mount")
	SnapMetaDir = filepath.Join(rootdir, snappyDir, "meta")
	SnapBlobDir = filepath.Join(rootdir, snappyDir, "snaps")
	SnapDesktopFilesDir = filepath.Join(rootdir, snappyDir, "desktop", "applications")
<<<<<<< HEAD
	SnapDBusSessionServicesFilesDir = filepath.Join(rootdir, snappyDir, "dbus/services")
	SnapRunNsDir = filepath.Join(rootdir, "/run/snapd/ns")
=======
	SnapRunDir = filepath.Join(rootdir, "/run/snapd")
	SnapRunNsDir = filepath.Join(SnapRunDir, "/ns")
>>>>>>> d9f15d65

	// keep in sync with the debian/snapd.socket file:
	SnapdSocket = filepath.Join(rootdir, "/run/snapd.socket")
	SnapSocket = filepath.Join(rootdir, "/run/snapd-snap.socket")

	SnapAssertsDBDir = filepath.Join(rootdir, snappyDir, "assertions")
	SnapAssertsSpoolDir = filepath.Join(rootdir, "run/snapd/auto-import")

	SnapStateFile = filepath.Join(rootdir, snappyDir, "state.json")

	SnapSeedDir = filepath.Join(rootdir, snappyDir, "seed")
	SnapDeviceDir = filepath.Join(rootdir, snappyDir, "device")

	SnapBinariesDir = filepath.Join(SnapMountDir, "bin")
	SnapServicesDir = filepath.Join(rootdir, "/etc/systemd/system")
	SnapBusPolicyDir = filepath.Join(rootdir, "/etc/dbus-1/system.d")

	SystemApparmorDir = filepath.Join(rootdir, "/etc/apparmor.d")
	SystemApparmorCacheDir = filepath.Join(rootdir, "/etc/apparmor.d/cache")

	CloudMetaDataFile = filepath.Join(rootdir, "/var/lib/cloud/seed/nocloud-net/meta-data")

	SnapUdevRulesDir = filepath.Join(rootdir, "/etc/udev/rules.d")

	SnapKModModulesDir = filepath.Join(rootdir, "/etc/modules-load.d/")

	LocaleDir = filepath.Join(rootdir, "/usr/share/locale")
	ClassicDir = filepath.Join(rootdir, "/writable/classic")

	switch release.ReleaseInfo.ID {
	case "fedora", "centos", "rhel":
		DistroLibExecDir = filepath.Join(rootdir, "/usr/libexec/snapd")
	default:
		DistroLibExecDir = filepath.Join(rootdir, "/usr/lib/snapd")
	}

	CoreLibExecDir = filepath.Join(rootdir, "/usr/lib/snapd")

	XdgRuntimeDirGlob = filepath.Join(rootdir, "/run/user/*/")
}<|MERGE_RESOLUTION|>--- conflicted
+++ resolved
@@ -123,7 +123,7 @@
 	GlobalRootDir = rootdir
 
 	switch release.ReleaseInfo.ID {
-	case "fedora", "centos", "rhel", "arch":
+	case "fedora", "centos", "rhel":
 		SnapMountDir = filepath.Join(rootdir, "/var/lib/snapd/snap")
 	default:
 		SnapMountDir = filepath.Join(rootdir, defaultSnapMountDir)
@@ -139,13 +139,10 @@
 	SnapMetaDir = filepath.Join(rootdir, snappyDir, "meta")
 	SnapBlobDir = filepath.Join(rootdir, snappyDir, "snaps")
 	SnapDesktopFilesDir = filepath.Join(rootdir, snappyDir, "desktop", "applications")
-<<<<<<< HEAD
 	SnapDBusSessionServicesFilesDir = filepath.Join(rootdir, snappyDir, "dbus/services")
-	SnapRunNsDir = filepath.Join(rootdir, "/run/snapd/ns")
-=======
+
 	SnapRunDir = filepath.Join(rootdir, "/run/snapd")
 	SnapRunNsDir = filepath.Join(SnapRunDir, "/ns")
->>>>>>> d9f15d65
 
 	// keep in sync with the debian/snapd.socket file:
 	SnapdSocket = filepath.Join(rootdir, "/run/snapd.socket")
