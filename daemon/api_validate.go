// -*- Mode: Go; indent-tabs-mode: t -*-

/*
 * Copyright (C) 2020 Canonical Ltd
 *
 * This program is free software: you can redistribute it and/or modify
 * it under the terms of the GNU General Public License version 3 as
 * published by the Free Software Foundation.
 *
 * This program is distributed in the hope that it will be useful,
 * but WITHOUT ANY WARRANTY; without even the implied warranty of
 * MERCHANTABILITY or FITNESS FOR A PARTICULAR PURPOSE.  See the
 * GNU General Public License for more details.
 *
 * You should have received a copy of the GNU General Public License
 * along with this program.  If not, see <http://www.gnu.org/licenses/>.
 *
 */

package daemon

import (
	"encoding/json"
	"fmt"
	"net/http"
	"sort"
	"strconv"

	"github.com/snapcore/snapd/asserts"
	"github.com/snapcore/snapd/asserts/snapasserts"
	"github.com/snapcore/snapd/client"
	"github.com/snapcore/snapd/overlord/assertstate"
	"github.com/snapcore/snapd/overlord/auth"
	"github.com/snapcore/snapd/overlord/snapstate"
	"github.com/snapcore/snapd/overlord/state"
	"github.com/snapcore/snapd/release"
)

var (
	validationSetsListCmd = &Command{
		Path: "/v2/validation-sets",
		GET:  listValidationSets,
	}

	validationSetsCmd = &Command{
		Path: "/v2/validation-sets/{account}/{name}",
		GET:  getValidationSet,
		POST: applyValidationSet,
	}
)

type validationSetResult struct {
	AccountID string `json:"account-id"`
	Name      string `json:"name"`
	PinnedAt  int    `json:"pinned-at,omitempty"`
	Mode      string `json:"mode,omitempty"`
	Sequence  int    `json:"sequence,omitempty"`
	Valid     bool   `json:"valid"`
	// TODO: attributes for Notes column
}

func modeString(mode assertstate.ValidationSetMode) (string, error) {
	switch mode {
	case assertstate.Monitor:
		return "monitor", nil
	case assertstate.Enforce:
		return "enforce", nil
	}
	return "", fmt.Errorf("internal error: unhandled mode %d", mode)
}

func validationSetNotFound(accountID, name string, sequence int) Response {
	v := map[string]interface{}{
		"account-id": accountID,
		"name":       name,
	}
	if sequence != 0 {
		v["sequence"] = sequence
	}
	res := &errorResult{
		Message: "validation set not found",
		Kind:    client.ErrorKindValidationSetNotFound,
		Value:   v,
	}
	return &resp{
		Type:   ResponseTypeError,
		Result: res,
		Status: 404,
	}
}

func listValidationSets(c *Command, r *http.Request, _ *auth.UserState) Response {
	st := c.d.overlord.State()
	st.Lock()
	defer st.Unlock()

	validationSets, err := assertstate.ValidationSets(st)
	if err != nil {
		return InternalError("accessing validation sets failed: %v", err)
	}

	names := make([]string, 0, len(validationSets))
	for k := range validationSets {
		names = append(names, k)
	}
	sort.Strings(names)

	snaps, err := installedSnaps(st)
	if err != nil {
		return InternalError(err.Error())
	}

	results := make([]validationSetResult, len(names))
	for i, vs := range names {
		tr := validationSets[vs]
		sequence := tr.Current
		if tr.PinnedAt > 0 {
			sequence = tr.PinnedAt
		}
		sets, err := validationSetForAssert(st, tr.AccountID, tr.Name, sequence)
		if err != nil {
			return InternalError("cannot get assertion for validation set tracking %s/%s/%d: %v", tr.AccountID, tr.Name, sequence, err)
		}
		validErr := checkInstalledSnaps(sets, snaps)
		modeStr, err := modeString(tr.Mode)
		if err != nil {
			return InternalError(err.Error())
		}
		results[i] = validationSetResult{
			AccountID: tr.AccountID,
			Name:      tr.Name,
			PinnedAt:  tr.PinnedAt,
			Mode:      modeStr,
			Sequence:  tr.Current,
			Valid:     validErr == nil,
		}
	}

	return SyncResponse(results, nil)
}

var checkInstalledSnaps = func(vsets *snapasserts.ValidationSets, snaps []*snapasserts.InstalledSnap) error {
	return vsets.CheckInstalledSnaps(snaps)
}

func installedSnaps(st *state.State) ([]*snapasserts.InstalledSnap, error) {
	var snaps []*snapasserts.InstalledSnap
	all, err := snapstate.All(st)
	if err != nil {
		return nil, err
	}
	for _, snapState := range all {
		cur, err := snapState.CurrentInfo()
		if err != nil {
			return nil, err
		}
		snaps = append(snaps,
			snapasserts.NewInstalledSnap(snapState.InstanceName(),
				snapState.CurrentSideInfo().SnapID,
				cur.Revision))
	}
	return snaps, nil
}

func getValidationSet(c *Command, r *http.Request, user *auth.UserState) Response {
	vars := muxVars(r)
	accountID := vars["account"]
	name := vars["name"]

	if !asserts.IsValidAccountID(accountID) {
		return BadRequest("invalid account ID %q", accountID)
	}
	if !asserts.IsValidValidationSetName(name) {
		return BadRequest("invalid name %q", name)
	}

	query := r.URL.Query()

	// sequence is optional
	sequenceStr := query.Get("sequence")
	var sequence int
	if sequenceStr != "" {
		var err error
		sequence, err = strconv.Atoi(sequenceStr)
		if err != nil {
			return BadRequest("invalid sequence argument")
		}
		if sequence < 0 {
			return BadRequest("invalid sequence argument: %d", sequence)
		}
	}

	st := c.d.overlord.State()
	st.Lock()
	defer st.Unlock()

	var tr assertstate.ValidationSetTracking
	err := assertstate.GetValidationSet(st, accountID, name, &tr)
	if err == state.ErrNoState || (err == nil && sequence != 0 && sequence != tr.PinnedAt) {
		// not available locally, try to find in the store.
		return validateAgainstStore(st, accountID, name, sequence, user)
	}
	if err != nil {
		return InternalError("accessing validation sets failed: %v", err)
	}

	modeStr, err := modeString(tr.Mode)
	if err != nil {
		return InternalError(err.Error())
	}

	// evaluate against installed snaps

	if tr.PinnedAt > 0 {
		sequence = tr.PinnedAt
	} else {
		sequence = tr.Current
	}
	sets, err := validationSetForAssert(st, tr.AccountID, tr.Name, sequence)
	if err != nil {
		return InternalError(err.Error())
	}
	snaps, err := installedSnaps(st)
	if err != nil {
		return InternalError(err.Error())
	}

	validErr := checkInstalledSnaps(sets, snaps)
	res := validationSetResult{
		AccountID: tr.AccountID,
		Name:      tr.Name,
		PinnedAt:  tr.PinnedAt,
		Mode:      modeStr,
		Sequence:  tr.Current,
		Valid:     validErr == nil,
	}
	return SyncResponse(res, nil)
}

type validationSetApplyRequest struct {
	Action   string `json:"action"`
	Mode     string `json:"mode"`
	Sequence int    `json:"sequence,omitempty"`
}

func applyValidationSet(c *Command, r *http.Request, user *auth.UserState) Response {
	vars := muxVars(r)
	accountID := vars["account"]
	name := vars["name"]

	if !asserts.IsValidAccountID(accountID) {
		return BadRequest("invalid account ID %q", accountID)
	}
	if !asserts.IsValidValidationSetName(name) {
		return BadRequest("invalid name %q", name)
	}

	var req validationSetApplyRequest
	decoder := json.NewDecoder(r.Body)
	if err := decoder.Decode(&req); err != nil {
		return BadRequest("cannot decode request body into validation set action: %v", err)
	}
	if decoder.More() {
		return BadRequest("extra content found in request body")
	}
	if req.Sequence < 0 {
		return BadRequest("invalid sequence argument: %d", req.Sequence)
	}

	st := c.d.overlord.State()
	st.Lock()
	defer st.Unlock()

	switch req.Action {
	case "forget":
		return forgetValidationSet(st, accountID, name, req.Sequence)
	case "apply":
		return updateValidationSet(st, accountID, name, req.Mode, req.Sequence, user)
	default:
		return BadRequest("unsupported action %q", req.Action)
	}
}

var validationSetAssertionForMonitor = assertstate.ValidationSetAssertionForMonitor

// updateValidationSet handles snap validate --monitor and --enforce accountId/name[=sequence].
func updateValidationSet(st *state.State, accountID, name string, reqMode string, sequence int, user *auth.UserState) Response {
	var mode assertstate.ValidationSetMode
	// TODO: only monitor mode for now, add enforce.
	switch reqMode {
	case "monitor":
		mode = assertstate.Monitor
	default:
		return BadRequest("invalid mode %q", reqMode)
	}

	tr := assertstate.ValidationSetTracking{
		AccountID: accountID,
		Name:      name,
		Mode:      mode,
		// note, Sequence may be 0, meaning not pinned.
		PinnedAt: sequence,
	}

	userID := 0
	if user != nil {
		userID = user.ID
	}
	pinned := sequence > 0
<<<<<<< HEAD
	as, local, err := validationSetAssertionForMonitor(st, accountID, name, sequence, pinned, userID)
=======
	opts := assertstate.ResolveOptions{AllowLocalFallback: true}
	as, local, err := validationSetAssertionForMonitor(st, accountID, name, sequence, pinned, userID, &opts)
>>>>>>> 1e891000
	if err != nil {
		return BadRequest("cannot get validation set assertion for %v: %v", assertstate.ValidationSetKey(accountID, name), err)
	}
	tr.Current = as.Sequence()
	tr.LocalOnly = local

	assertstate.UpdateValidationSet(st, &tr)
	return SyncResponse(nil, nil)
}

// forgetValidationSet forgets the validation set.
// The state needs to be locked by the caller.
func forgetValidationSet(st *state.State, accountID, name string, sequence int) Response {
	// check if it exists first
	var tr assertstate.ValidationSetTracking
	err := assertstate.GetValidationSet(st, accountID, name, &tr)
	if err == state.ErrNoState || (err == nil && sequence != 0 && sequence != tr.PinnedAt) {
		return validationSetNotFound(accountID, name, sequence)
	}
	if err != nil {
		return InternalError("accessing validation sets failed: %v", err)
	}
	assertstate.DeleteValidationSet(st, accountID, name)
	return SyncResponse(nil, nil)
}

<<<<<<< HEAD
=======
func validationSetForAssert(st *state.State, accountID, name string, sequence int) (*snapasserts.ValidationSets, error) {
	as, err := validationSetAssertFromDb(st, accountID, name, sequence)
	if err != nil {
		return nil, err
	}
	sets := snapasserts.NewValidationSets()
	if err := sets.Add(as); err != nil {
		return nil, err
	}
	return sets, nil
}

>>>>>>> 1e891000
func validationSetAssertFromDb(st *state.State, accountID, name string, sequence int) (*asserts.ValidationSet, error) {
	headers := map[string]string{
		"series":     release.Series,
		"account-id": accountID,
		"name":       name,
		"sequence":   fmt.Sprintf("%d", sequence),
	}
<<<<<<< HEAD
	st.Lock()
	db := assertstate.DB(st)
	st.Unlock()
=======
	db := assertstate.DB(st)
>>>>>>> 1e891000
	as, err := db.Find(asserts.ValidationSetType, headers)
	if err != nil {
		return nil, err
	}
	vset := as.(*asserts.ValidationSet)
	return vset, nil
}

<<<<<<< HEAD
func validationSetForAssert(st *state.State, accountID, name string, sequence int) (*snapasserts.ValidationSets, error) {
	st.Unlock()
	as, err := validationSetAssertFromDb(st, accountID, name, sequence)
	st.Lock()
	if err != nil {
		return nil, err
	}
	sets := snapasserts.NewValidationSets()
	if err := sets.Add(as); err != nil {
		return nil, err
	}
	return sets, nil
}

=======
>>>>>>> 1e891000
func validateAgainstStore(st *state.State, accountID, name string, sequence int, user *auth.UserState) Response {
	// get from the store
	as, err := getSingleSeqFormingAssertion(st, accountID, name, sequence, user)
	if _, ok := err.(*asserts.NotFoundError); ok {
		// not in the store - try to find in the database
		as, err = validationSetAssertFromDb(st, accountID, name, sequence)
		if _, ok := err.(*asserts.NotFoundError); ok {
			return validationSetNotFound(accountID, name, sequence)
		}
	}
	if err != nil {
		return InternalError(err.Error())
	}
	sets := snapasserts.NewValidationSets()
	vset := as.(*asserts.ValidationSet)
	if err := sets.Add(vset); err != nil {
		return InternalError(err.Error())
	}
	snaps, err := installedSnaps(st)
	if err != nil {
		return InternalError(err.Error())
	}

	validErr := checkInstalledSnaps(sets, snaps)
	res := validationSetResult{
		AccountID: vset.AccountID(),
		Name:      vset.Name(),
		Sequence:  vset.Sequence(),
		// TODO: pass actual err details and implement "verbose" mode
		// for the client?
		Valid: validErr == nil,
	}
	return SyncResponse(res, nil)
}

func getSingleSeqFormingAssertion(st *state.State, accountID, name string, sequence int, user *auth.UserState) (asserts.Assertion, error) {
	sto := snapstate.Store(st, nil)
	at := asserts.Type("validation-set")
	if at == nil {
		panic("validation-set assert type not found")
	}

	sequenceKey := []string{release.Series, accountID, name}
	as, err := sto.SeqFormingAssertion(at, sequenceKey, sequence, user)
	if err != nil {
		return nil, err
	}

	return as, nil
}<|MERGE_RESOLUTION|>--- conflicted
+++ resolved
@@ -307,12 +307,8 @@
 		userID = user.ID
 	}
 	pinned := sequence > 0
-<<<<<<< HEAD
-	as, local, err := validationSetAssertionForMonitor(st, accountID, name, sequence, pinned, userID)
-=======
 	opts := assertstate.ResolveOptions{AllowLocalFallback: true}
 	as, local, err := validationSetAssertionForMonitor(st, accountID, name, sequence, pinned, userID, &opts)
->>>>>>> 1e891000
 	if err != nil {
 		return BadRequest("cannot get validation set assertion for %v: %v", assertstate.ValidationSetKey(accountID, name), err)
 	}
@@ -339,8 +335,6 @@
 	return SyncResponse(nil, nil)
 }
 
-<<<<<<< HEAD
-=======
 func validationSetForAssert(st *state.State, accountID, name string, sequence int) (*snapasserts.ValidationSets, error) {
 	as, err := validationSetAssertFromDb(st, accountID, name, sequence)
 	if err != nil {
@@ -353,7 +347,6 @@
 	return sets, nil
 }
 
->>>>>>> 1e891000
 func validationSetAssertFromDb(st *state.State, accountID, name string, sequence int) (*asserts.ValidationSet, error) {
 	headers := map[string]string{
 		"series":     release.Series,
@@ -361,13 +354,7 @@
 		"name":       name,
 		"sequence":   fmt.Sprintf("%d", sequence),
 	}
-<<<<<<< HEAD
-	st.Lock()
 	db := assertstate.DB(st)
-	st.Unlock()
-=======
-	db := assertstate.DB(st)
->>>>>>> 1e891000
 	as, err := db.Find(asserts.ValidationSetType, headers)
 	if err != nil {
 		return nil, err
@@ -376,23 +363,6 @@
 	return vset, nil
 }
 
-<<<<<<< HEAD
-func validationSetForAssert(st *state.State, accountID, name string, sequence int) (*snapasserts.ValidationSets, error) {
-	st.Unlock()
-	as, err := validationSetAssertFromDb(st, accountID, name, sequence)
-	st.Lock()
-	if err != nil {
-		return nil, err
-	}
-	sets := snapasserts.NewValidationSets()
-	if err := sets.Add(as); err != nil {
-		return nil, err
-	}
-	return sets, nil
-}
-
-=======
->>>>>>> 1e891000
 func validateAgainstStore(st *state.State, accountID, name string, sequence int, user *auth.UserState) Response {
 	// get from the store
 	as, err := getSingleSeqFormingAssertion(st, accountID, name, sequence, user)
