--- conflicted
+++ resolved
@@ -1177,11 +1177,7 @@
 	c.Check(chgSummary, check.Equals, `Install "local" snap from snap file`)
 }
 
-<<<<<<< HEAD
 func (s *apiSuite) TestSideloadSnapNotValidFormFile(c *check.C) {
-=======
-func (s *apiSuite) sideloadCheck(c *check.C, content string, head map[string]string, expectedFlags snappy.InstallFlags, hasUbuntuCore bool) string {
->>>>>>> 2ac3fd4a
 	d := newTestDaemon(c)
 	d.overlord.Loop()
 	defer d.overlord.Stop()
