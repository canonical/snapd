--- conflicted
+++ resolved
@@ -537,24 +537,19 @@
 
 	rsp := loginUser(loginCmd, req, nil).(*resp)
 
-<<<<<<< HEAD
+	state.Lock()
+	user, err := auth.User(state, 1)
+	state.Unlock()
+	c.Check(err, check.IsNil)
+
 	expected := userResponseData{
 		ID:    1,
 		Email: "email@.com",
 
-		Macaroon:   serializedMacaroon,
-		Discharges: []string{"the-discharge-macaroon-serialized-data"},
-=======
-	state.Lock()
-	user, err := auth.User(state, 1)
-	state.Unlock()
-	c.Check(err, check.IsNil)
-
-	expected := loginResponseData{
 		Macaroon:   user.Macaroon,
 		Discharges: user.Discharges,
->>>>>>> 225ccf7a
-	}
+	}
+
 	c.Check(rsp.Status, check.Equals, 200)
 	c.Check(rsp.Type, check.Equals, ResponseTypeSync)
 	c.Assert(rsp.Result, check.FitsTypeOf, expected)
@@ -594,23 +589,17 @@
 
 	rsp := loginUser(loginCmd, req, nil).(*resp)
 
-<<<<<<< HEAD
+	state.Lock()
+	user, err := auth.User(state, 1)
+	state.Unlock()
+	c.Check(err, check.IsNil)
+
 	expected := userResponseData{
 		ID:         1,
 		Username:   "username",
 		Email:      "email@.com",
-		Macaroon:   serializedMacaroon,
-		Discharges: []string{"the-discharge-macaroon-serialized-data"},
-=======
-	state.Lock()
-	user, err := auth.User(state, 1)
-	state.Unlock()
-	c.Check(err, check.IsNil)
-
-	expected := loginResponseData{
 		Macaroon:   user.Macaroon,
 		Discharges: user.Discharges,
->>>>>>> 225ccf7a
 	}
 	c.Check(rsp.Status, check.Equals, 200)
 	c.Check(rsp.Type, check.Equals, ResponseTypeSync)
@@ -658,19 +647,13 @@
 
 	rsp := loginUser(loginCmd, req, localUser).(*resp)
 
-<<<<<<< HEAD
 	expected := userResponseData{
 		ID:       1,
 		Username: "username",
 		Email:    "email@test.com",
 
-		Macaroon:   serializedMacaroon,
-		Discharges: []string{"the-discharge-macaroon-serialized-data"},
-=======
-	expected := loginResponseData{
 		Macaroon:   localUser.Macaroon,
 		Discharges: localUser.Discharges,
->>>>>>> 225ccf7a
 	}
 	c.Check(rsp.Status, check.Equals, 200)
 	c.Check(rsp.Type, check.Equals, ResponseTypeSync)
