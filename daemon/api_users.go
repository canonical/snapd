// -*- Mode: Go; indent-tabs-mode: t -*-

/*
 * Copyright (C) 2015-2019 Canonical Ltd
 *
 * This program is free software: you can redistribute it and/or modify
 * it under the terms of the GNU General Public License version 3 as
 * published by the Free Software Foundation.
 *
 * This program is distributed in the hope that it will be useful,
 * but WITHOUT ANY WARRANTY; without even the implied warranty of
 * MERCHANTABILITY or FITNESS FOR A PARTICULAR PURPOSE.  See the
 * GNU General Public License for more details.
 *
 * You should have received a copy of the GNU General Public License
 * along with this program.  If not, see <http://www.gnu.org/licenses/>.
 *
 */

package daemon

import (
	"encoding/json"
	"net/http"
	"regexp"

	"github.com/snapcore/snapd/client"
	"github.com/snapcore/snapd/overlord/auth"
	"github.com/snapcore/snapd/overlord/configstate/config"
	"github.com/snapcore/snapd/overlord/devicestate"
	"github.com/snapcore/snapd/release"
	"github.com/snapcore/snapd/store"
)

var (
	loginCmd = &Command{
		Path:        "/v2/login",
		POST:        loginUser,
		WriteAccess: authenticatedAccess{Polkit: polkitActionLogin},
	}

	logoutCmd = &Command{
		Path:        "/v2/logout",
		POST:        logoutUser,
		WriteAccess: authenticatedAccess{Polkit: polkitActionLogin},
	}

	// backwards compat; to-be-deprecated
	createUserCmd = &Command{
		Path:        "/v2/create-user",
		POST:        postCreateUser,
		WriteAccess: rootAccess{},
	}

	usersCmd = &Command{
		Path:        "/v2/users",
		GET:         getUsers,
		POST:        postUsers,
		ReadAccess:  rootAccess{},
		WriteAccess: rootAccess{},
	}
)

var (
	deviceStateCreateUser       = devicestate.CreateUser
	deviceStateCreateKnownUsers = devicestate.CreateKnownUsers
	deviceStateRemoveUser       = devicestate.RemoveUser
)

// userResponseData contains the data releated to user creation/login/query
type userResponseData struct {
	ID       int      `json:"id,omitempty"`
	Username string   `json:"username,omitempty"`
	Email    string   `json:"email,omitempty"`
	SSHKeys  []string `json:"ssh-keys,omitempty"`

	Macaroon   string   `json:"macaroon,omitempty"`
	Discharges []string `json:"discharges,omitempty"`
}

var isEmailish = regexp.MustCompile(`.@.*\..`).MatchString

func loginUser(c *Command, r *http.Request, user *auth.UserState) Response {
	var loginData struct {
		Username string `json:"username"`
		Email    string `json:"email"`
		Password string `json:"password"`
		Otp      string `json:"otp"`
	}

	decoder := json.NewDecoder(r.Body)
	if err := decoder.Decode(&loginData); err != nil {
		return BadRequest("cannot decode login data from request body: %v", err)
	}

	if loginData.Email == "" && isEmailish(loginData.Username) {
		// for backwards compatibility, if no email is provided assume username is the email
		loginData.Email = loginData.Username
		loginData.Username = ""
	}

	if loginData.Email == "" && user != nil && user.Email != "" {
		loginData.Email = user.Email
	}

	// the "username" needs to look a lot like an email address
	if !isEmailish(loginData.Email) {
		return &apiError{
			Status:  400,
			Message: "please use a valid email address.",
			Kind:    client.ErrorKindInvalidAuthData,
			Value:   map[string][]string{"email": {"invalid"}},
		}
	}

	overlord := c.d.overlord
	st := overlord.State()
	theStore := storeFrom(c.d)
	macaroon, discharge, err := theStore.LoginUser(loginData.Email, loginData.Password, loginData.Otp)
	switch err {
	case store.ErrAuthenticationNeeds2fa:
		return &apiError{
			Status:  401,
			Message: err.Error(),
			Kind:    client.ErrorKindTwoFactorRequired,
		}
	case store.Err2faFailed:
		return &apiError{
			Status:  401,
			Message: err.Error(),
			Kind:    client.ErrorKindTwoFactorFailed,
		}
	default:
		switch err := err.(type) {
		case store.InvalidAuthDataError:
			return &apiError{
				Status:  400,
				Message: err.Error(),
				Kind:    client.ErrorKindInvalidAuthData,
				Value:   err,
			}
		case store.PasswordPolicyError:
			return &apiError{
				Status:  401,
				Message: err.Error(),
				Kind:    client.ErrorKindPasswordPolicy,
				Value:   err,
			}
		}
		return Unauthorized(err.Error())
	case nil:
		// continue
	}
	st.Lock()
	if user != nil {
		// local user logged-in, set its store macaroons
		user.StoreMacaroon = macaroon
		user.StoreDischarges = []string{discharge}
		// user's email address authenticated by the store
		user.Email = loginData.Email
		err = auth.UpdateUser(st, user)
	} else {
		user, err = auth.NewUser(st, auth.NewUserData{
			Username:   loginData.Username,
			Email:      loginData.Email,
			Macaroon:   macaroon,
			Discharges: []string{discharge},
		})
	}
	st.Unlock()
	if err != nil {
		return InternalError("cannot persist authentication details: %v", err)
	}

	result := userResponseData{
		ID:         user.ID,
		Username:   user.Username,
		Email:      user.Email,
		Macaroon:   user.Macaroon,
		Discharges: user.Discharges,
	}
	return SyncResponse(result)
}

func logoutUser(c *Command, r *http.Request, user *auth.UserState) Response {
	state := c.d.overlord.State()
	state.Lock()
	defer state.Unlock()

	if user == nil {
		return BadRequest("not logged in")
	}
	_, err := auth.RemoveUser(state, user.ID)
	if err != nil {
		return InternalError(err.Error())
	}

	return SyncResponse(nil)
}

// this might need to become a function, if having user admin becomes a config option
var hasUserAdmin = !release.OnClassic

const noUserAdmin = "system user administration via snapd is not allowed on this system"

func postUsers(c *Command, r *http.Request, user *auth.UserState) Response {
	if !hasUserAdmin {
		return MethodNotAllowed(noUserAdmin)
	}

	var postData postUserData

	decoder := json.NewDecoder(r.Body)
	if err := decoder.Decode(&postData); err != nil {
		return BadRequest("cannot decode user action data from request body: %v", err)
	}
	if decoder.More() {
		return BadRequest("spurious content after user action")
	}
	switch postData.Action {
	case "create":
		return createUser(c, postData.postUserCreateData)
	case "remove":
		return removeUser(c, postData.Username, postData.postUserDeleteData)
	case "":
		return BadRequest("missing user action")
	}
	return BadRequest("unsupported user action %q", postData.Action)
}

func removeUser(c *Command, username string, opts postUserDeleteData) Response {
	if u, err := deviceStateRemoveUser(c.d.overlord.State(), username); err != nil {
		if err.IsInternal() {
			return InternalError(err.Error())
		} else {
			return BadRequest(err.Error())
		}
	} else {
		result := map[string]interface{}{
			"removed": []userResponseData{
				{ID: u.ID, Username: u.Username, Email: u.Email},
			},
		}
		return SyncResponse(result)
	}
}

func postCreateUser(c *Command, r *http.Request, user *auth.UserState) Response {
	if !hasUserAdmin {
		return Forbidden(noUserAdmin)
	}
	var createData postUserCreateData

	decoder := json.NewDecoder(r.Body)
	if err := decoder.Decode(&createData); err != nil {
		return BadRequest("cannot decode create-user data from request body: %v", err)
	}

	// this is /v2/create-user, meaning we want the
	// backwards-compatible wackiness
	createData.singleUserResultCompat = true

	return createUser(c, createData)
}

func createUser(c *Command, createData postUserCreateData) Response {
	var createdUsersResponse []userResponseData
	// verify request
	st := c.d.overlord.State()
	st.Lock()
	users, err := auth.Users(st)
	st.Unlock()
	if err != nil {
		return InternalError("cannot get user count: %s", err)
	}

	if !createData.ForceManaged {
		if len(users) > 0 && createData.Automatic {
			// no users created but no error with the automatic flag
			return SyncResponse([]userResponseData{})
		}
		if len(users) > 0 {
			return BadRequest("cannot create user: device already managed")
		}
		if release.OnClassic {
			return BadRequest("cannot create user: device is a classic system")
		}
	}
	if createData.Automatic {
		var enabled bool
		st.Lock()
		tr := config.NewTransaction(st)
		err := tr.Get("core", "users.create.automatic", &enabled)
		st.Unlock()
		if err != nil {
			if !config.IsNoOption(err) {
				return InternalError("%v", err)
			}
			// defaults to enabled
			enabled = true
		}
		if !enabled {
			// disabled, do nothing
			return SyncResponse([]userResponseData{})
		}
		// Automatic implies known/sudoers
		createData.Known = true
		createData.Sudoer = true
	}

	var createdUsers []devicestate.CreatedUser
	var userError *devicestate.UserError
	if createData.Known {
		createdUsers, userError = deviceStateCreateKnownUsers(st, c.d.overlord.DeviceManager(), createData.Sudoer, createData.Email)
	} else {
		var createdUser devicestate.CreatedUser
		createdUser, userError = deviceStateCreateUser(st, createData.Sudoer, createData.Email)
		createdUsers = append(createdUsers, createdUser)
	}
	if userError != nil {
		if userError.IsInternal() {
			return InternalError(userError.Error())
		} else {
			return BadRequest(userError.Error())
		}
	} else {
		for _, cu := range createdUsers {
			createdUsersResponse = append(createdUsersResponse, userResponseData{
				Username: cu.Username,
				SSHKeys:  cu.SSHKeys,
			})
		}
	}
	return SyncResponse(createdUsersResponse)
}

type postUserData struct {
	Action   string `json:"action"`
	Username string `json:"username"`
	postUserCreateData
	postUserDeleteData
}

type postUserCreateData struct {
	Email        string `json:"email"`
	Sudoer       bool   `json:"sudoer"`
	Known        bool   `json:"known"`
	ForceManaged bool   `json:"force-managed"`
	Automatic    bool   `json:"automatic"`

	// singleUserResultCompat indicates whether to preserve
	// backwards compatibility, which results in more clunky
	// return values (userResponseData OR [userResponseData] vs now
	// uniform [userResponseData]); internal, not from JSON.
	singleUserResultCompat bool
}

type postUserDeleteData struct{}

<<<<<<< HEAD
=======
var userLookup = user.Lookup

func setupLocalUser(st *state.State, username, email string) error {
	user, err := userLookup(username)
	if err != nil {
		return fmt.Errorf("cannot lookup user %q: %s", username, err)
	}
	uid, gid, err := osutil.UidGid(user)
	if err != nil {
		return err
	}
	authDataFn := filepath.Join(user.HomeDir, ".snap", "auth.json")
	if err := osutil.MkdirAllChown(filepath.Dir(authDataFn), 0700, uid, gid); err != nil {
		return err
	}

	// setup new user, local-only
	st.Lock()
	authUser, err := auth.NewUser(st, auth.NewUserData{
		Username:   username,
		Email:      email,
		Macaroon:   "",
		Discharges: nil,
	})
	st.Unlock()
	if err != nil {
		return fmt.Errorf("cannot persist authentication details: %v", err)
	}
	// store macaroon auth, user's ID, email and username in auth.json in
	// the new users home dir
	outStr, err := json.Marshal(struct {
		ID       int    `json:"id"`
		Username string `json:"username"`
		Email    string `json:"email"`
		Macaroon string `json:"macaroon"`
	}{
		ID:       authUser.ID,
		Username: authUser.Username,
		Email:    authUser.Email,
		Macaroon: authUser.Macaroon,
	})
	if err != nil {
		return fmt.Errorf("cannot marshal auth data: %s", err)
	}
	if err := osutil.AtomicWriteFileChown(authDataFn, []byte(outStr), 0600, 0, uid, gid); err != nil {
		return fmt.Errorf("cannot write auth file %q: %s", authDataFn, err)
	}

	return nil
}

>>>>>>> 0a8b0a71
func getUsers(c *Command, r *http.Request, user *auth.UserState) Response {
	st := c.d.overlord.State()
	st.Lock()
	users, err := auth.Users(st)
	st.Unlock()
	if err != nil {
		return InternalError("cannot get users: %s", err)
	}

	resp := make([]userResponseData, len(users))
	for i, u := range users {
		resp[i] = userResponseData{
			Username: u.Username,
			Email:    u.Email,
			ID:       u.ID,
		}
	}
	return SyncResponse(resp)
}<|MERGE_RESOLUTION|>--- conflicted
+++ resolved
@@ -357,60 +357,6 @@
 
 type postUserDeleteData struct{}
 
-<<<<<<< HEAD
-=======
-var userLookup = user.Lookup
-
-func setupLocalUser(st *state.State, username, email string) error {
-	user, err := userLookup(username)
-	if err != nil {
-		return fmt.Errorf("cannot lookup user %q: %s", username, err)
-	}
-	uid, gid, err := osutil.UidGid(user)
-	if err != nil {
-		return err
-	}
-	authDataFn := filepath.Join(user.HomeDir, ".snap", "auth.json")
-	if err := osutil.MkdirAllChown(filepath.Dir(authDataFn), 0700, uid, gid); err != nil {
-		return err
-	}
-
-	// setup new user, local-only
-	st.Lock()
-	authUser, err := auth.NewUser(st, auth.NewUserData{
-		Username:   username,
-		Email:      email,
-		Macaroon:   "",
-		Discharges: nil,
-	})
-	st.Unlock()
-	if err != nil {
-		return fmt.Errorf("cannot persist authentication details: %v", err)
-	}
-	// store macaroon auth, user's ID, email and username in auth.json in
-	// the new users home dir
-	outStr, err := json.Marshal(struct {
-		ID       int    `json:"id"`
-		Username string `json:"username"`
-		Email    string `json:"email"`
-		Macaroon string `json:"macaroon"`
-	}{
-		ID:       authUser.ID,
-		Username: authUser.Username,
-		Email:    authUser.Email,
-		Macaroon: authUser.Macaroon,
-	})
-	if err != nil {
-		return fmt.Errorf("cannot marshal auth data: %s", err)
-	}
-	if err := osutil.AtomicWriteFileChown(authDataFn, []byte(outStr), 0600, 0, uid, gid); err != nil {
-		return fmt.Errorf("cannot write auth file %q: %s", authDataFn, err)
-	}
-
-	return nil
-}
-
->>>>>>> 0a8b0a71
 func getUsers(c *Command, r *http.Request, user *auth.UserState) Response {
 	st := c.d.overlord.State()
 	st.Lock()
