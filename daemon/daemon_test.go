// -*- Mode: Go; indent-tabs-mode: t -*-

/*
 * Copyright (C) 2014-2015 Canonical Ltd
 *
 * This program is free software: you can redistribute it and/or modify
 * it under the terms of the GNU General Public License version 3 as
 * published by the Free Software Foundation.
 *
 * This program is distributed in the hope that it will be useful,
 * but WITHOUT ANY WARRANTY; without even the implied warranty of
 * MERCHANTABILITY or FITNESS FOR A PARTICULAR PURPOSE.  See the
 * GNU General Public License for more details.
 *
 * You should have received a copy of the GNU General Public License
 * along with this program.  If not, see <http://www.gnu.org/licenses/>.
 *
 */

package daemon

import (
	"fmt"

	"bytes"
	"encoding/json"
	"errors"
	"io/ioutil"
	"net"
	"net/http"
	"net/http/httptest"
	"os"
	"path/filepath"
	"sync"
	"syscall"
	"testing"
	"time"

	"github.com/gorilla/mux"
	"gopkg.in/check.v1"

	"github.com/snapcore/snapd/client"
	"github.com/snapcore/snapd/dirs"
	"github.com/snapcore/snapd/logger"
	"github.com/snapcore/snapd/overlord/auth"
	"github.com/snapcore/snapd/overlord/snapstate"
	"github.com/snapcore/snapd/overlord/state"
	"github.com/snapcore/snapd/polkit"
	"github.com/snapcore/snapd/snap"
	"github.com/snapcore/snapd/systemd"
	"github.com/snapcore/snapd/testutil"
)

// Hook up check.v1 into the "go test" runner
func Test(t *testing.T) { check.TestingT(t) }

type daemonSuite struct {
	authorized      bool
	err             error
	lastPolkitFlags polkit.CheckFlags
	notified        []string
}

var _ = check.Suite(&daemonSuite{})

func (s *daemonSuite) checkAuthorization(pid uint32, uid uint32, actionId string, details map[string]string, flags polkit.CheckFlags) (bool, error) {
	s.lastPolkitFlags = flags
	return s.authorized, s.err
}

func (s *daemonSuite) SetUpTest(c *check.C) {
	dirs.SetRootDir(c.MkDir())
	err := os.MkdirAll(filepath.Dir(dirs.SnapStateFile), 0755)
	c.Assert(err, check.IsNil)
	systemdSdNotify = func(notif string) error {
		s.notified = append(s.notified, notif)
		return nil
	}
	s.notified = nil
	polkitCheckAuthorization = s.checkAuthorization
}

func (s *daemonSuite) TearDownTest(c *check.C) {
	systemdSdNotify = systemd.SdNotify
	dirs.SetRootDir("")
	s.authorized = false
	s.err = nil
	logger.SetLogger(logger.NullLogger)
}

func (s *daemonSuite) TearDownSuite(c *check.C) {
	polkitCheckAuthorization = polkit.CheckAuthorization
}

// build a new daemon, with only a little of Init(), suitable for the tests
func newTestDaemon(c *check.C) *Daemon {
	d, err := New()
	c.Assert(err, check.IsNil)
	d.addRoutes()

	return d
}

// a Response suitable for testing
type mockHandler struct {
	cmd        *Command
	lastMethod string
}

func (mck *mockHandler) ServeHTTP(w http.ResponseWriter, r *http.Request) {
	mck.lastMethod = r.Method
}

func mkRF(c *check.C, cmd *Command, mck *mockHandler) ResponseFunc {
	return func(innerCmd *Command, req *http.Request, user *auth.UserState) Response {
		c.Assert(cmd, check.Equals, innerCmd)
		return mck
	}
}

func (s *daemonSuite) TestCommandMethodDispatch(c *check.C) {
	cmd := &Command{d: newTestDaemon(c)}
	mck := &mockHandler{cmd: cmd}
	rf := mkRF(c, cmd, mck)
	cmd.GET = rf
	cmd.PUT = rf
	cmd.POST = rf
	cmd.DELETE = rf

	for _, method := range []string{"GET", "POST", "PUT", "DELETE"} {
		req, err := http.NewRequest(method, "", nil)
		c.Assert(err, check.IsNil)

		rec := httptest.NewRecorder()
		cmd.ServeHTTP(rec, req)
		c.Check(rec.Code, check.Equals, 401, check.Commentf(method))

		rec = httptest.NewRecorder()
		req.RemoteAddr = "pid=100;uid=0;" + req.RemoteAddr

		cmd.ServeHTTP(rec, req)
		c.Check(mck.lastMethod, check.Equals, method)
		c.Check(rec.Code, check.Equals, 200)
	}

	req, err := http.NewRequest("POTATO", "", nil)
	c.Assert(err, check.IsNil)
	req.RemoteAddr = "pid=100;uid=0;" + req.RemoteAddr

	rec := httptest.NewRecorder()
	cmd.ServeHTTP(rec, req)
	c.Check(rec.Code, check.Equals, 405)
}

func (s *daemonSuite) TestCommandRestartingState(c *check.C) {
	d := newTestDaemon(c)

	cmd := &Command{d: d}
	cmd.GET = func(*Command, *http.Request, *auth.UserState) Response {
		return SyncResponse(nil, nil)
	}
	req, err := http.NewRequest("GET", "", nil)
	c.Assert(err, check.IsNil)
	req.RemoteAddr = "pid=100;uid=0;" + req.RemoteAddr

	rec := httptest.NewRecorder()
	cmd.ServeHTTP(rec, req)
	c.Check(rec.Code, check.Equals, 200)
	var rst struct {
		Maintenance *errorResult `json:"maintenance"`
	}
	err = json.Unmarshal(rec.Body.Bytes(), &rst)
	c.Assert(err, check.IsNil)
	c.Check(rst.Maintenance, check.IsNil)

	state.MockRestarting(d.overlord.State(), state.RestartSystem)
	rec = httptest.NewRecorder()
	cmd.ServeHTTP(rec, req)
	c.Check(rec.Code, check.Equals, 200)
	err = json.Unmarshal(rec.Body.Bytes(), &rst)
	c.Assert(err, check.IsNil)
	c.Check(rst.Maintenance, check.DeepEquals, &errorResult{
		Kind:    errorKindSystemRestart,
		Message: "system is restarting",
	})

	state.MockRestarting(d.overlord.State(), state.RestartDaemon)
	rec = httptest.NewRecorder()
	cmd.ServeHTTP(rec, req)
	c.Check(rec.Code, check.Equals, 200)
	err = json.Unmarshal(rec.Body.Bytes(), &rst)
	c.Assert(err, check.IsNil)
	c.Check(rst.Maintenance, check.DeepEquals, &errorResult{
		Kind:    errorKindDaemonRestart,
		Message: "daemon is restarting",
	})
}

func (s *daemonSuite) TestGuestAccess(c *check.C) {
	get := &http.Request{Method: "GET"}
	put := &http.Request{Method: "PUT"}
	pst := &http.Request{Method: "POST"}
	del := &http.Request{Method: "DELETE"}

	cmd := &Command{d: newTestDaemon(c)}
	c.Check(cmd.canAccess(get, nil), check.Equals, accessUnauthorized)
	c.Check(cmd.canAccess(put, nil), check.Equals, accessUnauthorized)
	c.Check(cmd.canAccess(pst, nil), check.Equals, accessUnauthorized)
	c.Check(cmd.canAccess(del, nil), check.Equals, accessUnauthorized)

	cmd = &Command{d: newTestDaemon(c), UserOK: true}
	c.Check(cmd.canAccess(get, nil), check.Equals, accessUnauthorized)
	c.Check(cmd.canAccess(put, nil), check.Equals, accessUnauthorized)
	c.Check(cmd.canAccess(pst, nil), check.Equals, accessUnauthorized)
	c.Check(cmd.canAccess(del, nil), check.Equals, accessUnauthorized)

	cmd = &Command{d: newTestDaemon(c), GuestOK: true}
	c.Check(cmd.canAccess(get, nil), check.Equals, accessOK)
	c.Check(cmd.canAccess(put, nil), check.Equals, accessUnauthorized)
	c.Check(cmd.canAccess(pst, nil), check.Equals, accessUnauthorized)
	c.Check(cmd.canAccess(del, nil), check.Equals, accessUnauthorized)
}

func (s *daemonSuite) TestSnapctlAccessSnapOKWithUser(c *check.C) {
	remoteAddr := "pid=100;uid=1000;socket=" + dirs.SnapSocket
	get := &http.Request{Method: "GET", RemoteAddr: remoteAddr}
	put := &http.Request{Method: "PUT", RemoteAddr: remoteAddr}
	pst := &http.Request{Method: "POST", RemoteAddr: remoteAddr}
	del := &http.Request{Method: "DELETE", RemoteAddr: remoteAddr}

	cmd := &Command{d: newTestDaemon(c), SnapOK: true}
	c.Check(cmd.canAccess(get, nil), check.Equals, accessOK)
	c.Check(cmd.canAccess(put, nil), check.Equals, accessOK)
	c.Check(cmd.canAccess(pst, nil), check.Equals, accessOK)
	c.Check(cmd.canAccess(del, nil), check.Equals, accessOK)
}

func (s *daemonSuite) TestSnapctlAccessSnapOKWithRoot(c *check.C) {
	remoteAddr := "pid=100;uid=0;socket=" + dirs.SnapSocket
	get := &http.Request{Method: "GET", RemoteAddr: remoteAddr}
	put := &http.Request{Method: "PUT", RemoteAddr: remoteAddr}
	pst := &http.Request{Method: "POST", RemoteAddr: remoteAddr}
	del := &http.Request{Method: "DELETE", RemoteAddr: remoteAddr}

	cmd := &Command{d: newTestDaemon(c), SnapOK: true}
	c.Check(cmd.canAccess(get, nil), check.Equals, accessOK)
	c.Check(cmd.canAccess(put, nil), check.Equals, accessOK)
	c.Check(cmd.canAccess(pst, nil), check.Equals, accessOK)
	c.Check(cmd.canAccess(del, nil), check.Equals, accessOK)
}

func (s *daemonSuite) TestUserAccess(c *check.C) {
	get := &http.Request{Method: "GET", RemoteAddr: "pid=100;uid=42;"}
	put := &http.Request{Method: "PUT", RemoteAddr: "pid=100;uid=42;"}

	cmd := &Command{d: newTestDaemon(c)}
	c.Check(cmd.canAccess(get, nil), check.Equals, accessUnauthorized)
	c.Check(cmd.canAccess(put, nil), check.Equals, accessUnauthorized)

	cmd = &Command{d: newTestDaemon(c), UserOK: true}
	c.Check(cmd.canAccess(get, nil), check.Equals, accessOK)
	c.Check(cmd.canAccess(put, nil), check.Equals, accessUnauthorized)

	cmd = &Command{d: newTestDaemon(c), GuestOK: true}
	c.Check(cmd.canAccess(get, nil), check.Equals, accessOK)
	c.Check(cmd.canAccess(put, nil), check.Equals, accessUnauthorized)

	// Since this request has a RemoteAddr, it must be coming from the snapd
	// socket instead of the snap one. In that case, SnapOK should have no
	// bearing on the default behavior, which is to deny access.
	cmd = &Command{d: newTestDaemon(c), SnapOK: true}
	c.Check(cmd.canAccess(get, nil), check.Equals, accessUnauthorized)
	c.Check(cmd.canAccess(put, nil), check.Equals, accessUnauthorized)
}

func (s *daemonSuite) TestSuperAccess(c *check.C) {
	get := &http.Request{Method: "GET", RemoteAddr: "pid=100;uid=0;"}
	put := &http.Request{Method: "PUT", RemoteAddr: "pid=100;uid=0;"}

	cmd := &Command{d: newTestDaemon(c)}
	c.Check(cmd.canAccess(get, nil), check.Equals, accessOK)
	c.Check(cmd.canAccess(put, nil), check.Equals, accessOK)

	cmd = &Command{d: newTestDaemon(c), UserOK: true}
	c.Check(cmd.canAccess(get, nil), check.Equals, accessOK)
	c.Check(cmd.canAccess(put, nil), check.Equals, accessOK)

	cmd = &Command{d: newTestDaemon(c), GuestOK: true}
	c.Check(cmd.canAccess(get, nil), check.Equals, accessOK)
	c.Check(cmd.canAccess(put, nil), check.Equals, accessOK)

	cmd = &Command{d: newTestDaemon(c), SnapOK: true}
	c.Check(cmd.canAccess(get, nil), check.Equals, accessOK)
	c.Check(cmd.canAccess(put, nil), check.Equals, accessOK)
}

func (s *daemonSuite) TestPolkitAccess(c *check.C) {
	put := &http.Request{Method: "PUT", RemoteAddr: "pid=100;uid=42;"}
	cmd := &Command{d: newTestDaemon(c), PolkitOK: "polkit.action"}

	// polkit says user is not authorised
	s.authorized = false
	c.Check(cmd.canAccess(put, nil), check.Equals, accessUnauthorized)

	// polkit grants authorisation
	s.authorized = true
	c.Check(cmd.canAccess(put, nil), check.Equals, accessOK)

	// an error occurs communicating with polkit
	s.err = errors.New("error")
	c.Check(cmd.canAccess(put, nil), check.Equals, accessUnauthorized)

	// if the user dismisses the auth request, forbid access
	s.err = polkit.ErrDismissed
	c.Check(cmd.canAccess(put, nil), check.Equals, accessCancelled)
}

func (s *daemonSuite) TestPolkitAccessForGet(c *check.C) {
	get := &http.Request{Method: "GET", RemoteAddr: "pid=100;uid=42;"}
	cmd := &Command{d: newTestDaemon(c), PolkitOK: "polkit.action"}

	// polkit can grant authorisation for GET requests
	s.authorized = true
	c.Check(cmd.canAccess(get, nil), check.Equals, accessOK)

	// for UserOK commands, polkit is not consulted
	cmd.UserOK = true
	polkitCheckAuthorization = func(pid uint32, uid uint32, actionId string, details map[string]string, flags polkit.CheckFlags) (bool, error) {
		panic("polkit.CheckAuthorization called")
	}
	c.Check(cmd.canAccess(get, nil), check.Equals, accessOK)
}

func (s *daemonSuite) TestPolkitInteractivity(c *check.C) {
	put := &http.Request{Method: "PUT", RemoteAddr: "pid=100;uid=42;", Header: make(http.Header)}
	cmd := &Command{d: newTestDaemon(c), PolkitOK: "polkit.action"}
	s.authorized = true

	var logbuf bytes.Buffer
	log, err := logger.New(&logbuf, logger.DefaultFlags)
	c.Assert(err, check.IsNil)
	logger.SetLogger(log)

	c.Check(cmd.canAccess(put, nil), check.Equals, accessOK)
	c.Check(s.lastPolkitFlags, check.Equals, polkit.CheckNone)
	c.Check(logbuf.String(), check.Equals, "")

	put.Header.Set(client.AllowInteractionHeader, "true")
	c.Check(cmd.canAccess(put, nil), check.Equals, accessOK)
	c.Check(s.lastPolkitFlags, check.Equals, polkit.CheckAllowInteraction)
	c.Check(logbuf.String(), check.Equals, "")

	// bad values are logged and treated as false
	put.Header.Set(client.AllowInteractionHeader, "garbage")
	c.Check(cmd.canAccess(put, nil), check.Equals, accessOK)
	c.Check(s.lastPolkitFlags, check.Equals, polkit.CheckNone)
	c.Check(logbuf.String(), testutil.Contains, "error parsing X-Allow-Interaction header:")
}

func (s *daemonSuite) TestAddRoutes(c *check.C) {
	d := newTestDaemon(c)

	expected := make([]string, len(api))
	for i, v := range api {
		expected[i] = v.Path
	}

	got := make([]string, 0, len(api))
	c.Assert(d.router.Walk(func(route *mux.Route, router *mux.Router, ancestors []*mux.Route) error {
		got = append(got, route.GetName())
		return nil
	}), check.IsNil)

	c.Check(got, check.DeepEquals, expected) // this'll stop being true if routes are added that aren't commands (e.g. for the favicon)

	// XXX: still waiting to know how to check d.router.NotFoundHandler has been set to NotFound
	//      the old test relied on undefined behaviour:
	//      c.Check(fmt.Sprintf("%p", d.router.NotFoundHandler), check.Equals, fmt.Sprintf("%p", NotFound))
}

type witnessAcceptListener struct {
	net.Listener

	accept  chan struct{}
	accept1 bool

	closed    chan struct{}
	closed1   bool
	closedLck sync.Mutex
}

func (l *witnessAcceptListener) Accept() (net.Conn, error) {
	if !l.accept1 {
		l.accept1 = true
		close(l.accept)
	}
	return l.Listener.Accept()
}

func (l *witnessAcceptListener) Close() error {
	err := l.Listener.Close()
	if l.closed != nil {
		l.closedLck.Lock()
		defer l.closedLck.Unlock()
		if !l.closed1 {
			l.closed1 = true
			close(l.closed)
		}
	}
	return err
}

func (s *daemonSuite) markSeeded(d *Daemon) {
	st := d.overlord.State()
	st.Lock()
	st.Set("seeded", true)
	auth.SetDevice(st, &auth.DeviceState{
		Brand:  "canonical",
		Model:  "pc",
		Serial: "serialserial",
	})
	st.Unlock()
}

func (s *daemonSuite) TestStartStop(c *check.C) {
	d := newTestDaemon(c)
	// mark as already seeded
	s.markSeeded(d)
	// and pretend we have snaps
	st := d.overlord.State()
	st.Lock()
	snapstate.Set(st, "core", &snapstate.SnapState{
		Active: true,
		Sequence: []*snap.SideInfo{
			{RealName: "core", Revision: snap.R(1), SnapID: "core-snap-id"},
		},
		Current: snap.R(1),
	})
	st.Unlock()

	l, err := net.Listen("tcp", "127.0.0.1:0")
	c.Assert(err, check.IsNil)

	snapdAccept := make(chan struct{})
	d.snapdListener = &witnessAcceptListener{Listener: l, accept: snapdAccept}

	snapAccept := make(chan struct{})
	d.snapListener = &witnessAcceptListener{Listener: l, accept: snapAccept}

	d.Start()

	c.Check(s.notified, check.DeepEquals, []string{"READY=1"})

	snapdDone := make(chan struct{})
	go func() {
		select {
		case <-snapdAccept:
		case <-time.After(2 * time.Second):
			c.Fatal("snapd accept was not called")
		}
		close(snapdDone)
	}()

	snapDone := make(chan struct{})
	go func() {
		select {
		case <-snapAccept:
		case <-time.After(2 * time.Second):
			c.Fatal("snapd accept was not called")
		}
		close(snapDone)
	}()

	<-snapdDone
	<-snapDone

	err = d.Stop(nil)
	c.Check(err, check.IsNil)

	c.Check(s.notified, check.DeepEquals, []string{"READY=1", "STOPPING=1"})
}

func (s *daemonSuite) TestRestartWiring(c *check.C) {
	d := newTestDaemon(c)
	// mark as already seeded
	s.markSeeded(d)

	l, err := net.Listen("tcp", "127.0.0.1:0")
	c.Assert(err, check.IsNil)

	snapdAccept := make(chan struct{})
	d.snapdListener = &witnessAcceptListener{Listener: l, accept: snapdAccept}

	snapAccept := make(chan struct{})
	d.snapListener = &witnessAcceptListener{Listener: l, accept: snapAccept}

	d.Start()
	defer d.Stop(nil)

	snapdDone := make(chan struct{})
	go func() {
		select {
		case <-snapdAccept:
		case <-time.After(2 * time.Second):
			c.Fatal("snapd accept was not called")
		}
		close(snapdDone)
	}()

	snapDone := make(chan struct{})
	go func() {
		select {
		case <-snapAccept:
		case <-time.After(2 * time.Second):
			c.Fatal("snap accept was not called")
		}
		close(snapDone)
	}()

	<-snapdDone
	<-snapDone

	d.overlord.State().RequestRestart(state.RestartDaemon)

	select {
	case <-d.Dying():
	case <-time.After(2 * time.Second):
		c.Fatal("RequestRestart -> overlord -> Kill chain didn't work")
	}
}

func (s *daemonSuite) TestGracefulStop(c *check.C) {
	d := newTestDaemon(c)

	responding := make(chan struct{})
	doRespond := make(chan bool, 1)

	d.router.HandleFunc("/endp", func(w http.ResponseWriter, r *http.Request) {
		close(responding)
		if <-doRespond {
			w.Write([]byte("OKOK"))
		} else {
			w.Write([]byte("Gone"))
		}
		return
	})

	// mark as already seeded
	s.markSeeded(d)
	// and pretend we have snaps
	st := d.overlord.State()
	st.Lock()
	snapstate.Set(st, "core", &snapstate.SnapState{
		Active: true,
		Sequence: []*snap.SideInfo{
			{RealName: "core", Revision: snap.R(1), SnapID: "core-snap-id"},
		},
		Current: snap.R(1),
	})
	st.Unlock()

	snapdL, err := net.Listen("tcp", "127.0.0.1:0")
	c.Assert(err, check.IsNil)

	snapL, err := net.Listen("tcp", "127.0.0.1:0")
	c.Assert(err, check.IsNil)

	snapdAccept := make(chan struct{})
	snapdClosed := make(chan struct{})
	d.snapdListener = &witnessAcceptListener{Listener: snapdL, accept: snapdAccept, closed: snapdClosed}

	snapAccept := make(chan struct{})
	d.snapListener = &witnessAcceptListener{Listener: snapL, accept: snapAccept}

	d.Start()

	snapdAccepting := make(chan struct{})
	go func() {
		select {
		case <-snapdAccept:
		case <-time.After(2 * time.Second):
			c.Fatal("snapd accept was not called")
		}
		close(snapdAccepting)
	}()

	snapAccepting := make(chan struct{})
	go func() {
		select {
		case <-snapAccept:
		case <-time.After(2 * time.Second):
			c.Fatal("snapd accept was not called")
		}
		close(snapAccepting)
	}()

	<-snapdAccepting
	<-snapAccepting

	alright := make(chan struct{})

	go func() {
		res, err := http.Get(fmt.Sprintf("http://%s/endp", snapdL.Addr()))
		c.Assert(err, check.IsNil)
		c.Check(res.StatusCode, check.Equals, 200)
		body, err := ioutil.ReadAll(res.Body)
		res.Body.Close()
		c.Assert(err, check.IsNil)
		c.Check(string(body), check.Equals, "OKOK")
		close(alright)
	}()
	go func() {
		<-snapdClosed
		time.Sleep(200 * time.Millisecond)
		doRespond <- true
	}()

	<-responding
	err = d.Stop(nil)
	doRespond <- false
	c.Check(err, check.IsNil)

	select {
	case <-alright:
	case <-time.After(2 * time.Second):
		c.Fatal("never got proper response")
	}
}

func (s *daemonSuite) TestRestartSystemWiring(c *check.C) {
	d := newTestDaemon(c)
	// mark as already seeded
	s.markSeeded(d)

	l, err := net.Listen("tcp", "127.0.0.1:0")
	c.Assert(err, check.IsNil)

	snapdAccept := make(chan struct{})
	d.snapdListener = &witnessAcceptListener{Listener: l, accept: snapdAccept}

	snapAccept := make(chan struct{})
	d.snapListener = &witnessAcceptListener{Listener: l, accept: snapAccept}

	d.Start()
	defer d.Stop(nil)

	snapdDone := make(chan struct{})
	go func() {
		select {
		case <-snapdAccept:
		case <-time.After(2 * time.Second):
			c.Fatal("snapd accept was not called")
		}
		close(snapdDone)
	}()

	snapDone := make(chan struct{})
	go func() {
		select {
		case <-snapAccept:
		case <-time.After(2 * time.Second):
			c.Fatal("snap accept was not called")
		}
		close(snapDone)
	}()

	<-snapdDone
	<-snapDone

	oldRebootNoticeWait := rebootNoticeWait
	oldRebootWaitTimeout := rebootWaitTimeout
	defer func() {
		reboot = rebootImpl
		rebootNoticeWait = oldRebootNoticeWait
		rebootWaitTimeout = oldRebootWaitTimeout
	}()
	rebootWaitTimeout = 100 * time.Millisecond
	rebootNoticeWait = 150 * time.Millisecond

	var delays []time.Duration
	reboot = func(d time.Duration) error {
		delays = append(delays, d)
		return nil
	}

	d.overlord.State().RequestRestart(state.RestartSystem)

	defer func() {
		d.mu.Lock()
		d.restartSystem = false
		d.mu.Unlock()
	}()

	select {
	case <-d.Dying():
	case <-time.After(2 * time.Second):
		c.Fatal("RequestRestart -> overlord -> Kill chain didn't work")
	}

	d.mu.Lock()
	rs := d.restartSystem
	d.mu.Unlock()

	c.Check(rs, check.Equals, true)

	c.Check(delays, check.HasLen, 1)
	c.Check(delays[0], check.DeepEquals, rebootWaitTimeout)

	err = d.Stop(nil)

	c.Check(err, check.ErrorMatches, "expected reboot did not happen")
	c.Check(delays, check.HasLen, 2)
	c.Check(delays[1], check.DeepEquals, 1*time.Minute)

	// we are not stopping, we wait for the reboot instead
	c.Check(s.notified, check.DeepEquals, []string{"READY=1"})
}

func (s *daemonSuite) TestRebootHelper(c *check.C) {
	cmd := testutil.MockCommand(c, "shutdown", "")
	defer cmd.Restore()

	tests := []struct {
		delay    time.Duration
		delayArg string
	}{
		{-1, "+0"},
		{0, "+0"},
		{time.Minute, "+1"},
		{10 * time.Minute, "+10"},
		{30 * time.Second, "+1"},
	}

	for _, t := range tests {
		err := reboot(t.delay)
		c.Assert(err, check.IsNil)
		c.Check(cmd.Calls(), check.DeepEquals, [][]string{
			{"shutdown", "-r", t.delayArg, "reboot scheduled to update the system"},
		})

		cmd.ForgetCalls()
	}
}

<<<<<<< HEAD
func (s *daemonSuite) TestRestartInfoSocketModeNoNewChanges(c *check.C) {
	d := newTestDaemon(c)
	l, err := net.Listen("tcp", "127.0.0.1:0")
	c.Assert(err, check.IsNil)

	snapdAccept := make(chan struct{})
	d.snapdListener = &witnessAcceptListener{Listener: l, accept: snapdAccept}

	// mark as already seeded, we also have no snaps so this will
	// go into socket activation mode
	s.markSeeded(d)

	d.Start()
	select {
	case <-d.Dying():
		// exit the loop
	case <-time.After(5 * time.Second):
		c.Errorf("daemon did not stop after 5s")
	}
	err = d.Stop()
	c.Check(err, check.Equals, ErrRestartSocket)
	c.Check(d.restartSocket, check.Equals, true)
}

func (s *daemonSuite) TestRestartInfoSocketModePendingChanges(c *check.C) {
	d := newTestDaemon(c)
	l, err := net.Listen("tcp", "127.0.0.1:0")
	c.Assert(err, check.IsNil)

	// mark as already seeded, we also have no snaps so this will
	// go into socket activation mode
	s.markSeeded(d)
	st := d.overlord.State()

	snapdAccept := make(chan struct{})
	d.snapdListener = &witnessAcceptListener{Listener: l, accept: snapdAccept}

	d.Start()
	select {
	case <-d.Dying():
		// Pretend we got change while shutting down, this can
		// happen when e.g. the user requested a `snap install
		// foo` at the same time as the code in the overlord
		// checked that it can go into socket activated
		// mode. I.e. the daemon was processing the request
		// but no change was generated at the time yet.
		st.Lock()
		chg := st.NewChange("fake-install", "fake install some snap")
		chg.AddTask(st.NewTask("fake-install-task", "fake install task"))
		chgStatus := chg.Status()
		st.Unlock()
		// ensure our change is valid and ready
		c.Check(chgStatus, check.Equals, state.DoStatus)
	case <-time.After(5 * time.Second):
		c.Errorf("daemon did not stop after 5s")
	}
	// when the daemon got a pending change it just restarts
	err = d.Stop()
	c.Check(err, check.IsNil)
	c.Check(d.restartSocket, check.Equals, false)
=======
func makeDaemonListeners(c *check.C, d *Daemon) {
	snapdL, err := net.Listen("tcp", "127.0.0.1:0")
	c.Assert(err, check.IsNil)

	snapL, err := net.Listen("tcp", "127.0.0.1:0")
	c.Assert(err, check.IsNil)

	snapdAccept := make(chan struct{})
	snapdClosed := make(chan struct{})
	d.snapdListener = &witnessAcceptListener{Listener: snapdL, accept: snapdAccept, closed: snapdClosed}

	snapAccept := make(chan struct{})
	d.snapListener = &witnessAcceptListener{Listener: snapL, accept: snapAccept}
}

// This test tests that when the snapd calls a restart of the system
// a sigterm (from e.g. systemd) is handled when it arrives before
// stop is fully done.
func (s *daemonSuite) TestRestartShutdownWithSigtermInBetween(c *check.C) {
	oldRebootNoticeWait := rebootNoticeWait
	defer func() {
		rebootNoticeWait = oldRebootNoticeWait
	}()
	rebootNoticeWait = 150 * time.Millisecond

	cmd := testutil.MockCommand(c, "shutdown", "")
	defer cmd.Restore()

	d := newTestDaemon(c)
	makeDaemonListeners(c, d)
	s.markSeeded(d)

	d.Start()
	d.overlord.State().RequestRestart(state.RestartSystem)

	ch := make(chan os.Signal, 2)
	ch <- syscall.SIGTERM
	// stop will check if we got a sigterm in between (which we did)
	err := d.Stop(ch)
	c.Assert(err, check.IsNil)
}

// This test tests that when there is a shutdown we close the sigterm
// handler so that systemd can kill snapd.
func (s *daemonSuite) TestRestartShutdown(c *check.C) {
	oldRebootNoticeWait := rebootNoticeWait
	oldRebootWaitTimeout := rebootWaitTimeout
	defer func() {
		reboot = rebootImpl
		rebootNoticeWait = oldRebootNoticeWait
		rebootWaitTimeout = oldRebootWaitTimeout
	}()
	rebootWaitTimeout = 100 * time.Millisecond
	rebootNoticeWait = 150 * time.Millisecond

	cmd := testutil.MockCommand(c, "shutdown", "")
	defer cmd.Restore()

	d := newTestDaemon(c)
	makeDaemonListeners(c, d)
	s.markSeeded(d)

	d.Start()
	d.overlord.State().RequestRestart(state.RestartSystem)

	sigCh := make(chan os.Signal, 2)
	// stop (this will timeout but thats not relevant for this test)
	d.Stop(sigCh)

	// ensure that the sigCh got closed as part of the stop
	_, chOpen := <-sigCh
	c.Assert(chOpen, check.Equals, false)

>>>>>>> 89a5cfd0
}<|MERGE_RESOLUTION|>--- conflicted
+++ resolved
@@ -742,14 +742,83 @@
 	}
 }
 
-<<<<<<< HEAD
+func makeDaemonListeners(c *check.C, d *Daemon) {
+	snapdL, err := net.Listen("tcp", "127.0.0.1:0")
+	c.Assert(err, check.IsNil)
+
+	snapL, err := net.Listen("tcp", "127.0.0.1:0")
+	c.Assert(err, check.IsNil)
+
+	snapdAccept := make(chan struct{})
+	snapdClosed := make(chan struct{})
+	d.snapdListener = &witnessAcceptListener{Listener: snapdL, accept: snapdAccept, closed: snapdClosed}
+
+	snapAccept := make(chan struct{})
+	d.snapListener = &witnessAcceptListener{Listener: snapL, accept: snapAccept}
+}
+
+// This test tests that when the snapd calls a restart of the system
+// a sigterm (from e.g. systemd) is handled when it arrives before
+// stop is fully done.
+func (s *daemonSuite) TestRestartShutdownWithSigtermInBetween(c *check.C) {
+	oldRebootNoticeWait := rebootNoticeWait
+	defer func() {
+		rebootNoticeWait = oldRebootNoticeWait
+	}()
+	rebootNoticeWait = 150 * time.Millisecond
+
+	cmd := testutil.MockCommand(c, "shutdown", "")
+	defer cmd.Restore()
+
+	d := newTestDaemon(c)
+	makeDaemonListeners(c, d)
+	s.markSeeded(d)
+
+	d.Start()
+	d.overlord.State().RequestRestart(state.RestartSystem)
+
+	ch := make(chan os.Signal, 2)
+	ch <- syscall.SIGTERM
+	// stop will check if we got a sigterm in between (which we did)
+	err := d.Stop(ch)
+	c.Assert(err, check.IsNil)
+}
+
+// This test tests that when there is a shutdown we close the sigterm
+// handler so that systemd can kill snapd.
+func (s *daemonSuite) TestRestartShutdown(c *check.C) {
+	oldRebootNoticeWait := rebootNoticeWait
+	oldRebootWaitTimeout := rebootWaitTimeout
+	defer func() {
+		reboot = rebootImpl
+		rebootNoticeWait = oldRebootNoticeWait
+		rebootWaitTimeout = oldRebootWaitTimeout
+	}()
+	rebootWaitTimeout = 100 * time.Millisecond
+	rebootNoticeWait = 150 * time.Millisecond
+
+	cmd := testutil.MockCommand(c, "shutdown", "")
+	defer cmd.Restore()
+
+	d := newTestDaemon(c)
+	makeDaemonListeners(c, d)
+	s.markSeeded(d)
+
+	d.Start()
+	d.overlord.State().RequestRestart(state.RestartSystem)
+
+	sigCh := make(chan os.Signal, 2)
+	// stop (this will timeout but thats not relevant for this test)
+	d.Stop(sigCh)
+
+	// ensure that the sigCh got closed as part of the stop
+	_, chOpen := <-sigCh
+	c.Assert(chOpen, check.Equals, false)
+}
+
 func (s *daemonSuite) TestRestartInfoSocketModeNoNewChanges(c *check.C) {
 	d := newTestDaemon(c)
-	l, err := net.Listen("tcp", "127.0.0.1:0")
-	c.Assert(err, check.IsNil)
-
-	snapdAccept := make(chan struct{})
-	d.snapdListener = &witnessAcceptListener{Listener: l, accept: snapdAccept}
+	makeDaemonListeners(c, d)
 
 	// mark as already seeded, we also have no snaps so this will
 	// go into socket activation mode
@@ -762,23 +831,19 @@
 	case <-time.After(5 * time.Second):
 		c.Errorf("daemon did not stop after 5s")
 	}
-	err = d.Stop()
+	err := d.Stop(nil)
 	c.Check(err, check.Equals, ErrRestartSocket)
 	c.Check(d.restartSocket, check.Equals, true)
 }
 
 func (s *daemonSuite) TestRestartInfoSocketModePendingChanges(c *check.C) {
 	d := newTestDaemon(c)
-	l, err := net.Listen("tcp", "127.0.0.1:0")
-	c.Assert(err, check.IsNil)
+	makeDaemonListeners(c, d)
 
 	// mark as already seeded, we also have no snaps so this will
 	// go into socket activation mode
 	s.markSeeded(d)
 	st := d.overlord.State()
-
-	snapdAccept := make(chan struct{})
-	d.snapdListener = &witnessAcceptListener{Listener: l, accept: snapdAccept}
 
 	d.Start()
 	select {
@@ -800,82 +865,7 @@
 		c.Errorf("daemon did not stop after 5s")
 	}
 	// when the daemon got a pending change it just restarts
-	err = d.Stop()
+	err := d.Stop(nil)
 	c.Check(err, check.IsNil)
 	c.Check(d.restartSocket, check.Equals, false)
-=======
-func makeDaemonListeners(c *check.C, d *Daemon) {
-	snapdL, err := net.Listen("tcp", "127.0.0.1:0")
-	c.Assert(err, check.IsNil)
-
-	snapL, err := net.Listen("tcp", "127.0.0.1:0")
-	c.Assert(err, check.IsNil)
-
-	snapdAccept := make(chan struct{})
-	snapdClosed := make(chan struct{})
-	d.snapdListener = &witnessAcceptListener{Listener: snapdL, accept: snapdAccept, closed: snapdClosed}
-
-	snapAccept := make(chan struct{})
-	d.snapListener = &witnessAcceptListener{Listener: snapL, accept: snapAccept}
-}
-
-// This test tests that when the snapd calls a restart of the system
-// a sigterm (from e.g. systemd) is handled when it arrives before
-// stop is fully done.
-func (s *daemonSuite) TestRestartShutdownWithSigtermInBetween(c *check.C) {
-	oldRebootNoticeWait := rebootNoticeWait
-	defer func() {
-		rebootNoticeWait = oldRebootNoticeWait
-	}()
-	rebootNoticeWait = 150 * time.Millisecond
-
-	cmd := testutil.MockCommand(c, "shutdown", "")
-	defer cmd.Restore()
-
-	d := newTestDaemon(c)
-	makeDaemonListeners(c, d)
-	s.markSeeded(d)
-
-	d.Start()
-	d.overlord.State().RequestRestart(state.RestartSystem)
-
-	ch := make(chan os.Signal, 2)
-	ch <- syscall.SIGTERM
-	// stop will check if we got a sigterm in between (which we did)
-	err := d.Stop(ch)
-	c.Assert(err, check.IsNil)
-}
-
-// This test tests that when there is a shutdown we close the sigterm
-// handler so that systemd can kill snapd.
-func (s *daemonSuite) TestRestartShutdown(c *check.C) {
-	oldRebootNoticeWait := rebootNoticeWait
-	oldRebootWaitTimeout := rebootWaitTimeout
-	defer func() {
-		reboot = rebootImpl
-		rebootNoticeWait = oldRebootNoticeWait
-		rebootWaitTimeout = oldRebootWaitTimeout
-	}()
-	rebootWaitTimeout = 100 * time.Millisecond
-	rebootNoticeWait = 150 * time.Millisecond
-
-	cmd := testutil.MockCommand(c, "shutdown", "")
-	defer cmd.Restore()
-
-	d := newTestDaemon(c)
-	makeDaemonListeners(c, d)
-	s.markSeeded(d)
-
-	d.Start()
-	d.overlord.State().RequestRestart(state.RestartSystem)
-
-	sigCh := make(chan os.Signal, 2)
-	// stop (this will timeout but thats not relevant for this test)
-	d.Stop(sigCh)
-
-	// ensure that the sigCh got closed as part of the stop
-	_, chOpen := <-sigCh
-	c.Assert(chOpen, check.Equals, false)
-
->>>>>>> 89a5cfd0
 }