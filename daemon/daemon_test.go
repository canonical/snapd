--- conflicted
+++ resolved
@@ -78,13 +78,8 @@
 	s.notified = nil
 	polkitCheckAuthorization = s.checkAuthorization
 
-<<<<<<< HEAD
-	s.restoreUDevMon = overlord.MockCreateUDevMonitor(func() overlord.UDevMon {
-		return &overlord.UDevMonitorMock{}
-=======
 	s.restoreUDevMon = overlord.MockCreateUDevMonitor(func(overlord.DeviceAddedCallback, overlord.DeviceRemovedCallback) overlord.UDevMon {
 		return nil
->>>>>>> a57f2f6d
 	})
 }
 
