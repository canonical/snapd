// -*- Mode: Go; indent-tabs-mode: t -*-

/*
 * Copyright (C) 2015-2018 Canonical Ltd
 *
 * This program is free software: you can redistribute it and/or modify
 * it under the terms of the GNU General Public License version 3 as
 * published by the Free Software Foundation.
 *
 * This program is distributed in the hope that it will be useful,
 * but WITHOUT ANY WARRANTY; without even the implied warranty of
 * MERCHANTABILITY or FITNESS FOR A PARTICULAR PURPOSE.  See the
 * GNU General Public License for more details.
 *
 * You should have received a copy of the GNU General Public License
 * along with this program.  If not, see <http://www.gnu.org/licenses/>.
 *
 */

package daemon

import (
	"encoding/json"
	"errors"
	"fmt"
	"io"
	"io/ioutil"
	"mime"
	"mime/multipart"
	"net"
	"net/http"
	"os"
	"os/user"
	"path/filepath"
	"regexp"
	"sort"
	"strconv"
	"strings"
	"time"

	"golang.org/x/net/context"

	"github.com/gorilla/mux"
	"github.com/jessevdk/go-flags"

	"github.com/snapcore/snapd/asserts"
	"github.com/snapcore/snapd/asserts/snapasserts"
	"github.com/snapcore/snapd/client"
	"github.com/snapcore/snapd/dirs"
	"github.com/snapcore/snapd/i18n"
	"github.com/snapcore/snapd/interfaces"
	"github.com/snapcore/snapd/jsonutil"
	"github.com/snapcore/snapd/logger"
	"github.com/snapcore/snapd/osutil"
	"github.com/snapcore/snapd/overlord/assertstate"
	"github.com/snapcore/snapd/overlord/auth"
	"github.com/snapcore/snapd/overlord/configstate"
	"github.com/snapcore/snapd/overlord/configstate/config"
	"github.com/snapcore/snapd/overlord/devicestate"
	"github.com/snapcore/snapd/overlord/hookstate/ctlcmd"
	"github.com/snapcore/snapd/overlord/ifacestate"
	"github.com/snapcore/snapd/overlord/servicestate"
	"github.com/snapcore/snapd/overlord/snapstate"
	"github.com/snapcore/snapd/overlord/state"
	"github.com/snapcore/snapd/progress"
	"github.com/snapcore/snapd/release"
	"github.com/snapcore/snapd/snap"
	"github.com/snapcore/snapd/store"
	"github.com/snapcore/snapd/strutil"
	"github.com/snapcore/snapd/systemd"
)

var api = []*Command{
	rootCmd,
	sysInfoCmd,
	loginCmd,
	logoutCmd,
	appIconCmd,
	findCmd,
	snapsCmd,
	snapCmd,
	snapConfCmd,
	interfacesCmd,
	assertsCmd,
	assertsFindManyCmd,
	stateChangeCmd,
	stateChangesCmd,
	createUserCmd,
	buyCmd,
	readyToBuyCmd,
	snapctlCmd,
	usersCmd,
	sectionsCmd,
	aliasesCmd,
	appsCmd,
	logsCmd,
	warningsCmd,
	debugCmd,
}

var (
	// see daemon.go:canAccess for details how the access is controlled
	rootCmd = &Command{
		Path:    "/",
		GuestOK: true,
		GET:     tbd,
	}

	sysInfoCmd = &Command{
		Path:    "/v2/system-info",
		GuestOK: true,
		GET:     sysInfo,
	}

	loginCmd = &Command{
		Path:     "/v2/login",
		POST:     loginUser,
		PolkitOK: "io.snapcraft.snapd.login",
	}

	logoutCmd = &Command{
		Path: "/v2/logout",
		POST: logoutUser,
	}

	appIconCmd = &Command{
		Path:   "/v2/icons/{name}/icon",
		UserOK: true,
		GET:    appIconGet,
	}

	findCmd = &Command{
		Path:   "/v2/find",
		UserOK: true,
		GET:    searchStore,
	}

	snapsCmd = &Command{
		Path:     "/v2/snaps",
		UserOK:   true,
		PolkitOK: "io.snapcraft.snapd.manage",
		GET:      getSnapsInfo,
		POST:     postSnaps,
	}

	snapCmd = &Command{
		Path:     "/v2/snaps/{name}",
		UserOK:   true,
		PolkitOK: "io.snapcraft.snapd.manage",
		GET:      getSnapInfo,
		POST:     postSnap,
	}

	appsCmd = &Command{
		Path:   "/v2/apps",
		UserOK: true,
		GET:    getAppsInfo,
		POST:   postApps,
	}

	logsCmd = &Command{
		Path:     "/v2/logs",
		PolkitOK: "io.snapcraft.snapd.manage",
		GET:      getLogs,
	}

	snapConfCmd = &Command{
		Path: "/v2/snaps/{name}/conf",
		GET:  getSnapConf,
		PUT:  setSnapConf,
	}

	interfacesCmd = &Command{
		Path:     "/v2/interfaces",
		UserOK:   true,
		PolkitOK: "io.snapcraft.snapd.manage-interfaces",
		GET:      interfacesConnectionsMultiplexer,
		POST:     changeInterfaces,
	}

	// TODO: allow to post assertions for UserOK? they are verified anyway
	assertsCmd = &Command{
		Path:   "/v2/assertions",
		UserOK: true,
		GET:    getAssertTypeNames,
		POST:   doAssert,
	}

	assertsFindManyCmd = &Command{
		Path:   "/v2/assertions/{assertType}",
		UserOK: true,
		GET:    assertsFindMany,
	}

	stateChangeCmd = &Command{
		Path:     "/v2/changes/{id}",
		UserOK:   true,
		PolkitOK: "io.snapcraft.snapd.manage",
		GET:      getChange,
		POST:     abortChange,
	}

	stateChangesCmd = &Command{
		Path:   "/v2/changes",
		UserOK: true,
		GET:    getChanges,
	}

	debugCmd = &Command{
		Path: "/v2/debug",
		POST: postDebug,
	}

	createUserCmd = &Command{
		Path: "/v2/create-user",
		POST: postCreateUser,
	}

	buyCmd = &Command{
		Path: "/v2/buy",
		POST: postBuy,
	}

	readyToBuyCmd = &Command{
		Path: "/v2/buy/ready",
		GET:  readyToBuy,
	}

	snapctlCmd = &Command{
		Path:   "/v2/snapctl",
		SnapOK: true,
		POST:   runSnapctl,
	}

	usersCmd = &Command{
		Path: "/v2/users",
		GET:  getUsers,
	}

	sectionsCmd = &Command{
		Path:   "/v2/sections",
		UserOK: true,
		GET:    getSections,
	}

	aliasesCmd = &Command{
		Path:   "/v2/aliases",
		UserOK: true,
		GET:    getAliases,
		POST:   changeAliases,
	}

	warningsCmd = &Command{
		Path:     "/v2/warnings",
		UserOK:   true,
		PolkitOK: "io.snapcraft.snapd.manage",
		GET:      getWarnings,
		POST:     ackWarnings,
	}

	buildID = "unknown"
)

func init() {
	// cache the build-id on startup to ensure that changes in
	// the underlying binary do not affect us
	if bid, err := osutil.MyBuildID(); err == nil {
		buildID = bid
	}
}

func tbd(c *Command, r *http.Request, user *auth.UserState) Response {
	return SyncResponse([]string{"TBD"}, nil)
}

func formatRefreshTime(t time.Time) string {
	if t.IsZero() {
		return ""
	}
	return fmt.Sprintf("%s", t.Truncate(time.Minute).Format(time.RFC3339))
}

func sysInfo(c *Command, r *http.Request, user *auth.UserState) Response {
	st := c.d.overlord.State()
	snapMgr := c.d.overlord.SnapManager()
	st.Lock()
	defer st.Unlock()
	nextRefresh := snapMgr.NextRefresh()
	lastRefresh, _ := snapMgr.LastRefresh()
	refreshHold, _ := snapMgr.EffectiveRefreshHold()
	refreshScheduleStr, legacySchedule, err := snapMgr.RefreshSchedule()
	if err != nil {
		return InternalError("cannot get refresh schedule: %s", err)
	}
	users, err := auth.Users(st)
	if err != nil && err != state.ErrNoState {
		return InternalError("cannot get user auth data: %s", err)
	}

	refreshInfo := client.RefreshInfo{
		Last: formatRefreshTime(lastRefresh),
		Hold: formatRefreshTime(refreshHold),
		Next: formatRefreshTime(nextRefresh),
	}
	if !legacySchedule {
		refreshInfo.Timer = refreshScheduleStr
	} else {
		refreshInfo.Schedule = refreshScheduleStr
	}

	m := map[string]interface{}{
		"series":         release.Series,
		"version":        c.d.Version,
		"build-id":       buildID,
		"os-release":     release.ReleaseInfo,
		"on-classic":     release.OnClassic,
		"managed":        len(users) > 0,
		"kernel-version": release.KernelVersion(),
		"locations": map[string]interface{}{
			"snap-mount-dir": dirs.SnapMountDir,
			"snap-bin-dir":   dirs.SnapBinariesDir,
		},
		"refresh": refreshInfo,
	}
	// NOTE: Right now we don't have a good way to differentiate if we
	// only have partial confinement (ala AppArmor disabled and Seccomp
	// enabled) or no confinement at all. Once we have a better system
	// in place how we can dynamically retrieve these information from
	// snapd we will use this here.
	if release.ReleaseInfo.ForceDevMode() {
		m["confinement"] = "partial"
	} else {
		m["confinement"] = "strict"
	}

	// Convey richer information about features of available security backends.
	if features := sandboxFeatures(c.d.overlord.InterfaceManager().Repository().Backends()); features != nil {
		m["sandbox-features"] = features
	}

	return SyncResponse(m, newMeta(st))
}

func sandboxFeatures(backends []interfaces.SecurityBackend) map[string][]string {
	result := make(map[string][]string, len(backends)+1)
	for _, backend := range backends {
		features := backend.SandboxFeatures()
		if len(features) > 0 {
			sort.Strings(features)
			result[string(backend.Name())] = features
		}
	}

	// Add information about supported confinement types as a fake backend
	features := make([]string, 1, 3)
	features[0] = "devmode"
	if !release.ReleaseInfo.ForceDevMode() {
		features = append(features, "strict")
	}
	if dirs.SupportsClassicConfinement() {
		features = append(features, "classic")
	}
	sort.Strings(features)
	result["confinement-options"] = features

	return result
}

// userResponseData contains the data releated to user creation/login/query
type userResponseData struct {
	ID       int      `json:"id,omitempty"`
	Username string   `json:"username,omitempty"`
	Email    string   `json:"email,omitempty"`
	SSHKeys  []string `json:"ssh-keys,omitempty"`

	Macaroon   string   `json:"macaroon,omitempty"`
	Discharges []string `json:"discharges,omitempty"`
}

var isEmailish = regexp.MustCompile(`.@.*\..`).MatchString

func loginUser(c *Command, r *http.Request, user *auth.UserState) Response {
	var loginData struct {
		Username string `json:"username"`
		Email    string `json:"email"`
		Password string `json:"password"`
		Otp      string `json:"otp"`
	}

	decoder := json.NewDecoder(r.Body)
	if err := decoder.Decode(&loginData); err != nil {
		return BadRequest("cannot decode login data from request body: %v", err)
	}

	if loginData.Email == "" && isEmailish(loginData.Username) {
		// for backwards compatibility, if no email is provided assume username is the email
		loginData.Email = loginData.Username
		loginData.Username = ""
	}

	if loginData.Email == "" && user != nil && user.Email != "" {
		loginData.Email = user.Email
	}

	// the "username" needs to look a lot like an email address
	if !isEmailish(loginData.Email) {
		return SyncResponse(&resp{
			Type: ResponseTypeError,
			Result: &errorResult{
				Message: "please use a valid email address.",
				Kind:    errorKindInvalidAuthData,
				Value:   map[string][]string{"email": {"invalid"}},
			},
			Status: 400,
		}, nil)
	}

	macaroon, discharge, err := store.LoginUser(loginData.Email, loginData.Password, loginData.Otp)
	switch err {
	case store.ErrAuthenticationNeeds2fa:
		return SyncResponse(&resp{
			Type: ResponseTypeError,
			Result: &errorResult{
				Kind:    errorKindTwoFactorRequired,
				Message: err.Error(),
			},
			Status: 401,
		}, nil)
	case store.Err2faFailed:
		return SyncResponse(&resp{
			Type: ResponseTypeError,
			Result: &errorResult{
				Kind:    errorKindTwoFactorFailed,
				Message: err.Error(),
			},
			Status: 401,
		}, nil)
	default:
		switch err := err.(type) {
		case store.InvalidAuthDataError:
			return SyncResponse(&resp{
				Type: ResponseTypeError,
				Result: &errorResult{
					Message: err.Error(),
					Kind:    errorKindInvalidAuthData,
					Value:   err,
				},
				Status: 400,
			}, nil)
		case store.PasswordPolicyError:
			return SyncResponse(&resp{
				Type: ResponseTypeError,
				Result: &errorResult{
					Message: err.Error(),
					Kind:    errorKindPasswordPolicy,
					Value:   err,
				},
				Status: 401,
			}, nil)
		}
		return Unauthorized(err.Error())
	case nil:
		// continue
	}
	overlord := c.d.overlord
	state := overlord.State()
	state.Lock()
	defer state.Unlock()
	if user != nil {
		// local user logged-in, set its store macaroons
		user.StoreMacaroon = macaroon
		user.StoreDischarges = []string{discharge}
		// user's email address authenticated by the store
		user.Email = loginData.Email
		err = auth.UpdateUser(state, user)
	} else {
		user, err = auth.NewUser(state, loginData.Username, loginData.Email, macaroon, []string{discharge})
	}
	meta := newMeta(state)
	if err != nil {
		return InternalError("cannot persist authentication details: %v", err)
	}

	result := userResponseData{
		ID:         user.ID,
		Username:   user.Username,
		Email:      user.Email,
		Macaroon:   user.Macaroon,
		Discharges: user.Discharges,
	}
	return SyncResponse(result, meta)
}

func logoutUser(c *Command, r *http.Request, user *auth.UserState) Response {
	state := c.d.overlord.State()
	state.Lock()
	defer state.Unlock()

	if user == nil {
		return BadRequest("not logged in")
	}
	err := auth.RemoveUser(state, user.ID)
	if err != nil {
		return InternalError(err.Error())
	}

	return SyncResponse(nil, newMeta(state))
}

// UserFromRequest extracts user information from request and return the respective user in state, if valid
// It requires the state to be locked
func UserFromRequest(st *state.State, req *http.Request) (*auth.UserState, error) {
	// extract macaroons data from request
	header := req.Header.Get("Authorization")
	if header == "" {
		return nil, auth.ErrInvalidAuth
	}

	authorizationData := strings.SplitN(header, " ", 2)
	if len(authorizationData) != 2 || authorizationData[0] != "Macaroon" {
		return nil, fmt.Errorf("authorization header misses Macaroon prefix")
	}

	var macaroon string
	var discharges []string
	for _, field := range splitQS(authorizationData[1]) {
		if strings.HasPrefix(field, `root="`) {
			macaroon = strings.TrimSuffix(field[6:], `"`)
		}
		if strings.HasPrefix(field, `discharge="`) {
			discharges = append(discharges, strings.TrimSuffix(field[11:], `"`))
		}
	}

	if macaroon == "" {
		return nil, fmt.Errorf("invalid authorization header")
	}

	user, err := auth.CheckMacaroon(st, macaroon, discharges)
	return user, err
}

var muxVars = mux.Vars

func getSnapInfo(c *Command, r *http.Request, user *auth.UserState) Response {
	vars := muxVars(r)
	name := vars["name"]

	about, err := localSnapInfo(c.d.overlord.State(), name)
	if err != nil {
		if err == errNoSnap {
			return SnapNotFound(name, err)
		}

		return InternalError("%v", err)
	}

	route := c.d.router.Get(c.Path)
	if route == nil {
		return InternalError("cannot find route for %q snap", name)
	}

	url, err := route.URL("name", name)
	if err != nil {
		return InternalError("cannot build URL for %q snap: %v", name, err)
	}

	result := webify(mapLocal(about), url.String())

	st := c.d.overlord.State()
	st.Lock()
	meta := newMeta(st)
	st.Unlock()

	return SyncResponse(result, meta)
}

func webify(result *client.Snap, resource string) *client.Snap {
	if result.Icon == "" || strings.HasPrefix(result.Icon, "http") {
		return result
	}
	result.Icon = ""

	route := appIconCmd.d.router.Get(appIconCmd.Path)
	if route != nil {
		url, err := route.URL("name", result.Name)
		if err == nil {
			result.Icon = url.String()
		}
	}

	return result
}

func getStore(c *Command) snapstate.StoreService {
	st := c.d.overlord.State()
	st.Lock()
	defer st.Unlock()

	return snapstate.Store(st)
}

func getSections(c *Command, r *http.Request, user *auth.UserState) Response {
	route := c.d.router.Get(snapCmd.Path)
	if route == nil {
		return InternalError("cannot find route for snaps")
	}

	theStore := getStore(c)

	// TODO: use a per-request context
	sections, err := theStore.Sections(context.TODO(), user)
	switch err {
	case nil:
		// pass
	case store.ErrBadQuery:
		return SyncResponse(&resp{
			Type:   ResponseTypeError,
			Result: &errorResult{Message: err.Error(), Kind: errorKindBadQuery},
			Status: 400,
		}, nil)
	case store.ErrUnauthenticated, store.ErrInvalidCredentials:
		return Unauthorized("%v", err)
	default:
		return InternalError("%v", err)
	}

	st := c.d.overlord.State()
	st.Lock()
	meta := newMeta(st)
	st.Unlock()

	return SyncResponse(sections, meta)
}

func searchStore(c *Command, r *http.Request, user *auth.UserState) Response {
	route := c.d.router.Get(snapCmd.Path)
	if route == nil {
		return InternalError("cannot find route for snaps")
	}
	query := r.URL.Query()
	q := query.Get("q")
	section := query.Get("section")
	name := query.Get("name")
	scope := query.Get("scope")
	private := false
	prefix := false

	if name != "" {
		if q != "" {
			return BadRequest("cannot use 'q' and 'name' together")
		}

		if name[len(name)-1] != '*' {
			return findOne(c, r, user, name)
		}

		prefix = true
		q = name[:len(name)-1]
	}

	if sel := query.Get("select"); sel != "" {
		switch sel {
		case "refresh":
			if prefix {
				return BadRequest("cannot use 'name' with 'select=refresh'")
			}
			if q != "" {
				return BadRequest("cannot use 'q' with 'select=refresh'")
			}
			return storeUpdates(c, r, user)
		case "private":
			private = true
		}
	}

	theStore := getStore(c)
	found, err := theStore.Find(&store.Search{
		Query:   q,
		Section: section,
		Private: private,
		Prefix:  prefix,
		Scope:   scope,
	}, user)
	switch err {
	case nil:
		// pass
	case store.ErrBadQuery:
		return SyncResponse(&resp{
			Type:   ResponseTypeError,
			Result: &errorResult{Message: err.Error(), Kind: errorKindBadQuery},
			Status: 400,
		}, nil)
	case store.ErrUnauthenticated, store.ErrInvalidCredentials:
		return Unauthorized(err.Error())
	default:
		if e, ok := err.(net.Error); ok && e.Timeout() {
			return SyncResponse(&resp{
				Type:   ResponseTypeError,
				Result: &errorResult{Message: err.Error(), Kind: errorKindNetworkTimeout},
				Status: 400,
			}, nil)
		}

		return InternalError("%v", err)
	}

	st := c.d.overlord.State()
	st.Lock()
	meta := newMeta(st)
	st.Unlock()

	meta.SuggestedCurrency = theStore.SuggestedCurrency()
	meta.Sources = []string{"store"}

	return sendStorePackages(route, meta, found)
}

func findOne(c *Command, r *http.Request, user *auth.UserState, name string) Response {
	if err := snap.ValidateName(name); err != nil {
		return BadRequest(err.Error())
	}

	theStore := getStore(c)
	spec := store.SnapSpec{
		Name: name,
	}
	snapInfo, err := theStore.SnapInfo(spec, user)
	switch err {
	case nil:
		// pass
	case store.ErrInvalidCredentials:
		return Unauthorized("%v", err)
	case store.ErrSnapNotFound:
		return SnapNotFound(name, err)
	default:
		return InternalError("%v", err)
	}

	st := c.d.overlord.State()
	st.Lock()
	meta := newMeta(st)
	st.Unlock()

	meta.SuggestedCurrency = theStore.SuggestedCurrency()
	meta.Sources = []string{"store"}

	results := make([]*json.RawMessage, 1)
	data, err := json.Marshal(webify(mapRemote(snapInfo), r.URL.String()))
	if err != nil {
		return InternalError(err.Error())
	}
	results[0] = (*json.RawMessage)(&data)
	return SyncResponse(results, meta)
}

func shouldSearchStore(r *http.Request) bool {
	// we should jump to the old behaviour iff q is given, or if
	// sources is given and either empty or contains the word
	// 'store'.  Otherwise, local results only.

	query := r.URL.Query()

	if _, ok := query["q"]; ok {
		logger.Debugf("use of obsolete \"q\" parameter: %q", r.URL)
		return true
	}

	if src, ok := query["sources"]; ok {
		logger.Debugf("use of obsolete \"sources\" parameter: %q", r.URL)
		if len(src) == 0 || strings.Contains(src[0], "store") {
			return true
		}
	}

	return false
}

func storeUpdates(c *Command, r *http.Request, user *auth.UserState) Response {
	route := c.d.router.Get(snapCmd.Path)
	if route == nil {
		return InternalError("cannot find route for snaps")
	}

	state := c.d.overlord.State()
	state.Lock()
	defer state.Unlock()
	updates, err := snapstateRefreshCandidates(state, user)
	meta := newMeta(state)
	if err != nil {
		return InternalError("cannot list updates: %v", err)
	}

	return sendStorePackages(route, meta, updates)
}

func sendStorePackages(route *mux.Route, meta *Meta, found []*snap.Info) Response {
	results := make([]*json.RawMessage, 0, len(found))
	for _, x := range found {
		url, err := route.URL("name", x.InstanceName())
		if err != nil {
			logger.Noticef("Cannot build URL for snap %q revision %s: %v", x.InstanceName(), x.Revision, err)
			continue
		}

		data, err := json.Marshal(webify(mapRemote(x), url.String()))
		if err != nil {
			return InternalError("%v", err)
		}
		raw := json.RawMessage(data)
		results = append(results, &raw)
	}

	return SyncResponse(results, meta)
}

// plural!
func getSnapsInfo(c *Command, r *http.Request, user *auth.UserState) Response {

	if shouldSearchStore(r) {
		logger.Noticef("Jumping to \"find\" to better support legacy request %q", r.URL)
		return searchStore(c, r, user)
	}

	route := c.d.router.Get(snapCmd.Path)
	if route == nil {
		return InternalError("cannot find route for snaps")
	}

	query := r.URL.Query()
	var all bool
	sel := query.Get("select")
	switch sel {
	case "all":
		all = true
	case "enabled", "":
		all = false
	default:
		return BadRequest("invalid select parameter: %q", sel)
	}
	var wanted map[string]bool
	if ns := query.Get("snaps"); len(ns) > 0 {
		nsl := splitQS(ns)
		wanted = make(map[string]bool, len(nsl))
		for _, name := range nsl {
			wanted[name] = true
		}
	}

	state := c.d.overlord.State()
	found, err := allLocalSnapInfos(state, all, wanted)
	if err != nil {
		return InternalError("cannot list local snaps! %v", err)
	}

	results := make([]*json.RawMessage, len(found))

	for i, x := range found {
		name := x.info.InstanceName()
		rev := x.info.Revision

		url, err := route.URL("name", name)
		if err != nil {
			logger.Noticef("Cannot build URL for snap %q revision %s: %v", name, rev, err)
			continue
		}

		data, err := json.Marshal(webify(mapLocal(x), url.String()))
		if err != nil {
			return InternalError("cannot serialize snap %q revision %s: %v", name, rev, err)
		}
		raw := json.RawMessage(data)
		results[i] = &raw
	}

	state.Lock()
	meta := newMeta(state)
	state.Unlock()
	meta.Sources = []string{"local"}

	return SyncResponse(results, meta)
}

func resultHasType(r map[string]interface{}, allowedTypes []string) bool {
	for _, t := range allowedTypes {
		if r["type"] == t {
			return true
		}
	}
	return false
}

// licenseData holds details about the snap license, and may be
// marshaled back as an error when the license agreement is pending,
// and is expected as input to accept (or not) that license
// agreement. As such, its field names are part of the API.
type licenseData struct {
	Intro   string `json:"intro"`
	License string `json:"license"`
	Agreed  bool   `json:"agreed"`
}

func (*licenseData) Error() string {
	return "license agreement required"
}

type snapInstruction struct {
	progress.NullMeter
	Action           string        `json:"action"`
	Amend            bool          `json:"amend"`
	Channel          string        `json:"channel"`
	Revision         snap.Revision `json:"revision"`
	DevMode          bool          `json:"devmode"`
	JailMode         bool          `json:"jailmode"`
	Classic          bool          `json:"classic"`
	IgnoreValidation bool          `json:"ignore-validation"`
	Unaliased        bool          `json:"unaliased"`
	// dropping support temporarely until flag confusion is sorted,
	// this isn't supported by client atm anyway
	LeaveOld bool         `json:"temp-dropped-leave-old"`
	License  *licenseData `json:"license"`
	Snaps    []string     `json:"snaps"`

	// The fields below should not be unmarshalled into. Do not export them.
	userID int
}

func (inst *snapInstruction) modeFlags() (snapstate.Flags, error) {
	return modeFlags(inst.DevMode, inst.JailMode, inst.Classic)
}

func (inst *snapInstruction) installFlags() (snapstate.Flags, error) {
	flags, err := inst.modeFlags()
	if err != nil {
		return snapstate.Flags{}, err
	}
	if inst.Unaliased {
		flags.Unaliased = true
	}
	return flags, nil
}

type snapInstructionResult struct {
	summary  string
	affected []string
	tasksets []*state.TaskSet
}

var (
	snapstateInstall           = snapstate.Install
	snapstateInstallPath       = snapstate.InstallPath
	snapstateRefreshCandidates = snapstate.RefreshCandidates
	snapstateTryPath           = snapstate.TryPath
	snapstateUpdate            = snapstate.Update
	snapstateUpdateMany        = snapstate.UpdateMany
	snapstateInstallMany       = snapstate.InstallMany
	snapstateRemoveMany        = snapstate.RemoveMany
	snapstateRevert            = snapstate.Revert
	snapstateRevertToRevision  = snapstate.RevertToRevision
	snapstateSwitch            = snapstate.Switch

	assertstateRefreshSnapDeclarations = assertstate.RefreshSnapDeclarations
)

func ensureStateSoonImpl(st *state.State) {
	st.EnsureBefore(0)
}

var ensureStateSoon = ensureStateSoonImpl

var errNothingToInstall = errors.New("nothing to install")

var errDevJailModeConflict = errors.New("cannot use devmode and jailmode flags together")
var errClassicDevmodeConflict = errors.New("cannot use classic and devmode flags together")
var errNoJailMode = errors.New("this system cannot honour the jailmode flag")

func modeFlags(devMode, jailMode, classic bool) (snapstate.Flags, error) {
	flags := snapstate.Flags{}
	devModeOS := release.ReleaseInfo.ForceDevMode()
	switch {
	case jailMode && devModeOS:
		return flags, errNoJailMode
	case jailMode && devMode:
		return flags, errDevJailModeConflict
	case devMode && classic:
		return flags, errClassicDevmodeConflict
	}
	// NOTE: jailmode and classic are allowed together. In that setting,
	// jailmode overrides classic and the app gets regular (non-classic)
	// confinement.
	flags.JailMode = jailMode
	flags.Classic = classic
	flags.DevMode = devMode
	return flags, nil
}

func snapUpdateMany(inst *snapInstruction, st *state.State) (*snapInstructionResult, error) {
	// we need refreshed snap-declarations to enforce refresh-control as best as we can, this also ensures that snap-declarations and their prerequisite assertions are updated regularly
	if err := assertstateRefreshSnapDeclarations(st, inst.userID); err != nil {
		return nil, err
	}

	// TODO: use a per-request context
	updated, tasksets, err := snapstateUpdateMany(context.TODO(), st, inst.Snaps, inst.userID)
	if err != nil {
		return nil, err
	}

	var msg string
	switch len(updated) {
	case 0:
		if len(inst.Snaps) != 0 {
			// TRANSLATORS: the %s is a comma-separated list of quoted snap names
			msg = fmt.Sprintf(i18n.G("Refresh snaps %s: no updates"), strutil.Quoted(inst.Snaps))
		} else {
			msg = fmt.Sprintf(i18n.G("Refresh all snaps: no updates"))
		}
	case 1:
		msg = fmt.Sprintf(i18n.G("Refresh snap %q"), updated[0])
	default:
		quoted := strutil.Quoted(updated)
		// TRANSLATORS: the %s is a comma-separated list of quoted snap names
		msg = fmt.Sprintf(i18n.G("Refresh snaps %s"), quoted)
	}

	return &snapInstructionResult{
		summary:  msg,
		affected: updated,
		tasksets: tasksets,
	}, nil
}

func verifySnapInstructions(inst *snapInstruction) error {
	switch inst.Action {
	case "install":
		for _, snapName := range inst.Snaps {
			// FIXME: alternatively we could simply mutate *inst
			//        and s/ubuntu-core/core/ ?
			if snapName == "ubuntu-core" {
				return fmt.Errorf(`cannot install "ubuntu-core", please use "core" instead`)
			}
		}
	}

	return nil
}

func snapInstallMany(inst *snapInstruction, st *state.State) (*snapInstructionResult, error) {
	installed, tasksets, err := snapstateInstallMany(st, inst.Snaps, inst.userID)
	if err != nil {
		return nil, err
	}

	var msg string
	switch len(inst.Snaps) {
	case 0:
		return nil, fmt.Errorf("cannot install zero snaps")
	case 1:
		msg = fmt.Sprintf(i18n.G("Install snap %q"), inst.Snaps[0])
	default:
		quoted := strutil.Quoted(inst.Snaps)
		// TRANSLATORS: the %s is a comma-separated list of quoted snap names
		msg = fmt.Sprintf(i18n.G("Install snaps %s"), quoted)
	}

	return &snapInstructionResult{
		summary:  msg,
		affected: installed,
		tasksets: tasksets,
	}, nil
}

func snapInstall(inst *snapInstruction, st *state.State) (string, []*state.TaskSet, error) {
	flags, err := inst.installFlags()
	if err != nil {
		return "", nil, err
	}

	logger.Noticef("Installing snap %q revision %s", inst.Snaps[0], inst.Revision)

	tset, err := snapstateInstall(st, inst.Snaps[0], inst.Channel, inst.Revision, inst.userID, flags)
	if err != nil {
		return "", nil, err
	}

	msg := fmt.Sprintf(i18n.G("Install %q snap"), inst.Snaps[0])
	if inst.Channel != "stable" && inst.Channel != "" {
		msg = fmt.Sprintf(i18n.G("Install %q snap from %q channel"), inst.Snaps[0], inst.Channel)
	}
	return msg, []*state.TaskSet{tset}, nil
}

func snapUpdate(inst *snapInstruction, st *state.State) (string, []*state.TaskSet, error) {
	// TODO: bail if revision is given (and != current?), *or* behave as with install --revision?
	flags, err := inst.modeFlags()
	if err != nil {
		return "", nil, err
	}
	if inst.IgnoreValidation {
		flags.IgnoreValidation = true
	}
	if inst.Amend {
		flags.Amend = true
	}

	// we need refreshed snap-declarations to enforce refresh-control as best as we can
	if err = assertstateRefreshSnapDeclarations(st, inst.userID); err != nil {
		return "", nil, err
	}

	ts, err := snapstateUpdate(st, inst.Snaps[0], inst.Channel, inst.Revision, inst.userID, flags)
	if err != nil {
		return "", nil, err
	}

	msg := fmt.Sprintf(i18n.G("Refresh %q snap"), inst.Snaps[0])
	if inst.Channel != "stable" && inst.Channel != "" {
		msg = fmt.Sprintf(i18n.G("Refresh %q snap from %q channel"), inst.Snaps[0], inst.Channel)
	}

	return msg, []*state.TaskSet{ts}, nil
}

func snapRemoveMany(inst *snapInstruction, st *state.State) (*snapInstructionResult, error) {
	removed, tasksets, err := snapstateRemoveMany(st, inst.Snaps)
	if err != nil {
		return nil, err
	}

	var msg string
	switch len(inst.Snaps) {
	case 0:
		return nil, fmt.Errorf("cannot remove zero snaps")
	case 1:
		msg = fmt.Sprintf(i18n.G("Remove snap %q"), inst.Snaps[0])
	default:
		quoted := strutil.Quoted(inst.Snaps)
		// TRANSLATORS: the %s is a comma-separated list of quoted snap names
		msg = fmt.Sprintf(i18n.G("Remove snaps %s"), quoted)
	}

	return &snapInstructionResult{
		summary:  msg,
		affected: removed,
		tasksets: tasksets,
	}, nil
}

func snapRemove(inst *snapInstruction, st *state.State) (string, []*state.TaskSet, error) {
	ts, err := snapstate.Remove(st, inst.Snaps[0], inst.Revision)
	if err != nil {
		return "", nil, err
	}

	msg := fmt.Sprintf(i18n.G("Remove %q snap"), inst.Snaps[0])
	return msg, []*state.TaskSet{ts}, nil
}

func snapRevert(inst *snapInstruction, st *state.State) (string, []*state.TaskSet, error) {
	var ts *state.TaskSet

	flags, err := inst.modeFlags()
	if err != nil {
		return "", nil, err
	}

	if inst.Revision.Unset() {
		ts, err = snapstateRevert(st, inst.Snaps[0], flags)
	} else {
		ts, err = snapstateRevertToRevision(st, inst.Snaps[0], inst.Revision, flags)
	}
	if err != nil {
		return "", nil, err
	}

	msg := fmt.Sprintf(i18n.G("Revert %q snap"), inst.Snaps[0])
	return msg, []*state.TaskSet{ts}, nil
}

func snapEnable(inst *snapInstruction, st *state.State) (string, []*state.TaskSet, error) {
	if !inst.Revision.Unset() {
		return "", nil, errors.New("enable takes no revision")
	}
	ts, err := snapstate.Enable(st, inst.Snaps[0])
	if err != nil {
		return "", nil, err
	}

	msg := fmt.Sprintf(i18n.G("Enable %q snap"), inst.Snaps[0])
	return msg, []*state.TaskSet{ts}, nil
}

func snapDisable(inst *snapInstruction, st *state.State) (string, []*state.TaskSet, error) {
	if !inst.Revision.Unset() {
		return "", nil, errors.New("disable takes no revision")
	}
	ts, err := snapstate.Disable(st, inst.Snaps[0])
	if err != nil {
		return "", nil, err
	}

	msg := fmt.Sprintf(i18n.G("Disable %q snap"), inst.Snaps[0])
	return msg, []*state.TaskSet{ts}, nil
}

func snapSwitch(inst *snapInstruction, st *state.State) (string, []*state.TaskSet, error) {
	if !inst.Revision.Unset() {
		return "", nil, errors.New("switch takes no revision")
	}
	ts, err := snapstate.Switch(st, inst.Snaps[0], inst.Channel)
	if err != nil {
		return "", nil, err
	}

	msg := fmt.Sprintf(i18n.G("Switch %q snap to %s"), inst.Snaps[0], inst.Channel)
	return msg, []*state.TaskSet{ts}, nil
}

type snapActionFunc func(*snapInstruction, *state.State) (string, []*state.TaskSet, error)

var snapInstructionDispTable = map[string]snapActionFunc{
	"install": snapInstall,
	"refresh": snapUpdate,
	"remove":  snapRemove,
	"revert":  snapRevert,
	"enable":  snapEnable,
	"disable": snapDisable,
	"switch":  snapSwitch,
}

func (inst *snapInstruction) dispatch() snapActionFunc {
	if len(inst.Snaps) != 1 {
		logger.Panicf("dispatch only handles single-snap ops; got %d", len(inst.Snaps))
	}
	return snapInstructionDispTable[inst.Action]
}

func (inst *snapInstruction) errToResponse(err error) Response {
	var kind errorKind
	var snapName string

	switch err {
	case store.ErrSnapNotFound:
		switch len(inst.Snaps) {
		case 1:
			return SnapNotFound(inst.Snaps[0], err)
		// store.ErrSnapNotFound should only be returned for individual
		// snap queries; in all other cases something's wrong
		case 0:
			return InternalError("store.SnapNotFound with no snap given")
		default:
			return InternalError("store.SnapNotFound with %d snaps", len(inst.Snaps))
		}
	case store.ErrNoUpdateAvailable:
		kind = errorKindSnapNoUpdateAvailable
	case store.ErrLocalSnap:
		kind = errorKindSnapLocal
	default:
		handled := true
		switch err := err.(type) {
		case *store.RevisionNotAvailableError:
			// store.ErrRevisionNotAvailable should only be returned for
			// individual snap queries; in all other cases something's wrong
			switch len(inst.Snaps) {
			case 1:
				return SnapRevisionNotAvailable(inst.Snaps[0], err)
			case 0:
				return InternalError("store.RevisionNotAvailable with no snap given")
			default:
				return InternalError("store.RevisionNotAvailable with %d snaps", len(inst.Snaps))
			}
		case *snap.AlreadyInstalledError:
			kind = errorKindSnapAlreadyInstalled
			snapName = err.Snap
		case *snap.NotInstalledError:
			kind = errorKindSnapNotInstalled
			snapName = err.Snap
		case *snapstate.SnapNeedsDevModeError:
			kind = errorKindSnapNeedsDevMode
			snapName = err.Snap
		case *snapstate.SnapNeedsClassicError:
			kind = errorKindSnapNeedsClassic
			snapName = err.Snap
		case *snapstate.SnapNeedsClassicSystemError:
			kind = errorKindSnapNeedsClassicSystem
			snapName = err.Snap
		case net.Error:
			if err.Timeout() {
				kind = errorKindNetworkTimeout
			} else {
				handled = false
			}
		default:
			handled = false
		}

		if !handled {
			if len(inst.Snaps) == 0 {
				return BadRequest("cannot %s: %v", inst.Action, err)
			}
			return BadRequest("cannot %s %s: %v", inst.Action, strutil.Quoted(inst.Snaps), err)
		}
	}

	return SyncResponse(&resp{
		Type:   ResponseTypeError,
		Result: &errorResult{Message: err.Error(), Kind: kind, Value: snapName},
		Status: 400,
	}, nil)
}

func postSnap(c *Command, r *http.Request, user *auth.UserState) Response {
	route := c.d.router.Get(stateChangeCmd.Path)
	if route == nil {
		return InternalError("cannot find route for change")
	}

	decoder := json.NewDecoder(r.Body)
	var inst snapInstruction
	if err := decoder.Decode(&inst); err != nil {
		return BadRequest("cannot decode request body into snap instruction: %v", err)
	}

	state := c.d.overlord.State()
	state.Lock()
	defer state.Unlock()

	if user != nil {
		inst.userID = user.ID
	}

	vars := muxVars(r)
	inst.Snaps = []string{vars["name"]}

	if err := verifySnapInstructions(&inst); err != nil {
		return BadRequest("%s", err)
	}

	impl := inst.dispatch()
	if impl == nil {
		return BadRequest("unknown action %s", inst.Action)
	}

	msg, tsets, err := impl(&inst, state)
	if err != nil {
		return inst.errToResponse(err)
	}

	chg := newChange(state, inst.Action+"-snap", msg, tsets, inst.Snaps)

	ensureStateSoon(state)

	return AsyncResponse(nil, &Meta{Change: chg.ID()})
}

func newChange(st *state.State, kind, summary string, tsets []*state.TaskSet, snapNames []string) *state.Change {
	chg := st.NewChange(kind, summary)
	for _, ts := range tsets {
		chg.AddAll(ts)
	}
	if snapNames != nil {
		chg.Set("snap-names", snapNames)
	}
	return chg
}

const maxReadBuflen = 1024 * 1024

func trySnap(c *Command, r *http.Request, user *auth.UserState, trydir string, flags snapstate.Flags) Response {
	st := c.d.overlord.State()
	st.Lock()
	defer st.Unlock()

	if !filepath.IsAbs(trydir) {
		return BadRequest("cannot try %q: need an absolute path", trydir)
	}
	if !osutil.IsDirectory(trydir) {
		return BadRequest("cannot try %q: not a snap directory", trydir)
	}

	// the developer asked us to do this with a trusted snap dir
	info, err := unsafeReadSnapInfo(trydir)
	if _, ok := err.(snap.NotSnapError); ok {
		return SyncResponse(&resp{
			Type: ResponseTypeError,
			Result: &errorResult{
				Message: err.Error(),
				Kind:    errorKindNotSnap,
			},
			Status: 400,
		}, nil)
	}
	if err != nil {
		return BadRequest("cannot read snap info for %s: %s", trydir, err)
	}

	tset, err := snapstateTryPath(st, info.InstanceName(), trydir, flags)
	if err != nil {
		return BadRequest("cannot try %s: %s", trydir, err)
	}

	msg := fmt.Sprintf(i18n.G("Try %q snap from %s"), info.InstanceName(), trydir)
	chg := newChange(st, "try-snap", msg, []*state.TaskSet{tset}, []string{info.InstanceName()})
	chg.Set("api-data", map[string]string{"snap-name": info.InstanceName()})

	ensureStateSoon(st)

	return AsyncResponse(nil, &Meta{Change: chg.ID()})
}

func isTrue(form *multipart.Form, key string) bool {
	value := form.Value[key]
	if len(value) == 0 {
		return false
	}
	b, err := strconv.ParseBool(value[0])
	if err != nil {
		return false
	}

	return b
}

func snapsOp(c *Command, r *http.Request, user *auth.UserState) Response {
	route := c.d.router.Get(stateChangeCmd.Path)
	if route == nil {
		return InternalError("cannot find route for change")
	}

	decoder := json.NewDecoder(r.Body)
	var inst snapInstruction
	if err := decoder.Decode(&inst); err != nil {
		return BadRequest("cannot decode request body into snap instruction: %v", err)
	}

	if inst.Channel != "" || !inst.Revision.Unset() || inst.DevMode || inst.JailMode {
		return BadRequest("unsupported option provided for multi-snap operation")
	}

	st := c.d.overlord.State()
	st.Lock()
	defer st.Unlock()

	if user != nil {
		inst.userID = user.ID
	}

	var op func(*snapInstruction, *state.State) (*snapInstructionResult, error)

	switch inst.Action {
	case "refresh":
		op = snapUpdateMany
	case "install":
		op = snapInstallMany
	case "remove":
		op = snapRemoveMany
	default:
		return BadRequest("unsupported multi-snap operation %q", inst.Action)
	}
	res, err := op(&inst, st)
	if err != nil {
		return inst.errToResponse(err)
	}

	var chg *state.Change
	if len(res.tasksets) == 0 {
		chg = st.NewChange(inst.Action+"-snap", res.summary)
		chg.SetStatus(state.DoneStatus)
	} else {
		chg = newChange(st, inst.Action+"-snap", res.summary, res.tasksets, res.affected)
		ensureStateSoon(st)
	}

	chg.Set("api-data", map[string]interface{}{"snap-names": res.affected})

	return AsyncResponse(nil, &Meta{Change: chg.ID()})
}

func postSnaps(c *Command, r *http.Request, user *auth.UserState) Response {
	contentType := r.Header.Get("Content-Type")

	if contentType == "application/json" {
		return snapsOp(c, r, user)
	}

	if !strings.HasPrefix(contentType, "multipart/") {
		return BadRequest("unknown content type: %s", contentType)
	}

	route := c.d.router.Get(stateChangeCmd.Path)
	if route == nil {
		return InternalError("cannot find route for change")
	}

	// POSTs to sideload snaps must be a multipart/form-data file upload.
	_, params, err := mime.ParseMediaType(contentType)
	if err != nil {
		return BadRequest("cannot parse POST body: %v", err)
	}

	form, err := multipart.NewReader(r.Body, params["boundary"]).ReadForm(maxReadBuflen)
	if err != nil {
		return BadRequest("cannot read POST form: %v", err)
	}

	dangerousOK := isTrue(form, "dangerous")
	flags, err := modeFlags(isTrue(form, "devmode"), isTrue(form, "jailmode"), isTrue(form, "classic"))
	if err != nil {
		return BadRequest(err.Error())
	}

	if len(form.Value["action"]) > 0 && form.Value["action"][0] == "try" {
		if len(form.Value["snap-path"]) == 0 {
			return BadRequest("need 'snap-path' value in form")
		}
		return trySnap(c, r, user, form.Value["snap-path"][0], flags)
	}
	flags.RemoveSnapPath = true

	// find the file for the "snap" form field
	var snapBody multipart.File
	var origPath string
out:
	for name, fheaders := range form.File {
		if name != "snap" {
			continue
		}
		for _, fheader := range fheaders {
			snapBody, err = fheader.Open()
			origPath = fheader.Filename
			if err != nil {
				return BadRequest(`cannot open uploaded "snap" file: %v`, err)
			}
			defer snapBody.Close()

			break out
		}
	}
	defer form.RemoveAll()

	if snapBody == nil {
		return BadRequest(`cannot find "snap" file field in provided multipart/form-data payload`)
	}

	// we are in charge of the tempfile life cycle until we hand it off to the change
	changeTriggered := false
	// if you change this prefix, look for it in the tests
	tmpf, err := ioutil.TempFile("", "snapd-sideload-pkg-")
	if err != nil {
		return InternalError("cannot create temporary file: %v", err)
	}

	tempPath := tmpf.Name()

	defer func() {
		if !changeTriggered {
			os.Remove(tempPath)
		}
	}()

	if _, err := io.Copy(tmpf, snapBody); err != nil {
		return InternalError("cannot copy request into temporary file: %v", err)
	}
	tmpf.Sync()

	if len(form.Value["snap-path"]) > 0 {
		origPath = form.Value["snap-path"][0]
	}

	st := c.d.overlord.State()
	st.Lock()
	defer st.Unlock()

	var snapName string
	var sideInfo *snap.SideInfo

	if !dangerousOK {
		si, err := snapasserts.DeriveSideInfo(tempPath, assertstate.DB(st))
		switch {
		case err == nil:
			snapName = si.RealName
			sideInfo = si
		case asserts.IsNotFound(err):
			// with devmode we try to find assertions but it's ok
			// if they are not there (implies --dangerous)
			if !isTrue(form, "devmode") {
				msg := "cannot find signatures with metadata for snap"
				if origPath != "" {
					msg = fmt.Sprintf("%s %q", msg, origPath)
				}
				return BadRequest(msg)
			}
			// TODO: set a warning if devmode
		default:
			return BadRequest(err.Error())
		}
	}

	if snapName == "" {
		// potentially dangerous but dangerous or devmode params were set
		info, err := unsafeReadSnapInfo(tempPath)
		if err != nil {
			return BadRequest("cannot read snap file: %v", err)
		}
		snapName = info.InstanceName()
		sideInfo = &snap.SideInfo{RealName: snapName}
	}

	msg := fmt.Sprintf(i18n.G("Install %q snap from file"), snapName)
	if origPath != "" {
		msg = fmt.Sprintf(i18n.G("Install %q snap from file %q"), snapName, origPath)
	}

	// TODO parallel-install: pass instance key if needed
	tset, err := snapstateInstallPath(st, sideInfo, tempPath, "", flags)
	if err != nil {
		return InternalError("cannot install snap file: %v", err)
	}

	chg := newChange(st, "install-snap", msg, []*state.TaskSet{tset}, []string{snapName})
	chg.Set("api-data", map[string]string{"snap-name": snapName})

	ensureStateSoon(st)

	// only when the unlock succeeds (as opposed to panicing) is the handoff done
	// but this is good enough
	changeTriggered = true

	return AsyncResponse(nil, &Meta{Change: chg.ID()})
}

func unsafeReadSnapInfoImpl(snapPath string) (*snap.Info, error) {
	// Condider using DeriveSideInfo before falling back to this!
	snapf, err := snap.Open(snapPath)
	if err != nil {
		return nil, err
	}
	return snap.ReadInfoFromSnapFile(snapf, nil)
}

var unsafeReadSnapInfo = unsafeReadSnapInfoImpl

func iconGet(st *state.State, name string) Response {
	about, err := localSnapInfo(st, name)
	if err != nil {
		if err == errNoSnap {
			return SnapNotFound(name, err)
		}
		return InternalError("%v", err)
	}

	path := filepath.Clean(snapIcon(about.info))
	if !strings.HasPrefix(path, dirs.SnapMountDir) {
		// XXX: how could this happen?
		return BadRequest("requested icon is not in snap path")
	}

	return FileResponse(path)
}

func appIconGet(c *Command, r *http.Request, user *auth.UserState) Response {
	vars := muxVars(r)
	name := vars["name"]

	return iconGet(c.d.overlord.State(), name)
}

func splitQS(qs string) []string {
	qsl := strings.Split(qs, ",")
	split := make([]string, 0, len(qsl))
	for _, elem := range qsl {
		elem = strings.TrimSpace(elem)
		if len(elem) > 0 {
			split = append(split, elem)
		}
	}

	return split
}

func getSnapConf(c *Command, r *http.Request, user *auth.UserState) Response {
	vars := muxVars(r)
	snapName := snap.DropNick(vars["name"])

	keys := splitQS(r.URL.Query().Get("keys"))

	s := c.d.overlord.State()
	s.Lock()
	tr := config.NewTransaction(s)
	meta := newMeta(s)
	s.Unlock()

	currentConfValues := make(map[string]interface{})
	// Special case - return root document
	if len(keys) == 0 {
		keys = []string{""}
	}
	for _, key := range keys {
		var value interface{}
		if err := tr.Get(snapName, key, &value); err != nil {
			if config.IsNoOption(err) {
				if key == "" {
					// no configuration - return empty document
					currentConfValues = make(map[string]interface{})
					break
				}
				return SyncResponse(&resp{
					Type: ResponseTypeError,
					Result: &errorResult{
						Message: err.Error(),
						Kind:    errorKindConfigNoSuchOption,
						Value:   err,
					},
					Status: 400,
				}, nil)
			} else {
				return InternalError("%v", err)
			}
		}
		if key == "" {
			if len(keys) > 1 {
				return BadRequest("keys contains zero-length string")
			}
			return SyncResponse(value, meta)
		}

		currentConfValues[key] = value
	}

	return SyncResponse(currentConfValues, meta)
}

func setSnapConf(c *Command, r *http.Request, user *auth.UserState) Response {
	vars := muxVars(r)
	snapName := snap.DropNick(vars["name"])

	var patchValues map[string]interface{}
	if err := jsonutil.DecodeWithNumber(r.Body, &patchValues); err != nil {
		return BadRequest("cannot decode request body into patch values: %v", err)
	}

	st := c.d.overlord.State()
	st.Lock()
	defer st.Unlock()

	taskset, err := configstate.ConfigureInstalled(st, snapName, patchValues, 0)
	if err != nil {
		if _, ok := err.(*snap.NotInstalledError); ok {
			return SnapNotFound(snapName, err)
		}
		return InternalError("%v", err)
	}

	summary := fmt.Sprintf("Change configuration of %q snap", snapName)
	change := newChange(st, "configure-snap", summary, []*state.TaskSet{taskset}, []string{snapName})

	st.EnsureBefore(0)

	return AsyncResponse(nil, &Meta{Change: change.ID()})
}

// interfacesConnectionsMultiplexer multiplexes to either legacy (connection) or modern behavior (interfaces).
func interfacesConnectionsMultiplexer(c *Command, r *http.Request, user *auth.UserState) Response {
	query := r.URL.Query()
	qselect := query.Get("select")
	if qselect == "" {
		return getLegacyConnections(c, r, user)
	} else {
		return getInterfaces(c, r, user)
	}
}

func getInterfaces(c *Command, r *http.Request, user *auth.UserState) Response {
	// Collect query options from request arguments.
	q := r.URL.Query()
	pselect := q.Get("select")
	if pselect != "all" && pselect != "connected" {
		return BadRequest("unsupported select qualifier")
	}
	var names []string
	namesStr := q.Get("names")
	if namesStr != "" {
		names = strings.Split(namesStr, ",")
	}
	opts := &interfaces.InfoOptions{
		Names:     names,
		Doc:       q.Get("doc") == "true",
		Plugs:     q.Get("plugs") == "true",
		Slots:     q.Get("slots") == "true",
		Connected: pselect == "connected",
	}
	// Query the interface repository (this returns []*interface.Info).
	infos := c.d.overlord.InterfaceManager().Repository().Info(opts)
	infoJSONs := make([]*interfaceJSON, 0, len(infos))
	for _, info := range infos {
		// Convert interfaces.Info into interfaceJSON
		plugs := make([]*plugJSON, 0, len(info.Plugs))
		for _, plug := range info.Plugs {
			plugs = append(plugs, &plugJSON{
				Snap:  plug.Snap.InstanceName(),
				Name:  plug.Name,
				Attrs: plug.Attrs,
				Label: plug.Label,
			})
		}
		slots := make([]*slotJSON, 0, len(info.Slots))
		for _, slot := range info.Slots {
			slots = append(slots, &slotJSON{
				Snap:  slot.Snap.InstanceName(),
				Name:  slot.Name,
				Attrs: slot.Attrs,
				Label: slot.Label,
			})
		}
		infoJSONs = append(infoJSONs, &interfaceJSON{
			Name:    info.Name,
			Summary: info.Summary,
			DocURL:  info.DocURL,
			Plugs:   plugs,
			Slots:   slots,
		})
	}
	st := c.d.overlord.State()
	st.Lock()
	meta := newMeta(st)
	st.Unlock()
<<<<<<< HEAD

=======
>>>>>>> 55b6884e
	return SyncResponse(infoJSONs, meta)
}

func getLegacyConnections(c *Command, r *http.Request, user *auth.UserState) Response {
	repo := c.d.overlord.InterfaceManager().Repository()
	ifaces := repo.Interfaces()

	var ifjson interfaceJSON

	plugConns := map[string][]interfaces.SlotRef{}
	slotConns := map[string][]interfaces.PlugRef{}

	for _, conn := range ifaces.Connections {
		plugRef := conn.PlugRef.String()
		slotRef := conn.SlotRef.String()
		plugConns[plugRef] = append(plugConns[plugRef], conn.SlotRef)
		slotConns[slotRef] = append(slotConns[slotRef], conn.PlugRef)
	}

	for _, plug := range ifaces.Plugs {
		var apps []string
		for _, app := range plug.Apps {
			apps = append(apps, app.Name)
		}
		pj := &plugJSON{
			Snap:        plug.Snap.InstanceName(),
			Name:        plug.Name,
			Interface:   plug.Interface,
			Attrs:       plug.Attrs,
			Apps:        apps,
			Label:       plug.Label,
			Connections: plugConns[plug.String()],
		}
		ifjson.Plugs = append(ifjson.Plugs, pj)
	}
	for _, slot := range ifaces.Slots {
		var apps []string
		for _, app := range slot.Apps {
			apps = append(apps, app.Name)
		}

		sj := &slotJSON{
			Snap:        slot.Snap.InstanceName(),
			Name:        slot.Name,
			Interface:   slot.Interface,
			Attrs:       slot.Attrs,
			Apps:        apps,
			Label:       slot.Label,
			Connections: slotConns[slot.String()],
		}
		ifjson.Slots = append(ifjson.Slots, sj)
	}

	st := c.d.overlord.State()
	st.Lock()
	meta := newMeta(st)
	st.Unlock()

	return SyncResponse(ifjson, meta)
}

func snapNamesFromConns(conns []*interfaces.ConnRef) []string {
	m := make(map[string]bool)
	for _, conn := range conns {
		m[conn.PlugRef.Snap] = true
		m[conn.SlotRef.Snap] = true
	}
	l := make([]string, 0, len(m))
	for name := range m {
		l = append(l, name)
	}
	sort.Strings(l)
	return l
}

// changeInterfaces controls the interfaces system.
// Plugs can be connected to and disconnected from slots.
// When enableInternalInterfaceActions is true plugs and slots can also be
// explicitly added and removed.
func changeInterfaces(c *Command, r *http.Request, user *auth.UserState) Response {
	var a interfaceAction
	decoder := json.NewDecoder(r.Body)
	if err := decoder.Decode(&a); err != nil {
		return BadRequest("cannot decode request body into an interface action: %v", err)
	}
	if a.Action == "" {
		return BadRequest("interface action not specified")
	}
	if !c.d.enableInternalInterfaceActions && a.Action != "connect" && a.Action != "disconnect" {
		return BadRequest("internal interface actions are disabled")
	}
	if len(a.Plugs) > 1 || len(a.Slots) > 1 {
		return NotImplemented("many-to-many operations are not implemented")
	}
	if a.Action != "connect" && a.Action != "disconnect" {
		return BadRequest("unsupported interface action: %q", a.Action)
	}
	if len(a.Plugs) == 0 || len(a.Slots) == 0 {
		return BadRequest("at least one plug and slot is required")
	}

	var summary string
	var err error

	var tasksets []*state.TaskSet
	var affected []string

	st := c.d.overlord.State()
	st.Lock()
	defer st.Unlock()

	for i := range a.Plugs {
		a.Plugs[i].Snap = snap.DropNick(a.Plugs[i].Snap)
	}
	for i := range a.Slots {
		a.Slots[i].Snap = snap.DropNick(a.Slots[i].Snap)
	}

	switch a.Action {
	case "connect":
		var connRef *interfaces.ConnRef
		repo := c.d.overlord.InterfaceManager().Repository()
		connRef, err = repo.ResolveConnect(a.Plugs[0].Snap, a.Plugs[0].Name, a.Slots[0].Snap, a.Slots[0].Name)
		if err == nil {
			var ts *state.TaskSet
			summary = fmt.Sprintf("Connect %s:%s to %s:%s", connRef.PlugRef.Snap, connRef.PlugRef.Name, connRef.SlotRef.Snap, connRef.SlotRef.Name)
			ts, err = ifacestate.Connect(st, connRef.PlugRef.Snap, connRef.PlugRef.Name, connRef.SlotRef.Snap, connRef.SlotRef.Name)
			tasksets = append(tasksets, ts)
			affected = snapNamesFromConns([]*interfaces.ConnRef{connRef})
		}
	case "disconnect":
		var conns []*interfaces.ConnRef
		repo := c.d.overlord.InterfaceManager().Repository()
		summary = fmt.Sprintf("Disconnect %s:%s from %s:%s", a.Plugs[0].Snap, a.Plugs[0].Name, a.Slots[0].Snap, a.Slots[0].Name)
		conns, err = repo.ResolveDisconnect(a.Plugs[0].Snap, a.Plugs[0].Name, a.Slots[0].Snap, a.Slots[0].Name)
		if err == nil {
			if len(conns) == 0 {
				return InterfacesUnchanged("nothing to do")
			}
			for _, connRef := range conns {
				var ts *state.TaskSet
				ts, err = ifacestate.Disconnect(st, connRef.PlugRef.Snap, connRef.PlugRef.Name, connRef.SlotRef.Snap, connRef.SlotRef.Name)
				if err != nil {
					break
				}
				ts.JoinLane(st.NewLane())
				tasksets = append(tasksets, ts)
			}
			affected = snapNamesFromConns(conns)
		}
	}
	if err != nil {
		return BadRequest("%v", err)
	}

	change := newChange(st, a.Action+"-snap", summary, tasksets, affected)
	st.EnsureBefore(0)

	return AsyncResponse(nil, &Meta{Change: change.ID()})
}

func getAssertTypeNames(c *Command, r *http.Request, user *auth.UserState) Response {
	st := c.d.overlord.State()
	st.Lock()
	meta := newMeta(st)
	st.Unlock()

	return SyncResponse(map[string][]string{
		"types": asserts.TypeNames(),
	}, meta)
}

func doAssert(c *Command, r *http.Request, user *auth.UserState) Response {
	batch := assertstate.NewBatch()
	_, err := batch.AddStream(r.Body)
	if err != nil {
		return BadRequest("cannot decode request body into assertions: %v", err)
	}

	state := c.d.overlord.State()
	state.Lock()
	defer state.Unlock()

	if err := batch.Commit(state); err != nil {
		return BadRequest("assert failed: %v", err)
	}
	// TODO: what more info do we want to return on success?
	return &resp{
		Type:   ResponseTypeSync,
		Status: 200,
	}
}

func assertsFindMany(c *Command, r *http.Request, user *auth.UserState) Response {
	assertTypeName := muxVars(r)["assertType"]
	assertType := asserts.Type(assertTypeName)
	if assertType == nil {
		return BadRequest("invalid assert type: %q", assertTypeName)
	}
	headers := map[string]string{}
	q := r.URL.Query()
	for k := range q {
		headers[k] = q.Get(k)
	}

	state := c.d.overlord.State()
	state.Lock()
	db := assertstate.DB(state)
	state.Unlock()

	assertions, err := db.FindMany(assertType, headers)
	if asserts.IsNotFound(err) {
		return AssertResponse(nil, true)
	} else if err != nil {
		return InternalError("searching assertions failed: %v", err)
	}
	return AssertResponse(assertions, true)
}

type changeInfo struct {
	ID      string      `json:"id"`
	Kind    string      `json:"kind"`
	Summary string      `json:"summary"`
	Status  string      `json:"status"`
	Tasks   []*taskInfo `json:"tasks,omitempty"`
	Ready   bool        `json:"ready"`
	Err     string      `json:"err,omitempty"`

	SpawnTime time.Time  `json:"spawn-time,omitempty"`
	ReadyTime *time.Time `json:"ready-time,omitempty"`

	Data map[string]*json.RawMessage `json:"data,omitempty"`
}

type taskInfo struct {
	ID       string           `json:"id"`
	Kind     string           `json:"kind"`
	Summary  string           `json:"summary"`
	Status   string           `json:"status"`
	Log      []string         `json:"log,omitempty"`
	Progress taskInfoProgress `json:"progress"`

	SpawnTime time.Time  `json:"spawn-time,omitempty"`
	ReadyTime *time.Time `json:"ready-time,omitempty"`
}

type taskInfoProgress struct {
	Label string `json:"label"`
	Done  int    `json:"done"`
	Total int    `json:"total"`
}

func change2changeInfo(chg *state.Change) *changeInfo {
	status := chg.Status()
	chgInfo := &changeInfo{
		ID:      chg.ID(),
		Kind:    chg.Kind(),
		Summary: chg.Summary(),
		Status:  status.String(),
		Ready:   status.Ready(),

		SpawnTime: chg.SpawnTime(),
	}
	readyTime := chg.ReadyTime()
	if !readyTime.IsZero() {
		chgInfo.ReadyTime = &readyTime
	}
	if err := chg.Err(); err != nil {
		chgInfo.Err = err.Error()
	}

	tasks := chg.Tasks()
	taskInfos := make([]*taskInfo, len(tasks))
	for j, t := range tasks {
		label, done, total := t.Progress()

		taskInfo := &taskInfo{
			ID:      t.ID(),
			Kind:    t.Kind(),
			Summary: t.Summary(),
			Status:  t.Status().String(),
			Log:     t.Log(),
			Progress: taskInfoProgress{
				Label: label,
				Done:  done,
				Total: total,
			},
			SpawnTime: t.SpawnTime(),
		}
		readyTime := t.ReadyTime()
		if !readyTime.IsZero() {
			taskInfo.ReadyTime = &readyTime
		}
		taskInfos[j] = taskInfo
	}
	chgInfo.Tasks = taskInfos

	var data map[string]*json.RawMessage
	if chg.Get("api-data", &data) == nil {
		chgInfo.Data = data
	}

	return chgInfo
}

func getChange(c *Command, r *http.Request, user *auth.UserState) Response {
	chID := muxVars(r)["id"]
	state := c.d.overlord.State()
	state.Lock()
	defer state.Unlock()
	chg := state.Change(chID)
	if chg == nil {
		return NotFound("cannot find change with id %q", chID)
	}

	return SyncResponse(change2changeInfo(chg), newMeta(state))
}

func getChanges(c *Command, r *http.Request, user *auth.UserState) Response {
	query := r.URL.Query()
	qselect := query.Get("select")
	if qselect == "" {
		qselect = "in-progress"
	}
	var filter func(*state.Change) bool
	switch qselect {
	case "all":
		filter = func(*state.Change) bool { return true }
	case "in-progress":
		filter = func(chg *state.Change) bool { return !chg.Status().Ready() }
	case "ready":
		filter = func(chg *state.Change) bool { return chg.Status().Ready() }
	default:
		return BadRequest("select should be one of: all,in-progress,ready")
	}

	if wantedName := query.Get("for"); wantedName != "" {
		outerFilter := filter
		filter = func(chg *state.Change) bool {
			if !outerFilter(chg) {
				return false
			}

			var snapNames []string
			if err := chg.Get("snap-names", &snapNames); err != nil {
				logger.Noticef("Cannot get snap-name for change %v", chg.ID())
				return false
			}

			for _, snapName := range snapNames {
				if snapName == wantedName {
					return true
				}
			}

			return false
		}
	}

	state := c.d.overlord.State()
	state.Lock()
	defer state.Unlock()
	chgs := state.Changes()
	chgInfos := make([]*changeInfo, 0, len(chgs))
	for _, chg := range chgs {
		if !filter(chg) {
			continue
		}
		chgInfos = append(chgInfos, change2changeInfo(chg))
	}
	return SyncResponse(chgInfos, newMeta(state))
}

func abortChange(c *Command, r *http.Request, user *auth.UserState) Response {
	chID := muxVars(r)["id"]
	state := c.d.overlord.State()
	state.Lock()
	defer state.Unlock()
	chg := state.Change(chID)
	if chg == nil {
		return NotFound("cannot find change with id %q", chID)
	}

	var reqData struct {
		Action string `json:"action"`
	}

	decoder := json.NewDecoder(r.Body)
	if err := decoder.Decode(&reqData); err != nil {
		return BadRequest("cannot decode data from request body: %v", err)
	}

	if reqData.Action != "abort" {
		return BadRequest("change action %q is unsupported", reqData.Action)
	}

	if chg.Status().Ready() {
		return BadRequest("cannot abort change %s with nothing pending", chID)
	}

	// flag the change
	chg.Abort()

	// actually ask to proceed with the abort
	ensureStateSoon(state)

	return SyncResponse(change2changeInfo(chg), newMeta(state))
}

var (
	postCreateUserUcrednetGet = ucrednetGet
	runSnapctlUcrednetGet     = ucrednetGet
	ctlcmdRun                 = ctlcmd.Run
	storeUserInfo             = store.UserInfo
	osutilAddUser             = osutil.AddUser
)

func getUserDetailsFromStore(email string) (string, *osutil.AddUserOptions, error) {
	v, err := storeUserInfo(email)
	if err != nil {
		return "", nil, fmt.Errorf("cannot create user %q: %s", email, err)
	}
	if len(v.SSHKeys) == 0 {
		return "", nil, fmt.Errorf("cannot create user for %q: no ssh keys found", email)
	}

	gecos := fmt.Sprintf("%s,%s", email, v.OpenIDIdentifier)
	opts := &osutil.AddUserOptions{
		SSHKeys: v.SSHKeys,
		Gecos:   gecos,
	}
	return v.Username, opts, nil
}

func createAllKnownSystemUsers(st *state.State, createData *postUserCreateData) Response {
	var createdUsers []userResponseData

	st.Lock()
	db := assertstate.DB(st)
	modelAs, err := devicestate.Model(st)
	st.Unlock()
	if err != nil {
		return InternalError("cannot get model assertion")
	}

	headers := map[string]string{
		"brand-id": modelAs.BrandID(),
	}
	st.Lock()
	assertions, err := db.FindMany(asserts.SystemUserType, headers)
	st.Unlock()
	if err != nil && !asserts.IsNotFound(err) {
		return BadRequest("cannot find system-user assertion: %s", err)
	}

	for _, as := range assertions {
		email := as.(*asserts.SystemUser).Email()
		// we need to use getUserDetailsFromAssertion as this verifies
		// the assertion against the current brand/model/time
		username, opts, err := getUserDetailsFromAssertion(st, email)
		if err != nil {
			logger.Noticef("ignoring system-user assertion for %q: %s", email, err)
			continue
		}
		// ignore already existing users
		if _, err := user.Lookup(username); err == nil {
			continue
		}

		// FIXME: duplicated code
		opts.Sudoer = createData.Sudoer
		opts.ExtraUsers = !release.OnClassic

		if err := osutilAddUser(username, opts); err != nil {
			return InternalError("cannot add user %q: %s", username, err)
		}
		if err := setupLocalUser(st, username, email); err != nil {
			return InternalError("%s", err)
		}
		createdUsers = append(createdUsers, userResponseData{
			Username: username,
			SSHKeys:  opts.SSHKeys,
		})
	}

	st.Lock()
	meta := newMeta(st)
	st.Unlock()

	return SyncResponse(createdUsers, meta)
}

func getUserDetailsFromAssertion(st *state.State, email string) (string, *osutil.AddUserOptions, error) {
	errorPrefix := fmt.Sprintf("cannot add system-user %q: ", email)

	st.Lock()
	db := assertstate.DB(st)
	modelAs, err := devicestate.Model(st)
	st.Unlock()
	if err != nil {
		return "", nil, fmt.Errorf(errorPrefix+"cannot get model assertion: %s", err)
	}

	brandID := modelAs.BrandID()
	series := modelAs.Series()
	model := modelAs.Model()

	a, err := db.Find(asserts.SystemUserType, map[string]string{
		"brand-id": brandID,
		"email":    email,
	})
	if err != nil {
		return "", nil, fmt.Errorf(errorPrefix+"%v", err)
	}
	// the asserts package guarantees that this cast will work
	su := a.(*asserts.SystemUser)

	// cross check that the assertion is valid for the given series/model

	// check that the signer of the assertion is one of the accepted ones
	sysUserAuths := modelAs.SystemUserAuthority()
	if len(sysUserAuths) > 0 && !strutil.ListContains(sysUserAuths, su.AuthorityID()) {
		return "", nil, fmt.Errorf(errorPrefix+"%q not in accepted authorities %q", email, su.AuthorityID(), sysUserAuths)
	}
	if len(su.Series()) > 0 && !strutil.ListContains(su.Series(), series) {
		return "", nil, fmt.Errorf(errorPrefix+"%q not in series %q", email, series, su.Series())
	}
	if len(su.Models()) > 0 && !strutil.ListContains(su.Models(), model) {
		return "", nil, fmt.Errorf(errorPrefix+"%q not in models %q", model, su.Models())
	}
	if !su.ValidAt(time.Now()) {
		return "", nil, fmt.Errorf(errorPrefix + "assertion not valid anymore")
	}

	gecos := fmt.Sprintf("%s,%s", email, su.Name())
	opts := &osutil.AddUserOptions{
		SSHKeys:  su.SSHKeys(),
		Gecos:    gecos,
		Password: su.Password(),
	}
	return su.Username(), opts, nil
}

type postUserCreateData struct {
	Email        string `json:"email"`
	Sudoer       bool   `json:"sudoer"`
	Known        bool   `json:"known"`
	ForceManaged bool   `json:"force-managed"`
}

var userLookup = user.Lookup

func setupLocalUser(st *state.State, username, email string) error {
	user, err := userLookup(username)
	if err != nil {
		return fmt.Errorf("cannot lookup user %q: %s", username, err)
	}
	uid, gid, err := osutil.UidGid(user)
	if err != nil {
		return err
	}
	authDataFn := filepath.Join(user.HomeDir, ".snap", "auth.json")
	if err := osutil.MkdirAllChown(filepath.Dir(authDataFn), 0700, uid, gid); err != nil {
		return err
	}

	// setup new user, local-only
	st.Lock()
	authUser, err := auth.NewUser(st, username, email, "", nil)
	st.Unlock()
	if err != nil {
		return fmt.Errorf("cannot persist authentication details: %v", err)
	}
	// store macaroon auth, user's ID, email and username in auth.json in
	// the new users home dir
	outStr, err := json.Marshal(struct {
		ID       int    `json:"id"`
		Username string `json:"username"`
		Email    string `json:"email"`
		Macaroon string `json:"macaroon"`
	}{
		ID:       authUser.ID,
		Username: authUser.Username,
		Email:    authUser.Email,
		Macaroon: authUser.Macaroon,
	})
	if err != nil {
		return fmt.Errorf("cannot marshal auth data: %s", err)
	}
	if err := osutil.AtomicWriteFileChown(authDataFn, []byte(outStr), 0600, 0, uid, gid); err != nil {
		return fmt.Errorf("cannot write auth file %q: %s", authDataFn, err)
	}

	return nil
}

func postCreateUser(c *Command, r *http.Request, user *auth.UserState) Response {
	_, uid, _, err := postCreateUserUcrednetGet(r.RemoteAddr)
	if err != nil {
		return BadRequest("cannot get ucrednet uid: %v", err)
	}
	if uid != 0 {
		return BadRequest("cannot use create-user as non-root")
	}

	var createData postUserCreateData

	decoder := json.NewDecoder(r.Body)
	if err := decoder.Decode(&createData); err != nil {
		return BadRequest("cannot decode create-user data from request body: %v", err)
	}

	// verify request
	st := c.d.overlord.State()
	st.Lock()
	users, err := auth.Users(st)
	st.Unlock()
	if err != nil {
		return InternalError("cannot get user count: %s", err)
	}

	if !createData.ForceManaged {
		if len(users) > 0 {
			return BadRequest("cannot create user: device already managed")
		}
		if release.OnClassic {
			return BadRequest("cannot create user: device is a classic system")
		}
	}

	// special case: the user requested the creation of all known
	// system-users
	if createData.Email == "" && createData.Known {
		return createAllKnownSystemUsers(c.d.overlord.State(), &createData)
	}
	if createData.Email == "" {
		return BadRequest("cannot create user: 'email' field is empty")
	}

	var username string
	var opts *osutil.AddUserOptions
	if createData.Known {
		username, opts, err = getUserDetailsFromAssertion(st, createData.Email)
	} else {
		username, opts, err = getUserDetailsFromStore(createData.Email)
	}
	if err != nil {
		return BadRequest("%s", err)
	}

	// FIXME: duplicated code
	opts.Sudoer = createData.Sudoer
	opts.ExtraUsers = !release.OnClassic

	if err := osutilAddUser(username, opts); err != nil {
		return BadRequest("cannot create user %s: %s", username, err)
	}

	if err := setupLocalUser(c.d.overlord.State(), username, createData.Email); err != nil {
		return InternalError("%s", err)
	}

	st.Lock()
	meta := newMeta(st)
	st.Unlock()

	return SyncResponse(&userResponseData{
		Username: username,
		SSHKeys:  opts.SSHKeys,
	}, meta)
}

func convertBuyError(err error) Response {
	switch err {
	case nil:
		return nil
	case store.ErrInvalidCredentials:
		return Unauthorized(err.Error())
	case store.ErrUnauthenticated:
		return SyncResponse(&resp{
			Type: ResponseTypeError,
			Result: &errorResult{
				Message: err.Error(),
				Kind:    errorKindLoginRequired,
			},
			Status: 400,
		}, nil)
	case store.ErrTOSNotAccepted:
		return SyncResponse(&resp{
			Type: ResponseTypeError,
			Result: &errorResult{
				Message: err.Error(),
				Kind:    errorKindTermsNotAccepted,
			},
			Status: 400,
		}, nil)
	case store.ErrNoPaymentMethods:
		return SyncResponse(&resp{
			Type: ResponseTypeError,
			Result: &errorResult{
				Message: err.Error(),
				Kind:    errorKindNoPaymentMethods,
			},
			Status: 400,
		}, nil)
	case store.ErrPaymentDeclined:
		return SyncResponse(&resp{
			Type: ResponseTypeError,
			Result: &errorResult{
				Message: err.Error(),
				Kind:    errorKindPaymentDeclined,
			},
			Status: 400,
		}, nil)
	default:
		return InternalError("%v", err)
	}
}

type debugAction struct {
	Action  string `json:"action"`
	Message string `json:"message"`
}

type ConnectivityStatus struct {
	Connectivity bool     `json:"connectivity"`
	Unreachable  []string `json:"unreachable,omitempty"`
}

func postDebug(c *Command, r *http.Request, user *auth.UserState) Response {
	var a debugAction
	decoder := json.NewDecoder(r.Body)
	if err := decoder.Decode(&a); err != nil {
		return BadRequest("cannot decode request body into a debug action: %v", err)
	}

	st := c.d.overlord.State()
	st.Lock()
	defer st.Unlock()

	switch a.Action {
	case "add-warning":
		st.AddWarning(a.Message)
		return SyncResponse(true, newMeta(st))
	case "unshow-warnings":
		st.UnshowAllWarnings()
		return SyncResponse(true, newMeta(st))
	case "ensure-state-soon":
		ensureStateSoon(st)
		return SyncResponse(true, newMeta(st))
	case "get-base-declaration":
		bd, err := assertstate.BaseDeclaration(st)
		if err != nil {
			return InternalError("cannot get base declaration: %s", err)
		}
		return SyncResponse(map[string]interface{}{
			"base-declaration": string(asserts.Encode(bd)),
		}, newMeta(st))
	case "can-manage-refreshes":
		return SyncResponse(devicestate.CanManageRefreshes(st), newMeta(st))
	case "connectivity":
		s := snapstate.Store(st)
		st.Unlock()
		checkResult, err := s.ConnectivityCheck()
		st.Lock()
		if err != nil {
			return InternalError("cannot run connectivity check: %v", err)
		}
		status := ConnectivityStatus{Connectivity: true}
		for host, reachable := range checkResult {
			if !reachable {
				status.Connectivity = false
				status.Unreachable = append(status.Unreachable, host)
			}
		}
		sort.Strings(status.Unreachable)

		return SyncResponse(status, newMeta(st))
	default:
		return BadRequest("unknown debug action: %v", a.Action)
	}
}

func postBuy(c *Command, r *http.Request, user *auth.UserState) Response {
	var opts store.BuyOptions

	decoder := json.NewDecoder(r.Body)
	err := decoder.Decode(&opts)
	if err != nil {
		return BadRequest("cannot decode buy options from request body: %v", err)
	}

	s := getStore(c)

	buyResult, err := s.Buy(&opts, user)

	if resp := convertBuyError(err); resp != nil {
		return resp
	}

	st := c.d.overlord.State()
	st.Lock()
	meta := newMeta(st)
	st.Unlock()

	return SyncResponse(buyResult, meta)
}

func readyToBuy(c *Command, r *http.Request, user *auth.UserState) Response {
	s := getStore(c)

	if resp := convertBuyError(s.ReadyToBuy(user)); resp != nil {
		return resp
	}

	st := c.d.overlord.State()
	st.Lock()
	meta := newMeta(st)
	st.Unlock()

	return SyncResponse(true, meta)
}

func runSnapctl(c *Command, r *http.Request, user *auth.UserState) Response {
	var snapctlOptions client.SnapCtlOptions
	if err := jsonutil.DecodeWithNumber(r.Body, &snapctlOptions); err != nil {
		return BadRequest("cannot decode snapctl request: %s", err)
	}

	if len(snapctlOptions.Args) == 0 {
		return BadRequest("snapctl cannot run without args")
	}

	_, uid, _, err := runSnapctlUcrednetGet(r.RemoteAddr)
	if err != nil {
		return Forbidden("cannot get remote user: %s", err)
	}

	// Ignore missing context error to allow 'snapctl -h' without a context;
	// Actual context is validated later by get/set.
	context, _ := c.d.overlord.HookManager().Context(snapctlOptions.ContextID)
	stdout, stderr, err := ctlcmdRun(context, snapctlOptions.Args, uid)
	if err != nil {
		if e, ok := err.(*ctlcmd.ForbiddenCommandError); ok {
			return Forbidden(e.Error())
		}
		if e, ok := err.(*flags.Error); ok && e.Type == flags.ErrHelp {
			stdout = []byte(e.Error())
		} else {
			return BadRequest("error running snapctl: %s", err)
		}
	}

	if context != nil && context.IsEphemeral() {
		context.Lock()
		defer context.Unlock()
		if err := context.Done(); err != nil {
			return BadRequest(i18n.G("set failed: %v"), err)
		}
	}

	result := map[string]string{
		"stdout": string(stdout),
		"stderr": string(stderr),
	}

	return SyncResponse(result, nil)
}

func getUsers(c *Command, r *http.Request, user *auth.UserState) Response {
	_, uid, _, err := postCreateUserUcrednetGet(r.RemoteAddr)
	if err != nil {
		return BadRequest("cannot get ucrednet uid: %v", err)
	}
	if uid != 0 {
		return BadRequest("cannot get users as non-root")
	}

	st := c.d.overlord.State()
	st.Lock()
	users, err := auth.Users(st)
	st.Unlock()
	if err != nil {
		return InternalError("cannot get users: %s", err)
	}

	resp := make([]userResponseData, len(users))
	for i, u := range users {
		resp[i] = userResponseData{
			Username: u.Username,
			Email:    u.Email,
			ID:       u.ID,
		}
	}

	st.Lock()
	meta := newMeta(st)
	st.Unlock()

	return SyncResponse(resp, meta)
}

// aliasAction is an action performed on aliases
type aliasAction struct {
	Action string `json:"action"`
	Snap   string `json:"snap"`
	App    string `json:"app"`
	Alias  string `json:"alias"`
	// old now unsupported api
	Aliases []string `json:"aliases"`
}

func changeAliases(c *Command, r *http.Request, user *auth.UserState) Response {
	var a aliasAction
	decoder := json.NewDecoder(r.Body)
	if err := decoder.Decode(&a); err != nil {
		return BadRequest("cannot decode request body into an alias action: %v", err)
	}
	if len(a.Aliases) != 0 {
		return BadRequest("cannot interpret request, snaps can no longer be expected to declare their aliases")
	}

	var taskset *state.TaskSet
	var err error

	st := c.d.overlord.State()
	st.Lock()
	defer st.Unlock()

	switch a.Action {
	default:
		return BadRequest("unsupported alias action: %q", a.Action)
	case "alias":
		taskset, err = snapstate.Alias(st, a.Snap, a.App, a.Alias)
	case "unalias":
		if a.Alias == a.Snap {
			// Do What I mean:
			// check if a snap is referred/intended
			// or just an alias
			var snapst snapstate.SnapState
			err := snapstate.Get(st, a.Snap, &snapst)
			if err != nil && err != state.ErrNoState {
				return InternalError("%v", err)
			}
			if err == state.ErrNoState { // not a snap
				a.Snap = ""
			}
		}
		if a.Snap != "" {
			a.Alias = ""
			taskset, err = snapstate.DisableAllAliases(st, a.Snap)
		} else {
			taskset, a.Snap, err = snapstate.RemoveManualAlias(st, a.Alias)
		}
	case "prefer":
		taskset, err = snapstate.Prefer(st, a.Snap)
	}
	if err != nil {
		return BadRequest("%v", err)
	}

	var summary string
	switch a.Action {
	case "alias":
		summary = fmt.Sprintf(i18n.G("Setup alias %q => %q for snap %q"), a.Alias, a.App, a.Snap)
	case "unalias":
		if a.Alias != "" {
			summary = fmt.Sprintf(i18n.G("Remove manual alias %q for snap %q"), a.Alias, a.Snap)
		} else {
			summary = fmt.Sprintf(i18n.G("Disable all aliases for snap %q"), a.Snap)
		}
	case "prefer":
		summary = fmt.Sprintf(i18n.G("Prefer aliases of snap %q"), a.Snap)
	}

	change := newChange(st, a.Action, summary, []*state.TaskSet{taskset}, []string{a.Snap})
	st.EnsureBefore(0)

	return AsyncResponse(nil, &Meta{Change: change.ID()})
}

type aliasStatus struct {
	Command string `json:"command"`
	Status  string `json:"status"`
	Manual  string `json:"manual,omitempty"`
	Auto    string `json:"auto,omitempty"`
}

// getAliases produces a response with a map snap -> alias -> aliasStatus
func getAliases(c *Command, r *http.Request, user *auth.UserState) Response {
	state := c.d.overlord.State()
	state.Lock()
	defer state.Unlock()

	res := make(map[string]map[string]aliasStatus)

	allStates, err := snapstate.All(state)
	if err != nil {
		return InternalError("cannot list local snaps: %v", err)
	}

	for snapName, snapst := range allStates {
		if err != nil {
			return InternalError("cannot retrieve info for snap %q: %v", snapName, err)
		}
		if len(snapst.Aliases) != 0 {
			snapAliases := make(map[string]aliasStatus)
			res[snapName] = snapAliases
			autoDisabled := snapst.AutoAliasesDisabled
			for alias, aliasTarget := range snapst.Aliases {
				aliasStatus := aliasStatus{
					Manual: aliasTarget.Manual,
					Auto:   aliasTarget.Auto,
				}
				status := "auto"
				tgt := aliasTarget.Effective(autoDisabled)
				if tgt == "" {
					status = "disabled"
					tgt = aliasTarget.Auto
				} else if aliasTarget.Manual != "" {
					status = "manual"
				}
				aliasStatus.Status = status
				aliasStatus.Command = snap.JoinSnapApp(snapName, tgt)
				snapAliases[alias] = aliasStatus
			}
		}
	}

	return SyncResponse(res, newMeta(state))
}

func getAppsInfo(c *Command, r *http.Request, user *auth.UserState) Response {
	query := r.URL.Query()

	opts := appInfoOptions{}
	switch sel := query.Get("select"); sel {
	case "":
		// nothing to do
	case "service":
		opts.service = true
	default:
		return BadRequest("invalid select parameter: %q", sel)
	}

	appInfos, rsp := appInfosFor(c.d.overlord.State(), splitQS(query.Get("names")), opts)
	if rsp != nil {
		return rsp
	}

	st := c.d.overlord.State()
	st.Lock()
	meta := newMeta(st)
	st.Unlock()

	return SyncResponse(clientAppInfosFromSnapAppInfos(appInfos), meta)
}

func getLogs(c *Command, r *http.Request, user *auth.UserState) Response {
	query := r.URL.Query()
	n := "10"
	if s := query.Get("n"); s != "" {
		m, err := strconv.ParseInt(s, 0, 32)
		if err != nil {
			return BadRequest(`invalid value for n: %q: %v`, s, err)
		}
		if m < 0 {
			n = "all"
		} else {
			n = s
		}
	}
	follow := false
	if s := query.Get("follow"); s != "" {
		f, err := strconv.ParseBool(s)
		if err != nil {
			return BadRequest(`invalid value for follow: %q: %v`, s, err)
		}
		follow = f
	}

	// only services have logs for now
	opts := appInfoOptions{service: true}
	appInfos, rsp := appInfosFor(c.d.overlord.State(), splitQS(query.Get("names")), opts)
	if rsp != nil {
		return rsp
	}
	if len(appInfos) == 0 {
		return AppNotFound("no matching services")
	}

	serviceNames := make([]string, len(appInfos))
	for i, appInfo := range appInfos {
		serviceNames[i] = appInfo.ServiceName()
	}

	sysd := systemd.New(dirs.GlobalRootDir, progress.Null)
	reader, err := sysd.LogReader(serviceNames, n, follow)
	if err != nil {
		return InternalError("cannot get logs: %v", err)
	}

	return &journalLineReaderSeqResponse{
		ReadCloser: reader,
		follow:     follow,
	}
}

func postApps(c *Command, r *http.Request, user *auth.UserState) Response {
	var inst servicestate.Instruction
	decoder := json.NewDecoder(r.Body)
	if err := decoder.Decode(&inst); err != nil {
		return BadRequest("cannot decode request body into service operation: %v", err)
	}
	// XXX: decoder.More()
	if len(inst.Names) == 0 {
		// on POST, don't allow empty to mean all
		return BadRequest("cannot perform operation on services without a list of services to operate on")
	}

	st := c.d.overlord.State()
	appInfos, rsp := appInfosFor(st, inst.Names, appInfoOptions{service: true})
	if rsp != nil {
		return rsp
	}
	if len(appInfos) == 0 {
		// can't happen: appInfosFor with a non-empty list of services
		// shouldn't ever return an empty appInfos with no error response
		return InternalError("no services found")
	}

	tss, err := servicestate.Control(st, appInfos, &inst, nil)
	if err != nil {
		if _, ok := err.(servicestate.ServiceActionConflictError); ok {
			return Conflict(err.Error())
		}
		return BadRequest(err.Error())
	}
	st.Lock()
	defer st.Unlock()
	chg := newChange(st, "service-control", fmt.Sprintf("Running service command"), tss, inst.Names)
	st.EnsureBefore(0)
	return AsyncResponse(nil, &Meta{Change: chg.ID()})
}

var (
	stateOkayWarnings   = (*state.State).OkayWarnings
	stateAllWarnings    = (*state.State).AllWarnings
	stateWarningsToShow = (*state.State).WarningsToShow
)

func ackWarnings(c *Command, r *http.Request, _ *auth.UserState) Response {
	defer r.Body.Close()
	var op struct {
		Action    string    `json:"action"`
		Timestamp time.Time `json:"timestamp"`
	}
	decoder := json.NewDecoder(r.Body)
	if err := decoder.Decode(&op); err != nil {
		return BadRequest("cannot decode request body into warnings operation: %v", err)
	}
	if op.Action != "okay" {
		return BadRequest("unknown warning action %q", op.Action)
	}
	st := c.d.overlord.State()
	st.Lock()
	defer st.Unlock()
	// make sure you Ok the warnings before calling newMeta
	n := stateOkayWarnings(st, op.Timestamp)

	return SyncResponse(n, newMeta(st))
}

func getWarnings(c *Command, r *http.Request, _ *auth.UserState) Response {
	query := r.URL.Query()
	var all bool
	sel := query.Get("select")
	switch sel {
	case "all":
		all = true
	case "to-show", "":
		all = false
	default:
		return BadRequest("invalid select parameter: %q", sel)
	}
	st := c.d.overlord.State()
	st.Lock()
	defer st.Unlock()

	var ws []*state.Warning
	meta := newMeta(st)
	if all {
		ws = stateAllWarnings(st)
	} else {
		ws, _ = stateWarningsToShow(st)
	}
	if len(ws) == 0 {
		// no need to confuse the issue
		return SyncResponse([]state.Warning{}, nil)
	}

	return SyncResponse(ws, meta)
}<|MERGE_RESOLUTION|>--- conflicted
+++ resolved
@@ -1824,10 +1824,7 @@
 	st.Lock()
 	meta := newMeta(st)
 	st.Unlock()
-<<<<<<< HEAD
-
-=======
->>>>>>> 55b6884e
+
 	return SyncResponse(infoJSONs, meta)
 }
 
