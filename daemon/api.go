// -*- Mode: Go; indent-tabs-mode: t -*-

/*
 * Copyright (C) 2015-2016 Canonical Ltd
 *
 * This program is free software: you can redistribute it and/or modify
 * it under the terms of the GNU General Public License version 3 as
 * published by the Free Software Foundation.
 *
 * This program is distributed in the hope that it will be useful,
 * but WITHOUT ANY WARRANTY; without even the implied warranty of
 * MERCHANTABILITY or FITNESS FOR A PARTICULAR PURPOSE.  See the
 * GNU General Public License for more details.
 *
 * You should have received a copy of the GNU General Public License
 * along with this program.  If not, see <http://www.gnu.org/licenses/>.
 *
 */

package daemon

import (
	"encoding/json"
	"errors"
	"fmt"
	"io"
	"io/ioutil"
	"mime"
	"mime/multipart"
	"net/http"
	"os"
	"os/user"
	"path/filepath"
	"regexp"
	"strconv"
	"strings"
	"time"

	"github.com/gorilla/mux"
	"github.com/jessevdk/go-flags"

	"github.com/snapcore/snapd/asserts"
	"github.com/snapcore/snapd/asserts/snapasserts"
	"github.com/snapcore/snapd/client"
	"github.com/snapcore/snapd/dirs"
	"github.com/snapcore/snapd/i18n"
	"github.com/snapcore/snapd/interfaces"
	"github.com/snapcore/snapd/logger"
	"github.com/snapcore/snapd/osutil"
	"github.com/snapcore/snapd/overlord/assertstate"
	"github.com/snapcore/snapd/overlord/auth"
	"github.com/snapcore/snapd/overlord/configstate"
	"github.com/snapcore/snapd/overlord/devicestate"
	"github.com/snapcore/snapd/overlord/hookstate/ctlcmd"
	"github.com/snapcore/snapd/overlord/ifacestate"
	"github.com/snapcore/snapd/overlord/snapstate"
	"github.com/snapcore/snapd/overlord/state"
	"github.com/snapcore/snapd/progress"
	"github.com/snapcore/snapd/release"
	"github.com/snapcore/snapd/snap"
	"github.com/snapcore/snapd/store"
)

var api = []*Command{
	rootCmd,
	sysInfoCmd,
	loginCmd,
	logoutCmd,
	appIconCmd,
	findCmd,
	snapsCmd,
	snapCmd,
	snapConfCmd,
	interfacesCmd,
	assertsCmd,
	assertsFindManyCmd,
	eventsCmd,
	stateChangeCmd,
	stateChangesCmd,
	createUserCmd,
	buyCmd,
	readyToBuyCmd,
	snapctlCmd,
	usersCmd,
}

var (
	rootCmd = &Command{
		Path:    "/",
		GuestOK: true,
		GET:     tbd,
	}

	sysInfoCmd = &Command{
		Path:    "/v2/system-info",
		GuestOK: true,
		GET:     sysInfo,
	}

	loginCmd = &Command{
		Path: "/v2/login",
		POST: loginUser,
	}

	logoutCmd = &Command{
		Path:   "/v2/logout",
		POST:   logoutUser,
		UserOK: true,
	}

	appIconCmd = &Command{
		Path:   "/v2/icons/{name}/icon",
		UserOK: true,
		GET:    appIconGet,
	}

	findCmd = &Command{
		Path:   "/v2/find",
		UserOK: true,
		GET:    searchStore,
	}

	snapsCmd = &Command{
		Path:   "/v2/snaps",
		UserOK: true,
		GET:    getSnapsInfo,
		POST:   postSnaps,
	}

	snapCmd = &Command{
		Path:   "/v2/snaps/{name}",
		UserOK: true,
		GET:    getSnapInfo,
		POST:   postSnap,
	}

	snapConfCmd = &Command{
		Path: "/v2/snaps/{name}/conf",
		GET:  getSnapConf,
		PUT:  setSnapConf,
	}

	interfacesCmd = &Command{
		Path:   "/v2/interfaces",
		UserOK: true,
		GET:    getInterfaces,
		POST:   changeInterfaces,
	}

	// TODO: allow to post assertions for UserOK? they are verified anyway
	assertsCmd = &Command{
		Path: "/v2/assertions",
		POST: doAssert,
	}

	assertsFindManyCmd = &Command{
		Path:   "/v2/assertions/{assertType}",
		UserOK: true,
		GET:    assertsFindMany,
	}

	eventsCmd = &Command{
		Path: "/v2/events",
		GET:  getEvents,
	}

	stateChangeCmd = &Command{
		Path:   "/v2/changes/{id}",
		UserOK: true,
		GET:    getChange,
		POST:   abortChange,
	}

	stateChangesCmd = &Command{
		Path:   "/v2/changes",
		UserOK: true,
		GET:    getChanges,
	}

	createUserCmd = &Command{
		Path:   "/v2/create-user",
		UserOK: false,
		POST:   postCreateUser,
	}

	buyCmd = &Command{
		Path:   "/v2/buy",
		UserOK: false,
		POST:   postBuy,
	}

	readyToBuyCmd = &Command{
		Path:   "/v2/buy/ready",
		UserOK: false,
		GET:    readyToBuy,
	}

	snapctlCmd = &Command{
		Path:   "/v2/snapctl",
		SnapOK: true,
		POST:   runSnapctl,
	}

	usersCmd = &Command{
		Path:   "/v2/users",
		UserOK: false,
		GET:    getUsers,
	}
)

func tbd(c *Command, r *http.Request, user *auth.UserState) Response {
	return SyncResponse([]string{"TBD"}, nil)
}

func sysInfo(c *Command, r *http.Request, user *auth.UserState) Response {
	st := c.d.overlord.State()
	st.Lock()
	users, err := auth.Users(st)
	st.Unlock()
	if err != nil && err != state.ErrNoState {
		return InternalError("cannot get user auth data: %s", err)
	}

	m := map[string]interface{}{
		"series":     release.Series,
		"version":    c.d.Version,
		"os-release": release.ReleaseInfo,
		"on-classic": release.OnClassic,
		"managed":    len(users) > 0,
	}

	// TODO: set the store-id here from the model information
	if storeID := os.Getenv("UBUNTU_STORE_ID"); storeID != "" {
		m["store"] = storeID
	}

	return SyncResponse(m, nil)
}

// userResponseData contains the data releated to user creation/login/query
type userResponseData struct {
	ID       int      `json:"id,omitempty"`
	Username string   `json:"username,omitempty"`
	Email    string   `json:"email,omitempty"`
	SSHKeys  []string `json:"ssh-keys,omitempty"`

	Macaroon   string   `json:"macaroon,omitempty"`
	Discharges []string `json:"discharges,omitempty"`
}

var isEmailish = regexp.MustCompile(`.@.*\..`).MatchString

func loginUser(c *Command, r *http.Request, user *auth.UserState) Response {
	var loginData struct {
		Username string `json:"username"`
		Email    string `json:"email"`
		Password string `json:"password"`
		Otp      string `json:"otp"`
	}

	decoder := json.NewDecoder(r.Body)
	if err := decoder.Decode(&loginData); err != nil {
		return BadRequest("cannot decode login data from request body: %v", err)
	}

	if loginData.Email == "" && isEmailish(loginData.Username) {
		// for backwards compatibility, if no email is provided assume username is the email
		loginData.Email = loginData.Username
		loginData.Username = ""
	}
	// the "username" needs to look a lot like an email address
	if !isEmailish(loginData.Email) {
		return SyncResponse(&resp{
			Type: ResponseTypeError,
			Result: &errorResult{
				Message: "please use a valid email address.",
				Kind:    errorKindInvalidAuthData,
				Value:   map[string][]string{"email": {"invalid"}},
			},
			Status: http.StatusBadRequest,
		}, nil)
	}

	macaroon, discharge, err := store.LoginUser(loginData.Email, loginData.Password, loginData.Otp)
	switch err {
	case store.ErrAuthenticationNeeds2fa:
		return SyncResponse(&resp{
			Type: ResponseTypeError,
			Result: &errorResult{
				Kind:    errorKindTwoFactorRequired,
				Message: err.Error(),
			},
			Status: http.StatusUnauthorized,
		}, nil)
	case store.Err2faFailed:
		return SyncResponse(&resp{
			Type: ResponseTypeError,
			Result: &errorResult{
				Kind:    errorKindTwoFactorFailed,
				Message: err.Error(),
			},
			Status: http.StatusUnauthorized,
		}, nil)
	default:
		if err, ok := err.(store.ErrInvalidAuthData); ok {
			return SyncResponse(&resp{
				Type: ResponseTypeError,
				Result: &errorResult{
					Message: err.Error(),
					Kind:    errorKindInvalidAuthData,
					Value:   err,
				},
				Status: http.StatusBadRequest,
			}, nil)
		}
		return Unauthorized(err.Error())
	case nil:
		// continue
	}
	overlord := c.d.overlord
	state := overlord.State()
	state.Lock()
	if user != nil {
		// local user logged-in, set its store macaroons
		user.StoreMacaroon = macaroon
		user.StoreDischarges = []string{discharge}
		err = auth.UpdateUser(state, user)
	} else {
		user, err = auth.NewUser(state, loginData.Username, loginData.Email, macaroon, []string{discharge})
	}
	state.Unlock()
	if err != nil {
		return InternalError("cannot persist authentication details: %v", err)
	}

<<<<<<< HEAD
	result := userResponseData{
		ID:         user.ID,
		Username:   user.Username,
		Email:      user.Email,
		Macaroon:   macaroon,
		Discharges: []string{discharge},
=======
	result := loginResponseData{
		Macaroon:   user.Macaroon,
		Discharges: user.Discharges,
>>>>>>> 225ccf7a
	}
	return SyncResponse(result, nil)
}

func logoutUser(c *Command, r *http.Request, user *auth.UserState) Response {
	state := c.d.overlord.State()
	state.Lock()
	defer state.Unlock()

	if user == nil {
		return BadRequest("not logged in")
	}
	err := auth.RemoveUser(state, user.ID)
	if err != nil {
		return InternalError(err.Error())
	}

	return SyncResponse(nil, nil)
}

// UserFromRequest extracts user information from request and return the respective user in state, if valid
// It requires the state to be locked
func UserFromRequest(st *state.State, req *http.Request) (*auth.UserState, error) {
	// extract macaroons data from request
	header := req.Header.Get("Authorization")
	if header == "" {
		return nil, auth.ErrInvalidAuth
	}

	authorizationData := strings.SplitN(header, " ", 2)
	if len(authorizationData) != 2 || authorizationData[0] != "Macaroon" {
		return nil, fmt.Errorf("authorization header misses Macaroon prefix")
	}

	var macaroon string
	var discharges []string
	for _, field := range strings.Split(authorizationData[1], ",") {
		field := strings.TrimSpace(field)
		if strings.HasPrefix(field, `root="`) {
			macaroon = strings.TrimSuffix(field[6:], `"`)
		}
		if strings.HasPrefix(field, `discharge="`) {
			discharges = append(discharges, strings.TrimSuffix(field[11:], `"`))
		}
	}

	if macaroon == "" {
		return nil, fmt.Errorf("invalid authorization header")
	}

	user, err := auth.CheckMacaroon(st, macaroon, discharges)
	return user, err
}

var muxVars = mux.Vars

func getSnapInfo(c *Command, r *http.Request, user *auth.UserState) Response {
	vars := muxVars(r)
	name := vars["name"]

	localSnap, active, err := localSnapInfo(c.d.overlord.State(), name)
	if err != nil {
		if err == errNoSnap {
			return NotFound("cannot find snap %q", name)
		}

		return InternalError("%v", err)
	}

	route := c.d.router.Get(c.Path)
	if route == nil {
		return InternalError("cannot find route for snap %s", name)
	}

	url, err := route.URL("name", name)
	if err != nil {
		return InternalError("cannot build URL for snap %s: %v", name, err)
	}

	result := webify(mapLocal(localSnap, active), url.String())

	return SyncResponse(result, nil)
}

func webify(result map[string]interface{}, resource string) map[string]interface{} {
	result["resource"] = resource

	icon, ok := result["icon"].(string)
	if !ok || icon == "" || strings.HasPrefix(icon, "http") {
		return result
	}
	result["icon"] = ""

	route := appIconCmd.d.router.Get(appIconCmd.Path)
	if route != nil {
		name, _ := result["name"].(string)
		url, err := route.URL("name", name)
		if err == nil {
			result["icon"] = url.String()
		}
	}

	return result
}

func getStore(c *Command) snapstate.StoreService {
	st := c.d.overlord.State()
	st.Lock()
	defer st.Unlock()

	return snapstate.Store(st)
}

func searchStore(c *Command, r *http.Request, user *auth.UserState) Response {
	route := c.d.router.Get(snapCmd.Path)
	if route == nil {
		return InternalError("cannot find route for snaps")
	}
	query := r.URL.Query()
	q := query.Get("q")
	name := query.Get("name")
	private := false
	prefix := false

	if name != "" {
		if q != "" {
			return BadRequest("cannot use 'q' and 'name' together")
		}

		if name[len(name)-1] != '*' {
			return findOne(c, r, user, name)
		}

		prefix = true
		q = name[:len(name)-1]
	}

	if sel := query.Get("select"); sel != "" {
		switch sel {
		case "refresh":
			if prefix {
				return BadRequest("cannot use 'name' with 'select=refresh'")
			}
			if q != "" {
				return BadRequest("cannot use 'q' with 'select=refresh'")
			}
			return storeUpdates(c, r, user)
		case "private":
			private = true
		}
	}

	theStore := getStore(c)
	found, err := theStore.Find(&store.Search{
		Query:   q,
		Private: private,
		Prefix:  prefix,
	}, user)
	switch err {
	case nil:
		// pass
	case store.ErrEmptyQuery, store.ErrBadQuery:
		return BadRequest("%v", err)
	case store.ErrUnauthenticated:
		return Unauthorized(err.Error())
	default:
		return InternalError("%v", err)
	}

	meta := &Meta{
		SuggestedCurrency: theStore.SuggestedCurrency(),
		Sources:           []string{"store"},
	}

	return sendStorePackages(route, meta, found)
}

func findOne(c *Command, r *http.Request, user *auth.UserState, name string) Response {
	if err := snap.ValidateName(name); err != nil {
		return BadRequest(err.Error())
	}

	theStore := getStore(c)
	snapInfo, err := theStore.Snap(name, "", false, snap.R(0), user)
	if err != nil {
		return InternalError("%v", err)
	}

	meta := &Meta{
		SuggestedCurrency: theStore.SuggestedCurrency(),
		Sources:           []string{"store"},
	}

	results := make([]*json.RawMessage, 1)
	data, err := json.Marshal(webify(mapRemote(snapInfo), r.URL.String()))
	if err != nil {
		return InternalError(err.Error())
	}
	results[0] = (*json.RawMessage)(&data)
	return SyncResponse(results, meta)
}

func shouldSearchStore(r *http.Request) bool {
	// we should jump to the old behaviour iff q is given, or if
	// sources is given and either empty or contains the word
	// 'store'.  Otherwise, local results only.

	query := r.URL.Query()

	if _, ok := query["q"]; ok {
		logger.Debugf("use of obsolete \"q\" parameter: %q", r.URL)
		return true
	}

	if src, ok := query["sources"]; ok {
		logger.Debugf("use of obsolete \"sources\" parameter: %q", r.URL)
		if len(src) == 0 || strings.Contains(src[0], "store") {
			return true
		}
	}

	return false
}

func storeUpdates(c *Command, r *http.Request, user *auth.UserState) Response {
	route := c.d.router.Get(snapCmd.Path)
	if route == nil {
		return InternalError("cannot find route for snaps")
	}

	state := c.d.overlord.State()
	state.Lock()
	updates, err := snapstateRefreshCandidates(state, user)
	state.Unlock()
	if err != nil {
		return InternalError("cannot list updates: %v", err)
	}

	return sendStorePackages(route, nil, updates)
}

func sendStorePackages(route *mux.Route, meta *Meta, found []*snap.Info) Response {
	results := make([]*json.RawMessage, 0, len(found))
	for _, x := range found {
		url, err := route.URL("name", x.Name())
		if err != nil {
			logger.Noticef("Cannot build URL for snap %q revision %s: %v", x.Name(), x.Revision, err)
			continue
		}

		data, err := json.Marshal(webify(mapRemote(x), url.String()))
		if err != nil {
			return InternalError("%v", err)
		}
		raw := json.RawMessage(data)
		results = append(results, &raw)
	}

	return SyncResponse(results, meta)
}

// plural!
func getSnapsInfo(c *Command, r *http.Request, user *auth.UserState) Response {

	if shouldSearchStore(r) {
		logger.Noticef("Jumping to \"find\" to better support legacy request %q", r.URL)
		return searchStore(c, r, user)
	}

	route := c.d.router.Get(snapCmd.Path)
	if route == nil {
		return InternalError("cannot find route for snaps")
	}

	found, err := allLocalSnapInfos(c.d.overlord.State())
	if err != nil {
		return InternalError("cannot list local snaps! %v", err)
	}

	results := make([]*json.RawMessage, len(found))

	for i, x := range found {
		name := x.info.Name()
		rev := x.info.Revision

		url, err := route.URL("name", name)
		if err != nil {
			logger.Noticef("Cannot build URL for snap %q revision %s: %v", name, rev, err)
			continue
		}

		data, err := json.Marshal(webify(mapLocal(x.info, x.snapst), url.String()))
		if err != nil {
			return InternalError("cannot serialize snap %q revision %s: %v", name, rev, err)
		}
		raw := json.RawMessage(data)
		results[i] = &raw
	}

	return SyncResponse(results, &Meta{Sources: []string{"local"}})
}

func resultHasType(r map[string]interface{}, allowedTypes []string) bool {
	for _, t := range allowedTypes {
		if r["type"] == t {
			return true
		}
	}
	return false
}

// licenseData holds details about the snap license, and may be
// marshaled back as an error when the license agreement is pending,
// and is expected as input to accept (or not) that license
// agreement. As such, its field names are part of the API.
type licenseData struct {
	Intro   string `json:"intro"`
	License string `json:"license"`
	Agreed  bool   `json:"agreed"`
}

func (*licenseData) Error() string {
	return "license agreement required"
}

type snapInstruction struct {
	progress.NullProgress
	Action           string        `json:"action"`
	Channel          string        `json:"channel"`
	Revision         snap.Revision `json:"revision"`
	DevMode          bool          `json:"devmode"`
	JailMode         bool          `json:"jailmode"`
	IgnoreValidation bool          `json:"ignore-validation"`
	// dropping support temporarely until flag confusion is sorted,
	// this isn't supported by client atm anyway
	LeaveOld bool         `json:"temp-dropped-leave-old"`
	License  *licenseData `json:"license"`
	Snaps    []string     `json:"snaps"`

	// The fields below should not be unmarshalled into. Do not export them.
	userID int
}

var (
	snapstateGet               = snapstate.Get
	snapstateInstall           = snapstate.Install
	snapstateInstallPath       = snapstate.InstallPath
	snapstateRefreshCandidates = snapstate.RefreshCandidates
	snapstateTryPath           = snapstate.TryPath
	snapstateUpdate            = snapstate.Update
	snapstateUpdateMany        = snapstate.UpdateMany
	snapstateInstallMany       = snapstate.InstallMany
	snapstateRemoveMany        = snapstate.RemoveMany

	assertstateRefreshSnapDeclarations = assertstate.RefreshSnapDeclarations
)

func ensureStateSoonImpl(st *state.State) {
	st.EnsureBefore(0)
}

var ensureStateSoon = ensureStateSoonImpl

var errNothingToInstall = errors.New("nothing to install")

func ensureUbuntuCore(st *state.State, targetSnap string, userID int) (*state.TaskSet, error) {
	ubuntuCore := "ubuntu-core"

	if targetSnap == ubuntuCore {
		return nil, errNothingToInstall
	}

	var ss snapstate.SnapState

	err := snapstateGet(st, ubuntuCore, &ss)
	if err != state.ErrNoState {
		return nil, err
	}

	return snapstateInstall(st, ubuntuCore, "stable", snap.R(0), userID, 0)
}

func withEnsureUbuntuCore(st *state.State, targetSnap string, userID int, install func() (*state.TaskSet, error)) ([]*state.TaskSet, error) {
	ubuCoreTs, err := ensureUbuntuCore(st, targetSnap, userID)
	if err != nil && err != errNothingToInstall {
		return nil, err
	}

	ts, err := install()
	if err != nil {
		return nil, err
	}

	// ensure main install waits on ubuntu core install
	if ubuCoreTs != nil {
		ts.WaitAll(ubuCoreTs)
		return []*state.TaskSet{ubuCoreTs, ts}, nil
	}

	return []*state.TaskSet{ts}, nil
}

var errModeConflict = errors.New("cannot use devmode and jailmode flags together")
var errNoJailMode = errors.New("this system cannot honour the jailmode flag")

func modeFlags(devMode, jailMode bool) (snapstate.Flags, error) {
	devModeOS := release.ReleaseInfo.ForceDevMode()
	flags := snapstate.Flags(0)
	if jailMode {
		if devModeOS {
			return 0, errNoJailMode
		}
		if devMode {
			return 0, errModeConflict
		}
		flags |= snapstate.JailMode
	}
	if devMode || devModeOS {
		flags |= snapstate.DevMode
	}

	return flags, nil

}

func snapUpdateMany(inst *snapInstruction, st *state.State) (msg string, updated []string, tasksets []*state.TaskSet, err error) {
	// we need refreshed snap-declarations to enforce refresh-control as best as we can, this also ensures that snap-declarations and their prerequisite assertions are updated regularly
	if err := assertstateRefreshSnapDeclarations(st, inst.userID); err != nil {
		return "", nil, nil, err
	}

	updated, tasksets, err = snapstateUpdateMany(st, inst.Snaps, inst.userID)
	if err != nil {
		return "", nil, nil, err
	}

	switch len(inst.Snaps) {
	case 0:
		// all snaps
		msg = i18n.G("Refresh all snaps in the system")
	case 1:
		msg = fmt.Sprintf(i18n.G("Refresh snap %q"), inst.Snaps[0])
	default:
		quoted := make([]string, len(inst.Snaps))
		for i, name := range inst.Snaps {
			quoted[i] = strconv.Quote(name)
		}
		// TRANSLATORS: the %s is a comma-separated list of quoted snap names
		msg = fmt.Sprintf(i18n.G("Refresh snaps %s"), strings.Join(quoted, ", "))
	}

	return msg, updated, tasksets, nil
}

func snapInstallMany(inst *snapInstruction, st *state.State) (msg string, installed []string, tasksets []*state.TaskSet, err error) {
	installed, tasksets, err = snapstateInstallMany(st, inst.Snaps, inst.userID)
	if err != nil {
		return "", nil, nil, err
	}

	switch len(inst.Snaps) {
	case 0:
		return "", nil, nil, fmt.Errorf("cannot install zero snaps")
	case 1:
		msg = fmt.Sprintf(i18n.G("Install snap %q"), inst.Snaps[0])
	default:
		quoted := make([]string, len(inst.Snaps))
		for i, name := range inst.Snaps {
			quoted[i] = strconv.Quote(name)
		}
		// TRANSLATORS: the %s is a comma-separated list of quoted snap names
		msg = fmt.Sprintf(i18n.G("Install snaps %s"), strings.Join(quoted, ", "))
	}

	return msg, installed, tasksets, nil
}

func snapInstall(inst *snapInstruction, st *state.State) (string, []*state.TaskSet, error) {
	flags, err := modeFlags(inst.DevMode, inst.JailMode)
	if err != nil {
		return "", nil, err
	}

	logger.Noticef("Installing snap %q revision %s", inst.Snaps[0], inst.Revision)

	tsets, err := withEnsureUbuntuCore(st, inst.Snaps[0], inst.userID,
		func() (*state.TaskSet, error) {
			return snapstateInstall(st, inst.Snaps[0], inst.Channel, inst.Revision, inst.userID, flags)
		},
	)
	if err != nil {
		return "", nil, err
	}

	msg := fmt.Sprintf(i18n.G("Install %q snap"), inst.Snaps[0])
	if inst.Channel != "stable" && inst.Channel != "" {
		msg = fmt.Sprintf(i18n.G("Install %q snap from %q channel"), inst.Snaps[0], inst.Channel)
	}
	return msg, tsets, nil
}

func snapUpdate(inst *snapInstruction, st *state.State) (string, []*state.TaskSet, error) {
	// TODO: bail if revision is given (and != current?), *or* behave as with install --revision?
	flags, err := modeFlags(inst.DevMode, inst.JailMode)
	if err != nil {
		return "", nil, err
	}
	if inst.IgnoreValidation {
		flags |= snapstate.IgnoreValidation
	}

	// we need refreshed snap-declarations to enforce refresh-control as best as we can
	if err = assertstateRefreshSnapDeclarations(st, inst.userID); err != nil {
		return "", nil, err
	}

	ts, err := snapstateUpdate(st, inst.Snaps[0], inst.Channel, inst.Revision, inst.userID, flags)
	if err != nil {
		return "", nil, err
	}

	msg := fmt.Sprintf(i18n.G("Refresh %q snap"), inst.Snaps[0])
	if inst.Channel != "stable" && inst.Channel != "" {
		msg = fmt.Sprintf(i18n.G("Refresh %q snap from %q channel"), inst.Snaps[0], inst.Channel)
	}

	return msg, []*state.TaskSet{ts}, nil
}

func snapRemoveMany(inst *snapInstruction, st *state.State) (msg string, removed []string, tasksets []*state.TaskSet, err error) {
	removed, tasksets, err = snapstateRemoveMany(st, inst.Snaps)
	if err != nil {
		return "", nil, nil, err
	}

	switch len(inst.Snaps) {
	case 0:
		return "", nil, nil, fmt.Errorf("cannot remove zero snaps")
	case 1:
		msg = fmt.Sprintf(i18n.G("Remove snap %q"), inst.Snaps[0])
	default:
		quoted := make([]string, len(inst.Snaps))
		for i, name := range inst.Snaps {
			quoted[i] = strconv.Quote(name)
		}
		// TRANSLATORS: the %s is a comma-separated list of quoted snap names
		msg = fmt.Sprintf(i18n.G("Remove snaps %s"), strings.Join(quoted, ", "))
	}

	return msg, removed, tasksets, nil
}

func snapRemove(inst *snapInstruction, st *state.State) (string, []*state.TaskSet, error) {
	ts, err := snapstate.Remove(st, inst.Snaps[0], inst.Revision)
	if err != nil {
		return "", nil, err
	}

	msg := fmt.Sprintf(i18n.G("Remove %q snap"), inst.Snaps[0])
	return msg, []*state.TaskSet{ts}, nil
}

func snapRevert(inst *snapInstruction, st *state.State) (string, []*state.TaskSet, error) {
	var ts *state.TaskSet

	flags, err := modeFlags(inst.DevMode, inst.JailMode)
	if err != nil {
		return "", nil, err
	}

	if inst.Revision.Unset() {
		ts, err = snapstate.Revert(st, inst.Snaps[0], flags)
	} else {
		ts, err = snapstate.RevertToRevision(st, inst.Snaps[0], inst.Revision, flags)
	}
	if err != nil {
		return "", nil, err
	}

	msg := fmt.Sprintf(i18n.G("Revert %q snap"), inst.Snaps[0])
	return msg, []*state.TaskSet{ts}, nil
}

func snapEnable(inst *snapInstruction, st *state.State) (string, []*state.TaskSet, error) {
	if !inst.Revision.Unset() {
		return "", nil, errors.New("enable takes no revision")
	}
	ts, err := snapstate.Enable(st, inst.Snaps[0])
	if err != nil {
		return "", nil, err
	}

	msg := fmt.Sprintf(i18n.G("Enable %q snap"), inst.Snaps[0])
	return msg, []*state.TaskSet{ts}, nil
}

func snapDisable(inst *snapInstruction, st *state.State) (string, []*state.TaskSet, error) {
	if !inst.Revision.Unset() {
		return "", nil, errors.New("disable takes no revision")
	}
	ts, err := snapstate.Disable(st, inst.Snaps[0])
	if err != nil {
		return "", nil, err
	}

	msg := fmt.Sprintf(i18n.G("Disable %q snap"), inst.Snaps[0])
	return msg, []*state.TaskSet{ts}, nil
}

type snapActionFunc func(*snapInstruction, *state.State) (string, []*state.TaskSet, error)

var snapInstructionDispTable = map[string]snapActionFunc{
	"install": snapInstall,
	"refresh": snapUpdate,
	"remove":  snapRemove,
	"revert":  snapRevert,
	"enable":  snapEnable,
	"disable": snapDisable,
}

func (inst *snapInstruction) dispatch() snapActionFunc {
	if len(inst.Snaps) != 1 {
		logger.Panicf("dispatch only handles single-snap ops; got %d", len(inst.Snaps))
	}
	return snapInstructionDispTable[inst.Action]
}

func postSnap(c *Command, r *http.Request, user *auth.UserState) Response {
	route := c.d.router.Get(stateChangeCmd.Path)
	if route == nil {
		return InternalError("cannot find route for change")
	}

	decoder := json.NewDecoder(r.Body)
	var inst snapInstruction
	if err := decoder.Decode(&inst); err != nil {
		return BadRequest("cannot decode request body into snap instruction: %v", err)
	}

	state := c.d.overlord.State()
	state.Lock()
	defer state.Unlock()

	if user != nil {
		inst.userID = user.ID
	}

	vars := muxVars(r)
	inst.Snaps = []string{vars["name"]}

	impl := inst.dispatch()
	if impl == nil {
		return BadRequest("unknown action %s", inst.Action)
	}

	msg, tsets, err := impl(&inst, state)
	if err != nil {
		return BadRequest("cannot %s %q: %v", inst.Action, inst.Snaps[0], err)
	}

	chg := newChange(state, inst.Action+"-snap", msg, tsets, inst.Snaps)

	ensureStateSoon(state)

	return AsyncResponse(nil, &Meta{Change: chg.ID()})
}

func newChange(st *state.State, kind, summary string, tsets []*state.TaskSet, snapNames []string) *state.Change {
	chg := st.NewChange(kind, summary)
	for _, ts := range tsets {
		chg.AddAll(ts)
	}
	if snapNames != nil {
		chg.Set("snap-names", snapNames)
	}
	return chg
}

const maxReadBuflen = 1024 * 1024

func trySnap(c *Command, r *http.Request, user *auth.UserState, trydir string, flags snapstate.Flags) Response {
	st := c.d.overlord.State()
	st.Lock()
	defer st.Unlock()

	if !filepath.IsAbs(trydir) {
		return BadRequest("cannot try %q: need an absolute path", trydir)
	}
	if !osutil.IsDirectory(trydir) {
		return BadRequest("cannot try %q: not a snap directory", trydir)
	}

	// the developer asked us to do this with a trusted snap dir
	info, err := unsafeReadSnapInfo(trydir)
	if err != nil {
		return BadRequest("cannot read snap info for %s: %s", trydir, err)
	}

	tsets, err := snapstateTryPath(st, info.Name(), trydir, flags)
	if err != nil {
		return BadRequest("cannot try %s: %s", trydir, err)
	}

	msg := fmt.Sprintf(i18n.G("Try %q snap from %q"), info.Name(), trydir)
	chg := newChange(st, "try-snap", msg, []*state.TaskSet{tsets}, []string{info.Name()})
	chg.Set("api-data", map[string]string{"snap-name": info.Name()})

	ensureStateSoon(st)

	return AsyncResponse(nil, &Meta{Change: chg.ID()})
}

func isTrue(form *multipart.Form, key string) bool {
	value := form.Value[key]
	if len(value) == 0 {
		return false
	}
	b, err := strconv.ParseBool(value[0])
	if err != nil {
		return false
	}

	return b
}

func snapsOp(c *Command, r *http.Request, user *auth.UserState) Response {
	route := c.d.router.Get(stateChangeCmd.Path)
	if route == nil {
		return InternalError("cannot find route for change")
	}

	decoder := json.NewDecoder(r.Body)
	var inst snapInstruction
	if err := decoder.Decode(&inst); err != nil {
		return BadRequest("cannot decode request body into snap instruction: %v", err)
	}

	if inst.Channel != "" || !inst.Revision.Unset() || inst.DevMode || inst.JailMode {
		return BadRequest("unsupported option provided for multi-snap operation")
	}

	st := c.d.overlord.State()
	st.Lock()
	defer st.Unlock()

	if user != nil {
		inst.userID = user.ID
	}

	var msg string
	var affected []string
	var tsets []*state.TaskSet
	var err error
	switch inst.Action {
	case "refresh":
		msg, affected, tsets, err = snapUpdateMany(&inst, st)
	case "install":
		msg, affected, tsets, err = snapInstallMany(&inst, st)
	case "remove":
		msg, affected, tsets, err = snapRemoveMany(&inst, st)
	default:
		return BadRequest("unsupported multi-snap operation %q", inst.Action)
	}
	if err != nil {
		return InternalError("cannot %s %q: %v", inst.Action, inst.Snaps, err)
	}

	var chg *state.Change
	if len(tsets) == 0 {
		chg = st.NewChange(inst.Action+"-snap", msg)
		chg.SetStatus(state.DoneStatus)
	} else {
		chg = newChange(st, inst.Action+"-snap", msg, tsets, affected)
		ensureStateSoon(st)
	}
	chg.Set("api-data", map[string]interface{}{"snap-names": affected})

	return AsyncResponse(nil, &Meta{Change: chg.ID()})
}

func postSnaps(c *Command, r *http.Request, user *auth.UserState) Response {
	contentType := r.Header.Get("Content-Type")

	if contentType == "application/json" {
		return snapsOp(c, r, user)
	}

	if !strings.HasPrefix(contentType, "multipart/") {
		return BadRequest("unknown content type: %s", contentType)
	}

	route := c.d.router.Get(stateChangeCmd.Path)
	if route == nil {
		return InternalError("cannot find route for change")
	}

	// POSTs to sideload snaps must be a multipart/form-data file upload.
	_, params, err := mime.ParseMediaType(contentType)
	if err != nil {
		return BadRequest("cannot parse POST body: %v", err)
	}

	form, err := multipart.NewReader(r.Body, params["boundary"]).ReadForm(maxReadBuflen)
	if err != nil {
		return BadRequest("cannot read POST form: %v", err)
	}

	dangerousOK := isTrue(form, "dangerous")
	devmode := isTrue(form, "devmode")
	flags, err := modeFlags(devmode, isTrue(form, "jailmode"))
	if err != nil {
		return BadRequest(err.Error())
	}

	if len(form.Value["action"]) > 0 && form.Value["action"][0] == "try" {
		if len(form.Value["snap-path"]) == 0 {
			return BadRequest("need 'snap-path' value in form")
		}
		return trySnap(c, r, user, form.Value["snap-path"][0], flags)
	}

	// find the file for the "snap" form field
	var snapBody multipart.File
	var origPath string
out:
	for name, fheaders := range form.File {
		if name != "snap" {
			continue
		}
		for _, fheader := range fheaders {
			snapBody, err = fheader.Open()
			origPath = fheader.Filename
			if err != nil {
				return BadRequest(`cannot open uploaded "snap" file: %v`, err)
			}
			defer snapBody.Close()

			break out
		}
	}
	defer form.RemoveAll()

	if snapBody == nil {
		return BadRequest(`cannot find "snap" file field in provided multipart/form-data payload`)
	}

	tmpf, err := ioutil.TempFile("", "snapd-sideload-pkg-")
	if err != nil {
		return InternalError("cannot create temporary file: %v", err)
	}

	if _, err := io.Copy(tmpf, snapBody); err != nil {
		os.Remove(tmpf.Name())
		return InternalError("cannot copy request into temporary file: %v", err)
	}
	tmpf.Sync()

	tempPath := tmpf.Name()

	if len(form.Value["snap-path"]) > 0 {
		origPath = form.Value["snap-path"][0]
	}

	st := c.d.overlord.State()
	st.Lock()
	defer st.Unlock()

	var snapName string
	var sideInfo *snap.SideInfo

	if !dangerousOK {
		si, err := snapasserts.DeriveSideInfo(tempPath, assertstate.DB(st))
		switch err {
		case nil:
			snapName = si.RealName
			sideInfo = si
		case asserts.ErrNotFound:
			// with devmode we try to find assertions but it's ok
			// if they are not there (implies --dangerous)
			if !devmode {
				msg := "cannot find signatures with metadata for snap"
				if origPath != "" {
					msg = fmt.Sprintf("%s %q", msg, origPath)
				}
				return BadRequest(msg)
			}
			// TODO: set a warning if devmode
		default:
			return BadRequest(err.Error())
		}
	}

	if snapName == "" {
		// potentially dangerous but dangerous or devmode params were set
		info, err := unsafeReadSnapInfo(tempPath)
		if err != nil {
			return InternalError("cannot read snap file: %v", err)
		}
		snapName = info.Name()
		sideInfo = &snap.SideInfo{RealName: snapName}
	}

	msg := fmt.Sprintf(i18n.G("Install %q snap from file"), snapName)
	if origPath != "" {
		msg = fmt.Sprintf(i18n.G("Install %q snap from file %q"), snapName, origPath)
	}

	var userID int
	if user != nil {
		userID = user.ID
	}

	tsets, err := withEnsureUbuntuCore(st, snapName, userID,
		func() (*state.TaskSet, error) {
			return snapstateInstallPath(st, sideInfo, tempPath, "", flags)
		},
	)
	if err != nil {
		return InternalError("cannot install snap file: %v", err)
	}

	chg := newChange(st, "install-snap", msg, tsets, []string{snapName})
	chg.Set("api-data", map[string]string{"snap-name": snapName})

	ensureStateSoon(st)

	return AsyncResponse(nil, &Meta{Change: chg.ID()})
}

func unsafeReadSnapInfoImpl(snapPath string) (*snap.Info, error) {
	// Condider using DeriveSideInfo before falling back to this!
	snapf, err := snap.Open(snapPath)
	if err != nil {
		return nil, err
	}
	return snap.ReadInfoFromSnapFile(snapf, nil)
}

var unsafeReadSnapInfo = unsafeReadSnapInfoImpl

func iconGet(st *state.State, name string) Response {
	info, _, err := localSnapInfo(st, name)
	if err != nil {
		if err == errNoSnap {
			return NotFound("cannot find snap %q", name)
		}
		return InternalError("%v", err)
	}

	path := filepath.Clean(snapIcon(info))
	if !strings.HasPrefix(path, dirs.SnapMountDir) {
		// XXX: how could this happen?
		return BadRequest("requested icon is not in snap path")
	}

	return FileResponse(path)
}

func appIconGet(c *Command, r *http.Request, user *auth.UserState) Response {
	vars := muxVars(r)
	name := vars["name"]

	return iconGet(c.d.overlord.State(), name)
}

func getSnapConf(c *Command, r *http.Request, user *auth.UserState) Response {
	vars := muxVars(r)
	snapName := vars["name"]

	keys := strings.Split(r.URL.Query().Get("keys"), ",")
	if len(keys) == 0 {
		return BadRequest("cannot obtain configuration: no keys supplied")
	}

	s := c.d.overlord.State()
	s.Lock()
	transaction := configstate.NewTransaction(s)
	s.Unlock()

	currentConfValues := make(map[string]interface{})
	for _, key := range keys {
		var value interface{}
		if err := transaction.Get(snapName, key, &value); err != nil {
			return BadRequest("%s", err)
		}

		currentConfValues[key] = value
	}

	return SyncResponse(currentConfValues, nil)
}

func setSnapConf(c *Command, r *http.Request, user *auth.UserState) Response {
	vars := muxVars(r)
	snapName := vars["name"]

	var patchValues map[string]interface{}
	decoder := json.NewDecoder(r.Body)
	if err := decoder.Decode(&patchValues); err != nil {
		return BadRequest("cannot decode request body into patch values: %v", err)
	}

	s := c.d.overlord.State()
	s.Lock()
	defer s.Unlock()

	taskset := configstate.Change(s, snapName, patchValues)
	change := s.NewChange("configure-snap", fmt.Sprintf("Setting config for %s", snapName))
	change.AddAll(taskset)

	s.EnsureBefore(0)

	return AsyncResponse(nil, &Meta{Change: change.ID()})
}

// getInterfaces returns all plugs and slots.
func getInterfaces(c *Command, r *http.Request, user *auth.UserState) Response {
	repo := c.d.overlord.InterfaceManager().Repository()
	return SyncResponse(repo.Interfaces(), nil)
}

// plugJSON aids in marshaling Plug into JSON.
type plugJSON struct {
	Snap        string                 `json:"snap"`
	Name        string                 `json:"plug"`
	Interface   string                 `json:"interface"`
	Attrs       map[string]interface{} `json:"attrs,omitempty"`
	Apps        []string               `json:"apps,omitempty"`
	Label       string                 `json:"label"`
	Connections []interfaces.SlotRef   `json:"connections,omitempty"`
}

// slotJSON aids in marshaling Slot into JSON.
type slotJSON struct {
	Snap        string                 `json:"snap"`
	Name        string                 `json:"slot"`
	Interface   string                 `json:"interface"`
	Attrs       map[string]interface{} `json:"attrs,omitempty"`
	Apps        []string               `json:"apps,omitempty"`
	Label       string                 `json:"label"`
	Connections []interfaces.PlugRef   `json:"connections,omitempty"`
}

// interfaceAction is an action performed on the interface system.
type interfaceAction struct {
	Action string     `json:"action"`
	Plugs  []plugJSON `json:"plugs,omitempty"`
	Slots  []slotJSON `json:"slots,omitempty"`
}

// changeInterfaces controls the interfaces system.
// Plugs can be connected to and disconnected from slots.
// When enableInternalInterfaceActions is true plugs and slots can also be
// explicitly added and removed.
func changeInterfaces(c *Command, r *http.Request, user *auth.UserState) Response {
	var a interfaceAction
	decoder := json.NewDecoder(r.Body)
	if err := decoder.Decode(&a); err != nil {
		return BadRequest("cannot decode request body into an interface action: %v", err)
	}
	if a.Action == "" {
		return BadRequest("interface action not specified")
	}
	if !c.d.enableInternalInterfaceActions && a.Action != "connect" && a.Action != "disconnect" {
		return BadRequest("internal interface actions are disabled")
	}
	if len(a.Plugs) > 1 || len(a.Slots) > 1 {
		return NotImplemented("many-to-many operations are not implemented")
	}
	if a.Action != "connect" && a.Action != "disconnect" {
		return BadRequest("unsupported interface action: %q", a.Action)
	}
	if len(a.Plugs) == 0 || len(a.Slots) == 0 {
		return BadRequest("at least one plug and slot is required")
	}

	var summary string
	var taskset *state.TaskSet
	var err error

	state := c.d.overlord.State()
	state.Lock()
	defer state.Unlock()

	switch a.Action {
	case "connect":
		summary = fmt.Sprintf("Connect %s:%s to %s:%s", a.Plugs[0].Snap, a.Plugs[0].Name, a.Slots[0].Snap, a.Slots[0].Name)
		taskset, err = ifacestate.Connect(state, a.Plugs[0].Snap, a.Plugs[0].Name, a.Slots[0].Snap, a.Slots[0].Name)
	case "disconnect":
		summary = fmt.Sprintf("Disconnect %s:%s from %s:%s", a.Plugs[0].Snap, a.Plugs[0].Name, a.Slots[0].Snap, a.Slots[0].Name)
		taskset, err = ifacestate.Disconnect(state, a.Plugs[0].Snap, a.Plugs[0].Name, a.Slots[0].Snap, a.Slots[0].Name)
	}
	if err != nil {
		return BadRequest("%v", err)
	}

	change := state.NewChange(a.Action+"-snap", summary)
	change.Set("snap-names", []string{a.Plugs[0].Snap, a.Slots[0].Snap})
	change.AddAll(taskset)

	state.EnsureBefore(0)

	return AsyncResponse(nil, &Meta{Change: change.ID()})
}

func doAssert(c *Command, r *http.Request, user *auth.UserState) Response {
	batch := assertstate.NewBatch()
	_, err := batch.AddStream(r.Body)
	if err != nil {
		return BadRequest("cannot decode request body into assertions: %v", err)
	}

	state := c.d.overlord.State()
	state.Lock()
	defer state.Unlock()

	if err := batch.Commit(state); err != nil {
		return BadRequest("assert failed: %v", err)
	}
	// TODO: what more info do we want to return on success?
	return &resp{
		Type:   ResponseTypeSync,
		Status: http.StatusOK,
	}
}

func assertsFindMany(c *Command, r *http.Request, user *auth.UserState) Response {
	assertTypeName := muxVars(r)["assertType"]
	assertType := asserts.Type(assertTypeName)
	if assertType == nil {
		return BadRequest("invalid assert type: %q", assertTypeName)
	}
	headers := map[string]string{}
	q := r.URL.Query()
	for k := range q {
		headers[k] = q.Get(k)
	}

	state := c.d.overlord.State()
	state.Lock()
	db := assertstate.DB(state)
	state.Unlock()

	assertions, err := db.FindMany(assertType, headers)
	if err == asserts.ErrNotFound {
		return AssertResponse(nil, true)
	} else if err != nil {
		return InternalError("searching assertions failed: %v", err)
	}
	return AssertResponse(assertions, true)
}

func getEvents(c *Command, r *http.Request, user *auth.UserState) Response {
	return EventResponse(c.d.hub)
}

type changeInfo struct {
	ID      string      `json:"id"`
	Kind    string      `json:"kind"`
	Summary string      `json:"summary"`
	Status  string      `json:"status"`
	Tasks   []*taskInfo `json:"tasks,omitempty"`
	Ready   bool        `json:"ready"`
	Err     string      `json:"err,omitempty"`

	SpawnTime time.Time  `json:"spawn-time,omitempty"`
	ReadyTime *time.Time `json:"ready-time,omitempty"`

	Data map[string]*json.RawMessage `json:"data,omitempty"`
}

type taskInfo struct {
	ID       string           `json:"id"`
	Kind     string           `json:"kind"`
	Summary  string           `json:"summary"`
	Status   string           `json:"status"`
	Log      []string         `json:"log,omitempty"`
	Progress taskInfoProgress `json:"progress"`

	SpawnTime time.Time  `json:"spawn-time,omitempty"`
	ReadyTime *time.Time `json:"ready-time,omitempty"`
}

type taskInfoProgress struct {
	Label string `json:"label"`
	Done  int    `json:"done"`
	Total int    `json:"total"`
}

func change2changeInfo(chg *state.Change) *changeInfo {
	status := chg.Status()
	chgInfo := &changeInfo{
		ID:      chg.ID(),
		Kind:    chg.Kind(),
		Summary: chg.Summary(),
		Status:  status.String(),
		Ready:   status.Ready(),

		SpawnTime: chg.SpawnTime(),
	}
	readyTime := chg.ReadyTime()
	if !readyTime.IsZero() {
		chgInfo.ReadyTime = &readyTime
	}
	if err := chg.Err(); err != nil {
		chgInfo.Err = err.Error()
	}

	tasks := chg.Tasks()
	taskInfos := make([]*taskInfo, len(tasks))
	for j, t := range tasks {
		label, done, total := t.Progress()

		taskInfo := &taskInfo{
			ID:      t.ID(),
			Kind:    t.Kind(),
			Summary: t.Summary(),
			Status:  t.Status().String(),
			Log:     t.Log(),
			Progress: taskInfoProgress{
				Label: label,
				Done:  done,
				Total: total,
			},
			SpawnTime: t.SpawnTime(),
		}
		readyTime := t.ReadyTime()
		if !readyTime.IsZero() {
			taskInfo.ReadyTime = &readyTime
		}
		taskInfos[j] = taskInfo
	}
	chgInfo.Tasks = taskInfos

	var data map[string]*json.RawMessage
	if chg.Get("api-data", &data) == nil {
		chgInfo.Data = data
	}

	return chgInfo
}

func getChange(c *Command, r *http.Request, user *auth.UserState) Response {
	chID := muxVars(r)["id"]
	state := c.d.overlord.State()
	state.Lock()
	defer state.Unlock()
	chg := state.Change(chID)
	if chg == nil {
		return NotFound("cannot find change with id %q", chID)
	}

	return SyncResponse(change2changeInfo(chg), nil)
}

func getChanges(c *Command, r *http.Request, user *auth.UserState) Response {
	query := r.URL.Query()
	qselect := query.Get("select")
	if qselect == "" {
		qselect = "in-progress"
	}
	var filter func(*state.Change) bool
	switch qselect {
	case "all":
		filter = func(*state.Change) bool { return true }
	case "in-progress":
		filter = func(chg *state.Change) bool { return !chg.Status().Ready() }
	case "ready":
		filter = func(chg *state.Change) bool { return chg.Status().Ready() }
	default:
		return BadRequest("select should be one of: all,in-progress,ready")
	}

	if wantedName := query.Get("for"); wantedName != "" {
		outerFilter := filter
		filter = func(chg *state.Change) bool {
			if !outerFilter(chg) {
				return false
			}

			var snapNames []string
			if err := chg.Get("snap-names", &snapNames); err != nil {
				logger.Noticef("Cannot get snap-name for change %v", chg.ID())
				return false
			}

			for _, snapName := range snapNames {
				if snapName == wantedName {
					return true
				}
			}

			return false
		}
	}

	state := c.d.overlord.State()
	state.Lock()
	defer state.Unlock()
	chgs := state.Changes()
	chgInfos := make([]*changeInfo, 0, len(chgs))
	for _, chg := range chgs {
		if !filter(chg) {
			continue
		}
		chgInfos = append(chgInfos, change2changeInfo(chg))
	}
	return SyncResponse(chgInfos, nil)
}

func abortChange(c *Command, r *http.Request, user *auth.UserState) Response {
	chID := muxVars(r)["id"]
	state := c.d.overlord.State()
	state.Lock()
	defer state.Unlock()
	chg := state.Change(chID)
	if chg == nil {
		return NotFound("cannot find change with id %q", chID)
	}

	var reqData struct {
		Action string `json:"action"`
	}

	decoder := json.NewDecoder(r.Body)
	if err := decoder.Decode(&reqData); err != nil {
		return BadRequest("cannot decode data from request body: %v", err)
	}

	if reqData.Action != "abort" {
		return BadRequest("change action %q is unsupported", reqData.Action)
	}

	if chg.Status().Ready() {
		return BadRequest("cannot abort change %s with nothing pending", chID)
	}

	// flag the change
	chg.Abort()

	// actually ask to proceed with the abort
	ensureStateSoon(state)

	return SyncResponse(change2changeInfo(chg), nil)
}

var (
	postCreateUserUcrednetGetUID = ucrednetGetUID
	storeUserInfo                = store.UserInfo
	osutilAddUser                = osutil.AddUser
)

func getUserDetailsFromStore(email string) (string, *osutil.AddUserOptions, error) {
	v, err := storeUserInfo(email)
	if err != nil {
		return "", nil, fmt.Errorf("cannot create user %q: %s", email, err)
	}
	if len(v.SSHKeys) == 0 {
		return "", nil, fmt.Errorf("cannot create user for %q: no ssh keys found", email)
	}

	gecos := fmt.Sprintf("%s,%s", email, v.OpenIDIdentifier)
	opts := &osutil.AddUserOptions{
		SSHKeys: v.SSHKeys,
		Gecos:   gecos,
	}
	return v.Username, opts, nil
}

func createAllKnownSystemUsers(st *state.State, createData *postUserCreateData) Response {
	var createdUsers []userResponseData

	st.Lock()
	db := assertstate.DB(st)
	modelAs, err := devicestate.Model(st)
	st.Unlock()
	if err != nil {
		return InternalError("cannot get model assertion")
	}

	headers := map[string]string{
		"brand-id": modelAs.BrandID(),
	}
	st.Lock()
	assertions, err := db.FindMany(asserts.SystemUserType, headers)
	st.Unlock()
	if err != nil {
		return BadRequest("cannot find system-user assertion: %s", err)
	}

	for _, as := range assertions {
		email := as.(*asserts.SystemUser).Email()
		// we need to use getUserDetailsFromAssertion as this verifies
		// the assertion against the current brand/model/time
		username, opts, err := getUserDetailsFromAssertion(st, email)
		if err != nil {
			logger.Noticef("ignoring system-user assertion for %q: %s", email, err)
			continue
		}
		// ignore already existing users
		if _, err := user.Lookup(username); err == nil {
			continue
		}

		// FIXME: duplicated code
		opts.Sudoer = createData.Sudoer
		opts.ExtraUsers = !release.OnClassic

		if err := osutilAddUser(username, opts); err != nil {
			return InternalError("cannot add user %q: %s", username, err)
		}
		if err := setupLocalUser(st, username, email); err != nil {
			return InternalError("%s", err)
		}
		createdUsers = append(createdUsers, userResponseData{
			Username: username,
			SSHKeys:  opts.SSHKeys,
		})
	}

	return SyncResponse(createdUsers, nil)
}

func getUserDetailsFromAssertion(st *state.State, email string) (string, *osutil.AddUserOptions, error) {
	errorPrefix := fmt.Sprintf("cannot add system-user %q: ", email)

	st.Lock()
	db := assertstate.DB(st)
	modelAs, err := devicestate.Model(st)
	st.Unlock()
	if err != nil {
		return "", nil, fmt.Errorf(errorPrefix+"cannot get model assertion: %s", err)
	}

	brandID := modelAs.BrandID()
	series := modelAs.Series()
	model := modelAs.Model()

	a, err := db.Find(asserts.SystemUserType, map[string]string{
		"brand-id": brandID,
		"email":    email,
	})
	if err != nil {
		return "", nil, fmt.Errorf(errorPrefix+"%v", err)
	}
	// the asserts package guarantees that this cast will work
	su := a.(*asserts.SystemUser)

	// cross check that the assertion is valid for the given series/model
	contains := func(needle string, haystack []string) bool {
		for _, s := range haystack {
			if needle == s {
				return true
			}
		}
		return false
	}
	if len(su.Series()) > 0 && !contains(series, su.Series()) {
		return "", nil, fmt.Errorf(errorPrefix+"%q not in series %q", email, series, su.Series())
	}
	if len(su.Models()) > 0 && !contains(model, su.Models()) {
		return "", nil, fmt.Errorf(errorPrefix+"%q not in models %q", model, su.Models())
	}
	if !su.ValidAt(time.Now()) {
		return "", nil, fmt.Errorf(errorPrefix + "assertion not valid anymore")
	}

	gecos := fmt.Sprintf("%s,%s", email, su.Name())
	opts := &osutil.AddUserOptions{
		SSHKeys:  su.SSHKeys(),
		Gecos:    gecos,
		Password: su.Password(),
	}
	return su.Username(), opts, nil
}

type postUserCreateData struct {
	Email        string `json:"email"`
	Sudoer       bool   `json:"sudoer"`
	Known        bool   `json:"known"`
	ForceManaged bool   `json:"force-managed"`
}

var userLookup = user.Lookup

func setupLocalUser(st *state.State, username, email string) error {
	user, err := userLookup(username)
	if err != nil {
		return fmt.Errorf("cannot lookup user %q: %s", username, err)
	}
	uid, err := strconv.Atoi(user.Uid)
	if err != nil {
		return fmt.Errorf("cannot get uid of user %q: %s", username, err)
	}
	gid, err := strconv.Atoi(user.Gid)
	if err != nil {
		return fmt.Errorf("cannot get gid of user %q: %s", username, err)
	}
	authDataFn := filepath.Join(user.HomeDir, ".snap", "auth.json")
	if err := osutil.MkdirAllChown(filepath.Dir(authDataFn), 0700, uid, gid); err != nil {
		return err
	}

	// setup new user, local-only
	st.Lock()
	authUser, err := auth.NewUser(st, username, email, "", nil)
	st.Unlock()
	if err != nil {
		return fmt.Errorf("cannot persist authentication details: %v", err)
	}
	// store macaroon auth in auth.json in the new users home dir
	outStr, err := json.Marshal(struct {
		Macaroon string `json:"macaroon"`
	}{
		Macaroon: authUser.Macaroon,
	})
	if err != nil {
		return fmt.Errorf("cannot marshal auth data: %s", err)
	}
	if err := osutil.AtomicWriteFileChown(authDataFn, []byte(outStr), 0600, 0, uid, gid); err != nil {
		return fmt.Errorf("cannot write auth file %q: %s", authDataFn, err)
	}

	return nil
}

func postCreateUser(c *Command, r *http.Request, user *auth.UserState) Response {
	uid, err := postCreateUserUcrednetGetUID(r.RemoteAddr)
	if err != nil {
		return BadRequest("cannot get ucrednet uid: %v", err)
	}
	if uid != 0 {
		return BadRequest("cannot use create-user as non-root")
	}

	var createData postUserCreateData

	decoder := json.NewDecoder(r.Body)
	if err := decoder.Decode(&createData); err != nil {
		return BadRequest("cannot decode create-user data from request body: %v", err)
	}

	// verify request
	st := c.d.overlord.State()
	st.Lock()
	users, err := auth.Users(st)
	st.Unlock()
	if err != nil {
		return InternalError("cannot get user count: %s", err)
	}
	if len(users) > 0 && !createData.ForceManaged {
		return BadRequest("cannot create user: device already managed")
	}

	// special case: the user requested the creation of all known
	// system-users
	if createData.Email == "" && createData.Known {
		return createAllKnownSystemUsers(c.d.overlord.State(), &createData)
	}
	if createData.Email == "" {
		return BadRequest("cannot create user: 'email' field is empty")
	}

	var username string
	var opts *osutil.AddUserOptions
	if createData.Known {
		username, opts, err = getUserDetailsFromAssertion(st, createData.Email)
	} else {
		username, opts, err = getUserDetailsFromStore(createData.Email)
	}
	if err != nil {
		return BadRequest("%s", err)
	}

	// FIXME: duplicated code
	opts.Sudoer = createData.Sudoer
	opts.ExtraUsers = !release.OnClassic

	if err := osutilAddUser(username, opts); err != nil {
		return BadRequest("cannot create user %s: %s", username, err)
	}

	if err := setupLocalUser(c.d.overlord.State(), username, createData.Email); err != nil {
		return InternalError("%s", err)
	}

	return SyncResponse(&userResponseData{
		Username: username,
		SSHKeys:  opts.SSHKeys,
	}, nil)
}

func convertBuyError(err error) Response {
	switch err {
	case nil:
		return nil
	case store.ErrInvalidCredentials:
		return Unauthorized(err.Error())
	case store.ErrUnauthenticated:
		return SyncResponse(&resp{
			Type: ResponseTypeError,
			Result: &errorResult{
				Message: err.Error(),
				Kind:    errorKindLoginRequired,
			},
			Status: http.StatusBadRequest,
		}, nil)
	case store.ErrTOSNotAccepted:
		return SyncResponse(&resp{
			Type: ResponseTypeError,
			Result: &errorResult{
				Message: err.Error(),
				Kind:    errorKindTermsNotAccepted,
			},
			Status: http.StatusBadRequest,
		}, nil)
	case store.ErrNoPaymentMethods:
		return SyncResponse(&resp{
			Type: ResponseTypeError,
			Result: &errorResult{
				Message: err.Error(),
				Kind:    errorKindNoPaymentMethods,
			},
			Status: http.StatusBadRequest,
		}, nil)
	default:
		return InternalError("%v", err)
	}
}

func postBuy(c *Command, r *http.Request, user *auth.UserState) Response {
	var opts store.BuyOptions

	decoder := json.NewDecoder(r.Body)
	err := decoder.Decode(&opts)
	if err != nil {
		return BadRequest("cannot decode buy options from request body: %v", err)
	}

	s := getStore(c)

	buyResult, err := s.Buy(&opts, user)

	if resp := convertBuyError(err); resp != nil {
		return resp
	}

	return SyncResponse(buyResult, nil)
}

func readyToBuy(c *Command, r *http.Request, user *auth.UserState) Response {
	s := getStore(c)

	if resp := convertBuyError(s.ReadyToBuy(user)); resp != nil {
		return resp
	}

	return SyncResponse(true, nil)
}

func runSnapctl(c *Command, r *http.Request, user *auth.UserState) Response {
	var snapctlOptions client.SnapCtlOptions
	decoder := json.NewDecoder(r.Body)
	if err := decoder.Decode(&snapctlOptions); err != nil {
		return BadRequest("cannot decode snapctl request: %s", err)
	}

	if len(snapctlOptions.Args) == 0 {
		return BadRequest("snapctl cannot run without args")
	}

	// Right now snapctl is only used for hooks. If at some point it grows
	// beyond that, this probably shouldn't go straight to the HookManager.
	context, _ := c.d.overlord.HookManager().Context(snapctlOptions.ContextID)
	stdout, stderr, err := ctlcmd.Run(context, snapctlOptions.Args)
	if err != nil {
		if e, ok := err.(*flags.Error); ok && e.Type == flags.ErrHelp {
			stdout = []byte(e.Error())
		} else {
			return BadRequest("error running snapctl: %s", err)
		}
	}

	result := map[string]string{
		"stdout": string(stdout),
		"stderr": string(stderr),
	}

	return SyncResponse(result, nil)
}

func getUsers(c *Command, r *http.Request, user *auth.UserState) Response {
	uid, err := postCreateUserUcrednetGetUID(r.RemoteAddr)
	if err != nil {
		return BadRequest("cannot get ucrednet uid: %v", err)
	}
	if uid != 0 {
		return BadRequest("cannot use create-user as non-root")
	}

	st := c.d.overlord.State()
	st.Lock()
	users, err := auth.Users(st)
	st.Unlock()
	if err != nil {
		return InternalError("cannot get users: %s", err)
	}

	resp := make([]userResponseData, len(users))
	for i, u := range users {
		resp[i] = userResponseData{
			Username: u.Username,
			Email:    u.Email,
			ID:       u.ID,
		}
	}
	return SyncResponse(resp, nil)
}<|MERGE_RESOLUTION|>--- conflicted
+++ resolved
@@ -333,18 +333,12 @@
 		return InternalError("cannot persist authentication details: %v", err)
 	}
 
-<<<<<<< HEAD
 	result := userResponseData{
 		ID:         user.ID,
 		Username:   user.Username,
 		Email:      user.Email,
-		Macaroon:   macaroon,
-		Discharges: []string{discharge},
-=======
-	result := loginResponseData{
 		Macaroon:   user.Macaroon,
 		Discharges: user.Discharges,
->>>>>>> 225ccf7a
 	}
 	return SyncResponse(result, nil)
 }
