// -*- Mode: Go; indent-tabs-mode: t -*-

/*
 * Copyright (C) 2015-2016 Canonical Ltd
 *
 * This program is free software: you can redistribute it and/or modify
 * it under the terms of the GNU General Public License version 3 as
 * published by the Free Software Foundation.
 *
 * This program is distributed in the hope that it will be useful,
 * but WITHOUT ANY WARRANTY; without even the implied warranty of
 * MERCHANTABILITY or FITNESS FOR A PARTICULAR PURPOSE.  See the
 * GNU General Public License for more details.
 *
 * You should have received a copy of the GNU General Public License
 * along with this program.  If not, see <http://www.gnu.org/licenses/>.
 *
 */

package daemon

import (
	"encoding/json"
	"fmt"
	"io"
	"io/ioutil"
	"mime"
	"mime/multipart"
	"net/http"
	"os"
	"path/filepath"
	"strings"
	"time"

	"github.com/gorilla/mux"

	"github.com/ubuntu-core/snappy/asserts"
	"github.com/ubuntu-core/snappy/dirs"
	"github.com/ubuntu-core/snappy/i18n"
	"github.com/ubuntu-core/snappy/interfaces"
	"github.com/ubuntu-core/snappy/lockfile"
	"github.com/ubuntu-core/snappy/logger"
	"github.com/ubuntu-core/snappy/overlord"
	"github.com/ubuntu-core/snappy/overlord/snapstate"
	"github.com/ubuntu-core/snappy/overlord/state"
	"github.com/ubuntu-core/snappy/progress"
	"github.com/ubuntu-core/snappy/release"
	"github.com/ubuntu-core/snappy/snappy"
)

// increase this every time you make a minor (backwards-compatible)
// change to the API.
const apiCompatLevel = "0"

var api = []*Command{
	rootCmd,
	sysInfoCmd,
	appIconCmd,
	snapsCmd,
	snapCmd,
	snapConfigCmd,
	snapSvcCmd,
	snapSvcsCmd,
	snapSvcLogsCmd,
	operationCmd,
	interfacesCmd,
	assertsCmd,
	assertsFindManyCmd,
	eventsCmd,
}

var (
	rootCmd = &Command{
		Path:    "/",
		GuestOK: true,
		GET:     SyncResponse([]string{"TBD"}).Self,
	}

	sysInfoCmd = &Command{
		Path:    "/2.0/system-info",
		GuestOK: true,
		GET:     sysInfo,
	}

	appIconCmd = &Command{
		Path:   "/2.0/icons/{name}.{developer}/icon",
		UserOK: true,
		GET:    appIconGet,
	}

	snapsCmd = &Command{
		Path:   "/2.0/snaps",
		UserOK: true,
		GET:    getSnapsInfo,
		POST:   sideloadSnap,
	}

	snapCmd = &Command{
		Path:   "/2.0/snaps/{name}.{developer}",
		UserOK: true,
		GET:    getSnapInfo,
		POST:   postSnap,
	}

	snapConfigCmd = &Command{
		Path: "/2.0/snaps/{name}.{developer}/config",
		GET:  snapConfig,
		PUT:  snapConfig,
	}

	snapSvcsCmd = &Command{
		Path:   "/2.0/snaps/{name}.{developer}/services",
		UserOK: true,
		GET:    snapService,
		PUT:    snapService,
	}

	snapSvcCmd = &Command{
		Path:   "/2.0/snaps/{name}.{developer}/services/{service}",
		UserOK: true,
		GET:    snapService,
		PUT:    snapService,
	}

	snapSvcLogsCmd = &Command{
		Path: "/2.0/snaps/{name}.{developer}/services/{service}/logs",
		GET:  getLogs,
	}

	operationCmd = &Command{
		Path:   "/2.0/operations/{uuid}",
		GET:    getOpInfo,
		DELETE: deleteOp,
	}

	interfacesCmd = &Command{
		Path:   "/2.0/interfaces",
		UserOK: true,
		GET:    getInterfaces,
		POST:   changeInterfaces,
	}

	// TODO: allow to post assertions for UserOK? they are verified anyway
	assertsCmd = &Command{
		Path: "/2.0/assertions",
		POST: doAssert,
	}

	assertsFindManyCmd = &Command{
		Path:   "/2.0/assertions/{assertType}",
		UserOK: true,
		GET:    assertsFindMany,
	}

	eventsCmd = &Command{
		Path: "/2.0/events",
		GET:  getEvents,
	}
)

func sysInfo(c *Command, r *http.Request) Response {
	lock, err := lockfile.Lock(dirs.SnapLockFile, true)
	if err != nil {
		return InternalError("unable to acquire lock: %v", err)
	}
	defer lock.Unlock()

	rel := release.Get()
	m := map[string]string{
		"flavor":          rel.Flavor,
		"release":         rel.Series,
		"default_channel": rel.Channel,
		"api_compat":      apiCompatLevel,
	}

	if store := snappy.StoreID(); store != "" {
		m["store"] = store
	}

	return SyncResponse(m)
}

type metarepo interface {
	Snap(string, string) (*snappy.RemoteSnap, error)
	FindSnaps(string, string) ([]*snappy.RemoteSnap, error)
}

var newRemoteRepo = func() metarepo {
	return snappy.NewUbuntuStoreSnapRepository()
}

var muxVars = mux.Vars

func getSnapInfo(c *Command, r *http.Request) Response {
	vars := muxVars(r)
	name := vars["name"]
	developer := vars["developer"]

	lock, err := lockfile.Lock(dirs.SnapLockFile, true)
	if err != nil {
		return InternalError("unable to acquire lock: %v", err)
	}
	defer lock.Unlock()

	fullName := fmt.Sprintf("%s.%s", name, developer)
	channel := ""
	remoteSnap, _ := newRemoteRepo().Snap(fullName, channel)

	localSnaps, err := snappy.NewLocalSnapRepository().Snaps(name, developer)
	if err != nil {
		return InternalError("cannot load snaps: %v", err)
	}

	if len(localSnaps) == 0 && remoteSnap == nil {
		return NotFound("unable to find snap with name %q and developer %q", name, developer)
	}

	route := c.d.router.Get(c.Path)
	if route == nil {
		return InternalError("router can't find route for snap %s.%s", name, developer)
	}

	url, err := route.URL("name", name, "developer", developer)
	if err != nil {
		return InternalError("route can't build URL for snap %s.%s: %v", name, developer, err)
	}

	result := webify(mapSnap(localSnaps, remoteSnap), url.String())

	return SyncResponse(result)
}

func webify(result map[string]interface{}, resource string) map[string]interface{} {
	result["resource"] = resource

	icon, ok := result["icon"].(string)
	if !ok || icon == "" || strings.HasPrefix(icon, "http") {
		return result
	}
	result["icon"] = ""

	route := appIconCmd.d.router.Get(appIconCmd.Path)
	if route != nil {
		name, _ := result["name"].(string)
		developer, _ := result["developer"].(string)
		url, err := route.URL("name", name, "developer", developer)
		if err == nil {
			result["icon"] = url.String()
		}
	}

	return result
}

// plural!
func getSnapsInfo(c *Command, r *http.Request) Response {
	route := c.d.router.Get(snapCmd.Path)
	if route == nil {
		return InternalError("router can't find route for snaps")
	}

	lock, err := lockfile.Lock(dirs.SnapLockFile, true)
	if err != nil {
		return InternalError("unable to acquire lock: %v", err)
	}
	defer lock.Unlock()

	// TODO: Marshal incrementally leveraging json.RawMessage.
	results := make(map[string]map[string]interface{})
	sources := make([]string, 0, 2)
	query := r.URL.Query()

	var includeStore, includeLocal bool
	if len(query["sources"]) > 0 {
		for _, v := range strings.Split(query["sources"][0], ",") {
			if v == "store" {
				includeStore = true
			} else if v == "local" {
				includeLocal = true
			}
		}
	} else {
		includeStore = true
		includeLocal = true
	}

	searchTerm := query.Get("q")

	var includeTypes []string
	if len(query["types"]) > 0 {
		includeTypes = strings.Split(query["types"][0], ",")
	}

	var localSnapsMap map[string][]*snappy.Snap
	var remoteSnapMap map[string]*snappy.RemoteSnap

	if includeLocal {
		sources = append(sources, "local")
		localSnapsMap, _ = allSnaps()
	}

	if includeStore {
		remoteSnapMap = make(map[string]*snappy.RemoteSnap)

		// repo.Find("") finds all
		//
		// TODO: Instead of ignoring the error from Find:
		//   * if there are no results, return an error response.
		//   * If there are results at all (perhaps local), include a
		//     warning in the response
		found, _ := newRemoteRepo().FindSnaps(searchTerm, "")

		sources = append(sources, "store")

		for _, snap := range found {
			fullName := fmt.Sprintf("%s.%s", snap.Name(), snap.Developer())
			remoteSnapMap[fullName] = snap
		}
	}

	for fullname, localSnaps := range localSnapsMap {
		// strings.Contains(fullname, "") is true
		if !strings.Contains(fullname, searchTerm) {
			continue
		}

		m := mapSnap(localSnaps, remoteSnapMap[fullname])
		name, _ := m["name"].(string)
		developer, _ := m["developer"].(string)

		resource := "no resource URL for this resource"
		url, err := route.URL("name", name, "developer", developer)
		if err == nil {
			resource = url.String()
		}

		results[fullname] = webify(m, resource)
	}

	for fullname, remoteSnap := range remoteSnapMap {
		if _, ok := results[fullname]; ok {
			// already done
			continue
		}

		m := mapSnap(nil, remoteSnap)

		resource := "no resource URL for this resource"
		url, err := route.URL("name", remoteSnap.Name(), "developer", remoteSnap.Developer())
		if err == nil {
			resource = url.String()
		}

		results[fullname] = webify(m, resource)
	}

	// TODO: it should be possible to search on the "content" field on the store
	//       with multiple values, see:
	//       https://wiki.ubuntu.com/AppStore/Interfaces/ClickPackageIndex#Search
	if len(includeTypes) > 0 {
		for name, result := range results {
			if !resultHasType(result, includeTypes) {
				delete(results, name)
			}
		}
	}

	return SyncResponse(map[string]interface{}{
		"snaps":   results,
		"sources": sources,
		"paging": map[string]interface{}{
			"pages": 1,
			"page":  1,
			"count": len(results),
		},
	})
}

func resultHasType(r map[string]interface{}, allowedTypes []string) bool {
	for _, t := range allowedTypes {
		if r["type"] == t {
			return true
		}
	}
	return false
}

var findServices = snappy.FindServices

type appDesc struct {
	Op     string                       `json:"op"`
	Spec   *snappy.AppYaml              `json:"spec"`
	Status *snappy.PackageServiceStatus `json:"status"`
}

func snapService(c *Command, r *http.Request) Response {
	route := c.d.router.Get(operationCmd.Path)
	if route == nil {
		return InternalError("router can't find route for operation")
	}

	vars := muxVars(r)
	name := vars["name"]
	developer := vars["developer"]
	if name == "" || developer == "" {
		return BadRequest("missing name or developer")
	}
	appName := vars["service"]
	pkgName := name + "." + developer

	action := "status"

	if r.Method != "GET" {
		decoder := json.NewDecoder(r.Body)
		var cmd map[string]string
		if err := decoder.Decode(&cmd); err != nil {
			return BadRequest("can't decode request body into service command: %v", err)
		}

		action = cmd["action"]
	}

	var lock lockfile.LockedFile
	reachedAsync := false
	switch action {
	case "status", "start", "stop", "restart", "enable", "disable":
		var err error
		lock, err = lockfile.Lock(dirs.SnapLockFile, true)

		if err != nil {
			return InternalError("unable to acquire lock: %v", err)
		}

		defer func() {
			if !reachedAsync {
				lock.Unlock()
			}
		}()
	default:
		return BadRequest("unknown action %s", action)
	}

	snaps, err := snappy.NewLocalSnapRepository().Snaps(name, developer)
	_, snap := bestSnap(snaps)
	if err != nil || snap == nil || !snap.IsActive() {
		return NotFound("unable to find snap with name %q and developer %q", name, developer)
	}

	apps := snap.Apps()

	if len(apps) == 0 {
		return NotFound("snap %q has no services", pkgName)
	}

	appmap := make(map[string]*appDesc, len(apps))
	for i := range apps {
		if apps[i].Daemon == "" {
			continue
		}
		appmap[apps[i].Name] = &appDesc{Spec: apps[i], Op: action}
	}

	if appName != "" && appmap[appName] == nil {
		return NotFound("snap %q has no service %q", pkgName, appName)
	}

	// note findServices takes the *bare* name
	actor, err := findServices(name, appName, &progress.NullProgress{})
	if err != nil {
		return InternalError("no services for %q [%q] found: %v", pkgName, appName, err)
	}

	f := func() interface{} {
		status, err := actor.ServiceStatus()
		if err != nil {
			logger.Noticef("unable to get status for %q [%q]: %v", pkgName, appName, err)
			return err
		}

		for i := range status {
			if desc, ok := appmap[status[i].AppName]; ok {
				desc.Status = status[i]
			} else {
				// shouldn't really happen, but can't hurt
				appmap[status[i].AppName] = &appDesc{Status: status[i]}
			}
		}

		if appName == "" {
			return appmap
		}

		return appmap[appName]
	}

	if action == "status" {
		return SyncResponse(f())
	}

	reachedAsync = true

	return AsyncResponse(c.d.AddTask(func(t *Task) interface{} {
		defer lock.Unlock()

		switch action {
		case "start":
			err = actor.Start()
		case "stop":
			err = actor.Stop()
		case "enable":
			err = actor.Enable()
		case "disable":
			err = actor.Disable()
		case "restart":
			err = actor.Restart()
		}

		if err != nil {
			logger.Noticef("unable to %s %q [%q]: %v\n", action, pkgName, appName, err)
			return err
		}

		return f()
	}).Map(route))
}

type configurator interface {
	Configure(*snappy.Snap, []byte) ([]byte, error)
}

var getConfigurator = func() configurator {
	return &snappy.Overlord{}
}

func snapConfig(c *Command, r *http.Request) Response {
	vars := muxVars(r)
	name := vars["name"]
	developer := vars["developer"]
	if name == "" || developer == "" {
		return BadRequest("missing name or developer")
	}
	pkgName := name + "." + developer

	lock, err := lockfile.Lock(dirs.SnapLockFile, true)
	if err != nil {
		return InternalError("unable to acquire lock: %v", err)
	}
	defer lock.Unlock()

	snaps, err := snappy.NewLocalSnapRepository().Snaps(name, developer)
	_, part := bestSnap(snaps)
	if err != nil || part == nil {
		return NotFound("no snap found with name %q and developer %q", name, developer)
	}

	if !part.IsActive() {
		return BadRequest("unable to configure non-active snap")
	}

	bs, err := ioutil.ReadAll(r.Body)
	if err != nil {
		return BadRequest("reading config request body gave %v", err)
	}

	overlord := getConfigurator()
	config, err := overlord.Configure(part, bs)
	if err != nil {
		return InternalError("unable to retrieve config for %s: %v", pkgName, err)
	}

	return SyncResponse(string(config))
}

func getOpInfo(c *Command, r *http.Request) Response {
	route := c.d.router.Get(c.Path)
	if route == nil {
		return InternalError("router can't find route for operation")
	}

	id := muxVars(r)["uuid"]
	task := c.d.GetTask(id)
	if task == nil {
		return NotFound("unable to find task with id %q", id)
	}

	return SyncResponse(task.Map(route))
}

func deleteOp(c *Command, r *http.Request) Response {
	id := muxVars(r)["uuid"]
	err := c.d.DeleteTask(id)

	switch err {
	case nil:
		return SyncResponse("done")
	case errTaskNotFound:
		return NotFound("unable to find task %q", id)
	case errTaskStillRunning:
		return BadRequest("unable to delete task %q: still running", id)
	default:
		return InternalError("unable to delete task %q: %v", id, err)
	}
}

// licenseData holds details about the snap license, and may be
// marshaled back as an error when the license agreement is pending,
// and is expected as input to accept (or not) that license
// agreement. As such, its field names are part of the API.
type licenseData struct {
	Intro   string `json:"intro"`
	License string `json:"license"`
	Agreed  bool   `json:"agreed"`
}

func (*licenseData) Error() string {
	return "license agreement required"
}

type snapInstruction struct {
	progress.NullProgress
	Action   string       `json:"action"`
	Channel  string       `json:"channel"`
	LeaveOld bool         `json:"leave_old"`
	License  *licenseData `json:"license"`
	pkg      string
<<<<<<< HEAD
	task     Task
=======

	overlord *overlord.Overlord
>>>>>>> e2b13913
}

// Agreed is part of the progress.Meter interface (q.v.)
// ask the user whether they agree to the given license's text
func (inst *snapInstruction) Agreed(intro, license string) bool {
	if inst.License == nil || !inst.License.Agreed || inst.License.Intro != intro || inst.License.License != license {
		inst.License = &licenseData{Intro: intro, License: license, Agreed: false}
		return false
	}

	return true
}

<<<<<<< HEAD
func (inst *snapInstruction) Start(pkg string, total float64) {
	inst.task.mu.Lock()
	defer inst.task.mu.Unlock()

	inst.task.total = int(total)
}

func (inst *snapInstruction) Set(current float64) {
	inst.task.mu.Lock()
	defer inst.task.mu.Unlock()

	inst.task.cur = int(current)
}

func (inst *snapInstruction) SetTotal(total float64) {
	inst.task.mu.Lock()
	defer inst.task.mu.Unlock()

	inst.task.total = int(total)
}

func (inst *snapInstruction) Write(p []byte) (n int, err error) {
	inst.task.mu.Lock()
	defer inst.task.mu.Unlock()

	inst.task.cur += len(p)
	return len(p), nil
}

var snappyInstall = snappy.Install
=======
var snapstateInstall = snapstate.Install

func waitChange(chg *state.Change) error {
	st := chg.State()
	for {
		st.Lock()
		s := chg.Status()
		if s == state.DoneStatus || s == state.ErrorStatus {
			defer st.Unlock()
			return chg.Err()
		}
		st.Unlock()
		time.Sleep(250 * time.Millisecond)
	}
}
>>>>>>> e2b13913

func (inst *snapInstruction) install() interface{} {
	flags := snappy.DoInstallGC
	if inst.LeaveOld {
		flags = 0
	}
	state := inst.overlord.StateEngine().State()
	state.Lock()
	msg := fmt.Sprintf(i18n.G("Install %q snap"), inst.pkg)
	if inst.Channel != "stable" {
		msg = fmt.Sprintf(i18n.G("Install %q snap from %q channel"), inst.pkg, inst.Channel)
	}
	chg := state.NewChange("install-snap", msg)
	ts, err := snapstateInstall(state, inst.pkg, inst.Channel, flags)
	if err == nil {
		chg.AddAll(ts)
	}
	state.Unlock()
	if err != nil {
		return err
	}
	state.EnsureBefore(0)
	err = waitChange(chg)
	return err
	// FIXME: handle license agreement need to happen in the above
	//        code
	/*
		_, err := snappyInstall(inst.pkg, inst.Channel, flags, inst)
		if err != nil {
			if inst.License != nil && snappy.IsLicenseNotAccepted(err) {
				return inst.License
			}
			return err
		}
	*/
}

func (inst *snapInstruction) update() interface{} {
	flags := snappy.DoInstallGC
	if inst.LeaveOld {
		flags = 0
	}
	state := inst.overlord.StateEngine().State()
	state.Lock()
	msg := fmt.Sprintf(i18n.G("Update %q snap"), inst.pkg)
	if inst.Channel != "stable" {
		msg = fmt.Sprintf(i18n.G("Update %q snap from %q channel"), inst.pkg, inst.Channel)
	}
	chg := state.NewChange("update-snap", msg)
	ts, err := snapstate.Update(state, inst.pkg, inst.Channel, flags)
	if err == nil {
		chg.AddAll(ts)
	}
	state.Unlock()
	if err != nil {
		return err
	}

	state.EnsureBefore(0)
	return waitChange(chg)
}

func (inst *snapInstruction) remove() interface{} {
	flags := snappy.DoRemoveGC
	if inst.LeaveOld {
		flags = 0
	}
	state := inst.overlord.StateEngine().State()
	state.Lock()
	msg := fmt.Sprintf(i18n.G("Remove %q snap"), inst.pkg)
	chg := state.NewChange("remove-snap", msg)
	ts, err := snapstate.Remove(state, inst.pkg, flags)
	if err == nil {
		chg.AddAll(ts)
	}
	state.Unlock()
	if err != nil {
		return err
	}

	state.EnsureBefore(0)
	return waitChange(chg)
}

func (inst *snapInstruction) purge() interface{} {
	state := inst.overlord.StateEngine().State()
	state.Lock()
	msg := fmt.Sprintf(i18n.G("Purge %q snap"), inst.pkg)
	chg := state.NewChange("purge-snap", msg)
	ts, err := snapstate.Purge(state, inst.pkg, 0)
	if err == nil {
		chg.AddAll(ts)
	}
	state.Unlock()
	if err != nil {
		return err
	}

	state.EnsureBefore(0)
	return waitChange(chg)
}

func (inst *snapInstruction) rollback() interface{} {
	state := inst.overlord.StateEngine().State()
	state.Lock()
	msg := fmt.Sprintf(i18n.G("Rollback %q snap"), inst.pkg)
	chg := state.NewChange("rollback-snap", msg)
	// use previous version
	ver := ""
	ts, err := snapstate.Rollback(state, inst.pkg, ver)
	if err == nil {
		chg.AddAll(ts)
	}
	state.Unlock()
	if err != nil {
		return err
	}

	state.EnsureBefore(0)
	return waitChange(chg)
}

func (inst *snapInstruction) activate() interface{} {
	state := inst.overlord.StateEngine().State()
	state.Lock()
	msg := fmt.Sprintf(i18n.G("Activate %q snap"), inst.pkg)
	chg := state.NewChange("activate-snap", msg)
	ts, err := snapstate.Activate(state, inst.pkg, true)
	if err == nil {
		chg.AddAll(ts)
	}
	state.Unlock()
	if err != nil {
		return err
	}

	state.EnsureBefore(0)
	return waitChange(chg)
}

func (inst *snapInstruction) deactivate() interface{} {
	state := inst.overlord.StateEngine().State()
	state.Lock()
	msg := fmt.Sprintf(i18n.G("Deactivate %q snap"), inst.pkg)
	chg := state.NewChange("deactivate-snap", msg)
	ts, err := snapstate.Activate(state, inst.pkg, false)
	if err == nil {
		chg.AddAll(ts)
	}
	state.Unlock()
	if err != nil {
		return err
	}

	state.EnsureBefore(0)
	return waitChange(chg)
}

func (inst *snapInstruction) dispatch() func() interface{} {
	switch inst.Action {
	case "install":
		return inst.install
	case "update":
		return inst.update
	case "remove":
		return inst.remove
	case "purge":
		return inst.purge
	case "rollback":
		return inst.rollback
	case "activate":
		return inst.activate
	case "deactivate":
		return inst.deactivate
	default:
		return nil
	}
}

func pkgActionDispatchImpl(inst *snapInstruction) func() interface{} {
	return inst.dispatch()
}

var pkgActionDispatch = pkgActionDispatchImpl

func postSnap(c *Command, r *http.Request) Response {
	route := c.d.router.Get(operationCmd.Path)
	if route == nil {
		return InternalError("router can't find route for operation")
	}

	decoder := json.NewDecoder(r.Body)
	var inst snapInstruction
	if err := decoder.Decode(&inst); err != nil {
		return BadRequest("can't decode request body into snap instruction: %v", err)
	}

	vars := muxVars(r)
	inst.pkg = vars["name"] + "." + vars["developer"]
	inst.overlord = c.d.overlord

	f := pkgActionDispatch(&inst)
	if f == nil {
		return BadRequest("unknown action %s", inst.Action)
	}

	return AsyncResponse(c.d.AddTask(func(t *Task) interface{} {
		lock, err := lockfile.Lock(dirs.SnapLockFile, true)
		if err != nil {
			return err
		}
		defer lock.Unlock()
		inst.task = *t
		return f()
	}).Map(route))
}

const maxReadBuflen = 1024 * 1024

func newSnapImpl(filename string, developer string, unsignedOk bool) (*snappy.SnapFile, error) {
	return snappy.NewSnapFile(filename, developer, unsignedOk)
}

var newSnap = newSnapImpl

func sideloadSnap(c *Command, r *http.Request) Response {
	route := c.d.router.Get(operationCmd.Path)
	if route == nil {
		return InternalError("router can't find route for operation")
	}

	body := r.Body
	unsignedOk := false
	contentType := r.Header.Get("Content-Type")

	if strings.HasPrefix(contentType, "multipart/") {
		// spec says POSTs to sideload snaps should be “a multipart file upload”

		_, params, err := mime.ParseMediaType(contentType)
		if err != nil {
			return BadRequest("unable to parse POST body: %v", err)
		}

		form, err := multipart.NewReader(r.Body, params["boundary"]).ReadForm(maxReadBuflen)
		if err != nil {
			return BadRequest("unable to read POST form: %v", err)
		}

		// if allow-unsigned is present in the form, unsigned is OK
		_, unsignedOk = form.Value["allow-unsigned"]

		// form.File is a map of arrays of *FileHeader things
		// we just allow one (for now at least)
	out:
		for _, v := range form.File {
			for i := range v {
				body, err = v[i].Open()
				if err != nil {
					return BadRequest("unable to open POST form file: %v", err)
				}
				defer body.Close()

				break out
			}
		}
		defer form.RemoveAll()
	} else {
		// Looks like user didn't understand that multipart thing.
		// Maybe they just POSTed the snap at us (quite handy to do with e.g. curl).
		// So we try that.

		// If x-allow-unsigned is present, unsigned is OK
		_, unsignedOk = r.Header["X-Allow-Unsigned"]
	}

	tmpf, err := ioutil.TempFile("", "snapd-sideload-pkg-")
	if err != nil {
		return InternalError("can't create tempfile: %v", err)
	}

	if _, err := io.Copy(tmpf, body); err != nil {
		os.Remove(tmpf.Name())
		return InternalError("can't copy request into tempfile: %v", err)
	}

	return AsyncResponse(c.d.AddTask(func(t *Task) interface{} {
		defer os.Remove(tmpf.Name())

		_, err := newSnap(tmpf.Name(), snappy.SideloadedDeveloper, unsignedOk)
		if err != nil {
			return err
		}

		lock, err := lockfile.Lock(dirs.SnapLockFile, true)
		if err != nil {
			return err
		}
		defer lock.Unlock()

		var flags snappy.InstallFlags
		if unsignedOk {
			flags |= snappy.AllowUnauthenticated
		}
		overlord := &snappy.Overlord{}
		name, err := overlord.Install(tmpf.Name(), snappy.SideloadedDeveloper, flags, &progress.NullProgress{})
		if err != nil {
			return err
		}

		return name
	}).Map(route))
}

func getLogs(c *Command, r *http.Request) Response {
	vars := muxVars(r)
	name := vars["name"]
	appName := vars["service"]

	lock, err := lockfile.Lock(dirs.SnapLockFile, true)
	if err != nil {
		return InternalError("unable to acquire lock: %v", err)
	}
	defer lock.Unlock()

	actor, err := findServices(name, appName, &progress.NullProgress{})
	if err != nil {
		return NotFound("no services found for %q: %v", name, err)
	}

	rawlogs, err := actor.Logs()
	if err != nil {
		return InternalError("unable to get logs for %q: %v", name, err)
	}

	logs := make([]map[string]interface{}, len(rawlogs))

	for i := range rawlogs {
		logs[i] = map[string]interface{}{
			"timestamp": rawlogs[i].Timestamp(),
			"message":   rawlogs[i].Message(),
			"raw":       rawlogs[i],
		}
	}

	return SyncResponse(logs)
}

func iconGet(name, developer string) Response {
	lock, err := lockfile.Lock(dirs.SnapLockFile, true)
	if err != nil {
		return InternalError("unable to acquire lock: %v", err)
	}
	defer lock.Unlock()

	snaps, err := snappy.NewLocalSnapRepository().Snaps(name, developer)
	_, snap := bestSnap(snaps)
	if err != nil || snap == nil {
		return NotFound("unable to find snap with name %q and developer %q", name, developer)
	}

	path := filepath.Clean(snap.Icon())
	if !strings.HasPrefix(path, dirs.SnapSnapsDir) {
		// XXX: how could this happen?
		return BadRequest("requested icon is not in snap path")
	}

	return FileResponse(path)
}

func appIconGet(c *Command, r *http.Request) Response {
	vars := muxVars(r)
	name := vars["name"]
	developer := vars["developer"]

	return iconGet(name, developer)
}

// getInterfaces returns all plugs and slots.
func getInterfaces(c *Command, r *http.Request) Response {
	return SyncResponse(c.d.interfaces.Interfaces())
}

// interfaceAction is an action performed on the interface system.
type interfaceAction struct {
	Action string            `json:"action"`
	Plugs  []interfaces.Plug `json:"plugs,omitempty"`
	Slots  []interfaces.Slot `json:"slots,omitempty"`
}

// changeInterfaces controls the interfaces system.
// Plugs can be connected to and disconnected from slots.
// When enableInternalInterfaceActions is true plugs and slots can also be
// explicitly added and removed.
func changeInterfaces(c *Command, r *http.Request) Response {
	var a interfaceAction
	decoder := json.NewDecoder(r.Body)
	if err := decoder.Decode(&a); err != nil {
		return BadRequest("cannot decode request body into an interface action: %v", err)
	}
	if a.Action == "" {
		return BadRequest("interface action not specified")
	}
	if !c.d.enableInternalInterfaceActions && a.Action != "connect" && a.Action != "disconnect" {
		return BadRequest("internal interface actions are disabled")
	}
	if len(a.Plugs) > 1 || len(a.Slots) > 1 {
		return NotImplemented("many-to-many operations are not implemented")
	}
	switch a.Action {
	case "connect":
		if len(a.Plugs) == 0 || len(a.Slots) == 0 {
			return BadRequest("at least one plug and slot is required")
		}
		err := c.d.interfaces.Connect(a.Plugs[0].Snap, a.Plugs[0].Name, a.Slots[0].Snap, a.Slots[0].Name)
		if err != nil {
			return BadRequest("%v", err)
		}
		return SyncResponse(nil)
	case "disconnect":
		if len(a.Plugs) == 0 || len(a.Slots) == 0 {
			return BadRequest("at least one plug and slot is required")
		}
		err := c.d.interfaces.Disconnect(a.Plugs[0].Snap, a.Plugs[0].Name, a.Slots[0].Snap, a.Slots[0].Name)
		if err != nil {
			return BadRequest("%v", err)
		}
		return SyncResponse(nil)
	case "add-plug":
		if len(a.Plugs) == 0 {
			return BadRequest("at least one plug is required")
		}
		err := c.d.interfaces.AddPlug(&a.Plugs[0])
		if err != nil {
			return BadRequest("%v", err)
		}
		return &resp{
			Type:   ResponseTypeSync,
			Status: http.StatusCreated,
		}
	case "remove-plug":
		if len(a.Plugs) == 0 {
			return BadRequest("at least one plug is required")
		}
		err := c.d.interfaces.RemovePlug(a.Plugs[0].Snap, a.Plugs[0].Name)
		if err != nil {
			return BadRequest("%v", err)
		}
		return SyncResponse(nil)
	case "add-slot":
		if len(a.Slots) == 0 {
			return BadRequest("at least one slot is required")
		}
		err := c.d.interfaces.AddSlot(&a.Slots[0])
		if err != nil {
			return BadRequest("%v", err)
		}
		return &resp{
			Type:   ResponseTypeSync,
			Status: http.StatusCreated,
		}
	case "remove-slot":
		if len(a.Slots) == 0 {
			return BadRequest("at least one slot is required")
		}
		err := c.d.interfaces.RemoveSlot(a.Slots[0].Snap, a.Slots[0].Name)
		if err != nil {
			return BadRequest("%v", err)
		}
		return SyncResponse(nil)
	}
	return BadRequest("unsupported interface action: %q", a.Action)
}

func doAssert(c *Command, r *http.Request) Response {
	b, err := ioutil.ReadAll(r.Body)
	if err != nil {
		return BadRequest("reading assert request body gave %v", err)
	}
	a, err := asserts.Decode(b)
	if err != nil {
		return BadRequest("can't decode request body into an assertion: %v", err)
	}
	if err := c.d.asserts.Add(a); err != nil {
		// TODO: have a specific error to be able to return  409 for not newer revision?
		return BadRequest("assert failed: %v", err)
	}
	// TODO: what more info do we want to return on success?
	return &resp{
		Type:   ResponseTypeSync,
		Status: http.StatusOK,
	}
}

func assertsFindMany(c *Command, r *http.Request) Response {
	assertTypeName := muxVars(r)["assertType"]
	assertType := asserts.Type(assertTypeName)
	if assertType == nil {
		return BadRequest("invalid assert type: %q", assertTypeName)
	}
	headers := map[string]string{}
	q := r.URL.Query()
	for k := range q {
		headers[k] = q.Get(k)
	}
	assertions, err := c.d.asserts.FindMany(assertType, headers)
	if err == asserts.ErrNotFound {
		return AssertResponse(nil, true)
	} else if err != nil {
		return InternalError("searching assertions failed: %v", err)
	}
	return AssertResponse(assertions, true)
}

func getEvents(c *Command, r *http.Request) Response {
	return EventResponse(c.d.hub)
}<|MERGE_RESOLUTION|>--- conflicted
+++ resolved
@@ -623,12 +623,9 @@
 	LeaveOld bool         `json:"leave_old"`
 	License  *licenseData `json:"license"`
 	pkg      string
-<<<<<<< HEAD
 	task     Task
-=======
 
 	overlord *overlord.Overlord
->>>>>>> e2b13913
 }
 
 // Agreed is part of the progress.Meter interface (q.v.)
@@ -642,7 +639,6 @@
 	return true
 }
 
-<<<<<<< HEAD
 func (inst *snapInstruction) Start(pkg string, total float64) {
 	inst.task.mu.Lock()
 	defer inst.task.mu.Unlock()
@@ -672,8 +668,6 @@
 	return len(p), nil
 }
 
-var snappyInstall = snappy.Install
-=======
 var snapstateInstall = snapstate.Install
 
 func waitChange(chg *state.Change) error {
@@ -689,7 +683,6 @@
 		time.Sleep(250 * time.Millisecond)
 	}
 }
->>>>>>> e2b13913
 
 func (inst *snapInstruction) install() interface{} {
 	flags := snappy.DoInstallGC
