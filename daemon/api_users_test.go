// -*- Mode: Go; indent-tabs-mode: t -*-

/*
 * Copyright (C) 2014-2021 Canonical Ltd
 *
 * This program is free software: you can redistribute it and/or modify
 * it under the terms of the GNU General Public License version 3 as
 * published by the Free Software Foundation.
 *
 * This program is distributed in the hope that it will be useful,
 * but WITHOUT ANY WARRANTY; without even the implied warranty of
 * MERCHANTABILITY or FITNESS FOR A PARTICULAR PURPOSE.  See the
 * GNU General Public License for more details.
 *
 * You should have received a copy of the GNU General Public License
 * along with this program.  If not, see <http://www.gnu.org/licenses/>.
 *
 */

package daemon_test

import (
	"bytes"
	"fmt"
	"net/http"
	"os/user"
	"time"

	"gopkg.in/check.v1"

	"github.com/snapcore/snapd/asserts"
	"github.com/snapcore/snapd/asserts/assertstest"
	"github.com/snapcore/snapd/client"
	"github.com/snapcore/snapd/daemon"
	"github.com/snapcore/snapd/overlord/assertstate/assertstatetest"
	"github.com/snapcore/snapd/overlord/auth"
	"github.com/snapcore/snapd/overlord/configstate/config"
	"github.com/snapcore/snapd/overlord/devicestate"
	"github.com/snapcore/snapd/overlord/devicestate/devicestatetest"
	"github.com/snapcore/snapd/overlord/state"
	"github.com/snapcore/snapd/release"
	"github.com/snapcore/snapd/store"
	"github.com/snapcore/snapd/testutil"
)

var _ = check.Suite(&userSuite{})

type userSuite struct {
	apiBaseSuite

	loginUserStoreMacaroon string
	loginUserDischarge     string

	mockUserHome      string
	trivialUserLookup func(username string) (*user.User, error)
}

func (s *userSuite) LoginUser(username, password, otp string) (string, string, error) {
	s.pokeStateLock()

	return s.loginUserStoreMacaroon, s.loginUserDischarge, s.err
}

func (s *userSuite) SetUpTest(c *check.C) {
	s.apiBaseSuite.SetUpTest(c)

	s.AddCleanup(release.MockOnClassic(false))

	s.daemonWithStore(c, s)

	s.expectRootAccess()

	s.mockUserHome = c.MkDir()
	s.trivialUserLookup = mkUserLookup(s.mockUserHome)

	s.AddCleanup(daemon.MockHasUserAdmin(true))

	// make sure we don't call these by accident)
	s.AddCleanup(daemon.MockDeviceStateCreateUser(func(st *state.State, sudoer bool, email string) (createdUsers devicestate.CreatedUser, internalErr *devicestate.UserError) {
		c.Fatalf("unexpected create user %q call", email)
		return devicestate.CreatedUser{}, &devicestate.UserError{Internal: false, Err: fmt.Errorf("unexpected create user %q call", email)}
	}))

	s.AddCleanup(daemon.MockDeviceStateCreateKnownUsers(func(st *state.State, mgr *devicestate.DeviceManager, sudoer bool, email string) (createdUsers []devicestate.CreatedUser, internalErr *devicestate.UserError) {
		c.Fatalf("unexpected create user %q call", email)
		return nil, &devicestate.UserError{Internal: false, Err: fmt.Errorf("unexpected create user %q call", email)}
	}))

	s.AddCleanup(daemon.MockDeviceStateRemoveUser(func(st *state.State, username string) (*auth.UserState, *devicestate.UserError) {
		c.Fatalf("unexpected remove user %q call", username)
		return nil, &devicestate.UserError{Internal: false, Err: fmt.Errorf("unexpected remove user %q call", username)}
	}))

	s.loginUserStoreMacaroon = ""
	s.loginUserDischarge = ""
}

func mkUserLookup(userHomeDir string) func(string) (*user.User, error) {
	return func(username string) (*user.User, error) {
		cur, err := user.Current()
		cur.Username = username
		cur.HomeDir = userHomeDir
		return cur, err
	}
}

func (s *userSuite) expectLoginAccess() {
	s.expectWriteAccess(daemon.AuthenticatedAccess{Polkit: "io.snapcraft.snapd.login"})
}

func (s *userSuite) TestLoginUser(c *check.C) {
	state := s.d.Overlord().State()

	s.expectLoginAccess()

	s.loginUserStoreMacaroon = "user-macaroon"
	s.loginUserDischarge = "the-discharge-macaroon-serialized-data"
	buf := bytes.NewBufferString(`{"username": "email@.com", "password": "password"}`)
	req, err := http.NewRequest("POST", "/v2/login", buf)
	c.Assert(err, check.IsNil)

	rsp := s.syncReq(c, req, nil)

	state.Lock()
	user, err := auth.User(state, 1)
	state.Unlock()
	c.Check(err, check.IsNil)

	expected := daemon.UserResponseData{
		ID:    1,
		Email: "email@.com",

		Macaroon:   user.Macaroon,
		Discharges: user.Discharges,
	}

	c.Check(rsp.Status, check.Equals, 200)
	c.Assert(rsp.Result, check.FitsTypeOf, expected)
	c.Check(rsp.Result, check.DeepEquals, expected)

	c.Check(user.ID, check.Equals, 1)
	c.Check(user.Username, check.Equals, "")
	c.Check(user.Email, check.Equals, "email@.com")
	c.Check(user.Discharges, check.IsNil)
	c.Check(user.StoreMacaroon, check.Equals, s.loginUserStoreMacaroon)
	c.Check(user.StoreDischarges, check.DeepEquals, []string{"the-discharge-macaroon-serialized-data"})
	// snapd macaroon was setup too
	snapdMacaroon, err := auth.MacaroonDeserialize(user.Macaroon)
	c.Check(err, check.IsNil)
	c.Check(snapdMacaroon.Id(), check.Equals, "1")
	c.Check(snapdMacaroon.Location(), check.Equals, "snapd")
}

func (s *userSuite) TestLoginUserWithUsername(c *check.C) {
	state := s.d.Overlord().State()

	s.expectLoginAccess()

	s.loginUserStoreMacaroon = "user-macaroon"
	s.loginUserDischarge = "the-discharge-macaroon-serialized-data"
	buf := bytes.NewBufferString(`{"username": "username", "email": "email@.com", "password": "password"}`)
	req, err := http.NewRequest("POST", "/v2/login", buf)
	c.Assert(err, check.IsNil)

	rsp := s.syncReq(c, req, nil)

	state.Lock()
	user, err := auth.User(state, 1)
	state.Unlock()
	c.Check(err, check.IsNil)

	expected := daemon.UserResponseData{
		ID:         1,
		Username:   "username",
		Email:      "email@.com",
		Macaroon:   user.Macaroon,
		Discharges: user.Discharges,
	}
	c.Check(rsp.Status, check.Equals, 200)
	c.Assert(rsp.Result, check.FitsTypeOf, expected)
	c.Check(rsp.Result, check.DeepEquals, expected)

	c.Check(user.ID, check.Equals, 1)
	c.Check(user.Username, check.Equals, "username")
	c.Check(user.Email, check.Equals, "email@.com")
	c.Check(user.Discharges, check.IsNil)
	c.Check(user.StoreMacaroon, check.Equals, s.loginUserStoreMacaroon)
	c.Check(user.StoreDischarges, check.DeepEquals, []string{"the-discharge-macaroon-serialized-data"})
	// snapd macaroon was setup too
	snapdMacaroon, err := auth.MacaroonDeserialize(user.Macaroon)
	c.Check(err, check.IsNil)
	c.Check(snapdMacaroon.Id(), check.Equals, "1")
	c.Check(snapdMacaroon.Location(), check.Equals, "snapd")
}

func (s *userSuite) TestLoginUserNoEmailWithExistentLocalUser(c *check.C) {
	state := s.d.Overlord().State()

	s.expectLoginAccess()

	// setup local-only user
	state.Lock()
	localUser, err := auth.NewUser(state, auth.NewUserData{
		Username:   "username",
		Email:      "email@test.com",
		Macaroon:   "",
		Discharges: nil,
	})
	state.Unlock()
	c.Assert(err, check.IsNil)

	s.loginUserStoreMacaroon = "user-macaroon"
	s.loginUserDischarge = "the-discharge-macaroon-serialized-data"
	buf := bytes.NewBufferString(`{"username": "username", "email": "", "password": "password"}`)
	req, err := http.NewRequest("POST", "/v2/login", buf)
	c.Assert(err, check.IsNil)

	rsp := s.syncReq(c, req, localUser)

	expected := daemon.UserResponseData{
		ID:       1,
		Username: "username",
		Email:    "email@test.com",

		Macaroon:   localUser.Macaroon,
		Discharges: localUser.Discharges,
	}
	c.Check(rsp.Status, check.Equals, 200)
	c.Assert(rsp.Result, check.FitsTypeOf, expected)
	c.Check(rsp.Result, check.DeepEquals, expected)

	state.Lock()
	user, err := auth.User(state, localUser.ID)
	state.Unlock()
	c.Check(err, check.IsNil)
	c.Check(user.Username, check.Equals, "username")
	c.Check(user.Email, check.Equals, localUser.Email)
	c.Check(user.Macaroon, check.Equals, localUser.Macaroon)
	c.Check(user.Discharges, check.IsNil)
	c.Check(user.StoreMacaroon, check.Equals, s.loginUserStoreMacaroon)
	c.Check(user.StoreDischarges, check.DeepEquals, []string{"the-discharge-macaroon-serialized-data"})
}

func (s *userSuite) TestLoginUserWithExistentLocalUser(c *check.C) {
	state := s.d.Overlord().State()

	s.expectLoginAccess()

	// setup local-only user
	state.Lock()
	localUser, err := auth.NewUser(state, auth.NewUserData{
		Username:   "username",
		Email:      "email@test.com",
		Macaroon:   "",
		Discharges: nil,
	})
	state.Unlock()
	c.Assert(err, check.IsNil)

	s.loginUserStoreMacaroon = "user-macaroon"
	s.loginUserDischarge = "the-discharge-macaroon-serialized-data"
	buf := bytes.NewBufferString(`{"username": "username", "email": "email@test.com", "password": "password"}`)
	req, err := http.NewRequest("POST", "/v2/login", buf)
	c.Assert(err, check.IsNil)

	rsp := s.syncReq(c, req, localUser)

	expected := daemon.UserResponseData{
		ID:       1,
		Username: "username",
		Email:    "email@test.com",

		Macaroon:   localUser.Macaroon,
		Discharges: localUser.Discharges,
	}
	c.Check(rsp.Status, check.Equals, 200)
	c.Assert(rsp.Result, check.FitsTypeOf, expected)
	c.Check(rsp.Result, check.DeepEquals, expected)

	state.Lock()
	user, err := auth.User(state, localUser.ID)
	state.Unlock()
	c.Check(err, check.IsNil)
	c.Check(user.Username, check.Equals, "username")
	c.Check(user.Email, check.Equals, localUser.Email)
	c.Check(user.Macaroon, check.Equals, localUser.Macaroon)
	c.Check(user.Discharges, check.IsNil)
	c.Check(user.StoreMacaroon, check.Equals, s.loginUserStoreMacaroon)
	c.Check(user.StoreDischarges, check.DeepEquals, []string{"the-discharge-macaroon-serialized-data"})
}

func (s *userSuite) TestLoginUserNewEmailWithExistentLocalUser(c *check.C) {
	state := s.d.Overlord().State()

	s.expectLoginAccess()

	// setup local-only user
	state.Lock()
	localUser, err := auth.NewUser(state, auth.NewUserData{
		Username:   "username",
		Email:      "email@test.com",
		Macaroon:   "",
		Discharges: nil,
	})
	state.Unlock()
	c.Assert(err, check.IsNil)

	s.loginUserStoreMacaroon = "user-macaroon"
	s.loginUserDischarge = "the-discharge-macaroon-serialized-data"
	// same local user, but using a new SSO account
	buf := bytes.NewBufferString(`{"username": "username", "email": "new.email@test.com", "password": "password"}`)
	req, err := http.NewRequest("POST", "/v2/login", buf)
	c.Assert(err, check.IsNil)

	rsp := s.syncReq(c, req, localUser)

	expected := daemon.UserResponseData{
		ID:       1,
		Username: "username",
		Email:    "new.email@test.com",

		Macaroon:   localUser.Macaroon,
		Discharges: localUser.Discharges,
	}
	c.Check(rsp.Status, check.Equals, 200)
	c.Assert(rsp.Result, check.FitsTypeOf, expected)
	c.Check(rsp.Result, check.DeepEquals, expected)

	state.Lock()
	user, err := auth.User(state, localUser.ID)
	state.Unlock()
	c.Check(err, check.IsNil)
	c.Check(user.Username, check.Equals, "username")
	c.Check(user.Email, check.Equals, expected.Email)
	c.Check(user.Macaroon, check.Equals, localUser.Macaroon)
	c.Check(user.Discharges, check.IsNil)
	c.Check(user.StoreMacaroon, check.Equals, s.loginUserStoreMacaroon)
	c.Check(user.StoreDischarges, check.DeepEquals, []string{"the-discharge-macaroon-serialized-data"})
}

func (s *userSuite) TestLogoutUser(c *check.C) {
	state := s.d.Overlord().State()

	s.expectLoginAccess()

	state.Lock()
	user, err := auth.NewUser(state, auth.NewUserData{
		Username:   "username",
		Email:      "email@test.com",
		Macaroon:   "macaroon",
		Discharges: []string{"discharge"},
	})
	state.Unlock()
	c.Assert(err, check.IsNil)

	req, err := http.NewRequest("POST", "/v2/logout", nil)
	c.Assert(err, check.IsNil)

	rsp := s.syncReq(c, req, user)
	c.Check(rsp.Status, check.Equals, 200)

	state.Lock()
	_, err = auth.User(state, user.ID)
	state.Unlock()
	c.Check(err, check.Equals, auth.ErrInvalidUser)
}

func (s *userSuite) TestLoginUserBadRequest(c *check.C) {
	s.expectLoginAccess()

	buf := bytes.NewBufferString(`hello`)
	req, err := http.NewRequest("POST", "/v2/login", buf)
	c.Assert(err, check.IsNil)

	rspe := s.errorReq(c, req, nil)
	c.Check(rspe.Status, check.Equals, 400)
	c.Check(rspe.Message, check.Not(check.Equals), "")
}

func (s *userSuite) TestLoginUserNotEmailish(c *check.C) {
	s.expectLoginAccess()

	buf := bytes.NewBufferString(`{"username": "notemail", "password": "password"}`)
	req, err := http.NewRequest("POST", "/v2/login", buf)
	c.Assert(err, check.IsNil)

	rspe := s.errorReq(c, req, nil)
	c.Check(rspe.Status, check.Equals, 400)
	c.Check(rspe.Message, testutil.Contains, "please use a valid email address")
}

func (s *userSuite) TestLoginUserDeveloperAPIError(c *check.C) {
	s.expectLoginAccess()

	s.err = fmt.Errorf("error-from-login-user")
	buf := bytes.NewBufferString(`{"username": "email@.com", "password": "password"}`)
	req, err := http.NewRequest("POST", "/v2/login", buf)
	c.Assert(err, check.IsNil)

	rspe := s.errorReq(c, req, nil)
	c.Check(rspe.Status, check.Equals, 401)
	c.Check(rspe.Message, testutil.Contains, "error-from-login-user")
}

func (s *userSuite) TestLoginUserTwoFactorRequiredError(c *check.C) {
	s.expectLoginAccess()

	s.err = store.ErrAuthenticationNeeds2fa
	buf := bytes.NewBufferString(`{"username": "email@.com", "password": "password"}`)
	req, err := http.NewRequest("POST", "/v2/login", buf)
	c.Assert(err, check.IsNil)

	rspe := s.errorReq(c, req, nil)
	c.Check(rspe.Status, check.Equals, 401)
	c.Check(rspe.Kind, check.Equals, client.ErrorKindTwoFactorRequired)
}

func (s *userSuite) TestLoginUserTwoFactorFailedError(c *check.C) {
	s.expectLoginAccess()

	s.err = store.Err2faFailed
	buf := bytes.NewBufferString(`{"username": "email@.com", "password": "password"}`)
	req, err := http.NewRequest("POST", "/v2/login", buf)
	c.Assert(err, check.IsNil)

	rspe := s.errorReq(c, req, nil)
	c.Check(rspe.Status, check.Equals, 401)
	c.Check(rspe.Kind, check.Equals, client.ErrorKindTwoFactorFailed)
}

func (s *userSuite) TestLoginUserInvalidCredentialsError(c *check.C) {
	s.expectLoginAccess()

	s.err = store.ErrInvalidCredentials
	buf := bytes.NewBufferString(`{"username": "email@.com", "password": "password"}`)
	req, err := http.NewRequest("POST", "/v2/login", buf)
	c.Assert(err, check.IsNil)

	rspe := s.errorReq(c, req, nil)
	c.Check(rspe.Status, check.Equals, 401)
	c.Check(rspe.Message, check.Equals, "invalid credentials")
}

func (s *userSuite) TestLoginUserInvalidAuthDataError(c *check.C) {
	s.expectLoginAccess()

	s.err = store.InvalidAuthDataError{"foo": {"bar"}}
	buf := bytes.NewBufferString(`{"username": "email@.com", "password": "password"}`)
	req, err := http.NewRequest("POST", "/v2/login", buf)
	c.Assert(err, check.IsNil)

	rspe := s.errorReq(c, req, nil)
	c.Check(rspe.Status, check.Equals, 400)
	c.Check(rspe.Kind, check.Equals, client.ErrorKindInvalidAuthData)
	c.Check(rspe.Value, check.DeepEquals, s.err)
}

func (s *userSuite) TestLoginUserPasswordPolicyError(c *check.C) {
	s.expectLoginAccess()

	s.err = store.PasswordPolicyError{"foo": {"bar"}}
	buf := bytes.NewBufferString(`{"username": "email@.com", "password": "password"}`)
	req, err := http.NewRequest("POST", "/v2/login", buf)
	c.Assert(err, check.IsNil)

	rspe := s.errorReq(c, req, nil)
	c.Check(rspe.Status, check.Equals, 401)
	c.Check(rspe.Kind, check.Equals, client.ErrorKindPasswordPolicy)
	c.Check(rspe.Value, check.DeepEquals, s.err)
}

func (s *userSuite) TestPostCreateUser(c *check.C) {
	s.testCreateUser(c, true)
}

func (s *userSuite) TestPostUserCreate(c *check.C) {
	s.testCreateUser(c, false)
}

func (s *userSuite) testCreateUser(c *check.C, oldWay bool) {
	expectedUsername := "karl"
	expectedEmail := "popper@lse.ac.uk"

	defer daemon.MockDeviceStateCreateUser(func(st *state.State, sudoer bool, email string) (devicestate.CreatedUser, *devicestate.UserError) {
		c.Check(email, check.Equals, expectedEmail)
		c.Check(sudoer, check.Equals, false)
		expected := devicestate.CreatedUser{
			Username: expectedUsername,
			SSHKeys: []string{
				`ssh1 # snapd {"origin":"store","email":"popper@lse.ac.uk"}`,
				`ssh2 # snapd {"origin":"store","email":"popper@lse.ac.uk"}`,
			},
		}
		return expected, nil
	})()

	var req *http.Request
	var expected interface{}
	expectedItem := daemon.UserResponseData{
		Username: expectedUsername,
		SSHKeys: []string{
			`ssh1 # snapd {"origin":"store","email":"popper@lse.ac.uk"}`,
			`ssh2 # snapd {"origin":"store","email":"popper@lse.ac.uk"}`,
		},
	}

	if oldWay {
		var err error
		buf := bytes.NewBufferString(fmt.Sprintf(`{"email": "%s"}`, expectedEmail))
		req, err = http.NewRequest("POST", "/v2/create-user", buf)
		c.Assert(err, check.IsNil)
		expected = []daemon.UserResponseData{expectedItem}
	} else {
		var err error
		buf := bytes.NewBufferString(fmt.Sprintf(`{"action":"create","email": "%s"}`, expectedEmail))
		req, err = http.NewRequest("POST", "/v2/users", buf)
		c.Assert(err, check.IsNil)
		expected = []daemon.UserResponseData{expectedItem}
	}

	rsp := s.syncReq(c, req, nil)
	c.Check(rsp.Result, check.FitsTypeOf, expected)
	c.Check(rsp.Result, check.DeepEquals, expected)
}

func (s *userSuite) TestPostUserCreateErrBadRequest(c *check.C) {
	s.testCreateUserErr(c, false)
}

func (s *userSuite) TestPostUserCreateErrInternal(c *check.C) {
	s.testCreateUserErr(c, true)
}

func (s *userSuite) testCreateUserErr(c *check.C, internalErr bool) {
	called := 0
	defer daemon.MockDeviceStateCreateKnownUsers(func(st *state.State, mgr *devicestate.DeviceManager, sudoer bool, email string) ([]devicestate.CreatedUser, *devicestate.UserError) {
		called++
		if internalErr {
			return nil, &devicestate.UserError{Internal: internalErr, Err: fmt.Errorf("wat-internal")}
		} else {
			return nil, &devicestate.UserError{Internal: internalErr, Err: fmt.Errorf("wat-badrequest")}
		}
	})()

	buf := bytes.NewBufferString(`{"email": "foo@bar.com","known":true}`)
	req, err := http.NewRequest("POST", "/v2/create-user", buf)
	c.Assert(err, check.IsNil)

	rspe := s.errorReq(c, req, nil)
	c.Check(called, check.Equals, 1)
	if internalErr {
		c.Check(rspe.Status, check.Equals, 500)
		c.Check(rspe.Message, check.Equals, "wat-internal")
	} else {
		c.Check(rspe.Status, check.Equals, 400)
		c.Check(rspe.Message, check.Equals, "wat-badrequest")
	}
}

func (s *userSuite) TestNoUserAdminCreateUser(c *check.C) { s.testNoUserAdmin(c, "/v2/create-user") }

func (s *userSuite) TestNoUserAdminPostUser(c *check.C) { s.testNoUserAdmin(c, "/v2/users") }

func (s *userSuite) testNoUserAdmin(c *check.C, endpoint string) {
	defer daemon.MockHasUserAdmin(false)()

	buf := bytes.NewBufferString("{}")
	req, err := http.NewRequest("POST", endpoint, buf)
	c.Assert(err, check.IsNil)

	rspe := s.errorReq(c, req, nil)

	const noUserAdmin = "system user administration via snapd is not allowed on this system"
	switch endpoint {
	case "/v2/users":
		c.Check(rspe, check.DeepEquals, daemon.MethodNotAllowed(noUserAdmin))
	case "/v2/create-user":
		c.Check(rspe, check.DeepEquals, daemon.Forbidden(noUserAdmin))
	default:
		c.Fatalf("unknown endpoint %q", endpoint)
	}
}

func (s *userSuite) TestPostUserBadBody(c *check.C) {
	buf := bytes.NewBufferString(`42`)
	req, err := http.NewRequest("POST", "/v2/users", buf)
	c.Assert(err, check.IsNil)

	rspe := s.errorReq(c, req, nil)
	c.Check(rspe.Message, check.Matches, "cannot decode user action data from request body: .*")
}

func (s *userSuite) TestPostUserBadAfterBody(c *check.C) {
	buf := bytes.NewBufferString(`{}42`)
	req, err := http.NewRequest("POST", "/v2/users", buf)
	c.Assert(err, check.IsNil)

	rspe := s.errorReq(c, req, nil)
	c.Check(rspe, check.DeepEquals, daemon.BadRequest("spurious content after user action"))
}

func (s *userSuite) TestPostUserNoAction(c *check.C) {
	buf := bytes.NewBufferString("{}")
	req, err := http.NewRequest("POST", "/v2/users", buf)
	c.Assert(err, check.IsNil)

	rspe := s.errorReq(c, req, nil)
	c.Check(rspe, check.DeepEquals, daemon.BadRequest("missing user action"))
}

func (s *userSuite) TestPostUserBadAction(c *check.C) {
	buf := bytes.NewBufferString(`{"action":"patatas"}`)
	req, err := http.NewRequest("POST", "/v2/users", buf)
	c.Assert(err, check.IsNil)

	rspe := s.errorReq(c, req, nil)
	c.Check(rspe, check.DeepEquals, daemon.BadRequest(`unsupported user action "patatas"`))
}

func (s *userSuite) TestPostUserActionRemoveDelUserErrBadRequest(c *check.C) {
	s.testpostUserActionRemoveDelUserErr(c, false)
}

func (s *userSuite) TestPostUserActionRemoveDelUserErrInternal(c *check.C) {
	s.testpostUserActionRemoveDelUserErr(c, true)
}

func (s *userSuite) testpostUserActionRemoveDelUserErr(c *check.C, internalErr bool) {
	st := s.d.Overlord().State()
	st.Lock()
	_, err := auth.NewUser(st, auth.NewUserData{
		Username:   "some-user",
		Email:      "email@test.com",
		Macaroon:   "macaroon",
		Discharges: []string{"discharge"},
	})
	st.Unlock()
	c.Check(err, check.IsNil)

	called := 0
	defer daemon.MockDeviceStateRemoveUser(func(st *state.State, username string) (*auth.UserState, *devicestate.UserError) {
		called++
		if internalErr {
			return nil, &devicestate.UserError{Internal: internalErr, Err: fmt.Errorf("wat-internal")}
		} else {
			return nil, &devicestate.UserError{Internal: internalErr, Err: fmt.Errorf("wat-badrequest")}
		}
	})()

	buf := bytes.NewBufferString(`{"action":"remove","username":"some-user"}`)
	req, err := http.NewRequest("POST", "/v2/users", buf)
	c.Assert(err, check.IsNil)

	rspe := s.errorReq(c, req, nil)
	c.Check(called, check.Equals, 1)
	if internalErr {
		c.Check(rspe.Status, check.Equals, 500)
		c.Check(rspe.Message, check.Equals, "wat-internal")
	} else {
		c.Check(rspe.Status, check.Equals, 400)
		c.Check(rspe.Message, check.Equals, "wat-badrequest")
	}
}

func (s *userSuite) TestPostUserActionRemove(c *check.C) {
<<<<<<< HEAD
	expectedID := 10
	expectedUsername := "some-user"
	expectedEmail := "email@test.com"
=======
	st := s.d.Overlord().State()
	st.Lock()
	user, err := auth.NewUser(st, auth.NewUserData{
		Username:   "some-user",
		Email:      "email@test.com",
		Macaroon:   "macaroon",
		Discharges: []string{"discharge"},
	})
	st.Unlock()
	c.Check(err, check.IsNil)
>>>>>>> 0a8b0a71

	called := 0
	defer daemon.MockDeviceStateRemoveUser(func(st *state.State, username string) (*auth.UserState, *devicestate.UserError) {
		called++
		removedUser := &auth.UserState{ID: expectedID, Username: expectedUsername, Email: expectedEmail}

		return removedUser, nil
	})()

	buf := bytes.NewBufferString(`{"action":"remove","username":"some-user"}`)
	req, err := http.NewRequest("POST", "/v2/users", buf)
	c.Assert(err, check.IsNil)
	rsp := s.syncReq(c, req, nil)
	c.Check(rsp.Status, check.Equals, 200)
	expected := []daemon.UserResponseData{
		{ID: expectedID, Username: expectedUsername, Email: expectedEmail},
	}
	c.Check(rsp.Result, check.DeepEquals, map[string]interface{}{
		"removed": expected,
	})
	c.Check(called, check.Equals, 1)
}

func (s *userSuite) setupSigner(accountID string, signerPrivKey asserts.PrivateKey) *assertstest.SigningDB {
	st := s.d.Overlord().State()

	signerSigning := s.Brands.Register(accountID, signerPrivKey, map[string]interface{}{
		"account-id":   accountID,
		"verification": "verified",
	})
	acctNKey := s.Brands.AccountsAndKeys(accountID)

	assertstest.AddMany(s.StoreSigning, acctNKey...)
	assertstatetest.AddMany(st, acctNKey...)

	return signerSigning
}

var (
	partnerPrivKey, _ = assertstest.GenerateKey(752)
	unknownPrivKey, _ = assertstest.GenerateKey(752)
)

func (s *userSuite) makeSystemUsers(c *check.C, systemUsers []map[string]interface{}) {
	st := s.d.Overlord().State()
	st.Lock()
	defer st.Unlock()

	assertstatetest.AddMany(st, s.StoreSigning.StoreAccountKey(""))

	s.setupSigner("my-brand", brandPrivKey)
	s.setupSigner("partner", partnerPrivKey)
	s.setupSigner("unknown", unknownPrivKey)

	model := s.Brands.Model("my-brand", "my-model", map[string]interface{}{
		"architecture":          "amd64",
		"gadget":                "pc",
		"kernel":                "pc-kernel",
		"required-snaps":        []interface{}{"required-snap1"},
		"system-user-authority": []interface{}{"my-brand", "partner"},
	})
	// now add model related stuff to the system
	assertstatetest.AddMany(st, model)
	// and a serial
	deviceKey, _ := assertstest.GenerateKey(752)
	encDevKey, err := asserts.EncodePublicKey(deviceKey.PublicKey())
	c.Assert(err, check.IsNil)
	serial, err := s.Brands.Signing("my-brand").Sign(asserts.SerialType, map[string]interface{}{
		"authority-id":        "my-brand",
		"brand-id":            "my-brand",
		"model":               "my-model",
		"serial":              "serialserial",
		"device-key":          string(encDevKey),
		"device-key-sha3-384": deviceKey.PublicKey().ID(),
		"timestamp":           time.Now().Format(time.RFC3339),
	}, nil, "")
	c.Assert(err, check.IsNil)
	assertstatetest.AddMany(st, serial)

	for _, suMap := range systemUsers {
		su, err := s.Brands.Signing(suMap["authority-id"].(string)).Sign(asserts.SystemUserType, suMap, nil, "")
		c.Assert(err, check.IsNil)
		su = su.(*asserts.SystemUser)
		// now add system-user assertion to the system
		assertstatetest.AddMany(st, su)
	}
	// create fake device
	err = devicestatetest.SetDevice(st, &auth.DeviceState{
		Brand:  "my-brand",
		Model:  "my-model",
		Serial: "serialserial",
	})
	c.Assert(err, check.IsNil)
}

var goodUser = map[string]interface{}{
	"authority-id": "my-brand",
	"brand-id":     "my-brand",
	"email":        "foo@bar.com",
	"series":       []interface{}{"16", "18"},
	"models":       []interface{}{"my-model", "other-model"},
	"name":         "Boring Guy",
	"username":     "guy",
	"password":     "$6$salt$hash",
	"since":        time.Now().Format(time.RFC3339),
	"until":        time.Now().Add(24 * 30 * time.Hour).Format(time.RFC3339),
}

func (s *userSuite) TestPostCreateUserFromAssertionAllKnownClassicErrors(c *check.C) {
	restore := release.MockOnClassic(true)
	defer restore()

	s.makeSystemUsers(c, []map[string]interface{}{goodUser})

	// do it!
	buf := bytes.NewBufferString(`{"known":true}`)
	req, err := http.NewRequest("POST", "/v2/create-user", buf)
	c.Assert(err, check.IsNil)

	rspe := s.errorReq(c, req, nil)
	c.Check(rspe.Message, check.Matches, `cannot create user: device is a classic system`)
}

func (s *userSuite) TestPostCreateUserFromAssertionAllKnownButOwnedErrors(c *check.C) {
	s.makeSystemUsers(c, []map[string]interface{}{goodUser})

	st := s.d.Overlord().State()
	st.Lock()
	_, err := auth.NewUser(st, auth.NewUserData{
		Username:   "username",
		Email:      "email@test.com",
		Macaroon:   "macaroon",
		Discharges: []string{"discharge"},
	})
	st.Unlock()
	c.Check(err, check.IsNil)

	// do it!
	buf := bytes.NewBufferString(`{"known":true}`)
	req, err := http.NewRequest("POST", "/v2/create-user", buf)
	c.Assert(err, check.IsNil)

	rspe := s.errorReq(c, req, nil)
	c.Check(rspe.Message, check.Matches, `cannot create user: device already managed`)
}

func (s *userSuite) TestPostCreateUserAutomaticManagedDoesNotActOrError(c *check.C) {
	s.makeSystemUsers(c, []map[string]interface{}{goodUser})

	st := s.d.Overlord().State()
	st.Lock()
	_, err := auth.NewUser(st, auth.NewUserData{
		Username:   "username",
		Email:      "email@test.com",
		Macaroon:   "macaroon",
		Discharges: []string{"discharge"},
	})
	st.Unlock()
	c.Check(err, check.IsNil)

	// do it!
	buf := bytes.NewBufferString(`{"automatic":true}`)
	req, err := http.NewRequest("POST", "/v2/create-user", buf)
	c.Assert(err, check.IsNil)

	rsp := s.syncReq(c, req, nil)

	// expecting an empty reply
	expected := []daemon.UserResponseData{}
	c.Check(rsp.Result, check.FitsTypeOf, expected)
	c.Check(rsp.Result, check.DeepEquals, expected)
}

<<<<<<< HEAD
=======
func (s *userSuite) TestPostCreateUserFromAssertionAllKnownNoModelError(c *check.C) {
	restore := release.MockOnClassic(false)
	defer restore()

	st := s.d.Overlord().State()
	// have not model yet
	st.Lock()
	err := devicestatetest.SetDevice(st, &auth.DeviceState{})
	st.Unlock()
	c.Assert(err, check.IsNil)

	// do it!
	buf := bytes.NewBufferString(`{"known":true}`)
	req, err := http.NewRequest("POST", "/v2/create-user", buf)
	c.Assert(err, check.IsNil)

	rspe := s.errorReq(c, req, nil)
	c.Check(rspe.Message, check.Matches, `cannot create user: cannot get model assertion: no state entry for key`)
}

func (s *userSuite) TestPostCreateUserFromAssertionNoModel(c *check.C) {
	restore := release.MockOnClassic(false)
	defer restore()

	s.makeSystemUsers(c, []map[string]interface{}{serialUser})
	model := s.Brands.Model("my-brand", "other-model", map[string]interface{}{
		"architecture":          "amd64",
		"gadget":                "pc",
		"kernel":                "pc-kernel",
		"system-user-authority": []interface{}{"my-brand", "partner"},
	})

	st := s.d.Overlord().State()
	st.Lock()
	assertstatetest.AddMany(st, model)
	err := devicestatetest.SetDevice(st, &auth.DeviceState{
		Brand:  "my-brand",
		Model:  "my-model",
		Serial: "other-serial-assertion",
	})
	st.Unlock()
	c.Assert(err, check.IsNil)

	// do it!
	buf := bytes.NewBufferString(`{"email":"serial@bar.com", "known":true}`)
	req, err := http.NewRequest("POST", "/v2/create-user", buf)
	c.Assert(err, check.IsNil)

	rspe := s.errorReq(c, req, nil)
	c.Check(rspe.Message, check.Matches, `cannot add system-user "serial@bar.com": bound to serial assertion but device not yet registered`)
}

func (s *userSuite) TestPostCreateUserFromAssertionAllKnownButOwned(c *check.C) {
	s.makeSystemUsers(c, []map[string]interface{}{goodUser})

	st := s.d.Overlord().State()
	st.Lock()
	_, err := auth.NewUser(st, auth.NewUserData{
		Username:   "username",
		Email:      "email@test.com",
		Macaroon:   "macaroon",
		Discharges: []string{"discharge"},
	})
	st.Unlock()
	c.Check(err, check.IsNil)

	// mock the calls that create the user
	created := map[string]bool{}
	defer daemon.MockOsutilAddUser(func(username string, opts *osutil.AddUserOptions) error {
		c.Check(username, check.Equals, "guy")
		c.Check(opts.Gecos, check.Equals, "foo@bar.com,Boring Guy")
		c.Check(opts.Sudoer, check.Equals, false)
		c.Check(opts.Password, check.Equals, "$6$salt$hash")
		created[username] = true
		return nil
	})()
	// make sure we report them as non-existing until created
	defer daemon.MockUserLookup(func(username string) (*user.User, error) {
		if created[username] {
			return s.trivialUserLookup(username)
		}
		return nil, fmt.Errorf("not created yet")
	})()

	// do it!
	buf := bytes.NewBufferString(`{"known":true,"force-managed":true}`)
	req, err := http.NewRequest("POST", "/v2/create-user", buf)
	c.Assert(err, check.IsNil)

	rsp := s.syncReq(c, req, nil)

	// note that we get a list here instead of a single
	// userResponseData item
	expected := []daemon.UserResponseData{
		{Username: "guy"},
	}
	c.Check(rsp.Result, check.FitsTypeOf, expected)
	c.Check(rsp.Result, check.DeepEquals, expected)
}

>>>>>>> 0a8b0a71
func (s *userSuite) TestPostCreateUserAutomaticDisabled(c *check.C) {
	s.makeSystemUsers(c, []map[string]interface{}{goodUser})

	// disable automatic user creation
	st := s.d.Overlord().State()
	st.Lock()
	tr := config.NewTransaction(st)
	err := tr.Set("core", "users.create.automatic", false)
	tr.Commit()
	st.Unlock()
	c.Assert(err, check.IsNil)

	// if there is attempt to create user, test should panic

	// do it!
	buf := bytes.NewBufferString(`{"automatic": true}`)
	req, err := http.NewRequest("POST", "/v2/create-user", buf)
	c.Assert(err, check.IsNil)

	rsp := s.syncReq(c, req, nil)

	// empty result
	expected := []daemon.UserResponseData{}
	c.Check(rsp.Result, check.FitsTypeOf, expected)
	c.Check(rsp.Result, check.DeepEquals, expected)

	// ensure no user was added to the state
	st.Lock()
	users, err := auth.Users(st)
	c.Assert(err, check.IsNil)
	st.Unlock()
	c.Check(users, check.HasLen, 0)
}

func (s *userSuite) TestUsersEmpty(c *check.C) {
	req, err := http.NewRequest("GET", "/v2/users", nil)
	c.Assert(err, check.IsNil)

	rsp := s.syncReq(c, req, nil)

	expected := []daemon.UserResponseData{}
	c.Check(rsp.Result, check.FitsTypeOf, expected)
	c.Check(rsp.Result, check.DeepEquals, expected)
}

func (s *userSuite) TestUsersHasUser(c *check.C) {
	st := s.d.Overlord().State()
	st.Lock()
	u, err := auth.NewUser(st, auth.NewUserData{
		Username:   "someuser",
		Email:      "email@test.com",
		Macaroon:   "macaroon",
		Discharges: []string{"discharge"},
	})
	st.Unlock()
	c.Assert(err, check.IsNil)

	req, err := http.NewRequest("GET", "/v2/users", nil)
	c.Assert(err, check.IsNil)

	rsp := s.syncReq(c, req, nil)

	expected := []daemon.UserResponseData{
		{ID: u.ID, Username: u.Username, Email: u.Email},
	}
	c.Check(rsp.Result, check.FitsTypeOf, expected)
	c.Check(rsp.Result, check.DeepEquals, expected)
}<|MERGE_RESOLUTION|>--- conflicted
+++ resolved
@@ -663,22 +663,9 @@
 }
 
 func (s *userSuite) TestPostUserActionRemove(c *check.C) {
-<<<<<<< HEAD
 	expectedID := 10
 	expectedUsername := "some-user"
 	expectedEmail := "email@test.com"
-=======
-	st := s.d.Overlord().State()
-	st.Lock()
-	user, err := auth.NewUser(st, auth.NewUserData{
-		Username:   "some-user",
-		Email:      "email@test.com",
-		Macaroon:   "macaroon",
-		Discharges: []string{"discharge"},
-	})
-	st.Unlock()
-	c.Check(err, check.IsNil)
->>>>>>> 0a8b0a71
 
 	called := 0
 	defer daemon.MockDeviceStateRemoveUser(func(st *state.State, username string) (*auth.UserState, *devicestate.UserError) {
@@ -852,109 +839,6 @@
 	c.Check(rsp.Result, check.DeepEquals, expected)
 }
 
-<<<<<<< HEAD
-=======
-func (s *userSuite) TestPostCreateUserFromAssertionAllKnownNoModelError(c *check.C) {
-	restore := release.MockOnClassic(false)
-	defer restore()
-
-	st := s.d.Overlord().State()
-	// have not model yet
-	st.Lock()
-	err := devicestatetest.SetDevice(st, &auth.DeviceState{})
-	st.Unlock()
-	c.Assert(err, check.IsNil)
-
-	// do it!
-	buf := bytes.NewBufferString(`{"known":true}`)
-	req, err := http.NewRequest("POST", "/v2/create-user", buf)
-	c.Assert(err, check.IsNil)
-
-	rspe := s.errorReq(c, req, nil)
-	c.Check(rspe.Message, check.Matches, `cannot create user: cannot get model assertion: no state entry for key`)
-}
-
-func (s *userSuite) TestPostCreateUserFromAssertionNoModel(c *check.C) {
-	restore := release.MockOnClassic(false)
-	defer restore()
-
-	s.makeSystemUsers(c, []map[string]interface{}{serialUser})
-	model := s.Brands.Model("my-brand", "other-model", map[string]interface{}{
-		"architecture":          "amd64",
-		"gadget":                "pc",
-		"kernel":                "pc-kernel",
-		"system-user-authority": []interface{}{"my-brand", "partner"},
-	})
-
-	st := s.d.Overlord().State()
-	st.Lock()
-	assertstatetest.AddMany(st, model)
-	err := devicestatetest.SetDevice(st, &auth.DeviceState{
-		Brand:  "my-brand",
-		Model:  "my-model",
-		Serial: "other-serial-assertion",
-	})
-	st.Unlock()
-	c.Assert(err, check.IsNil)
-
-	// do it!
-	buf := bytes.NewBufferString(`{"email":"serial@bar.com", "known":true}`)
-	req, err := http.NewRequest("POST", "/v2/create-user", buf)
-	c.Assert(err, check.IsNil)
-
-	rspe := s.errorReq(c, req, nil)
-	c.Check(rspe.Message, check.Matches, `cannot add system-user "serial@bar.com": bound to serial assertion but device not yet registered`)
-}
-
-func (s *userSuite) TestPostCreateUserFromAssertionAllKnownButOwned(c *check.C) {
-	s.makeSystemUsers(c, []map[string]interface{}{goodUser})
-
-	st := s.d.Overlord().State()
-	st.Lock()
-	_, err := auth.NewUser(st, auth.NewUserData{
-		Username:   "username",
-		Email:      "email@test.com",
-		Macaroon:   "macaroon",
-		Discharges: []string{"discharge"},
-	})
-	st.Unlock()
-	c.Check(err, check.IsNil)
-
-	// mock the calls that create the user
-	created := map[string]bool{}
-	defer daemon.MockOsutilAddUser(func(username string, opts *osutil.AddUserOptions) error {
-		c.Check(username, check.Equals, "guy")
-		c.Check(opts.Gecos, check.Equals, "foo@bar.com,Boring Guy")
-		c.Check(opts.Sudoer, check.Equals, false)
-		c.Check(opts.Password, check.Equals, "$6$salt$hash")
-		created[username] = true
-		return nil
-	})()
-	// make sure we report them as non-existing until created
-	defer daemon.MockUserLookup(func(username string) (*user.User, error) {
-		if created[username] {
-			return s.trivialUserLookup(username)
-		}
-		return nil, fmt.Errorf("not created yet")
-	})()
-
-	// do it!
-	buf := bytes.NewBufferString(`{"known":true,"force-managed":true}`)
-	req, err := http.NewRequest("POST", "/v2/create-user", buf)
-	c.Assert(err, check.IsNil)
-
-	rsp := s.syncReq(c, req, nil)
-
-	// note that we get a list here instead of a single
-	// userResponseData item
-	expected := []daemon.UserResponseData{
-		{Username: "guy"},
-	}
-	c.Check(rsp.Result, check.FitsTypeOf, expected)
-	c.Check(rsp.Result, check.DeepEquals, expected)
-}
-
->>>>>>> 0a8b0a71
 func (s *userSuite) TestPostCreateUserAutomaticDisabled(c *check.C) {
 	s.makeSystemUsers(c, []map[string]interface{}{goodUser})
 
