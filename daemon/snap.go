--- conflicted
+++ resolved
@@ -65,13 +65,8 @@
 // a nil Part. Slice or remotePart may be empty/nil, but not both of them.
 //
 // Also may panic if the remote part is nil and Best() is nil.
-<<<<<<< HEAD
 func mapSnap(localSnaps []*snappy.Snap, remotePart *snappy.RemoteSnap) map[string]interface{} {
-	var version, update, rollback, icon, name, origin, _type, description string
-=======
-func mapSnap(localSnaps []*snappy.Snap, remotePart snappy.Part) map[string]interface{} {
 	var version, update, rollback, icon, name, developer, _type, description string
->>>>>>> 94e5066c
 
 	if len(localSnaps) == 0 && remotePart == nil {
 		panic("no localSnaps & remotePart is nil -- how did i even get here")
