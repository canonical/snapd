// -*- Mode: Go; indent-tabs-mode: t -*-

/*
 * Copyright (C) 2015-2016 Canonical Ltd
 *
 * This program is free software: you can redistribute it and/or modify
 * it under the terms of the GNU General Public License version 3 as
 * published by the Free Software Foundation.
 *
 * This program is distributed in the hope that it will be useful,
 * but WITHOUT ANY WARRANTY; without even the implied warranty of
 * MERCHANTABILITY or FITNESS FOR A PARTICULAR PURPOSE.  See the
 * GNU General Public License for more details.
 *
 * You should have received a copy of the GNU General Public License
 * along with this program.  If not, see <http://www.gnu.org/licenses/>.
 *
 */

package daemon

import (
	"errors"
	"fmt"
	"os"
	"path/filepath"
	"time"

	"github.com/snapcore/snapd/overlord/assertstate"
	"github.com/snapcore/snapd/overlord/snapstate"
	"github.com/snapcore/snapd/overlord/state"
	"github.com/snapcore/snapd/snap"
)

var errNoSnap = errors.New("no snap installed")

// snapIcon tries to find the icon inside the snap
func snapIcon(info *snap.Info) string {
	// XXX: copy of snap.Snap.Icon which will go away
	found, _ := filepath.Glob(filepath.Join(info.MountDir(), "meta", "gui", "icon.*"))
	if len(found) == 0 {
		return info.IconURL
	}

	return found[0]
}

// snapDate returns the time of the snap mount directory.
func snapDate(info *snap.Info) time.Time {
	st, err := os.Stat(info.MountDir())
	if err != nil {
		return time.Time{}
	}

	return st.ModTime()
}

func publisherName(st *state.State, info *snap.Info) (string, error) {
	if info.SnapID == "" {
		return "", nil
	}

	pubAcct, err := assertstate.Publisher(st, info.SnapID)
	if err != nil {
		return "", fmt.Errorf("cannot find publisher details: %v", err)
	}
	return pubAcct.Username(), nil
}

type aboutSnap struct {
	info      *snap.Info
	snapst    *snapstate.SnapState
	publisher string
}

// localSnapInfo returns the information about the current snap for the given name plus the SnapState with the active flag and other snap revisions.
func localSnapInfo(st *state.State, name string) (aboutSnap, error) {
	st.Lock()
	defer st.Unlock()

	var snapst snapstate.SnapState
	err := snapstate.Get(st, name, &snapst)
	if err != nil && err != state.ErrNoState {
		return aboutSnap{}, fmt.Errorf("cannot consult state: %v", err)
	}

	info, err := snapst.CurrentInfo()
	if err == snapstate.ErrNoCurrent {
		return aboutSnap{}, errNoSnap
	}
	if err != nil {
		return aboutSnap{}, fmt.Errorf("cannot read snap details: %v", err)
	}

	publisher, err := publisherName(st, info)
	if err != nil {
		return aboutSnap{}, err
	}

	return aboutSnap{
		info:      info,
		snapst:    &snapst,
		publisher: publisher,
	}, nil
}

// allLocalSnapInfos returns the information about the all current snaps and their SnapStates.
func allLocalSnapInfos(st *state.State, all bool) ([]aboutSnap, error) {
	st.Lock()
	defer st.Unlock()

	snapStates, err := snapstate.All(st)
	if err != nil {
		return nil, err
	}
	about := make([]aboutSnap, 0, len(snapStates))

	var firstErr error
	for _, snapst := range snapStates {
		var aboutThis []aboutSnap
		var info *snap.Info
		var publisher string
		var err error
		if all {
			for _, seq := range snapst.Sequence {
				info, err = snap.ReadInfo(seq.RealName, seq)
				if err != nil {
					break
				}
				publisher, err = publisherName(st, info)
				aboutThis = append(aboutThis, aboutSnap{info, snapst, publisher})
			}
		} else {
			info, err = snapst.CurrentInfo()
			if err == nil {
				var publisher string
				publisher, err = publisherName(st, info)
				aboutThis = append(aboutThis, aboutSnap{info, snapst, publisher})
			}
		}

		if err != nil {
			// XXX: aggregate instead?
			if firstErr == nil {
				firstErr = err
			}
			continue
		}
		about = append(about, aboutThis...)
	}

	return about, firstErr
}

// appJSON contains the json for snap.AppInfo
type appJSON struct {
	Name    string   `json:"name"`
	Daemon  string   `json:"daemon"`
	Aliases []string `json:"aliases"`
}

// screenshotJSON contains the json for snap.ScreenshotInfo
type screenshotJSON struct {
	URL    string `json:"url"`
	Width  int64  `json:"width,omitempty"`
	Height int64  `json:"height,omitempty"`
}

func mapLocal(about aboutSnap) map[string]interface{} {
	localSnap, snapst := about.info, about.snapst
	status := "installed"
	if snapst.Active && localSnap.Revision == snapst.Current {
		status = "active"
	}

	apps := make([]appJSON, 0, len(localSnap.Apps))
	for _, app := range localSnap.Apps {
		apps = append(apps, appJSON{
			Name:    app.Name,
			Daemon:  app.Daemon,
			Aliases: app.Aliases,
		})
	}

	return map[string]interface{}{
<<<<<<< HEAD
		"description":      localSnap.Description(),
		"developer":        localSnap.Developer,
		"icon":             snapIcon(localSnap),
		"id":               localSnap.SnapID,
		"install-date":     snapDate(localSnap),
		"installed-size":   localSnap.Size,
		"name":             localSnap.Name(),
		"revision":         localSnap.Revision,
		"status":           status,
		"summary":          localSnap.Summary(),
		"type":             string(localSnap.Type),
		"version":          localSnap.Version,
		"channel":          localSnap.Channel,
		"tracking-channel": snapst.Channel,
		"confinement":      localSnap.Confinement,
		"devmode":          snapst.DevMode,
		"trymode":          snapst.TryMode,
		"jailmode":         snapst.JailMode,
		"private":          localSnap.Private,
		"apps":             apps,
		"broken":           localSnap.Broken,
=======
		"description":    localSnap.Description(),
		"developer":      about.publisher,
		"icon":           snapIcon(localSnap),
		"id":             localSnap.SnapID,
		"install-date":   snapDate(localSnap),
		"installed-size": localSnap.Size,
		"name":           localSnap.Name(),
		"revision":       localSnap.Revision,
		"status":         status,
		"summary":        localSnap.Summary(),
		"type":           string(localSnap.Type),
		"version":        localSnap.Version,
		"channel":        localSnap.Channel,
		"confinement":    localSnap.Confinement,
		"devmode":        snapst.DevMode,
		"trymode":        snapst.TryMode,
		"jailmode":       snapst.JailMode,
		"private":        localSnap.Private,
		"apps":           apps,
		"broken":         localSnap.Broken,
>>>>>>> 6d5210be
	}
}

func mapRemote(remoteSnap *snap.Info) map[string]interface{} {
	status := "available"
	if remoteSnap.MustBuy {
		status = "priced"
	}

	confinement := remoteSnap.Confinement
	if confinement == "" {
		confinement = snap.StrictConfinement
	}

	screenshots := make([]screenshotJSON, len(remoteSnap.Screenshots))
	for i, screenshot := range remoteSnap.Screenshots {
		screenshots[i] = screenshotJSON{
			URL:    screenshot.URL,
			Width:  screenshot.Width,
			Height: screenshot.Height,
		}
	}

	result := map[string]interface{}{
		"description":   remoteSnap.Description(),
		"developer":     remoteSnap.Publisher,
		"download-size": remoteSnap.Size,
		"icon":          snapIcon(remoteSnap),
		"id":            remoteSnap.SnapID,
		"name":          remoteSnap.Name(),
		"revision":      remoteSnap.Revision,
		"status":        status,
		"summary":       remoteSnap.Summary(),
		"type":          string(remoteSnap.Type),
		"version":       remoteSnap.Version,
		"channel":       remoteSnap.Channel,
		"private":       remoteSnap.Private,
		"confinement":   confinement,
	}

	if len(screenshots) > 0 {
		result["screenshots"] = screenshots
	}

	if len(remoteSnap.Prices) > 0 {
		result["prices"] = remoteSnap.Prices
	}

	if len(remoteSnap.Channels) > 0 {
		result["channels"] = remoteSnap.Channels
	}

	return result
}<|MERGE_RESOLUTION|>--- conflicted
+++ resolved
@@ -183,9 +183,8 @@
 	}
 
 	return map[string]interface{}{
-<<<<<<< HEAD
 		"description":      localSnap.Description(),
-		"developer":        localSnap.Developer,
+		"developer":        about.publisher,
 		"icon":             snapIcon(localSnap),
 		"id":               localSnap.SnapID,
 		"install-date":     snapDate(localSnap),
@@ -205,28 +204,6 @@
 		"private":          localSnap.Private,
 		"apps":             apps,
 		"broken":           localSnap.Broken,
-=======
-		"description":    localSnap.Description(),
-		"developer":      about.publisher,
-		"icon":           snapIcon(localSnap),
-		"id":             localSnap.SnapID,
-		"install-date":   snapDate(localSnap),
-		"installed-size": localSnap.Size,
-		"name":           localSnap.Name(),
-		"revision":       localSnap.Revision,
-		"status":         status,
-		"summary":        localSnap.Summary(),
-		"type":           string(localSnap.Type),
-		"version":        localSnap.Version,
-		"channel":        localSnap.Channel,
-		"confinement":    localSnap.Confinement,
-		"devmode":        snapst.DevMode,
-		"trymode":        snapst.TryMode,
-		"jailmode":       snapst.JailMode,
-		"private":        localSnap.Private,
-		"apps":           apps,
-		"broken":         localSnap.Broken,
->>>>>>> 6d5210be
 	}
 }
 
