// -*- Mode: Go; indent-tabs-mode: t -*-

/*
 * Copyright (C) 2019 Canonical Ltd
 *
 * This program is free software: you can redistribute it and/or modify
 * it under the terms of the GNU General Public License version 3 as
 * published by the Free Software Foundation.
 *
 * This program is distributed in the hope that it will be useful,
 * but WITHOUT ANY WARRANTY; without even the implied warranty of
 * MERCHANTABILITY or FITNESS FOR A PARTICULAR PURPOSE.  See the
 * GNU General Public License for more details.
 *
 * You should have received a copy of the GNU General Public License
 * along with this program.  If not, see <http://www.gnu.org/licenses/>.
 *
 */

package daemon

import (
	"context"
	"encoding/json"
	"io"
	"net/http"

	"gopkg.in/check.v1"

	"github.com/snapcore/snapd/client"
	"github.com/snapcore/snapd/overlord/auth"
	"github.com/snapcore/snapd/overlord/snapshotstate"
	"github.com/snapcore/snapd/overlord/state"
)

func MockSnapshotSave(newSave func(*state.State, []string, []string) (uint64, []string, *state.TaskSet, error)) (restore func()) {
	oldSave := snapshotSave
	snapshotSave = newSave
	return func() {
		snapshotSave = oldSave
	}
}

func MockSnapshotList(newList func(context.Context, uint64, []string) ([]client.SnapshotSet, error)) (restore func()) {
	oldList := snapshotList
	snapshotList = newList
	return func() {
		snapshotList = oldList
	}
}

func MockSnapshotExport(newExport func(context.Context, uint64) (*snapshotstate.SnapshotExport, error)) (restore func()) {
	oldExport := snapshotExport
	snapshotExport = newExport
	return func() {
		snapshotExport = oldExport
	}
}

func MockSnapshotCheck(newCheck func(*state.State, uint64, []string, []string) ([]string, *state.TaskSet, error)) (restore func()) {
	oldCheck := snapshotCheck
	snapshotCheck = newCheck
	return func() {
		snapshotCheck = oldCheck
	}
}

func MockSnapshotRestore(newRestore func(*state.State, uint64, []string, []string) ([]string, *state.TaskSet, error)) (restore func()) {
	oldRestore := snapshotRestore
	snapshotRestore = newRestore
	return func() {
		snapshotRestore = oldRestore
	}
}

func MockSnapshotForget(newForget func(*state.State, uint64, []string) ([]string, *state.TaskSet, error)) (restore func()) {
	oldForget := snapshotForget
	snapshotForget = newForget
	return func() {
		snapshotForget = oldForget
	}
}

func MockSnapshotImport(newImport func(context.Context, *state.State, io.Reader) (uint64, []string, int64, error)) (restore func()) {
	oldImport := snapshotImport
	snapshotImport = newImport
	return func() {
		snapshotImport = oldImport
	}
}

func MustUnmarshalSnapInstruction(c *check.C, jinst string) *snapInstruction {
	var inst snapInstruction
	if err := json.Unmarshal([]byte(jinst), &inst); err != nil {
		c.Fatalf("cannot unmarshal %q into snapInstruction: %v", jinst, err)
	}
	return &inst
}

func MustUnmarshalSnapshotAction(c *check.C, jact string) *snapshotAction {
	var act snapshotAction
	if err := json.Unmarshal([]byte(jact), &act); err != nil {
		c.Fatalf("cannot unmarshal %q into snapshotAction: %v", jact, err)
	}
	return &act
}

func (rsp *resp) ErrorResult() *errorResult {
	return rsp.Result.(*errorResult)
}

func ListSnapshots(c *Command, r *http.Request, user *auth.UserState) *resp {
	return listSnapshots(c, r, user).(*resp)
}

func ChangeSnapshots(c *Command, r *http.Request, user *auth.UserState) *resp {
	return changeSnapshots(c, r, user).(*resp)
}

<<<<<<< HEAD
func ImportSnapshot(c *Command, r *http.Request, user *auth.UserState) *resp {
	return postSnapshotImport(c, r, user).(*resp)
=======
func ExportSnapshot(c *Command, r *http.Request, user *auth.UserState) interface{} {
	return getSnapshotExport(c, r, user)
>>>>>>> 800f381a
}

var (
	SnapshotMany      = snapshotMany
	SnapshotCmd       = snapshotCmd
<<<<<<< HEAD
	SnapshotImportCmd = snapshotImportCmd
)
=======
	SnapshotExportCmd = snapshotExportCmd
)

type SnapshotExportResponse = snapshotExportResponse
>>>>>>> 800f381a
<|MERGE_RESOLUTION|>--- conflicted
+++ resolved
@@ -117,24 +117,18 @@
 	return changeSnapshots(c, r, user).(*resp)
 }
 
-<<<<<<< HEAD
 func ImportSnapshot(c *Command, r *http.Request, user *auth.UserState) *resp {
 	return postSnapshotImport(c, r, user).(*resp)
-=======
+}
 func ExportSnapshot(c *Command, r *http.Request, user *auth.UserState) interface{} {
 	return getSnapshotExport(c, r, user)
->>>>>>> 800f381a
 }
 
 var (
 	SnapshotMany      = snapshotMany
 	SnapshotCmd       = snapshotCmd
-<<<<<<< HEAD
 	SnapshotImportCmd = snapshotImportCmd
-)
-=======
 	SnapshotExportCmd = snapshotExportCmd
 )
 
-type SnapshotExportResponse = snapshotExportResponse
->>>>>>> 800f381a
+type SnapshotExportResponse = snapshotExportResponse