--- conflicted
+++ resolved
@@ -32,11 +32,7 @@
 
 %define systemd_services_list snapd.refresh.timer snapd.refresh.service snapd.socket snapd.service snapd.autoimport.service snapd.system-shutdown.service
 Name:           snapd
-<<<<<<< HEAD
 Version:        2.28
-=======
-Version:        2.27.6
->>>>>>> 41a23c8b
 Release:        0
 Summary:        Tools enabling systems to work with .snap files
 License:        GPL-3.0
