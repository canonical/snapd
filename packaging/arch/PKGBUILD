# Maintainer: aimileus <me at aimileus dot nl>
# Maintainer: Maciej Borzecki <maciek.borzecki@gmail.com>
# Contributor: Timothy Redaelli <timothy.redaelli@gmail.com>
# Contributor: Zygmunt Krynicki <me at zygoon dot pl>

pkgname=snapd
pkgdesc="Service and tools for management of snap packages."
depends=('squashfs-tools' 'libseccomp' 'libsystemd')
optdepends=('bash-completion: bash completion support')
pkgver=2.31.2.r619.g3c932a4c5
pkgrel=1
arch=('x86_64')
url="https://github.com/snapcore/snapd"
license=('GPL3')
makedepends=('git' 'go-pie' 'go-tools' 'libseccomp' 'libcap' 'systemd' 'xfsprogs' 'python-docutils')
# the following checkdepends are only required for static checks and unit tests,
# unit tests are currently enabled
checkdepends=('python' 'squashfs-tools' 'shellcheck')
conflicts=('snap-confine')
options=('!strip' 'emptydirs')
install=snapd.install
source=("git+https://github.com/snapcore/$pkgname.git")
sha256sums=('SKIP')

_gourl=github.com/snapcore/snapd

pkgver() {
    cd "$srcdir/snapd"
    git describe --tag | sed -r 's/([^-]*-g)/r\1/; s/-/./g'
}

prepare() {
  cd "$pkgname"

  export GOPATH="$srcdir/go"
  mkdir -p "$GOPATH"

  # Have snapd checkout appear in a place suitable for subsequent GOPATH. This
  # way we don't have to go get it again and it is exactly what the tag/hash
  # above describes.
  mkdir -p "$(dirname "$GOPATH/src/${_gourl}")"
  ln --no-target-directory -fs "$srcdir/$pkgname" "$GOPATH/src/${_gourl}"
}

build() {
  cd "$pkgname"
  export GOPATH="$srcdir/go"
<<<<<<< HEAD
  # Use get-deps.sh provided by upstream to fetch go dependencies using the
  # godeps tool and dependencies.tsv (maintained upstream).
  cd "$GOPATH/src/${_gourl}"
  # Generate version
  ./mkversion.sh $pkgver-$pkgrel

  # Get golang dependencies
  XDG_CONFIG_HOME="$srcdir" ./get-deps.sh
=======
>>>>>>> a365feee

  export CGO_ENABLED="1"
  export CGO_CFLAGS="${CFLAGS}"
  export CGO_CPPFLAGS="${CPPFLAGS}"
  export CGO_CXXFLAGS="${CXXFLAGS}"
  export CGO_LDFLAGS="${LDFLAGS}"

  ./mkversion.sh $pkgver-$pkgrel

  # Use get-deps.sh provided by upstream to fetch go dependencies using the
  # godeps tool and dependencies.tsv (maintained upstream).
  cd "$GOPATH/src/${_gourl}"
  XDG_CONFIG_HOME="$srcdir" ./get-deps.sh

  gobuild="go build -x -v"
  # Build/install snap and snapd
  $gobuild -o $GOPATH/bin/snap "${_gourl}/cmd/snap"
  $gobuild -o $GOPATH/bin/snapctl "${_gourl}/cmd/snapctl"
  $gobuild -o $GOPATH/bin/snapd "${_gourl}/cmd/snapd"
  $gobuild -o $GOPATH/bin/snap-seccomp "${_gourl}/cmd/snap-seccomp"
  # build snap-exec and snap-update-ns completely static for base snaps
  $gobuild -o $GOPATH/bin/snap-update-ns -ldflags '-extldflags "-static"' "${_gourl}/cmd/snap-update-ns"
  CGO_ENABLED=0 $gobuild -o $GOPATH/bin/snap-exec "${_gourl}/cmd/snap-exec"

<<<<<<< HEAD
  # Build snap-confine
  pushd cmd
  # Sync actual parameters with cmd/autogen.sh
=======
  # Generate data files such as real systemd units, dbus service, environment
  # setup helpers out of the available templates
  make -C data \
       BINDIR=/bin \
       LIBEXECDIR=/usr/lib \
       SYSTEMDSYSTEMUNITDIR=/usr/lib/systemd/system \
       SNAP_MOUNT_DIR=/var/lib/snapd/snap \
       SNAPD_ENVIRONMENT_FILE=/etc/default/snapd

  cd cmd
>>>>>>> a365feee
  autoreconf -i -f
  ./configure \
    --prefix=/usr \
    --libexecdir=/usr/lib/snapd \
    --with-snap-mount-dir=/var/lib/snapd/snap \
    --disable-apparmor \
    --enable-nvidia-biarch \
    --enable-merged-usr \
    --with-systemd-system-unit-dir=/lib/systemd/system \
    --with-snapd-environment-file=/etc/default/snapd
  make $MAKEFLAGS
<<<<<<< HEAD
  popd

  make -C data

  # generate man-pages for snap
  $GOPATH/bin/snap help --man > "$srcdir/snap.1"
=======
>>>>>>> a365feee
}

check() {
  export GOPATH="$srcdir/go"
  cd "$GOPATH/src/${_gourl}"

  SKIP_UNCLEAN=1 ./run-checks --unit
  # XXX: Static checks choke on autotools generated cruft. Let's not run them
  # here as they are designed to pass on a clean tree, before anything else is
  # done, not after building the tree.
  # ./run-checks --static
  make -C cmd -k check

  mv $srcdir/xxx-info data/info
}

package() {
  cd "$pkgname"
  export GOPATH="$srcdir/go"

<<<<<<< HEAD
  # Install snap, snapctl, snap-update-ns, snap-seccomp, snap-exec and snapd
  # executables
  install -d -m 755 "$pkgdir/usr/bin/"
  install -m 755 -t "$pkgdir/usr/bin" \
          "$GOPATH/bin/snap" \
          "$GOPATH/bin/snapctl"

  install -d -m 755 "$pkgdir/usr/lib/snapd"
  install -m 755 -t "$pkgdir/usr/lib/snapd" \
          "$GOPATH/bin/snap-update-ns" \
          "$GOPATH/bin/snap-exec" \
          "$GOPATH/bin/snap-seccomp" \
          "$GOPATH/bin/snapd"

  # Install snap-confine
  make -C "$srcdir/$pkgbase/cmd" install DESTDIR="$pkgdir"

  # Install script to export binaries paths of snaps and XDG_DATA_DIRS for their
  # .desktop files
  make -C "$srcdir/$pkgbase/data/env" install DESTDIR="$pkgdir"

  # Install D-Bus service files
  make -C "$srcdir/$pkgbase/data/dbus" install \
       DESTDIR="$pkgdir"

  # Install systemd units
  make -C "$srcdir/$pkgbase/data/systemd" install \
       DESTDIR="$pkgdir"
=======
  # Install bash completion
  install -Dm644 data/completion/snap \
    "$pkgdir/usr/share/bash-completion/completion/snap"
  install -Dm644 data/completion/complete.sh \
    "$pkgdir/usr/lib/snapd/complete.sh"
  install -Dm644 data/completion/etelpmoc.sh \
    "$pkgdir/usr/lib/snapd/etelpmoc.sh"

  # Install systemd units, dbus services and a script for environment variables
  make -C data/ install \
     DBUSSERVICESDIR=/usr/share/dbus-1/services \
     BINDIR=/usr/bin \
     SYSTEMDSYSTEMUNITDIR=/usr/lib/systemd/system \
     SNAP_MOUNT_DIR=/var/lib/snapd/snap \
     DESTDIR="$pkgdir"

  # Install polkit policy
  install -Dm644 data/polkit/io.snapcraft.snapd.policy \
    "$pkgdir/usr/share/polkit-1/actions/io.snapcraft.snapd.policy"

  # Install executables
  install -Dm755 "$GOPATH/bin/snap" "$pkgdir/usr/bin/snap"
  install -Dm755 "$GOPATH/bin/snapctl" "$pkgdir/usr/bin/snapctl"
  install -Dm755 "$GOPATH/bin/snapd" "$pkgdir/usr/lib/snapd/snapd"
  install -Dm755 "$GOPATH/bin/snap-seccomp" "$pkgdir/usr/lib/snapd/snap-seccomp"
  install -Dm755 "$GOPATH/bin/snap-update-ns" "$pkgdir/usr/lib/snapd/snap-update-ns"
  install -Dm755 "$GOPATH/bin/snap-exec" "$pkgdir/usr/lib/snapd/snap-exec"

  # pre-create directories
  install -dm755 "$pkgdir/var/lib/snapd/snap"
  install -dm755 "$pkgdir/var/cache/snapd"
  install -dm755 "$pkgdir/var/lib/snapd/assertions"
  install -dm755 "$pkgdir/var/lib/snapd/desktop/applications"
  install -dm755 "$pkgdir/var/lib/snapd/device"
  install -dm755 "$pkgdir/var/lib/snapd/hostfs"
  install -dm755 "$pkgdir/var/lib/snapd/mount"
  install -dm755 "$pkgdir/var/lib/snapd/seccomp/bpf"
  install -dm755 "$pkgdir/var/lib/snapd/snap/bin"
  install -dm755 "$pkgdir/var/lib/snapd/snaps"
  install -dm755 "$pkgdir/var/lib/snapd/lib/gl"
  install -dm755 "$pkgdir/var/lib/snapd/lib/gl32"
  install -dm755 "$pkgdir/var/lib/snapd/lib/vulkan"
  # these dirs have special permissions
  install -dm000 "$pkgdir/var/lib/snapd/void"
  install -dm700 "$pkgdir/var/lib/snapd/cookie"
  install -dm700 "$pkgdir/var/lib/snapd/cache"

  make -C cmd install DESTDIR="$pkgdir/"

  # Install man file
  mkdir -p "$pkgdir/usr/share/man/man1"
  "$GOPATH/bin/snap" help --man > "$pkgdir/usr/share/man/man1/snap.1"

  # Install the "info" data file with snapd version
  install -m 644 -D "$GOPATH/src/${_gourl}/data/info" \
          "$pkgdir/usr/lib/snapd/info"
>>>>>>> a365feee

  # Remove snappy core specific units
  rm -fv "$pkgdir/usr/lib/systemd/system/snapd.system-shutdown.service"
  rm -fv "$pkgdir/usr/lib/systemd/system/snapd.autoimport.service"
  rm -fv "$pkgdir"/usr/lib/systemd/system/snapd.snap-repair.*
  rm -fv "$pkgdir"/usr/lib/systemd/system/snapd.core-fixup.*
  # and scripts
  rm -fv "$pkgdir/usr/lib/snapd/snapd.core-fixup.sh"
  rm -fv "$pkgdir/usr/bin/ubuntu-core-launcher"
  rm -fv "$pkgdir/usr/lib/snapd/system-shutdown"
}<|MERGE_RESOLUTION|>--- conflicted
+++ resolved
@@ -45,17 +45,6 @@
 build() {
   cd "$pkgname"
   export GOPATH="$srcdir/go"
-<<<<<<< HEAD
-  # Use get-deps.sh provided by upstream to fetch go dependencies using the
-  # godeps tool and dependencies.tsv (maintained upstream).
-  cd "$GOPATH/src/${_gourl}"
-  # Generate version
-  ./mkversion.sh $pkgver-$pkgrel
-
-  # Get golang dependencies
-  XDG_CONFIG_HOME="$srcdir" ./get-deps.sh
-=======
->>>>>>> a365feee
 
   export CGO_ENABLED="1"
   export CGO_CFLAGS="${CFLAGS}"
@@ -80,22 +69,10 @@
   $gobuild -o $GOPATH/bin/snap-update-ns -ldflags '-extldflags "-static"' "${_gourl}/cmd/snap-update-ns"
   CGO_ENABLED=0 $gobuild -o $GOPATH/bin/snap-exec "${_gourl}/cmd/snap-exec"
 
-<<<<<<< HEAD
   # Build snap-confine
   pushd cmd
   # Sync actual parameters with cmd/autogen.sh
-=======
-  # Generate data files such as real systemd units, dbus service, environment
-  # setup helpers out of the available templates
-  make -C data \
-       BINDIR=/bin \
-       LIBEXECDIR=/usr/lib \
-       SYSTEMDSYSTEMUNITDIR=/usr/lib/systemd/system \
-       SNAP_MOUNT_DIR=/var/lib/snapd/snap \
-       SNAPD_ENVIRONMENT_FILE=/etc/default/snapd
 
-  cd cmd
->>>>>>> a365feee
   autoreconf -i -f
   ./configure \
     --prefix=/usr \
@@ -107,15 +84,9 @@
     --with-systemd-system-unit-dir=/lib/systemd/system \
     --with-snapd-environment-file=/etc/default/snapd
   make $MAKEFLAGS
-<<<<<<< HEAD
   popd
 
   make -C data
-
-  # generate man-pages for snap
-  $GOPATH/bin/snap help --man > "$srcdir/snap.1"
-=======
->>>>>>> a365feee
 }
 
 check() {
@@ -136,36 +107,6 @@
   cd "$pkgname"
   export GOPATH="$srcdir/go"
 
-<<<<<<< HEAD
-  # Install snap, snapctl, snap-update-ns, snap-seccomp, snap-exec and snapd
-  # executables
-  install -d -m 755 "$pkgdir/usr/bin/"
-  install -m 755 -t "$pkgdir/usr/bin" \
-          "$GOPATH/bin/snap" \
-          "$GOPATH/bin/snapctl"
-
-  install -d -m 755 "$pkgdir/usr/lib/snapd"
-  install -m 755 -t "$pkgdir/usr/lib/snapd" \
-          "$GOPATH/bin/snap-update-ns" \
-          "$GOPATH/bin/snap-exec" \
-          "$GOPATH/bin/snap-seccomp" \
-          "$GOPATH/bin/snapd"
-
-  # Install snap-confine
-  make -C "$srcdir/$pkgbase/cmd" install DESTDIR="$pkgdir"
-
-  # Install script to export binaries paths of snaps and XDG_DATA_DIRS for their
-  # .desktop files
-  make -C "$srcdir/$pkgbase/data/env" install DESTDIR="$pkgdir"
-
-  # Install D-Bus service files
-  make -C "$srcdir/$pkgbase/data/dbus" install \
-       DESTDIR="$pkgdir"
-
-  # Install systemd units
-  make -C "$srcdir/$pkgbase/data/systemd" install \
-       DESTDIR="$pkgdir"
-=======
   # Install bash completion
   install -Dm644 data/completion/snap \
     "$pkgdir/usr/share/bash-completion/completion/snap"
@@ -175,12 +116,7 @@
     "$pkgdir/usr/lib/snapd/etelpmoc.sh"
 
   # Install systemd units, dbus services and a script for environment variables
-  make -C data/ install \
-     DBUSSERVICESDIR=/usr/share/dbus-1/services \
-     BINDIR=/usr/bin \
-     SYSTEMDSYSTEMUNITDIR=/usr/lib/systemd/system \
-     SNAP_MOUNT_DIR=/var/lib/snapd/snap \
-     DESTDIR="$pkgdir"
+  make -C data/ install DESTDIR="$pkgdir/"
 
   # Install polkit policy
   install -Dm644 data/polkit/io.snapcraft.snapd.policy \
@@ -222,7 +158,6 @@
   # Install the "info" data file with snapd version
   install -m 644 -D "$GOPATH/src/${_gourl}/data/info" \
           "$pkgdir/usr/lib/snapd/info"
->>>>>>> a365feee
 
   # Remove snappy core specific units
   rm -fv "$pkgdir/usr/lib/systemd/system/snapd.system-shutdown.service"
