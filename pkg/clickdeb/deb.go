--- conflicted
+++ resolved
@@ -151,20 +151,12 @@
 	return d.file.Name()
 }
 
-<<<<<<< HEAD
-// NeedsAutoMountUnit returns false
-=======
 // NeedsAutoMountUnit returns false.
->>>>>>> f64f2eab
 func (d *ClickDeb) NeedsAutoMountUnit() bool {
 	return false
 }
 
-<<<<<<< HEAD
-// Close closes the backing file
-=======
 // Close closes the backing file.
->>>>>>> f64f2eab
 func (d *ClickDeb) Close() error {
 	return d.file.Close()
 }
@@ -238,19 +230,15 @@
 	return ioutil.WriteFile(hashesFile, hashesData, 0644)
 }
 
+// Unpack unpacks the clickdeb
 func (d *ClickDeb) Unpack(src, dst string) error {
 	return fmt.Errorf("clickdeb does not implement Unpack(src, dst)")
 }
 
 // UnpackAll unpacks the data.tar.{gz,bz2,xz} into the given target directory
 // with click specific verification, i.e. no files will be extracted outside
-<<<<<<< HEAD
 // of the targetdir (no ".." inside the data.tar is allowed)
 func (d *ClickDeb) UnpackAll(targetDir string) error {
-=======
-// of the targetdir (no ".." inside the data.tar is allowed).
-func (d *ClickDeb) Unpack(targetDir string) error {
->>>>>>> f64f2eab
 	var err error
 
 	if _, err := d.file.Seek(0, 0); err != nil {
