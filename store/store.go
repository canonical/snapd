--- conflicted
+++ resolved
@@ -385,29 +385,6 @@
 	proxyConnectHeader := http.Header{"User-Agent": []string{userAgent}}
 
 	store := &Store{
-<<<<<<< HEAD
-		cfg:             cfg,
-		series:          series,
-		architecture:    architecture,
-		noCDN:           osutil.GetenvBool("SNAPPY_STORE_NO_CDN"),
-		fallbackStoreID: cfg.StoreID,
-		detailFields:    detailFields,
-		infoFields:      infoFields,
-		searchFields:    searchFields,
-		dauthCtx:        dauthCtx,
-		deltaFormat:     deltaFormat,
-		proxy:           cfg.Proxy,
-
-		client: httputil.NewHTTPClient(&httputil.ClientOptions{
-			Timeout:    10 * time.Second,
-			MayLogBody: true,
-			Proxy:      cfg.Proxy,
-			ExtraSSLCerts: &httputil.ExtraSSLCertsFromDir{
-				Dir: dirs.SnapdStoreSSLCertsDir,
-			},
-		}),
-	}
-=======
 		cfg:                cfg,
 		series:             series,
 		architecture:       architecture,
@@ -415,6 +392,7 @@
 		fallbackStoreID:    cfg.StoreID,
 		detailFields:       detailFields,
 		infoFields:         infoFields,
+		searchFields:       searchFields,
 		dauthCtx:           dauthCtx,
 		deltaFormat:        deltaFormat,
 		proxy:              cfg.Proxy,
@@ -425,7 +403,6 @@
 		Timeout:    10 * time.Second,
 		MayLogBody: true,
 	})
->>>>>>> 84038815
 	store.SetCacheDownloads(cfg.CacheDownloads)
 
 	return store
