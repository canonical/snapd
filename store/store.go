// -*- Mode: Go; indent-tabs-mode: t -*-

/*
 * Copyright (C) 2014-2017 Canonical Ltd
 *
 * This program is free software: you can redistribute it and/or modify
 * it under the terms of the GNU General Public License version 3 as
 * published by the Free Software Foundation.
 *
 * This program is distributed in the hope that it will be useful,
 * but WITHOUT ANY WARRANTY; without even the implied warranty of
 * MERCHANTABILITY or FITNESS FOR A PARTICULAR PURPOSE.  See the
 * GNU General Public License for more details.
 *
 * You should have received a copy of the GNU General Public License
 * along with this program.  If not, see <http://www.gnu.org/licenses/>.
 *
 */

// Package store has support to use the Ubuntu Store for querying and downloading of snaps, and the related services.
package store

import (
	"bytes"
	"crypto"
	"encoding/json"
	"errors"
	"fmt"
	"io"
	"net/http"
	"net/url"
	"os"
	"os/exec"
	"path"
	"path/filepath"
	"reflect"
	"strconv"
	"strings"
	"sync"
	"time"

	"github.com/snapcore/snapd/arch"
	"github.com/snapcore/snapd/asserts"
	"github.com/snapcore/snapd/dirs"
	"github.com/snapcore/snapd/httputil"
	"github.com/snapcore/snapd/i18n"
	"github.com/snapcore/snapd/logger"
	"github.com/snapcore/snapd/osutil"
	"github.com/snapcore/snapd/overlord/auth"
	"github.com/snapcore/snapd/progress"
	"github.com/snapcore/snapd/release"
	"github.com/snapcore/snapd/snap"

	"golang.org/x/net/context"
	"golang.org/x/net/context/ctxhttp"
	"gopkg.in/retry.v1"
)

// TODO: better/shorter names are probably in order once fewer legacy places are using this

const (
	// halJsonContentType is the default accept value for store requests
	halJsonContentType = "application/hal+json"
	// jsonContentType is for store enpoints that don't support HAL
	jsonContentType = "application/json"
	// UbuntuCoreWireProtocol is the protocol level we support when
	// communicating with the store. History:
	//  - "1": client supports squashfs snaps
	UbuntuCoreWireProtocol = "1"
)

// the LimitTime should be slightly more than 3 times of our http.Client
// Timeout value
var defaultRetryStrategy = retry.LimitCount(5, retry.LimitTime(33*time.Second,
	retry.Exponential{
		Initial: 100 * time.Millisecond,
		Factor:  2.5,
	},
))

func infoFromRemote(d *snapDetails) *snap.Info {
	info := &snap.Info{}
	info.Architectures = d.Architectures
	info.Type = d.Type
	info.Version = d.Version
	info.Epoch = "0"
	info.RealName = d.Name
	info.SnapID = d.SnapID
	info.Revision = snap.R(d.Revision)
	info.EditedTitle = d.Title
	info.EditedSummary = d.Summary
	info.EditedDescription = d.Description
	info.PublisherID = d.DeveloperID
	info.Publisher = d.Developer
	info.Channel = d.Channel
	info.Sha3_384 = d.DownloadSha3_384
	info.Size = d.DownloadSize
	info.IconURL = d.IconURL
	info.AnonDownloadURL = d.AnonDownloadURL
	info.DownloadURL = d.DownloadURL
	info.Prices = d.Prices
	info.Private = d.Private
	info.Confinement = snap.ConfinementType(d.Confinement)
	info.Contact = d.Contact
	info.License = d.License

	deltas := make([]snap.DeltaInfo, len(d.Deltas))
	for i, d := range d.Deltas {
		deltas[i] = snap.DeltaInfo{
			FromRevision:    d.FromRevision,
			ToRevision:      d.ToRevision,
			Format:          d.Format,
			AnonDownloadURL: d.AnonDownloadURL,
			DownloadURL:     d.DownloadURL,
			Size:            d.Size,
			Sha3_384:        d.Sha3_384,
		}
	}
	info.Deltas = deltas

	screenshots := make([]snap.ScreenshotInfo, 0, len(d.ScreenshotURLs))
	for _, url := range d.ScreenshotURLs {
		screenshots = append(screenshots, snap.ScreenshotInfo{
			URL: url,
		})
	}
	info.Screenshots = screenshots
	// FIXME: once the store sends "contact" for everything, remove
	//        the "SupportURL" part of the if
	if info.Contact == "" {
		info.Contact = d.SupportURL
	}

	// fill in the tracks data
	if len(d.ChannelMapList) > 0 {
		info.Channels = make(map[string]*snap.ChannelSnapInfo)
		info.Tracks = make([]string, len(d.ChannelMapList))
		for i, cm := range d.ChannelMapList {
			info.Tracks[i] = cm.Track
			for _, ch := range cm.SnapDetails {
				// nothing in this channel
				if ch.Info == "" {
					continue
				}
				var k string
				if strings.HasPrefix(ch.Channel, cm.Track) {
					k = ch.Channel
				} else {
					k = fmt.Sprintf("%s/%s", cm.Track, ch.Channel)
				}
				info.Channels[k] = &snap.ChannelSnapInfo{
					Revision:    snap.R(ch.Revision),
					Confinement: snap.ConfinementType(ch.Confinement),
					Version:     ch.Version,
					Channel:     ch.Channel,
					Epoch:       ch.Epoch,
					Size:        ch.DownloadSize,
				}
			}
		}
	}

	return info
}

// Config represents the configuration to access the snap store
type Config struct {
<<<<<<< HEAD
	SearchURI      *url.URL
	DetailsURI     *url.URL
	BulkURI        *url.URL
	AssertionsURI  *url.URL
	OrdersURI      *url.URL
	BuyURI         *url.URL
	CustomersMeURI *url.URL
	SectionsURI    *url.URL
	CommandsURI    *url.URL

	// Device auth URLs:
	// - DeviceNonceURI points to endpoint to get a nonce
	// - DeviceSessionURI points to endpoint to get a device session
	DeviceNonceURI   *url.URL
	DeviceSessionURI *url.URL
=======
	// Store API base URLs. The assertions url is only separate because it can
	// be overridden by its own env var.
	StoreBaseURL      *url.URL
	AssertionsBaseURL *url.URL
>>>>>>> aebdc919

	// StoreID is the store id used if we can't get one through the AuthContext.
	StoreID string

	Architecture string
	Series       string

	DetailFields []string
	DeltaFormat  string
}

// SetBaseURL updates the store API's base URL in the Config. Must not be used
// to change active config.
func (cfg *Config) SetBaseURL(u *url.URL) error {
	storeBaseURI, err := storeURL(u)
	if err != nil {
		return err
	}
	assertsBaseURI, err := assertsURL(storeBaseURI)
	if err != nil {
		return err
	}

<<<<<<< HEAD
	// XXX: Repeating "api/" here is cumbersome, but the next generation
	// of store APIs will probably drop that prefix (since it now
	// duplicates the hostname), and we may want to switch to v2 APIs
	// one at a time; so it's better to consider that as part of
	// individual endpoint paths.
	cfg.SearchURI = urlJoin(storeBaseURI, "api/v1/snaps/search")
	// slash at the end because snap name is appended to this with .Parse(snapName)
	cfg.DetailsURI = urlJoin(storeBaseURI, "api/v1/snaps/details/")
	cfg.BulkURI = urlJoin(storeBaseURI, "api/v1/snaps/metadata")
	cfg.SectionsURI = urlJoin(storeBaseURI, "api/v1/snaps/sections")
	cfg.CommandsURI = urlJoin(storeBaseURI, "api/v1/snaps/names")
	cfg.OrdersURI = urlJoin(storeBaseURI, "api/v1/snaps/purchases/orders")
	cfg.BuyURI = urlJoin(storeBaseURI, "api/v1/snaps/purchases/buy")
	cfg.CustomersMeURI = urlJoin(storeBaseURI, "api/v1/snaps/purchases/customers/me")

	cfg.AssertionsURI = urlJoin(assertsBaseURI, "assertions/")

	// Device auth endpoints.
	cfg.DeviceNonceURI = urlJoin(storeBaseURI, "api/v1/snaps/auth/nonces")
	cfg.DeviceSessionURI = urlJoin(storeBaseURI, "api/v1/snaps/auth/sessions")
=======
	cfg.StoreBaseURL = storeBaseURI
	cfg.AssertionsBaseURL = assertsBaseURI
>>>>>>> aebdc919

	return nil
}

// Store represents the ubuntu snap store
type Store struct {
	searchURI      *url.URL
	detailsURI     *url.URL
	bulkURI        *url.URL
	assertionsURI  *url.URL
	ordersURI      *url.URL
	buyURI         *url.URL
	customersMeURI *url.URL
	sectionsURI    *url.URL
	commandsURI    *url.URL

	// Device auth endpoints.
	// - deviceNonceURI points to endpoint to get a nonce
	// - deviceSessionURI points to endpoint to get a device session
	deviceNonceURI   *url.URL
	deviceSessionURI *url.URL

	architecture string
	series       string

	noCDN bool

	fallbackStoreID string

	detailFields []string
	deltaFormat  string
	// reused http client
	client *http.Client

	authContext auth.AuthContext

	mu                sync.Mutex
	suggestedCurrency string
}

func respToError(resp *http.Response, msg string) error {
	tpl := "cannot %s: got unexpected HTTP status code %d via %s to %q"
	if oops := resp.Header.Get("X-Oops-Id"); oops != "" {
		tpl += " [%s]"
		return fmt.Errorf(tpl, msg, resp.StatusCode, resp.Request.Method, resp.Request.URL, oops)
	}

	return fmt.Errorf(tpl, msg, resp.StatusCode, resp.Request.Method, resp.Request.URL)
}

func getStructFields(s interface{}) []string {
	st := reflect.TypeOf(s)
	num := st.NumField()
	fields := make([]string, 0, num)
	for i := 0; i < num; i++ {
		tag := st.Field(i).Tag.Get("json")
		idx := strings.IndexRune(tag, ',')
		if idx > -1 {
			tag = tag[:idx]
		}
		if tag != "" {
			fields = append(fields, tag)
		}
	}

	return fields
}

// Deltas enabled by default on classic, but allow opting in or out on both classic and core.
func useDeltas() bool {
	// only xdelta3 is supported for now, so check the binary exists here
	// TODO: have a per-format checker instead
	if _, err := getXdelta3Cmd(); err != nil {
		return false
	}

	deltasDefault := release.OnClassic
	return osutil.GetenvBool("SNAPD_USE_DELTAS_EXPERIMENTAL", deltasDefault)
}

func useStaging() bool {
	return osutil.GetenvBool("SNAPPY_USE_STAGING_STORE")
}

// Clone a base URL and update with optional path and query.
func endpointURL(base *url.URL, path string, query url.Values) *url.URL {
	u := *base
	if path != "" {
		u.Path = strings.TrimSuffix(u.Path, "/") + "/" + strings.TrimPrefix(path, "/")
		u.RawQuery = ""
	}
	if len(query) != 0 {
		u.RawQuery = query.Encode()
	}
	return &u
}

// apiURL returns the system default base API URL.
func apiURL() *url.URL {
	s := "https://api.snapcraft.io/"
	if useStaging() {
		s = "https://api.staging.snapcraft.io/"
	}
	u, _ := url.Parse(s)
	return u
}

// storeURL returns the base store URL, derived from either the given API URL
// or an env var override.
func storeURL(api *url.URL) (*url.URL, error) {
	var override string
	var overrideName string
	// XXX: Deprecated but present for backward-compatibility: this used
	// to be "Click Package Index".  Remove this once people have got
	// used to SNAPPY_FORCE_API_URL instead.
	if s := os.Getenv("SNAPPY_FORCE_CPI_URL"); s != "" && strings.HasSuffix(s, "api/v1/") {
		overrideName = "SNAPPY_FORCE_CPI_URL"
		override = strings.TrimSuffix(s, "api/v1/")
	} else if s := os.Getenv("SNAPPY_FORCE_API_URL"); s != "" {
		overrideName = "SNAPPY_FORCE_API_URL"
		override = s
	}
	if override != "" {
		u, err := url.Parse(override)
		if err != nil {
			return nil, fmt.Errorf("invalid %s: %s", overrideName, err)
		}
		return u, nil
	}
	return api, nil
}

func authLocation() string {
	if useStaging() {
		return "login.staging.ubuntu.com"
	}
	return "login.ubuntu.com"
}

func authURL() string {
	if u := os.Getenv("SNAPPY_FORCE_SSO_URL"); u != "" {
		return u
	}
	return "https://" + authLocation() + "/api/v2"
}

func assertsURL(storeBaseURI *url.URL) (*url.URL, error) {
	if s := os.Getenv("SNAPPY_FORCE_SAS_URL"); s != "" {
		u, err := url.Parse(s)
		if err != nil {
			return nil, fmt.Errorf("invalid SNAPPY_FORCE_SAS_URL: %s", err)
		}
		return u, nil
	}
	// XXX: This will eventually become endpointURL(storeBaseURI, "v2/", nil)
	// once new bulk-friendly APIs are designed and implemented.
	return endpointURL(storeBaseURI, "api/v1/snaps", nil), nil
}

func myappsURL() string {
	if useStaging() {
		return "https://myapps.developer.staging.ubuntu.com/"
	}
	return "https://myapps.developer.ubuntu.com/"
}

var defaultConfig = Config{}

// DefaultConfig returns a copy of the default configuration ready to be adapted.
func DefaultConfig() *Config {
	cfg := defaultConfig
	return &cfg
}

func init() {
	storeBaseURI, err := storeURL(apiURL())
	if err != nil {
		panic(err)
	}
	if storeBaseURI.RawQuery != "" {
		panic("store API URL may not contain query string")
	}
	err = defaultConfig.SetBaseURL(storeBaseURI)
	if err != nil {
		panic(err)
	}
}

type searchResults struct {
	Payload struct {
		Packages []*snapDetails `json:"clickindex:package"`
	} `json:"_embedded"`
}

type sectionResults struct {
	Payload struct {
		Sections []struct{ Name string } `json:"clickindex:sections"`
	} `json:"_embedded"`
}

// The fields we are interested in
var detailFields = getStructFields(snapDetails{})

// The fields we are interested in for snap.ChannelSnapInfos
var channelSnapInfoFields = getStructFields(channelSnapInfoDetails{})

// The default delta format if not configured.
var defaultSupportedDeltaFormat = "xdelta3"

// New creates a new Store with the given access configuration and for given the store id.
func New(cfg *Config, authContext auth.AuthContext) *Store {
	if cfg == nil {
		cfg = &defaultConfig
	}

	fields := cfg.DetailFields
	if fields == nil {
		fields = detailFields
	}

<<<<<<< HEAD
	rawQuery := ""
	if len(fields) > 0 {
		v := url.Values{}
		v.Set("fields", strings.Join(fields, ","))
		rawQuery = v.Encode()
	}

	var searchURI *url.URL
	if cfg.SearchURI != nil {
		uri := *cfg.SearchURI
		uri.RawQuery = rawQuery
		searchURI = &uri
	}

	var detailsURI *url.URL
	if cfg.DetailsURI != nil {
		uri := *cfg.DetailsURI
		uri.RawQuery = rawQuery
		detailsURI = &uri
	}

=======
>>>>>>> aebdc919
	architecture := arch.UbuntuArchitecture()
	if cfg.Architecture != "" {
		architecture = cfg.Architecture
	}

	series := release.Series
	if cfg.Series != "" {
		series = cfg.Series
	}

	deltaFormat := cfg.DeltaFormat
	if deltaFormat == "" {
		deltaFormat = defaultSupportedDeltaFormat
	}

<<<<<<< HEAD
	// see https://wiki.ubuntu.com/AppStore/Interfaces/ClickPackageIndex
	return &Store{
		searchURI:        searchURI,
		detailsURI:       detailsURI,
		bulkURI:          cfg.BulkURI,
		assertionsURI:    cfg.AssertionsURI,
		ordersURI:        cfg.OrdersURI,
		buyURI:           cfg.BuyURI,
		customersMeURI:   cfg.CustomersMeURI,
		sectionsURI:      cfg.SectionsURI,
		commandsURI:      cfg.CommandsURI,
		deviceNonceURI:   cfg.DeviceNonceURI,
		deviceSessionURI: cfg.DeviceSessionURI,
		series:           series,
		architecture:     architecture,
		noCDN:            osutil.GetenvBool("SNAPPY_STORE_NO_CDN"),
		fallbackStoreID:  cfg.StoreID,
		detailFields:     fields,
		authContext:      authContext,
		deltaFormat:      deltaFormat,
=======
	store := &Store{
		series:          series,
		architecture:    architecture,
		noCDN:           osutil.GetenvBool("SNAPPY_STORE_NO_CDN"),
		fallbackStoreID: cfg.StoreID,
		detailFields:    fields,
		authContext:     authContext,
		deltaFormat:     deltaFormat,
>>>>>>> aebdc919

		client: httputil.NewHTTPClient(&httputil.ClientOpts{
			Timeout:    10 * time.Second,
			MayLogBody: true,
		}),
	}

	// see https://wiki.ubuntu.com/AppStore/Interfaces/ClickPackageIndex
	// XXX: These are all required in real system but optional makes it
	// convenient for tests.
	// XXX: Repeating "api/" here is cumbersome, but the next generation
	// of store APIs will probably drop that prefix (since it now
	// duplicates the hostname), and we may want to switch to v2 APIs
	// one at a time; so it's better to consider that as part of
	// individual endpoint paths.
	if cfg.StoreBaseURL != nil {
		store.searchURI = endpointURL(cfg.StoreBaseURL, "api/v1/snaps/search", nil)
		store.detailsURI = endpointURL(cfg.StoreBaseURL, "api/v1/snaps/details", nil)
		store.bulkURI = endpointURL(cfg.StoreBaseURL, "api/v1/snaps/metadata", nil)
		store.ordersURI = endpointURL(cfg.StoreBaseURL, "api/v1/snaps/purchases/orders", nil)
		store.buyURI = endpointURL(cfg.StoreBaseURL, "api/v1/snaps/purchases/buy", nil)
		store.customersMeURI = endpointURL(cfg.StoreBaseURL, "api/v1/snaps/purchases/customers/me", nil)
		store.sectionsURI = endpointURL(cfg.StoreBaseURL, "api/v1/snaps/sections", nil)
		store.deviceNonceURI = endpointURL(cfg.StoreBaseURL, "api/v1/snaps/auth/nonces", nil)
		store.deviceSessionURI = endpointURL(cfg.StoreBaseURL, "api/v1/snaps/auth/sessions", nil)
	}
	if cfg.AssertionsBaseURL != nil {
		store.assertionsURI = endpointURL(cfg.AssertionsBaseURL, "assertions", nil)
	}

	return store
}

func (s *Store) defaultSnapQuery() url.Values {
	q := url.Values{}
	if len(s.detailFields) != 0 {
		q.Set("fields", strings.Join(s.detailFields, ","))
	}
	return q
}

// LoginUser logs user in the store and returns the authentication macaroons.
func LoginUser(username, password, otp string) (string, string, error) {
	macaroon, err := requestStoreMacaroon()
	if err != nil {
		return "", "", err
	}
	deserializedMacaroon, err := auth.MacaroonDeserialize(macaroon)
	if err != nil {
		return "", "", err
	}

	// get SSO 3rd party caveat, and request discharge
	loginCaveat, err := loginCaveatID(deserializedMacaroon)
	if err != nil {
		return "", "", err
	}

	discharge, err := dischargeAuthCaveat(loginCaveat, username, password, otp)
	if err != nil {
		return "", "", err
	}

	return macaroon, discharge, nil
}

// hasStoreAuth returns true if given user has store macaroons setup
func hasStoreAuth(user *auth.UserState) bool {
	return user != nil && user.StoreMacaroon != ""
}

// authAvailable returns true if there is a user and/or device session setup
func (s *Store) authAvailable(user *auth.UserState) (bool, error) {
	if hasStoreAuth(user) {
		return true, nil
	} else {
		var device *auth.DeviceState
		var err error
		if s.authContext != nil {
			device, err = s.authContext.Device()
			if err != nil {
				return false, err
			}
		}
		return device != nil && device.SessionMacaroon != "", nil
	}
}

// authenticateUser will add the store expected Macaroon Authorization header for user
func authenticateUser(r *http.Request, user *auth.UserState) {
	var buf bytes.Buffer
	fmt.Fprintf(&buf, `Macaroon root="%s"`, user.StoreMacaroon)

	// deserialize root macaroon (we need its signature to do the discharge binding)
	root, err := auth.MacaroonDeserialize(user.StoreMacaroon)
	if err != nil {
		logger.Debugf("cannot deserialize root macaroon: %v", err)
		return
	}

	for _, d := range user.StoreDischarges {
		// prepare discharge for request
		discharge, err := auth.MacaroonDeserialize(d)
		if err != nil {
			logger.Debugf("cannot deserialize discharge macaroon: %v", err)
			return
		}
		discharge.Bind(root.Signature())

		serializedDischarge, err := auth.MacaroonSerialize(discharge)
		if err != nil {
			logger.Debugf("cannot re-serialize discharge macaroon: %v", err)
			return
		}
		fmt.Fprintf(&buf, `, discharge="%s"`, serializedDischarge)
	}
	r.Header.Set("Authorization", buf.String())
}

// refreshDischarges will request refreshed discharge macaroons for the user
func refreshDischarges(user *auth.UserState) ([]string, error) {
	newDischarges := make([]string, len(user.StoreDischarges))
	for i, d := range user.StoreDischarges {
		discharge, err := auth.MacaroonDeserialize(d)
		if err != nil {
			return nil, err
		}
		if discharge.Location() != UbuntuoneLocation {
			newDischarges[i] = d
			continue
		}

		refreshedDischarge, err := refreshDischargeMacaroon(d)
		if err != nil {
			return nil, err
		}
		newDischarges[i] = refreshedDischarge
	}
	return newDischarges, nil
}

// refreshUser will refresh user discharge macaroon and update state
func (s *Store) refreshUser(user *auth.UserState) error {
	if s.authContext == nil {
		return fmt.Errorf("user credentials need to be refreshed but update in place only supported in snapd")
	}
	newDischarges, err := refreshDischarges(user)
	if err != nil {
		return err
	}

	curUser, err := s.authContext.UpdateUserAuth(user, newDischarges)
	if err != nil {
		return err
	}
	// update in place
	*user = *curUser

	return nil
}

// refreshDeviceSession will set or refresh the device session in the state
func (s *Store) refreshDeviceSession(device *auth.DeviceState) error {
	if s.authContext == nil {
		return fmt.Errorf("internal error: no authContext")
	}

	nonce, err := requestStoreDeviceNonce(s.deviceNonceURI.String())
	if err != nil {
		return err
	}

	devSessReqParams, err := s.authContext.DeviceSessionRequestParams(nonce)
	if err != nil {
		return err
	}

	session, err := requestDeviceSession(s.deviceSessionURI.String(), devSessReqParams, device.SessionMacaroon)
	if err != nil {
		return err
	}

	curDevice, err := s.authContext.UpdateDeviceAuth(device, session)
	if err != nil {
		return err
	}
	// update in place
	*device = *curDevice
	return nil
}

// authenticateDevice will add the store expected Macaroon X-Device-Authorization header for device
func authenticateDevice(r *http.Request, device *auth.DeviceState) {
	if device.SessionMacaroon != "" {
		r.Header.Set("X-Device-Authorization", fmt.Sprintf(`Macaroon root="%s"`, device.SessionMacaroon))
	}
}

func (s *Store) setStoreID(r *http.Request) {
	storeID := s.fallbackStoreID
	if s.authContext != nil {
		cand, err := s.authContext.StoreID(storeID)
		if err != nil {
			logger.Debugf("cannot get store ID from state: %v", err)
		} else {
			storeID = cand
		}
	}
	if storeID != "" {
		r.Header.Set("X-Ubuntu-Store", storeID)
	}
}

// requestOptions specifies parameters for store requests.
type requestOptions struct {
	Method       string
	URL          *url.URL
	Accept       string
	ContentType  string
	ExtraHeaders map[string]string
	Data         []byte
}

func cancelled(ctx context.Context) bool {
	select {
	case <-ctx.Done():
		return true
	default:
		return false
	}
}

var expectedCatalogPreamble = []interface{}{
	json.Delim('{'),
	"_embedded",
	json.Delim('{'),
	"clickindex:package",
	json.Delim('['),
}

type catalogItem struct {
	Name string `json:"package_name"`
}

func decodeCatalog(resp *http.Response, names io.Writer) error {
	const what = "decode new commands catalog"
	if resp.StatusCode != 200 {
		return respToError(resp, what)
	}
	dec := json.NewDecoder(resp.Body)
	for _, expectedToken := range expectedCatalogPreamble {
		token, err := dec.Token()
		if err != nil {
			return err
		}
		if token != expectedToken {
			return fmt.Errorf(what+": bad catalog preamble: expected %#v, got %#v", expectedToken, token)
		}
	}

	for dec.More() {
		var v catalogItem
		if err := dec.Decode(&v); err != nil {
			return fmt.Errorf(what+": %v", err)
		}
		if v.Name != "" {
			fmt.Fprintln(names, v.Name)
		}
	}

	return nil
}

func decodeJSONBody(resp *http.Response, success interface{}, failure interface{}) error {
	ok := (resp.StatusCode == 200 || resp.StatusCode == 201)
	// always decode on success; decode failures only if body is not empty
	if !ok && resp.ContentLength == 0 {
		return nil
	}
	result := success
	if !ok {
		result = failure
	}
	if result != nil {
		return json.NewDecoder(resp.Body).Decode(result)
	}
	return nil
}

// retryRequestDecodeJSON calls retryRequest and decodes the response into either success or failure.
func (s *Store) retryRequestDecodeJSON(ctx context.Context, reqOptions *requestOptions, user *auth.UserState, success interface{}, failure interface{}) (resp *http.Response, err error) {
	return httputil.RetryRequest(reqOptions.URL.String(), func() (*http.Response, error) {
		return s.doRequest(ctx, s.client, reqOptions, user)
	}, func(resp *http.Response) error {
		return decodeJSONBody(resp, success, failure)
	}, defaultRetryStrategy)
}

// doRequest does an authenticated request to the store handling a potential macaroon refresh required if needed
func (s *Store) doRequest(ctx context.Context, client *http.Client, reqOptions *requestOptions, user *auth.UserState) (*http.Response, error) {
	req, err := s.newRequest(reqOptions, user)
	if err != nil {
		return nil, err
	}

	var resp *http.Response
	if ctx != nil {
		resp, err = ctxhttp.Do(ctx, client, req)
	} else {
		resp, err = client.Do(req)
	}
	if err != nil {
		return nil, err
	}

	wwwAuth := resp.Header.Get("WWW-Authenticate")
	if resp.StatusCode == 401 {
		refreshed := false
		if user != nil && strings.Contains(wwwAuth, "needs_refresh=1") {
			// refresh user
			err = s.refreshUser(user)
			if err != nil {
				return nil, err
			}
			refreshed = true
		}
		if strings.Contains(wwwAuth, "refresh_device_session=1") {
			// refresh device session
			if s.authContext == nil {
				return nil, fmt.Errorf("internal error: no authContext")
			}
			device, err := s.authContext.Device()
			if err != nil {
				return nil, err
			}

			err = s.refreshDeviceSession(device)
			if err != nil {
				return nil, err
			}
			refreshed = true
		}
		if refreshed {
			// close previous response and retry
			// TODO: make this non-recursive or add a recursion limit
			resp.Body.Close()
			return s.doRequest(ctx, client, reqOptions, user)
		}
	}

	return resp, err
}

// build a new http.Request with headers for the store
func (s *Store) newRequest(reqOptions *requestOptions, user *auth.UserState) (*http.Request, error) {
	var body io.Reader
	if reqOptions.Data != nil {
		body = bytes.NewBuffer(reqOptions.Data)
	}

	req, err := http.NewRequest(reqOptions.Method, reqOptions.URL.String(), body)
	if err != nil {
		return nil, err
	}

	if s.authContext != nil {
		device, err := s.authContext.Device()
		if err != nil {
			return nil, err
		}
		// we don't have a session yet but have a serial, try
		// to get a session
		if device.SessionMacaroon == "" && device.Serial != "" {
			err = s.refreshDeviceSession(device)
			if err == auth.ErrNoSerial {
				// missing serial assertion, log and continue without device authentication
				logger.Debugf("cannot set device session: %v", err)
			}
			if err != nil && err != auth.ErrNoSerial {
				return nil, err
			}
		}
		authenticateDevice(req, device)
	}

	// only set user authentication if user logged in to the store
	if hasStoreAuth(user) {
		authenticateUser(req, user)
	}

	req.Header.Set("User-Agent", httputil.UserAgent())
	req.Header.Set("Accept", reqOptions.Accept)
	req.Header.Set("X-Ubuntu-Architecture", s.architecture)
	req.Header.Set("X-Ubuntu-Series", s.series)
	req.Header.Set("X-Ubuntu-Classic", strconv.FormatBool(release.OnClassic))
	req.Header.Set("X-Ubuntu-Wire-Protocol", UbuntuCoreWireProtocol)
	req.Header.Set("X-Ubuntu-No-CDN", strconv.FormatBool(s.noCDN))

	if reqOptions.ContentType != "" {
		req.Header.Set("Content-Type", reqOptions.ContentType)
	}

	for header, value := range reqOptions.ExtraHeaders {
		req.Header.Set(header, value)
	}

	s.setStoreID(req)

	return req, nil
}

func (s *Store) extractSuggestedCurrency(resp *http.Response) {
	suggestedCurrency := resp.Header.Get("X-Suggested-Currency")

	if suggestedCurrency != "" {
		s.mu.Lock()
		s.suggestedCurrency = suggestedCurrency
		s.mu.Unlock()
	}
}

// ordersResult encapsulates the order data sent to us from the software center agent.
//
// {
//   "orders": [
//     {
//       "snap_id": "abcd1234efgh5678ijkl9012",
//       "currency": "USD",
//       "amount": "2.99",
//       "state": "Complete",
//       "refundable_until": null,
//       "purchase_date": "2016-09-20T15:00:00+00:00"
//     },
//     {
//       "snap_id": "abcd1234efgh5678ijkl9012",
//       "currency": null,
//       "amount": null,
//       "state": "Complete",
//       "refundable_until": null,
//       "purchase_date": "2016-09-20T15:00:00+00:00"
//     }
//   ]
// }
type ordersResult struct {
	Orders []*order `json:"orders"`
}

type order struct {
	SnapID          string `json:"snap_id"`
	Currency        string `json:"currency"`
	Amount          string `json:"amount"`
	State           string `json:"state"`
	RefundableUntil string `json:"refundable_until"`
	PurchaseDate    string `json:"purchase_date"`
}

// decorateOrders sets the MustBuy property of each snap in the given list according to the user's known orders.
func (s *Store) decorateOrders(snaps []*snap.Info, user *auth.UserState) error {
	// Mark every non-free snap as must buy until we know better.
	hasPriced := false
	for _, info := range snaps {
		if len(info.Prices) != 0 {
			info.MustBuy = true
			hasPriced = true
		}
	}

	if user == nil {
		return nil
	}

	if !hasPriced {
		return nil
	}

	var err error

	reqOptions := &requestOptions{
		Method: "GET",
		URL:    s.ordersURI,
		Accept: jsonContentType,
	}
	var result ordersResult
	resp, err := s.retryRequestDecodeJSON(context.TODO(), reqOptions, user, &result, nil)
	if err != nil {
		return err
	}

	if resp.StatusCode == 401 {
		// TODO handle token expiry and refresh
		return ErrInvalidCredentials
	}
	if resp.StatusCode != 200 {
		return respToError(resp, "obtain known orders from store")
	}

	// Make a map of the IDs of bought snaps
	bought := make(map[string]bool)
	for _, order := range result.Orders {
		bought[order.SnapID] = true
	}

	for _, info := range snaps {
		info.MustBuy = mustBuy(info.Prices, bought[info.SnapID])
	}

	return nil
}

// mustBuy determines if a snap requires a payment, based on if it is non-free and if the user has already bought it
func mustBuy(prices map[string]float64, bought bool) bool {
	if len(prices) == 0 {
		// If the snap is free, then it doesn't need buying
		return false
	}

	return !bought
}

// A SnapSpec describes a single snap wanted from SnapInfo
type SnapSpec struct {
	Name    string
	Channel string
	// AnyChannel can be set to query for any revision independent of channel
	AnyChannel bool
	// Revision can be set to query for an exact revision
	Revision snap.Revision
}

// SnapInfo returns the snap.Info for the store-hosted snap matching the given spec, or an error.
func (s *Store) SnapInfo(snapSpec SnapSpec, user *auth.UserState) (*snap.Info, error) {
	query := s.defaultSnapQuery()

	channel := snapSpec.Channel
	var sel string
	if channel == "" {
		channel = "stable" // default
	}
	if snapSpec.AnyChannel {
		channel = ""
	}
	if !snapSpec.Revision.Unset() {
		query.Set("revision", snapSpec.Revision.String())
		channel = ""
		sel = fmt.Sprintf(" at revision %s", snapSpec.Revision)
	}
	if channel != "" {
		sel = fmt.Sprintf(" in channel %q", channel)
	}
	query.Set("channel", channel)

	u := endpointURL(s.detailsURI, snapSpec.Name, query)
	reqOptions := &requestOptions{
		Method: "GET",
		URL:    u,
		Accept: halJsonContentType,
	}

	var remote *snapDetails
	resp, err := s.retryRequestDecodeJSON(context.TODO(), reqOptions, user, &remote, nil)
	if err != nil {
		return nil, err
	}

	// check statusCode
	switch resp.StatusCode {
	case 200:
		// OK
	case 404:
		return nil, ErrSnapNotFound
	default:
		msg := fmt.Sprintf("get details for snap %q%s", snapSpec.Name, sel)
		return nil, respToError(resp, msg)
	}

	info := infoFromRemote(remote)

	err = s.decorateOrders([]*snap.Info{info}, user)
	if err != nil {
		logger.Noticef("cannot get user orders: %v", err)
	}

	s.extractSuggestedCurrency(resp)

	return info, nil
}

// A Search is what you do in order to Find something
type Search struct {
	Query   string
	Section string
	Private bool
	Prefix  bool
}

// Find finds  (installable) snaps from the store, matching the
// given Search.
func (s *Store) Find(search *Search, user *auth.UserState) ([]*snap.Info, error) {
	searchTerm := search.Query

	if search.Private && user == nil {
		return nil, ErrUnauthenticated
	}

	searchTerm = strings.TrimSpace(searchTerm)

	// these characters might have special meaning on the search
	// server, and don't form part of a reasonable search, so
	// abort if they're included.
	//
	// "-" might also be special on the server, but it's also a
	// valid part of a package name, so we let it pass
	if strings.ContainsAny(searchTerm, `+=&|><!(){}[]^"~*?:\/`) {
		return nil, ErrBadQuery
	}

	q := s.defaultSnapQuery()

	if search.Private {
		if search.Prefix {
			// The store only supports "fuzzy" search for private snaps.
			// See http://search.apps.ubuntu.com/docs/
			return nil, ErrBadQuery
		}

		q.Set("private", "true")
	}

	if search.Prefix {
		q.Set("name", searchTerm)
	} else {
		q.Set("q", searchTerm)
	}
	if search.Section != "" {
		q.Set("section", search.Section)
	}

	if release.OnClassic {
		q.Set("confinement", "strict,classic")
	} else {
		q.Set("confinement", "strict")
	}

	u := endpointURL(s.searchURI, "", q)
	reqOptions := &requestOptions{
		Method: "GET",
		URL:    u,
		Accept: halJsonContentType,
	}

	var searchData searchResults
	resp, err := s.retryRequestDecodeJSON(context.TODO(), reqOptions, user, &searchData, nil)
	if err != nil {
		return nil, err
	}

	if resp.StatusCode != 200 {
		return nil, respToError(resp, "search")
	}

	if ct := resp.Header.Get("Content-Type"); ct != halJsonContentType {
		return nil, fmt.Errorf("received an unexpected content type (%q) when trying to search via %q", ct, resp.Request.URL)
	}

	snaps := make([]*snap.Info, len(searchData.Payload.Packages))
	for i, pkg := range searchData.Payload.Packages {
		snaps[i] = infoFromRemote(pkg)
	}

	err = s.decorateOrders(snaps, user)
	if err != nil {
		logger.Noticef("cannot get user orders: %v", err)
	}

	s.extractSuggestedCurrency(resp)

	return snaps, nil
}

// Sections retrieves the list of available store sections.
func (s *Store) Sections(user *auth.UserState) ([]string, error) {
	reqOptions := &requestOptions{
		Method: "GET",
		URL:    s.sectionsURI,
		Accept: halJsonContentType,
	}

	var sectionData sectionResults
	resp, err := s.retryRequestDecodeJSON(context.TODO(), reqOptions, user, &sectionData, nil)
	if err != nil {
		return nil, err
	}

	if resp.StatusCode != 200 {
		return nil, respToError(resp, "sections")
	}

	if ct := resp.Header.Get("Content-Type"); ct != halJsonContentType {
		return nil, fmt.Errorf("received an unexpected content type (%q) when trying to retrieve the sections via %q", ct, resp.Request.URL)
	}

	var sectionNames []string
	for _, s := range sectionData.Payload.Sections {
		sectionNames = append(sectionNames, s.Name)
	}

	return sectionNames, nil
}

// WriteCommandsCatalogs queries the "commands" endpoint and writes
// the command names into the given io.Writer [and at some point the
// CNF catalog to another io.Writer; adding now to minimise interface
// churn].
func (s *Store) WriteCommandsCatalogs(names io.Writer, _ io.Writer) error {
	u := *s.commandsURI

	q := u.Query()
	if release.OnClassic {
		q.Set("confinement", "strict,classic")
	} else {
		q.Set("confinement", "strict")
	}

	u.RawQuery = q.Encode()
	reqOptions := &requestOptions{
		Method: "GET",
		URL:    &u,
		Accept: halJsonContentType,
	}

	resp, err := httputil.RetryRequest(u.String(), func() (*http.Response, error) {
		return s.doRequest(context.TODO(), s.client, reqOptions, nil)
	}, func(resp *http.Response) error {
		return decodeCatalog(resp, names)
	}, defaultRetryStrategy)
	if err != nil {
		return err
	}
	if resp.StatusCode != 200 {
		return respToError(resp, "refresh commands catalog")
	}

	return nil
}

// RefreshCandidate contains information for the store about the currently
// installed snap so that the store can decide what update we should see
type RefreshCandidate struct {
	SnapID   string
	Revision snap.Revision
	Epoch    string
	Block    []snap.Revision

	// the desired channel
	Channel string
}

// the exact bits that we need to send to the store
type currentSnapJSON struct {
	SnapID      string `json:"snap_id"`
	Channel     string `json:"channel"`
	Revision    int    `json:"revision,omitempty"`
	Epoch       string `json:"epoch"`
	Confinement string `json:"confinement"`
}

type metadataWrapper struct {
	Snaps  []*currentSnapJSON `json:"snaps"`
	Fields []string           `json:"fields"`
}

func currentSnap(cs *RefreshCandidate) *currentSnapJSON {
	// the store gets confused if we send snaps without a snapid
	// (like local ones)
	if cs.SnapID == "" {
		if cs.Revision.Store() {
			logger.Noticef("store.currentSnap got given a RefreshCandidate with an empty SnapID but a store revision!")
		}
		return nil
	}
	if !cs.Revision.Store() {
		logger.Noticef("store.currentSnap got given a RefreshCandidate with a non-empty SnapID but a non-store revision!")
		return nil
	}

	channel := cs.Channel
	if channel == "" {
		channel = "stable"
	}

	return &currentSnapJSON{
		SnapID:   cs.SnapID,
		Channel:  channel,
		Epoch:    cs.Epoch,
		Revision: cs.Revision.N,
		// confinement purposely left empty
	}
}

// query the store for the information about currently offered revisions of snaps
func (s *Store) refreshForCandidates(currentSnaps []*currentSnapJSON, user *auth.UserState) ([]*snapDetails, error) {
	if len(currentSnaps) == 0 {
		// nothing to do
		return nil, nil
	}

	// build input for the updates endpoint
	jsonData, err := json.Marshal(metadataWrapper{
		Snaps:  currentSnaps,
		Fields: s.detailFields,
	})
	if err != nil {
		return nil, err
	}

	reqOptions := &requestOptions{
		Method:      "POST",
		URL:         s.bulkURI,
		Accept:      halJsonContentType,
		ContentType: jsonContentType,
		Data:        jsonData,
	}

	if useDeltas() {
		logger.Debugf("Deltas enabled. Adding header X-Ubuntu-Delta-Formats: %v", s.deltaFormat)
		reqOptions.ExtraHeaders = map[string]string{
			"X-Ubuntu-Delta-Formats": s.deltaFormat,
		}
	}

	var updateData searchResults
	resp, err := s.retryRequestDecodeJSON(context.TODO(), reqOptions, user, &updateData, nil)
	if err != nil {
		return nil, err
	}

	if resp.StatusCode != 200 {
		return nil, respToError(resp, "query the store for updates")
	}

	s.extractSuggestedCurrency(resp)

	return updateData.Payload.Packages, nil
}

var refreshForCandidates = (*Store).refreshForCandidates

// LookupRefresh returns a snap's store-offered revision information given its refresh candidate.
func (s *Store) LookupRefresh(installed *RefreshCandidate, user *auth.UserState) (*snap.Info, error) {
	cur := currentSnap(installed)
	if cur == nil {
		return nil, ErrLocalSnap
	}

	latest, err := refreshForCandidates(s, []*currentSnapJSON{cur}, user)
	if err != nil {
		return nil, err
	}

	if len(latest) != 1 {
		return nil, ErrSnapNotFound
	}

	rsnap := latest[0]
	if !acceptableUpdate(rsnap, installed) {
		return nil, ErrNoUpdateAvailable
	}

	return infoFromRemote(rsnap), nil
}

// ListRefresh returns the available updates for a list of refresh candidates.
// NOTE ListRefresh can return nil, nil if e.g. all local snaps are passed in
func (s *Store) ListRefresh(installed []*RefreshCandidate, user *auth.UserState) (snaps []*snap.Info, err error) {

	candidateMap := map[string]*RefreshCandidate{}
	currentSnaps := make([]*currentSnapJSON, 0, len(installed))
	for _, cs := range installed {
		cur := currentSnap(cs)
		if cur == nil {
			continue
		}
		currentSnaps = append(currentSnaps, cur)
		candidateMap[cs.SnapID] = cs
	}

	latest, err := s.refreshForCandidates(currentSnaps, user)
	if err != nil {
		return nil, err
	}

	toRefresh := make([]*snap.Info, 0, len(latest))
	for _, rsnap := range latest {
		if !acceptableUpdate(rsnap, candidateMap[rsnap.SnapID]) {
			continue
		}

		toRefresh = append(toRefresh, infoFromRemote(rsnap))
	}

	return toRefresh, nil
}

func acceptableUpdate(remote *snapDetails, installed *RefreshCandidate) bool {
	rrev := snap.R(remote.Revision)
	return !(rrev == installed.Revision || findRev(rrev, installed.Block))
}

func findRev(needle snap.Revision, haystack []snap.Revision) bool {
	for _, r := range haystack {
		if needle == r {
			return true
		}
	}
	return false
}

type HashError struct {
	name           string
	sha3_384       string
	targetSha3_384 string
}

func (e HashError) Error() string {
	return fmt.Sprintf("sha3-384 mismatch for %q: got %s but expected %s", e.name, e.sha3_384, e.targetSha3_384)
}

// Download downloads the snap addressed by download info and returns its
// filename.
// The file is saved in temporary storage, and should be removed
// after use to prevent the disk from running out of space.
func (s *Store) Download(ctx context.Context, name string, targetPath string, downloadInfo *snap.DownloadInfo, pbar progress.Meter, user *auth.UserState) error {
	if err := os.MkdirAll(filepath.Dir(targetPath), 0755); err != nil {
		return err
	}
	if useDeltas() {
		logger.Debugf("Available deltas returned by store: %v", downloadInfo.Deltas)

		if len(downloadInfo.Deltas) == 1 {
			err := s.downloadAndApplyDelta(name, targetPath, downloadInfo, pbar, user)
			if err == nil {
				return nil
			}
			// We revert to normal downloads if there is any error.
			logger.Noticef("Cannot download or apply deltas for %s: %v", name, err)
		}
	}

	partialPath := targetPath + ".partial"
	w, err := os.OpenFile(partialPath, os.O_RDWR|os.O_CREATE, 0644)
	if err != nil {
		return err
	}
	resume, err := w.Seek(0, os.SEEK_END)
	if err != nil {
		return err
	}
	defer func() {
		if cerr := w.Close(); cerr != nil && err == nil {
			err = cerr
		}
		if err != nil {
			os.Remove(w.Name())
		}
	}()

	authAvail, err := s.authAvailable(user)
	if err != nil {
		return err
	}

	url := downloadInfo.AnonDownloadURL
	if url == "" || authAvail {
		url = downloadInfo.DownloadURL
	}

	if downloadInfo.Size == 0 || resume < downloadInfo.Size {
		err = download(ctx, name, downloadInfo.Sha3_384, url, user, s, w, resume, pbar)
	} else {
		// we're done! check the hash though
		h := crypto.SHA3_384.New()
		if _, err := w.Seek(0, os.SEEK_SET); err != nil {
			return err
		}
		if _, err := io.Copy(h, w); err != nil {
			return err
		}
		actualSha3 := fmt.Sprintf("%x", h.Sum(nil))
		if downloadInfo.Sha3_384 != actualSha3 {
			err = HashError{name, actualSha3, downloadInfo.Sha3_384}
		}
	}
	// If hashsum is incorrect retry once
	if _, ok := err.(HashError); ok {
		logger.Debugf("Hashsum error on download: %v", err.Error())
		err = w.Truncate(0)
		if err != nil {
			return err
		}
		_, err = w.Seek(0, os.SEEK_SET)
		if err != nil {
			return err
		}
		err = download(ctx, name, downloadInfo.Sha3_384, url, user, s, w, 0, pbar)
	}

	if err != nil {
		return err
	}

	if err := os.Rename(w.Name(), targetPath); err != nil {
		return err
	}

	return w.Sync()
}

// download writes an http.Request showing a progress.Meter
var download = func(ctx context.Context, name, sha3_384, downloadURL string, user *auth.UserState, s *Store, w io.ReadWriteSeeker, resume int64, pbar progress.Meter) error {
	storeURL, err := url.Parse(downloadURL)
	if err != nil {
		return err
	}

	var finalErr error
	startTime := time.Now()
	for attempt := retry.Start(defaultRetryStrategy, nil); attempt.Next(); {
		reqOptions := &requestOptions{
			Method: "GET",
			URL:    storeURL,
		}
		httputil.MaybeLogRetryAttempt(reqOptions.URL.String(), attempt, startTime)

		h := crypto.SHA3_384.New()

		if resume > 0 {
			reqOptions.ExtraHeaders = map[string]string{
				"Range": fmt.Sprintf("bytes=%d-", resume),
			}
			// seed the sha3 with the already local file
			if _, err := w.Seek(0, os.SEEK_SET); err != nil {
				return err
			}
			n, err := io.Copy(h, w)
			if err != nil {
				return err
			}
			if n != resume {
				return fmt.Errorf("resume offset wrong: %d != %d", resume, n)
			}
		}

		if cancelled(ctx) {
			return fmt.Errorf("The download has been cancelled: %s", ctx.Err())
		}
		var resp *http.Response
		resp, finalErr = s.doRequest(ctx, httputil.NewHTTPClient(nil), reqOptions, user)

		if cancelled(ctx) {
			return fmt.Errorf("The download has been cancelled: %s", ctx.Err())
		}
		if finalErr != nil {
			if httputil.ShouldRetryError(attempt, finalErr) {
				continue
			}
			break
		}

		if httputil.ShouldRetryHttpResponse(attempt, resp) {
			resp.Body.Close()
			continue
		}

		defer resp.Body.Close()

		switch resp.StatusCode {
		case 200, 206: // OK, Partial Content
		case 402: // Payment Required

			return fmt.Errorf("please buy %s before installing it.", name)
		default:
			return &DownloadError{Code: resp.StatusCode, URL: resp.Request.URL}
		}

		if pbar == nil {
			pbar = &progress.NullProgress{}
		}
		pbar.Start(name, float64(resp.ContentLength))
		mw := io.MultiWriter(w, h, pbar)
		_, finalErr = io.Copy(mw, resp.Body)
		pbar.Finished()
		if finalErr != nil {
			if httputil.ShouldRetryError(attempt, finalErr) {
				// error while downloading should resume
				var seekerr error
				resume, seekerr = w.Seek(0, os.SEEK_END)
				if seekerr == nil {
					continue
				}
				// if seek failed, then don't retry end return the original error
			}
			break
		}

		if cancelled(ctx) {
			return fmt.Errorf("The download has been cancelled: %s", ctx.Err())
		}

		actualSha3 := fmt.Sprintf("%x", h.Sum(nil))
		if sha3_384 != "" && sha3_384 != actualSha3 {
			finalErr = HashError{name, actualSha3, sha3_384}
		}
		break
	}
	return finalErr
}

// downloadDelta downloads the delta for the preferred format, returning the path.
func (s *Store) downloadDelta(deltaName string, downloadInfo *snap.DownloadInfo, w io.ReadWriteSeeker, pbar progress.Meter, user *auth.UserState) error {

	if len(downloadInfo.Deltas) != 1 {
		return errors.New("store returned more than one download delta")
	}

	deltaInfo := downloadInfo.Deltas[0]

	if deltaInfo.Format != s.deltaFormat {
		return fmt.Errorf("store returned unsupported delta format %q (only xdelta3 currently)", deltaInfo.Format)
	}

	authAvail, err := s.authAvailable(user)
	if err != nil {
		return err
	}

	url := deltaInfo.AnonDownloadURL
	if url == "" || authAvail {
		url = deltaInfo.DownloadURL
	}

	return download(context.TODO(), deltaName, deltaInfo.Sha3_384, url, user, s, w, 0, pbar)
}

func getXdelta3Cmd(args ...string) (*exec.Cmd, error) {
	switch {
	case osutil.ExecutableExists("xdelta3"):
		return exec.Command("xdelta3", args...), nil
	case osutil.FileExists(filepath.Join(dirs.SnapMountDir, "/core/current/usr/bin/xdelta3")):
		return osutil.CommandFromCore("/usr/bin/xdelta3", args...)
	}
	return nil, fmt.Errorf("cannot find xdelta3 binary in PATH or core snap")
}

// applyDelta generates a target snap from a previously downloaded snap and a downloaded delta.
var applyDelta = func(name string, deltaPath string, deltaInfo *snap.DeltaInfo, targetPath string, targetSha3_384 string) error {
	snapBase := fmt.Sprintf("%s_%d.snap", name, deltaInfo.FromRevision)
	snapPath := filepath.Join(dirs.SnapBlobDir, snapBase)

	if !osutil.FileExists(snapPath) {
		return fmt.Errorf("snap %q revision %d not found at %s", name, deltaInfo.FromRevision, snapPath)
	}

	if deltaInfo.Format != "xdelta3" {
		return fmt.Errorf("cannot apply unsupported delta format %q (only xdelta3 currently)", deltaInfo.Format)
	}

	partialTargetPath := targetPath + ".partial"

	xdelta3Args := []string{"-d", "-s", snapPath, deltaPath, partialTargetPath}
	cmd, err := getXdelta3Cmd(xdelta3Args...)
	if err != nil {
		return err
	}

	if err := cmd.Run(); err != nil {
		if err := os.Remove(partialTargetPath); err != nil {
			logger.Noticef("failed to remove partial delta target %q: %s", partialTargetPath, err)
		}
		return err
	}

	bsha3_384, _, err := osutil.FileDigest(partialTargetPath, crypto.SHA3_384)
	if err != nil {
		return err
	}
	sha3_384 := fmt.Sprintf("%x", bsha3_384)
	if targetSha3_384 != "" && sha3_384 != targetSha3_384 {
		if err := os.Remove(partialTargetPath); err != nil {
			logger.Noticef("failed to remove partial delta target %q: %s", partialTargetPath, err)
		}
		return HashError{name, sha3_384, targetSha3_384}
	}

	if err := os.Rename(partialTargetPath, targetPath); err != nil {
		return osutil.CopyFile(partialTargetPath, targetPath, 0)
	}

	return nil
}

// downloadAndApplyDelta downloads and then applies the delta to the current snap.
func (s *Store) downloadAndApplyDelta(name, targetPath string, downloadInfo *snap.DownloadInfo, pbar progress.Meter, user *auth.UserState) error {
	deltaInfo := &downloadInfo.Deltas[0]

	deltaPath := fmt.Sprintf("%s.%s-%d-to-%d.partial", targetPath, deltaInfo.Format, deltaInfo.FromRevision, deltaInfo.ToRevision)
	deltaName := fmt.Sprintf(i18n.G("%s (delta)"), name)

	w, err := os.Create(deltaPath)
	if err != nil {
		return err
	}
	defer func() {
		if cerr := w.Close(); cerr != nil && err == nil {
			err = cerr
		}
		os.Remove(deltaPath)
	}()

	err = s.downloadDelta(deltaName, downloadInfo, w, pbar, user)
	if err != nil {
		return err
	}

	logger.Debugf("Successfully downloaded delta for %q at %s", name, deltaPath)
	if err := applyDelta(name, deltaPath, deltaInfo, targetPath, downloadInfo.Sha3_384); err != nil {
		return err
	}

	logger.Debugf("Successfully applied delta for %q at %s, saving %d bytes.", name, deltaPath, downloadInfo.Size-deltaInfo.Size)
	return nil
}

type assertionSvcError struct {
	Status int    `json:"status"`
	Type   string `json:"type"`
	Title  string `json:"title"`
	Detail string `json:"detail"`
}

// Assertion retrivies the assertion for the given type and primary key.
func (s *Store) Assertion(assertType *asserts.AssertionType, primaryKey []string, user *auth.UserState) (asserts.Assertion, error) {
	v := url.Values{}
	v.Set("max-format", strconv.Itoa(assertType.MaxSupportedFormat()))
	u := endpointURL(s.assertionsURI, path.Join(assertType.Name, path.Join(primaryKey...)), v)

	reqOptions := &requestOptions{
		Method: "GET",
		URL:    u,
		Accept: asserts.MediaType,
	}

	var asrt asserts.Assertion

	resp, err := httputil.RetryRequest(reqOptions.URL.String(), func() (*http.Response, error) {
		return s.doRequest(context.TODO(), s.client, reqOptions, user)
	}, func(resp *http.Response) error {
		var e error
		if resp.StatusCode == 200 {
			// decode assertion
			dec := asserts.NewDecoder(resp.Body)
			asrt, e = dec.Decode()
		} else {
			contentType := resp.Header.Get("Content-Type")
			if contentType == jsonContentType || contentType == "application/problem+json" {
				var svcErr assertionSvcError
				dec := json.NewDecoder(resp.Body)
				if e = dec.Decode(&svcErr); e != nil {
					return fmt.Errorf("cannot decode assertion service error with HTTP status code %d: %v", resp.StatusCode, e)
				}
				if svcErr.Status == 404 {
					return &AssertionNotFoundError{&asserts.Ref{Type: assertType, PrimaryKey: primaryKey}}
				}
				return fmt.Errorf("assertion service error: [%s] %q", svcErr.Title, svcErr.Detail)
			}
		}
		return e
	}, defaultRetryStrategy)

	if err != nil {
		return nil, err
	}

	if resp.StatusCode != 200 {
		return nil, respToError(resp, "fetch assertion")
	}

	return asrt, err
}

// SuggestedCurrency retrieves the cached value for the store's suggested currency
func (s *Store) SuggestedCurrency() string {
	s.mu.Lock()
	defer s.mu.Unlock()

	if s.suggestedCurrency == "" {
		return "USD"
	}
	return s.suggestedCurrency
}

// BuyOptions specifies parameters to buy from the store.
type BuyOptions struct {
	SnapID   string  `json:"snap-id"`
	Price    float64 `json:"price"`
	Currency string  `json:"currency"` // ISO 4217 code as string
}

// BuyResult holds the state of a buy attempt.
type BuyResult struct {
	State string `json:"state,omitempty"`
}

// orderInstruction holds data sent to the store for orders.
type orderInstruction struct {
	SnapID   string `json:"snap_id"`
	Amount   string `json:"amount,omitempty"`
	Currency string `json:"currency,omitempty"`
}

type storeError struct {
	Code    string `json:"code"`
	Message string `json:"message"`
}

func (s *storeError) Error() string {
	return s.Message
}

type storeErrors struct {
	Errors []*storeError `json:"error_list"`
}

func (s *storeErrors) Code() string {
	if len(s.Errors) == 0 {
		return ""
	}
	return s.Errors[0].Code
}

func (s *storeErrors) Error() string {
	if len(s.Errors) == 0 {
		return "internal error: empty store error used as an actual error"
	}
	return s.Errors[0].Error()
}

func buyOptionError(message string) (*BuyResult, error) {
	return nil, fmt.Errorf("cannot buy snap: %s", message)
}

// Buy sends a buy request for the specified snap.
// Returns the state of the order: Complete, Cancelled.
func (s *Store) Buy(options *BuyOptions, user *auth.UserState) (*BuyResult, error) {
	if options.SnapID == "" {
		return buyOptionError("snap ID missing")
	}
	if options.Price <= 0 {
		return buyOptionError("invalid expected price")
	}
	if options.Currency == "" {
		return buyOptionError("currency missing")
	}
	if user == nil {
		return nil, ErrUnauthenticated
	}

	instruction := orderInstruction{
		SnapID:   options.SnapID,
		Amount:   fmt.Sprintf("%.2f", options.Price),
		Currency: options.Currency,
	}

	jsonData, err := json.Marshal(instruction)
	if err != nil {
		return nil, err
	}

	reqOptions := &requestOptions{
		Method:      "POST",
		URL:         s.buyURI,
		Accept:      jsonContentType,
		ContentType: jsonContentType,
		Data:        jsonData,
	}

	var orderDetails order
	var errorInfo storeErrors
	resp, err := s.retryRequestDecodeJSON(context.TODO(), reqOptions, user, &orderDetails, &errorInfo)
	if err != nil {
		return nil, err
	}

	switch resp.StatusCode {
	case 200, 201:
		// user already ordered or order successful
		if orderDetails.State == "Cancelled" {
			return buyOptionError("payment cancelled")
		}

		return &BuyResult{
			State: orderDetails.State,
		}, nil
	case 400:
		// Invalid price was specified, etc.
		return buyOptionError(fmt.Sprintf("bad request: %v", errorInfo.Error()))
	case 403:
		// Customer account not set up for purchases.
		switch errorInfo.Code() {
		case "no-payment-methods":
			return nil, ErrNoPaymentMethods
		case "tos-not-accepted":
			return nil, ErrTOSNotAccepted
		}
		return buyOptionError(fmt.Sprintf("permission denied: %v", errorInfo.Error()))
	case 404:
		// Likely because customer account or snap ID doesn't exist.
		return buyOptionError(fmt.Sprintf("server says not found: %v", errorInfo.Error()))
	case 402: // Payment Required
		// Payment failed for some reason.
		return nil, ErrPaymentDeclined
	case 401:
		// TODO handle token expiry and refresh
		return nil, ErrInvalidCredentials
	default:
		return nil, respToError(resp, fmt.Sprintf("buy snap: %v", errorInfo))
	}
}

type storeCustomer struct {
	LatestTOSDate     string `json:"latest_tos_date"`
	AcceptedTOSDate   string `json:"accepted_tos_date"`
	LatestTOSAccepted bool   `json:"latest_tos_accepted"`
	HasPaymentMethod  bool   `json:"has_payment_method"`
}

// ReadyToBuy returns nil if the user's account has accepted T&Cs and has a payment method registered, and an error otherwise
func (s *Store) ReadyToBuy(user *auth.UserState) error {
	if user == nil {
		return ErrUnauthenticated
	}

	reqOptions := &requestOptions{
		Method: "GET",
		URL:    s.customersMeURI,
		Accept: jsonContentType,
	}

	var customer storeCustomer
	var errors storeErrors
	resp, err := s.retryRequestDecodeJSON(context.TODO(), reqOptions, user, &customer, &errors)
	if err != nil {
		return err
	}

	switch resp.StatusCode {
	case 200:
		if !customer.HasPaymentMethod {
			return ErrNoPaymentMethods
		}
		if !customer.LatestTOSAccepted {
			return ErrTOSNotAccepted
		}
		return nil
	case 404:
		// Likely because user has no account registered on the pay server
		return fmt.Errorf("cannot get customer details: server says no account exists")
	case 401:
		return ErrInvalidCredentials
	default:
		if len(errors.Errors) == 0 {
			return fmt.Errorf("cannot get customer details: unexpected HTTP code %d", resp.StatusCode)
		}
		return &errors
	}
}<|MERGE_RESOLUTION|>--- conflicted
+++ resolved
@@ -165,28 +165,10 @@
 
 // Config represents the configuration to access the snap store
 type Config struct {
-<<<<<<< HEAD
-	SearchURI      *url.URL
-	DetailsURI     *url.URL
-	BulkURI        *url.URL
-	AssertionsURI  *url.URL
-	OrdersURI      *url.URL
-	BuyURI         *url.URL
-	CustomersMeURI *url.URL
-	SectionsURI    *url.URL
-	CommandsURI    *url.URL
-
-	// Device auth URLs:
-	// - DeviceNonceURI points to endpoint to get a nonce
-	// - DeviceSessionURI points to endpoint to get a device session
-	DeviceNonceURI   *url.URL
-	DeviceSessionURI *url.URL
-=======
 	// Store API base URLs. The assertions url is only separate because it can
 	// be overridden by its own env var.
 	StoreBaseURL      *url.URL
 	AssertionsBaseURL *url.URL
->>>>>>> aebdc919
 
 	// StoreID is the store id used if we can't get one through the AuthContext.
 	StoreID string
@@ -210,31 +192,8 @@
 		return err
 	}
 
-<<<<<<< HEAD
-	// XXX: Repeating "api/" here is cumbersome, but the next generation
-	// of store APIs will probably drop that prefix (since it now
-	// duplicates the hostname), and we may want to switch to v2 APIs
-	// one at a time; so it's better to consider that as part of
-	// individual endpoint paths.
-	cfg.SearchURI = urlJoin(storeBaseURI, "api/v1/snaps/search")
-	// slash at the end because snap name is appended to this with .Parse(snapName)
-	cfg.DetailsURI = urlJoin(storeBaseURI, "api/v1/snaps/details/")
-	cfg.BulkURI = urlJoin(storeBaseURI, "api/v1/snaps/metadata")
-	cfg.SectionsURI = urlJoin(storeBaseURI, "api/v1/snaps/sections")
-	cfg.CommandsURI = urlJoin(storeBaseURI, "api/v1/snaps/names")
-	cfg.OrdersURI = urlJoin(storeBaseURI, "api/v1/snaps/purchases/orders")
-	cfg.BuyURI = urlJoin(storeBaseURI, "api/v1/snaps/purchases/buy")
-	cfg.CustomersMeURI = urlJoin(storeBaseURI, "api/v1/snaps/purchases/customers/me")
-
-	cfg.AssertionsURI = urlJoin(assertsBaseURI, "assertions/")
-
-	// Device auth endpoints.
-	cfg.DeviceNonceURI = urlJoin(storeBaseURI, "api/v1/snaps/auth/nonces")
-	cfg.DeviceSessionURI = urlJoin(storeBaseURI, "api/v1/snaps/auth/sessions")
-=======
 	cfg.StoreBaseURL = storeBaseURI
 	cfg.AssertionsBaseURL = assertsBaseURI
->>>>>>> aebdc919
 
 	return nil
 }
@@ -455,30 +414,6 @@
 		fields = detailFields
 	}
 
-<<<<<<< HEAD
-	rawQuery := ""
-	if len(fields) > 0 {
-		v := url.Values{}
-		v.Set("fields", strings.Join(fields, ","))
-		rawQuery = v.Encode()
-	}
-
-	var searchURI *url.URL
-	if cfg.SearchURI != nil {
-		uri := *cfg.SearchURI
-		uri.RawQuery = rawQuery
-		searchURI = &uri
-	}
-
-	var detailsURI *url.URL
-	if cfg.DetailsURI != nil {
-		uri := *cfg.DetailsURI
-		uri.RawQuery = rawQuery
-		detailsURI = &uri
-	}
-
-=======
->>>>>>> aebdc919
 	architecture := arch.UbuntuArchitecture()
 	if cfg.Architecture != "" {
 		architecture = cfg.Architecture
@@ -494,28 +429,6 @@
 		deltaFormat = defaultSupportedDeltaFormat
 	}
 
-<<<<<<< HEAD
-	// see https://wiki.ubuntu.com/AppStore/Interfaces/ClickPackageIndex
-	return &Store{
-		searchURI:        searchURI,
-		detailsURI:       detailsURI,
-		bulkURI:          cfg.BulkURI,
-		assertionsURI:    cfg.AssertionsURI,
-		ordersURI:        cfg.OrdersURI,
-		buyURI:           cfg.BuyURI,
-		customersMeURI:   cfg.CustomersMeURI,
-		sectionsURI:      cfg.SectionsURI,
-		commandsURI:      cfg.CommandsURI,
-		deviceNonceURI:   cfg.DeviceNonceURI,
-		deviceSessionURI: cfg.DeviceSessionURI,
-		series:           series,
-		architecture:     architecture,
-		noCDN:            osutil.GetenvBool("SNAPPY_STORE_NO_CDN"),
-		fallbackStoreID:  cfg.StoreID,
-		detailFields:     fields,
-		authContext:      authContext,
-		deltaFormat:      deltaFormat,
-=======
 	store := &Store{
 		series:          series,
 		architecture:    architecture,
@@ -524,7 +437,6 @@
 		detailFields:    fields,
 		authContext:     authContext,
 		deltaFormat:     deltaFormat,
->>>>>>> aebdc919
 
 		client: httputil.NewHTTPClient(&httputil.ClientOpts{
 			Timeout:    10 * time.Second,
@@ -548,6 +460,7 @@
 		store.buyURI = endpointURL(cfg.StoreBaseURL, "api/v1/snaps/purchases/buy", nil)
 		store.customersMeURI = endpointURL(cfg.StoreBaseURL, "api/v1/snaps/purchases/customers/me", nil)
 		store.sectionsURI = endpointURL(cfg.StoreBaseURL, "api/v1/snaps/sections", nil)
+		store.commandsURI = endpointURL(cfg.StoreBaseURL, "api/v1/snaps/names", nil)
 		store.deviceNonceURI = endpointURL(cfg.StoreBaseURL, "api/v1/snaps/auth/nonces", nil)
 		store.deviceSessionURI = endpointURL(cfg.StoreBaseURL, "api/v1/snaps/auth/sessions", nil)
 	}
