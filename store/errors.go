// -*- Mode: Go; indent-tabs-mode: t -*-

/*
 * Copyright (C) 2014-2018 Canonical Ltd
 *
 * This program is free software: you can redistribute it and/or modify
 * it under the terms of the GNU General Public License version 3 as
 * published by the Free Software Foundation.
 *
 * This program is distributed in the hope that it will be useful,
 * but WITHOUT ANY WARRANTY; without even the implied warranty of
 * MERCHANTABILITY or FITNESS FOR A PARTICULAR PURPOSE.  See the
 * GNU General Public License for more details.
 *
 * You should have received a copy of the GNU General Public License
 * along with this program.  If not, see <http://www.gnu.org/licenses/>.
 *
 */

package store

import (
	"errors"
	"fmt"
	"net/url"
	"strings"
)

var (
	// ErrBadQuery is returned from Find when the query has special characters in strange places.
	ErrBadQuery = errors.New("bad query")

	// ErrSnapNotFound is returned when a snap can not be found
	ErrSnapNotFound = errors.New("snap not found")

	// ErrUnauthenticated is returned when authentication is needed to complete the query
	ErrUnauthenticated = errors.New("you need to log in first")

	// ErrAuthenticationNeeds2fa is returned if the authentication needs 2factor
	ErrAuthenticationNeeds2fa = errors.New("two factor authentication required")

	// Err2faFailed is returned when 2fa failed (e.g., a bad token was given)
	Err2faFailed = errors.New("two factor authentication failed")

	// ErrInvalidCredentials is returned on login error
	// It can also be returned when refreshing the discharge
	// macaroon if the user has changed their password.
	ErrInvalidCredentials = errors.New("invalid credentials")

	// ErrTOSNotAccepted is returned when the user has not accepted the store's terms of service.
	ErrTOSNotAccepted = errors.New("terms of service not accepted")

	// ErrNoPaymentMethods is returned when the user has no valid payment methods associated with their account.
	ErrNoPaymentMethods = errors.New("no payment methods")

	// ErrPaymentDeclined is returned when the user's payment method was declined by the upstream payment provider.
	ErrPaymentDeclined = errors.New("payment declined")

	// ErrLocalSnap is returned when an operation that only applies to snaps that come from a store was attempted on a local snap.
	ErrLocalSnap = errors.New("cannot perform operation on local snap")

	// ErrNoUpdateAvailable is returned when an update is attempetd for a snap that has no update available.
	ErrNoUpdateAvailable = errors.New("snap has no updates available")

	// ErrRevisionNotAvailable is returned when an install is attempted for a snap but the/a revision is not available (given install constraints)
	ErrRevisionNotAvailable = errors.New("no snap revision given constraints")
)

// DownloadError represents a download error
type DownloadError struct {
	Code int
	URL  *url.URL
}

func (e *DownloadError) Error() string {
	return fmt.Sprintf("received an unexpected http response code (%v) when trying to download %s", e.Code, e.URL)
}

// PasswordPolicyError is returned in a few corner cases, most notably
// when the password has been force-reset.
type PasswordPolicyError map[string]stringList

func (e PasswordPolicyError) Error() string {
	var msg string

	if reason, ok := e["reason"]; ok && len(reason) == 1 {
		msg = reason[0]
		if location, ok := e["location"]; ok && len(location) == 1 {
			msg += "\nTo address this, go to: " + location[0] + "\n"
		}
	} else {
		for k, vs := range e {
			msg += fmt.Sprintf("%s: %s\n", k, strings.Join(vs, "  "))
		}
	}

	return msg
}

// InvalidAuthDataError signals that the authentication data didn't pass validation.
type InvalidAuthDataError map[string]stringList

func (e InvalidAuthDataError) Error() string {
	var es []string
	for _, v := range e {
		es = append(es, v...)
	}
	// XXX: confirm with server people that extra args are all
	//      full sentences (with periods and capitalization)
	//      (empirically this checks out)
	return strings.Join(es, "  ")
}

// SnapActionError conveys errors that were reported on otherwise overall successful snap action (install/refresh) request.
type SnapActionError struct {
	// NoResults is set if the there were no results in the response
	NoResults bool
	// Refresh errors by snap name.
	Refresh map[string]error
	// Install errors by snap name.
	Install map[string]error
	// Other errors.
	Other []error
}

func (e SnapActionError) Error() string {
	var es []string
	if len(e.Refresh) > 0 {
		es = append(es, "cannot refresh:")
		for name, e := range e.Refresh {
			es = append(es, fmt.Sprintf(" - %q: %v", name, e))
		}
	}
	if len(e.Install) > 0 {
		es = append(es, "cannot install:")
		for name, e := range e.Install {
			es = append(es, fmt.Sprintf(" - %q: %v", name, e))
		}
	}
	if len(e.Other) > 0 {
		es = append(es, "other install/refresh errors:")
		for _, e := range e.Other {
			es = append(es, fmt.Sprintf(" - %v", e))
		}
	}
	if e.NoResults && len(es) == 0 {
		// this is an atypical result
		return "no install/refresh information results from the store"
	}
	return strings.Join(es, "\n")
}

// Authorization soft-expiry errors that get handled automatically.
var (
	errUserAuthorizationNeedsRefresh   = errors.New("soft-expired user authorization needs refresh")
	errDeviceAuthorizationNeedsRefresh = errors.New("soft-expired device authorization needs refresh")
)

<<<<<<< HEAD
func translateInstallRefreshError(action, code, message string) error {
=======
func translateSnapActionError(action, code, message string) error {
>>>>>>> c0d3bebc
	switch code {
	case "revision-not-found":
		if action == "refresh" {
			return ErrNoUpdateAvailable
		}
		return ErrRevisionNotAvailable
	case "id-not-found", "name-not-found":
		return ErrSnapNotFound
	case "user-authorization-needs-refresh":
		return errUserAuthorizationNeedsRefresh
	case "device-authorization-needs-refresh":
		return errDeviceAuthorizationNeedsRefresh
	default:
		return fmt.Errorf("%v", message)
	}
}<|MERGE_RESOLUTION|>--- conflicted
+++ resolved
@@ -156,11 +156,7 @@
 	errDeviceAuthorizationNeedsRefresh = errors.New("soft-expired device authorization needs refresh")
 )
 
-<<<<<<< HEAD
-func translateInstallRefreshError(action, code, message string) error {
-=======
 func translateSnapActionError(action, code, message string) error {
->>>>>>> c0d3bebc
 	switch code {
 	case "revision-not-found":
 		if action == "refresh" {
