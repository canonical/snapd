// -*- Mode: Go; indent-tabs-mode: t -*-

/*
 * Copyright (C) 2014-2018 Canonical Ltd
 *
 * This program is free software: you can redistribute it and/or modify
 * it under the terms of the GNU General Public License version 3 as
 * published by the Free Software Foundation.
 *
 * This program is distributed in the hope that it will be useful,
 * but WITHOUT ANY WARRANTY; without even the implied warranty of
 * MERCHANTABILITY or FITNESS FOR A PARTICULAR PURPOSE.  See the
 * GNU General Public License for more details.
 *
 * You should have received a copy of the GNU General Public License
 * along with this program.  If not, see <http://www.gnu.org/licenses/>.
 *
 */

package store

import (
	"errors"
	"fmt"
	"net/url"
	"strings"
)

var (
	// ErrBadQuery is returned from Find when the query has special characters in strange places.
	ErrBadQuery = errors.New("bad query")

	// ErrSnapNotFound is returned when a snap can not be found
	ErrSnapNotFound = errors.New("snap not found")

	// ErrUnauthenticated is returned when authentication is needed to complete the query
	ErrUnauthenticated = errors.New("you need to log in first")

	// ErrAuthenticationNeeds2fa is returned if the authentication needs 2factor
	ErrAuthenticationNeeds2fa = errors.New("two factor authentication required")

	// Err2faFailed is returned when 2fa failed (e.g., a bad token was given)
	Err2faFailed = errors.New("two factor authentication failed")

	// ErrInvalidCredentials is returned on login error
	// It can also be returned when refreshing the discharge
	// macaroon if the user has changed their password.
	ErrInvalidCredentials = errors.New("invalid credentials")

	// ErrTOSNotAccepted is returned when the user has not accepted the store's terms of service.
	ErrTOSNotAccepted = errors.New("terms of service not accepted")

	// ErrNoPaymentMethods is returned when the user has no valid payment methods associated with their account.
	ErrNoPaymentMethods = errors.New("no payment methods")

	// ErrPaymentDeclined is returned when the user's payment method was declined by the upstream payment provider.
	ErrPaymentDeclined = errors.New("payment declined")

	// ErrLocalSnap is returned when an operation that only applies to snaps that come from a store was attempted on a local snap.
	ErrLocalSnap = errors.New("cannot perform operation on local snap")

	// ErrNoUpdateAvailable is returned when an update is attempetd for a snap that has no update available.
	ErrNoUpdateAvailable = errors.New("snap has no updates available")

	// ErrRevisionNotAvailable is returned when an install is attempted for a snap but the/a revision is not available (given install constraints)
	ErrRevisionNotAvailable = errors.New("no snap revision given constraints")
)

// DownloadError represents a download error
type DownloadError struct {
	Code int
	URL  *url.URL
}

func (e *DownloadError) Error() string {
	return fmt.Sprintf("received an unexpected http response code (%v) when trying to download %s", e.Code, e.URL)
}

// PasswordPolicyError is returned in a few corner cases, most notably
// when the password has been force-reset.
type PasswordPolicyError map[string]stringList

func (e PasswordPolicyError) Error() string {
	var msg string

	if reason, ok := e["reason"]; ok && len(reason) == 1 {
		msg = reason[0]
		if location, ok := e["location"]; ok && len(location) == 1 {
			msg += "\nTo address this, go to: " + location[0] + "\n"
		}
	} else {
		for k, vs := range e {
			msg += fmt.Sprintf("%s: %s\n", k, strings.Join(vs, "  "))
		}
	}

	return msg
}

// InvalidAuthDataError signals that the authentication data didn't pass validation.
type InvalidAuthDataError map[string]stringList

func (e InvalidAuthDataError) Error() string {
	var es []string
	for _, v := range e {
		es = append(es, v...)
	}
	// XXX: confirm with server people that extra args are all
	//      full sentences (with periods and capitalization)
	//      (empirically this checks out)
	return strings.Join(es, "  ")
}

// SnapActionError conveys errors that were reported on otherwise overall successful snap action (install/refresh) request.
type SnapActionError struct {
	// NoResults is set if the there were no results in the response
	NoResults bool
	// Refresh errors by snap name.
	Refresh map[string]error
	// Install errors by snap name.
	Install map[string]error
	// Other errors.
	Other []error
}

func (e SnapActionError) Error() string {
	var es []string
	if len(e.Refresh) > 0 {
		es = append(es, "cannot refresh:")
		for name, e := range e.Refresh {
			es = append(es, fmt.Sprintf(" - %q: %v", name, e))
		}
	}
	if len(e.Install) > 0 {
		es = append(es, "cannot install:")
		for name, e := range e.Install {
			es = append(es, fmt.Sprintf(" - %q: %v", name, e))
		}
	}
	if len(e.Other) > 0 {
		es = append(es, "other install/refresh errors:")
		for _, e := range e.Other {
			es = append(es, fmt.Sprintf(" - %v", e))
		}
	}
	if e.NoResults && len(es) == 0 {
		// this is an atypical result
		return "no install/refresh information results from the store"
	}
	return strings.Join(es, "\n")
}

<<<<<<< HEAD
// Authorization soft-expiry errors that get handled automatically.
var (
	errUserAuthorizationNeedsRefresh   = errors.New("soft-expired user authorization needs refresh")
	errDeviceAuthorizationNeedsRefresh = errors.New("soft-expired device authorization needs refresh")
)

func translateInstallRefreshError(action, code, message string) error {
=======
func translateSnapActionError(action, code, message string) error {
>>>>>>> 9261f815
	switch code {
	case "revision-not-found":
		if action == "refresh" {
			return ErrNoUpdateAvailable
		}
		return ErrRevisionNotAvailable
	case "id-not-found", "name-not-found":
		return ErrSnapNotFound
	case "user-authorization-needs-refresh":
		return errUserAuthorizationNeedsRefresh
	case "device-authorization-needs-refresh":
		return errDeviceAuthorizationNeedsRefresh
	default:
		return fmt.Errorf("%v", message)
	}
}<|MERGE_RESOLUTION|>--- conflicted
+++ resolved
@@ -150,17 +150,13 @@
 	return strings.Join(es, "\n")
 }
 
-<<<<<<< HEAD
 // Authorization soft-expiry errors that get handled automatically.
 var (
 	errUserAuthorizationNeedsRefresh   = errors.New("soft-expired user authorization needs refresh")
 	errDeviceAuthorizationNeedsRefresh = errors.New("soft-expired device authorization needs refresh")
 )
 
-func translateInstallRefreshError(action, code, message string) error {
-=======
 func translateSnapActionError(action, code, message string) error {
->>>>>>> 9261f815
 	switch code {
 	case "revision-not-found":
 		if action == "refresh" {
