// -*- Mode: Go; indent-tabs-mode: t -*-

/*
 * Copyright (C) 2016 Canonical Ltd
 *
 * This program is free software: you can redistribute it and/or modify
 * it under the terms of the GNU General Public License version 3 as
 * published by the Free Software Foundation.
 *
 * This program is distributed in the hope that it will be useful,
 * but WITHOUT ANY WARRANTY; without even the implied warranty of
 * MERCHANTABILITY or FITNESS FOR A PARTICULAR PURPOSE.  See the
 * GNU General Public License for more details.
 *
 * You should have received a copy of the GNU General Public License
 * along with this program.  If not, see <http://www.gnu.org/licenses/>.
 *
 */

package store

import (
	"io"
<<<<<<< HEAD
	"net/http"
	"net/url"

	"golang.org/x/net/context"
	"gopkg.in/retry.v1"

	"github.com/snapcore/snapd/overlord/auth"
	"github.com/snapcore/snapd/progress"
	"github.com/snapcore/snapd/snap"
=======

	"github.com/juju/ratelimit"
	"gopkg.in/retry.v1"

>>>>>>> 98b4daac
	"github.com/snapcore/snapd/testutil"
)

var (
	HardLinkCount = hardLinkCount
	ApiURL        = apiURL
	Download      = download

	UseDeltas  = useDeltas
	ApplyDelta = applyDelta

	GetCurrentSnap    = currentSnap
	AuthLocation      = authLocation
	AuthURL           = authURL
	StoreURL          = storeURL
	StoreDeveloperURL = storeDeveloperURL
	MustBuy           = mustBuy

	RequestStoreMacaroon     = requestStoreMacaroon
	DischargeAuthCaveat      = dischargeAuthCaveat
	RefreshDischargeMacaroon = refreshDischargeMacaroon
	RequestStoreDeviceNonce  = requestStoreDeviceNonce
	RequestDeviceSession     = requestDeviceSession
	LoginCaveatID            = loginCaveatID

	JsonContentType  = jsonContentType
	SnapActionFields = snapActionFields
)

// MockDefaultRetryStrategy mocks the retry strategy used by several store requests
func MockDefaultRetryStrategy(t *testutil.BaseTest, strategy retry.Strategy) {
	originalDefaultRetryStrategy := defaultRetryStrategy
	defaultRetryStrategy = strategy
	t.AddCleanup(func() {
		defaultRetryStrategy = originalDefaultRetryStrategy
	})
}

func (cm *CacheManager) CacheDir() string {
	return cm.cacheDir
}

func (cm *CacheManager) Cleanup() error {
	return cm.cleanup()
}

func (cm *CacheManager) Count() int {
	return cm.count()
}

func MockOsRemove(f func(name string) error) func() {
	oldOsRemove := osRemove
	osRemove = f
	return func() {
		osRemove = oldOsRemove
	}
}

<<<<<<< HEAD
func MockDownload(f func(ctx context.Context, name, sha3_384, downloadURL string, user *auth.UserState, s *Store, w io.ReadWriteSeeker, resume int64, pbar progress.Meter) error) (restore func()) {
	origDownload := download
	download = f
	return func() {
		download = origDownload
	}
}

func MockApplyDelta(f func(name string, deltaPath string, deltaInfo *snap.DeltaInfo, targetPath string, targetSha3_384 string) error) (restore func()) {
	origApplyDelta := applyDelta
	applyDelta = f
	return func() {
		applyDelta = origApplyDelta
	}
}

func (sto *Store) MockCacher(obs downloadCache) (restore func()) {
	oldCacher := sto.cacher
	sto.cacher = obs
	return func() {
		sto.cacher = oldCacher
	}
}

func (sto *Store) SetDeltaFormat(dfmt string) {
	sto.deltaFormat = dfmt
}

func (sto *Store) DownloadDelta(deltaName string, downloadInfo *snap.DownloadInfo, w io.ReadWriteSeeker, pbar progress.Meter, user *auth.UserState) error {
	return sto.downloadDelta(deltaName, downloadInfo, w, pbar, user)
}

func (sto *Store) DoRequest(ctx context.Context, client *http.Client, reqOptions *requestOptions, user *auth.UserState) (*http.Response, error) {
	return sto.doRequest(ctx, client, reqOptions, user)
}

func (sto *Store) Client() *http.Client {
	return sto.client
}

func (sto *Store) DetailFields() []string {
	return sto.detailFields
}

func (sto *Store) DecorateOrders(snaps []*snap.Info, user *auth.UserState) error {
	return sto.decorateOrders(snaps, user)
}

func (cfg *Config) SetBaseURL(u *url.URL) error {
	return cfg.setBaseURL(u)
}

func NewHashError(name, sha3_384, targetSha3_384 string) HashError {
	return HashError{name, sha3_384, targetSha3_384}
}

func NewRequestOptions(mth string, url *url.URL) *requestOptions {
	return &requestOptions{
		Method: mth,
		URL:    url,
=======
func MockRatelimitReader(f func(r io.Reader, bucket *ratelimit.Bucket) io.Reader) (restore func()) {
	oldRatelimitReader := ratelimitReader
	ratelimitReader = f
	return func() {
		ratelimitReader = oldRatelimitReader
>>>>>>> 98b4daac
	}
}<|MERGE_RESOLUTION|>--- conflicted
+++ resolved
@@ -21,22 +21,17 @@
 
 import (
 	"io"
-<<<<<<< HEAD
+
 	"net/http"
 	"net/url"
 
+	"github.com/juju/ratelimit"
 	"golang.org/x/net/context"
 	"gopkg.in/retry.v1"
 
 	"github.com/snapcore/snapd/overlord/auth"
 	"github.com/snapcore/snapd/progress"
 	"github.com/snapcore/snapd/snap"
-=======
-
-	"github.com/juju/ratelimit"
-	"gopkg.in/retry.v1"
-
->>>>>>> 98b4daac
 	"github.com/snapcore/snapd/testutil"
 )
 
@@ -95,8 +90,7 @@
 	}
 }
 
-<<<<<<< HEAD
-func MockDownload(f func(ctx context.Context, name, sha3_384, downloadURL string, user *auth.UserState, s *Store, w io.ReadWriteSeeker, resume int64, pbar progress.Meter) error) (restore func()) {
+func MockDownload(f func(ctx context.Context, name, sha3_384, downloadURL string, user *auth.UserState, s *Store, w io.ReadWriteSeeker, resume int64, pbar progress.Meter, dlOpts *DownloadOptions) error) (restore func()) {
 	origDownload := download
 	download = f
 	return func() {
@@ -156,12 +150,13 @@
 	return &requestOptions{
 		Method: mth,
 		URL:    url,
-=======
+	}
+}
+
 func MockRatelimitReader(f func(r io.Reader, bucket *ratelimit.Bucket) io.Reader) (restore func()) {
 	oldRatelimitReader := ratelimitReader
 	ratelimitReader = f
 	return func() {
 		ratelimitReader = oldRatelimitReader
->>>>>>> 98b4daac
 	}
 }