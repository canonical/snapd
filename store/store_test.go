--- conflicted
+++ resolved
@@ -4031,11 +4031,7 @@
 }
 `
 
-<<<<<<< HEAD
-func (t *remoteRepoTestSuite) TestUbuntuStoreRepositoryDefaultsDeltas(c *C) {
-=======
 func (s *storeTestSuite) TestDefaultsDeltasOnClassicOnly(c *C) {
->>>>>>> 2149299d
 	for _, t := range []struct {
 		onClassic      bool
 		deltaFormatStr string
