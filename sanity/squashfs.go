--- conflicted
+++ resolved
@@ -100,13 +100,9 @@
 	}
 	options := []string{"-t", fstype}
 	if release.SELinuxLevel() != release.NoSELinux {
-<<<<<<< HEAD
-		options = append(options, "-o", fmt.Sprintf("context=%s", selinux.SnapMountContext()))
-=======
 		if ctx := selinux.SnapMountContext(); ctx != "" {
 			options = append(options, "-o", "context="+ctx)
 		}
->>>>>>> 8d8a9be0
 	}
 	options = append(options, tmpSquashfsFile.Name(), tmpMountDir)
 	cmd := exec.Command("mount", options...)
