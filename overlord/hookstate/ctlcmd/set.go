--- conflicted
+++ resolved
@@ -27,22 +27,13 @@
 	"github.com/snapcore/snapd/i18n/dumb"
 	"github.com/snapcore/snapd/overlord/configstate"
 	"github.com/snapcore/snapd/overlord/hookstate"
-<<<<<<< HEAD
-	"github.com/snapcore/snapd/overlord/state"
-	"github.com/snapcore/snapd/snap"
-=======
->>>>>>> e411a142
 )
 
 type setCommand struct {
 	baseCommand
 
 	Positional struct {
-<<<<<<< HEAD
-		PlugOrSlotSpec string   `positional-arg-name:":<plug|slot>" required:"yes"`
-=======
 		PlugOrSlotSpec string   `positional-arg-name:":<plug|slot>"`
->>>>>>> e411a142
 		ConfValues     []string `positional-arg-name:"key=value"`
 	} `positional-args:"yes"`
 }
@@ -60,24 +51,14 @@
 
     $ snapctl set author.name=frank
 
-<<<<<<< HEAD
-Plug attributes may be set in the prepare- and connect- plug hooks via:
-
-    $ snapctl set :plugname serial-path=/dev/ttyS0
-
-Slot attributes may be set in the prepare- and connect- slot hooks via:
-
-    $ snapctl set :slotname camera-path=/dev/video0
-=======
 Plug and slot attributes may be set in the respective prepare and connect hooks by
 naming the respective plug or slot:
 
     $ snapctl set :myplug path=/dev/ttyS0
->>>>>>> e411a142
 `)
 
 func init() {
-	addCommand("set", shortSetHelp, longSetHelp, func() command { return &setCommand{} }, nil, nil)
+	addCommand("set", shortSetHelp, longSetHelp, func() command { return &setCommand{} })
 }
 
 func (s *setCommand) Execute(args []string) error {
@@ -90,28 +71,11 @@
 		return fmt.Errorf("cannot set without a context")
 	}
 
-<<<<<<< HEAD
-	var snapAndPlugOrSlot snap.SnapAndName
-=======
->>>>>>> e411a142
 	// treat PlugOrSlotSpec argument as key=value if it contans '=' or doesn't contain ':' - this is to support
 	// values such as "device-service.url=192.168.0.1:5555" and error out on invalid key=value if only "key" is given.
 	if strings.Contains(s.Positional.PlugOrSlotSpec, "=") || !strings.Contains(s.Positional.PlugOrSlotSpec, ":") {
 		s.Positional.ConfValues = append([]string{s.Positional.PlugOrSlotSpec}, s.Positional.ConfValues[0:]...)
 		s.Positional.PlugOrSlotSpec = ""
-<<<<<<< HEAD
-	} else {
-		snapAndPlugOrSlot.UnmarshalFlag(s.Positional.PlugOrSlotSpec)
-	}
-
-	if snapAndPlugOrSlot.Snap != "" && snapAndPlugOrSlot.Snap != s.context().SnapName() {
-		return fmt.Errorf(i18n.G("cannot set interface attribute of other snap: %q"), snapAndPlugOrSlot.Snap)
-	}
-	if snapAndPlugOrSlot.Name != "" {
-		return s.handleSetInterfaceAttributes(context, snapAndPlugOrSlot.Name)
-	}
-
-=======
 		return s.setConfigSetting(context)
 	}
 
@@ -127,7 +91,6 @@
 }
 
 func (s *setCommand) setConfigSetting(context *hookstate.Context) error {
->>>>>>> e411a142
 	context.Lock()
 	transaction := configstate.ContextTransaction(context)
 	context.Unlock()
@@ -151,41 +114,6 @@
 	return nil
 }
 
-<<<<<<< HEAD
-func (s *setCommand) handleSetInterfaceAttributes(context *hookstate.Context, plugOrSlot string) error {
-	// Make sure set :<plug|slot> is only supported during the execution of prepare-[plug|slot] hooks
-	if !(strings.HasPrefix(context.HookName(), "prepare-slot-") ||
-		strings.HasPrefix(context.HookName(), "prepare-plug-")) {
-		return fmt.Errorf(i18n.G("interface attributes can only be set during the execution of interface hooks"))
-	}
-
-	context.Lock()
-	defer context.Unlock()
-
-	var attributes map[string]map[string]interface{}
-	if err := context.Get("attributes", &attributes); err != nil {
-		if err == state.ErrNoState {
-			return fmt.Errorf(i18n.G("attributes not found"))
-		}
-		return err
-	}
-
-	// check if the requested plug or slot is correct for this hook.
-	var val string
-	if err := context.Get("plug-or-slot", &val); err == nil {
-		if val != plugOrSlot {
-			return fmt.Errorf(i18n.G("unknown plug/slot %s"), plugOrSlot)
-		}
-	} else {
-		return err
-	}
-
-	var attrs map[string]interface{}
-	var ok bool
-	if attrs, ok = attributes[context.SnapName()]; !ok {
-		// this should never happen unless there is an inconsistency in hook task setup.
-		return fmt.Errorf(i18n.G("missing attributes for snap %s"), context.SnapName())
-=======
 func (s *setCommand) setInterfaceSetting(context *hookstate.Context, plugOrSlot string) error {
 	// Make sure set :<plug|slot> is only supported during the execution of prepare-[plug|slot] hooks
 	hookType, _ := interfaceHookType(context.HookName())
@@ -217,7 +145,6 @@
 	attributes := make(map[string]interface{})
 	if err := attrsTask.Get(which, &attributes); err != nil {
 		return fmt.Errorf(i18n.G("failed to get %s: %q"), which, err)
->>>>>>> e411a142
 	}
 
 	for _, attrValue := range s.Positional.ConfValues {
@@ -232,17 +159,9 @@
 			// Not valid JSON, save the string as-is
 			value = parts[1]
 		}
-<<<<<<< HEAD
-		attrs[parts[0]] = value
-	}
-
-	attributes[context.SnapName()] = attrs
-	s.context().Set("attributes", attributes)
-=======
 		attributes[parts[0]] = value
 	}
 
 	attrsTask.Set(which, attributes)
->>>>>>> e411a142
 	return nil
 }