// -*- Mode: Go; indent-tabs-mode: t -*-

/*
 * Copyright (C) 2016 Canonical Ltd
 *
 * This program is free software: you can redistribute it and/or modify
 * it under the terms of the GNU General Public License version 3 as
 * published by the Free Software Foundation.
 *
 * This program is distributed in the hope that it will be useful,
 * but WITHOUT ANY WARRANTY; without even the implied warranty of
 * MERCHANTABILITY or FITNESS FOR A PARTICULAR PURPOSE.  See the
 * GNU General Public License for more details.
 *
 * You should have received a copy of the GNU General Public License
 * along with this program.  If not, see <http://www.gnu.org/licenses/>.
 *
 */

package ctlcmd_test

import (
	"github.com/snapcore/snapd/overlord/configstate"
	"github.com/snapcore/snapd/overlord/hookstate"
	"github.com/snapcore/snapd/overlord/hookstate/ctlcmd"
	"github.com/snapcore/snapd/overlord/hookstate/hooktest"
	"github.com/snapcore/snapd/overlord/state"
	"github.com/snapcore/snapd/snap"

	"strings"

	. "gopkg.in/check.v1"
)

type getSuite struct {
	mockContext *hookstate.Context
	mockHandler *hooktest.MockHandler
}

var _ = Suite(&getSuite{})

func (s *getSuite) SetUpTest(c *C) {
	s.mockHandler = hooktest.NewMockHandler()

	state := state.New(nil)
	state.Lock()
	defer state.Unlock()

	task := state.NewTask("test-task", "my test task")
	setup := &hookstate.HookSetup{Snap: "test-snap", Revision: snap.R(1), Hook: "test-hook"}

	var err error
	s.mockContext, err = hookstate.NewContext(task, setup, s.mockHandler)
	c.Assert(err, IsNil)

	// Initialize configuration
	transaction := configstate.NewTransaction(state)
	transaction.Set("test-snap", "initial-key", "initial-value")
	transaction.Commit()
}

var getTests = []struct {
	args, stdout, error string
<<<<<<< HEAD
}{{
	args:  "get --foo",
	error: ".*unknown flag.*foo.*",
}, {
	args:  "get :foo bar",
	error: ".*interface attributes can only be read during the execution of interface hooks.*",
}, {
	args:   "get test-key1",
	stdout: "test-value1\n",
}, {
	args:   "get test-key2",
	stdout: "2\n",
}, {
	args:   "get missing-key",
	stdout: "\n",
}, {
	args:   "get -t test-key1",
	stdout: "\"test-value1\"\n",
}, {
	args:   "get -t test-key2",
	stdout: "2\n",
}, {
	args:   "get -t missing-key",
	stdout: "null\n",
}, {
	args:   "get -d test-key1",
	stdout: "{\n\t\"test-key1\": \"test-value1\"\n}\n",
}, {
	args:   "get test-key1 test-key2",
	stdout: "{\n\t\"test-key1\": \"test-value1\",\n\t\"test-key2\": 2\n}\n",
}}
=======
}{
	{
		args:  "get",
		error: ".*need option name or plug/slot and attribute name arguments.*",
	},
	{
		args:  "get --foo",
		error: ".*unknown flag.*foo.*",
	}, {
		args:  "get :foo bar",
		error: ".*interface attributes can only be read during the execution of interface hooks.*",
	}, {
		args:   "get test-key1",
		stdout: "test-value1\n",
	}, {
		args:   "get test-key2",
		stdout: "2\n",
	}, {
		args:   "get missing-key",
		stdout: "\n",
	}, {
		args:   "get -t test-key1",
		stdout: "\"test-value1\"\n",
	}, {
		args:   "get -t test-key2",
		stdout: "2\n",
	}, {
		args:   "get -t missing-key",
		stdout: "null\n",
	}, {
		args:   "get -d test-key1",
		stdout: "{\n\t\"test-key1\": \"test-value1\"\n}\n",
	}, {
		args:   "get test-key1 test-key2",
		stdout: "{\n\t\"test-key1\": \"test-value1\",\n\t\"test-key2\": 2\n}\n",
	}}
>>>>>>> e411a142

func (s *getSuite) TestGetTests(c *C) {
	for _, test := range getTests {
		c.Logf("Test: %s", test.args)

		mockHandler := hooktest.NewMockHandler()

		state := state.New(nil)
		state.Lock()

		task := state.NewTask("test-task", "my test task")
		setup := &hookstate.HookSetup{Snap: "test-snap", Revision: snap.R(1), Hook: "test-hook"}

		var err error
		mockContext, err := hookstate.NewContext(task, setup, mockHandler)
		c.Check(err, IsNil)

		// Initialize configuration
		t := configstate.NewTransaction(state)
		t.Set("test-snap", "test-key1", "test-value1")
		t.Set("test-snap", "test-key2", 2)
		t.Commit()

		state.Unlock()

		stdout, stderr, err := ctlcmd.Run(mockContext, strings.Fields(test.args))
		if test.error != "" {
			c.Check(err, ErrorMatches, test.error)
		} else {
			c.Check(err, IsNil)
			c.Check(string(stderr), Equals, "")
			c.Check(string(stdout), Equals, test.stdout)
		}
	}
}

func (s *getSuite) TestCommandWithoutContext(c *C) {
	_, _, err := ctlcmd.Run(nil, []string{"get", "foo"})
	c.Check(err, ErrorMatches, ".*cannot get without a context.*")
}<|MERGE_RESOLUTION|>--- conflicted
+++ resolved
@@ -61,39 +61,6 @@
 
 var getTests = []struct {
 	args, stdout, error string
-<<<<<<< HEAD
-}{{
-	args:  "get --foo",
-	error: ".*unknown flag.*foo.*",
-}, {
-	args:  "get :foo bar",
-	error: ".*interface attributes can only be read during the execution of interface hooks.*",
-}, {
-	args:   "get test-key1",
-	stdout: "test-value1\n",
-}, {
-	args:   "get test-key2",
-	stdout: "2\n",
-}, {
-	args:   "get missing-key",
-	stdout: "\n",
-}, {
-	args:   "get -t test-key1",
-	stdout: "\"test-value1\"\n",
-}, {
-	args:   "get -t test-key2",
-	stdout: "2\n",
-}, {
-	args:   "get -t missing-key",
-	stdout: "null\n",
-}, {
-	args:   "get -d test-key1",
-	stdout: "{\n\t\"test-key1\": \"test-value1\"\n}\n",
-}, {
-	args:   "get test-key1 test-key2",
-	stdout: "{\n\t\"test-key1\": \"test-value1\",\n\t\"test-key2\": 2\n}\n",
-}}
-=======
 }{
 	{
 		args:  "get",
@@ -130,7 +97,6 @@
 		args:   "get test-key1 test-key2",
 		stdout: "{\n\t\"test-key1\": \"test-value1\",\n\t\"test-key2\": 2\n}\n",
 	}}
->>>>>>> e411a142
 
 func (s *getSuite) TestGetTests(c *C) {
 	for _, test := range getTests {
