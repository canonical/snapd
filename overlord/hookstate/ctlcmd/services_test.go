// -*- Mode: Go; indent-tabs-mode: t -*-

/*
 * Copyright (C) 2017 Canonical Ltd
 *
 * This program is free software: you can redistribute it and/or modify
 * it under the terms of the GNU General Public License version 3 as
 * published by the Free Software Foundation.
 *
 * This program is distributed in the hope that it will be useful,
 * but WITHOUT ANY WARRANTY; without even the implied warranty of
 * MERCHANTABILITY or FITNESS FOR A PARTICULAR PURPOSE.  See the
 * GNU General Public License for more details.
 *
 * You should have received a copy of the GNU General Public License
 * along with this program.  If not, see <http://www.gnu.org/licenses/>.
 *
 */

package ctlcmd_test

import (
	"fmt"
	"sort"

	"golang.org/x/net/context"

	. "gopkg.in/check.v1"

	"github.com/snapcore/snapd/client"
	"github.com/snapcore/snapd/dirs"
	"github.com/snapcore/snapd/overlord/auth"
	"github.com/snapcore/snapd/overlord/hookstate"
	"github.com/snapcore/snapd/overlord/hookstate/ctlcmd"
	"github.com/snapcore/snapd/overlord/hookstate/hooktest"
	"github.com/snapcore/snapd/overlord/servicestate"
	"github.com/snapcore/snapd/overlord/snapstate"
	"github.com/snapcore/snapd/overlord/state"
	"github.com/snapcore/snapd/snap"
	"github.com/snapcore/snapd/snap/snaptest"
	"github.com/snapcore/snapd/store"
	"github.com/snapcore/snapd/store/storetest"
	"github.com/snapcore/snapd/testutil"
)

type fakeStore struct {
	storetest.Store
}

func (f *fakeStore) SnapAction(_ context.Context, currentSnaps []*store.CurrentSnap, actions []*store.SnapAction, user *auth.UserState, opts *store.RefreshOptions) ([]*snap.Info, error) {
	if len(actions) == 1 && actions[0].Action == "install" {
		snapName, instanceKey := snap.SplitInstanceName(actions[0].InstanceName)
		if instanceKey != "" {
			panic(fmt.Sprintf("unexpected instance name %q in snap install action", actions[0].InstanceName))
		}

		return []*snap.Info{{
			SideInfo: snap.SideInfo{
				RealName: snapName,
				Revision: snap.R(2),
			},
			Architectures: []string{"all"},
		}}, nil
	}

	return []*snap.Info{{
		SideInfo: snap.SideInfo{
			RealName: "test-snap",
			Revision: snap.R(2),
			SnapID:   "test-snap-id",
		},
		Architectures: []string{"all"},
	}, {SideInfo: snap.SideInfo{
		RealName: "other-snap",
		Revision: snap.R(2),
		SnapID:   "other-snap-id",
	},
		Architectures: []string{"all"},
	}}, nil
}

type servicectlSuite struct {
	testutil.BaseTest
	st          *state.State
	fakeStore   fakeStore
	mockContext *hookstate.Context
	mockHandler *hooktest.MockHandler
}

var _ = Suite(&servicectlSuite{})

const testSnapYaml = `name: test-snap
version: 1.0
summary: test-snap
apps:
 normal-app:
  command: bin/dummy
 test-service:
  command: bin/service
  daemon: simple
  reload-command: bin/reload
`

const otherSnapYaml = `name: other-snap
version: 1.0
summary: other-snap
apps:
 test-service:
  command: bin/service
  daemon: simple
  reload-command: bin/reload
`

func mockServiceChangeFunc(testServiceControlInputs func(appInfos []*snap.AppInfo, inst *servicestate.Instruction)) func() {
	return ctlcmd.MockServicestateControlFunc(func(st *state.State, appInfos []*snap.AppInfo, inst *servicestate.Instruction, context *hookstate.Context) ([]*state.TaskSet, error) {
		testServiceControlInputs(appInfos, inst)
		return nil, fmt.Errorf("forced error")
	})
}

func (s *servicectlSuite) SetUpTest(c *C) {
	s.BaseTest.SetUpTest(c)
	oldRoot := dirs.GlobalRootDir
	dirs.SetRootDir(c.MkDir())

	testutil.MockCommand(c, "systemctl", "")

	s.BaseTest.AddCleanup(func() {
		dirs.SetRootDir(oldRoot)
	})
	s.BaseTest.AddCleanup(snap.MockSanitizePlugsSlots(func(snapInfo *snap.Info) {}))

	s.mockHandler = hooktest.NewMockHandler()

	s.st = state.New(nil)
	s.st.Lock()
	defer s.st.Unlock()

	snapstate.ReplaceStore(s.st, &s.fakeStore)

	// mock installed snaps
	info1 := snaptest.MockSnap(c, string(testSnapYaml), &snap.SideInfo{
		Revision: snap.R(1),
	})
	info2 := snaptest.MockSnap(c, string(otherSnapYaml), &snap.SideInfo{
		Revision: snap.R(1),
	})
	snapstate.Set(s.st, info1.InstanceName(), &snapstate.SnapState{
		Active: true,
		Sequence: []*snap.SideInfo{
			{
				RealName: info1.SnapName(),
				Revision: info1.Revision,
				SnapID:   "test-snap-id",
			},
		},
		Current: info1.Revision,
	})
	snapstate.Set(s.st, info2.InstanceName(), &snapstate.SnapState{
		Active: true,
		Sequence: []*snap.SideInfo{
			{
				RealName: info2.SnapName(),
				Revision: info2.Revision,
				SnapID:   "other-snap-id",
			},
		},
		Current: info2.Revision,
	})

	task := s.st.NewTask("test-task", "my test task")
	setup := &hookstate.HookSetup{Snap: "test-snap", Revision: snap.R(1), Hook: "test-hook"}

	var err error
	s.mockContext, err = hookstate.NewContext(task, task.State(), setup, s.mockHandler, "")
	c.Assert(err, IsNil)

<<<<<<< HEAD
	s.st.Set("refresh-request-salt", "request-salt")
=======
	s.st.Set("refresh-privacy-key", "privacy-key")
>>>>>>> e604a9f7
}

func (s *servicectlSuite) TearDownTest(c *C) {
	s.BaseTest.TearDownTest(c)
}

func (s *servicectlSuite) TestStopCommand(c *C) {
	var serviceChangeFuncCalled bool
	restore := mockServiceChangeFunc(func(appInfos []*snap.AppInfo, inst *servicestate.Instruction) {
		serviceChangeFuncCalled = true
		c.Assert(appInfos, HasLen, 1)
		c.Assert(appInfos[0].Name, Equals, "test-service")
		c.Assert(inst, DeepEquals, &servicestate.Instruction{
			Action: "stop",
			Names:  []string{"test-snap.test-service"},
			StopOptions: client.StopOptions{
				Disable: false,
			},
		},
		)
	})
	defer restore()
	_, _, err := ctlcmd.Run(s.mockContext, []string{"stop", "test-snap.test-service"}, 0)
	c.Assert(err, NotNil)
	c.Check(err, ErrorMatches, "forced error")
	c.Assert(serviceChangeFuncCalled, Equals, true)
}

func (s *servicectlSuite) TestStopCommandUnknownService(c *C) {
	var serviceChangeFuncCalled bool
	restore := mockServiceChangeFunc(func(appInfos []*snap.AppInfo, inst *servicestate.Instruction) {
		serviceChangeFuncCalled = true
	})
	defer restore()
	_, _, err := ctlcmd.Run(s.mockContext, []string{"stop", "test-snap.fooservice"}, 0)
	c.Assert(err, NotNil)
	c.Assert(err, ErrorMatches, `unknown service: "test-snap.fooservice"`)
	c.Assert(serviceChangeFuncCalled, Equals, false)
}

func (s *servicectlSuite) TestStopCommandFailsOnOtherSnap(c *C) {
	var serviceChangeFuncCalled bool
	restore := mockServiceChangeFunc(func(appInfos []*snap.AppInfo, inst *servicestate.Instruction) {
		serviceChangeFuncCalled = true
	})
	defer restore()
	// verify that snapctl is not allowed to control services of other snaps (only the one of its hook)
	_, _, err := ctlcmd.Run(s.mockContext, []string{"stop", "other-snap.test-service"}, 0)
	c.Check(err, NotNil)
	c.Assert(err, ErrorMatches, `unknown service: "other-snap.test-service"`)
	c.Assert(serviceChangeFuncCalled, Equals, false)
}

func (s *servicectlSuite) TestStartCommand(c *C) {
	var serviceChangeFuncCalled bool
	restore := mockServiceChangeFunc(func(appInfos []*snap.AppInfo, inst *servicestate.Instruction) {
		serviceChangeFuncCalled = true
		c.Assert(appInfos, HasLen, 1)
		c.Assert(appInfos[0].Name, Equals, "test-service")
		c.Assert(inst, DeepEquals, &servicestate.Instruction{
			Action: "start",
			Names:  []string{"test-snap.test-service"},
			StartOptions: client.StartOptions{
				Enable: false,
			},
		},
		)
	})
	defer restore()
	_, _, err := ctlcmd.Run(s.mockContext, []string{"start", "test-snap.test-service"}, 0)
	c.Check(err, NotNil)
	c.Check(err, ErrorMatches, "forced error")
	c.Assert(serviceChangeFuncCalled, Equals, true)
}

func (s *servicectlSuite) TestRestartCommand(c *C) {
	var serviceChangeFuncCalled bool
	restore := mockServiceChangeFunc(func(appInfos []*snap.AppInfo, inst *servicestate.Instruction) {
		serviceChangeFuncCalled = true
		c.Assert(appInfos, HasLen, 1)
		c.Assert(appInfos[0].Name, Equals, "test-service")
		c.Assert(inst, DeepEquals, &servicestate.Instruction{
			Action: "restart",
			Names:  []string{"test-snap.test-service"},
			RestartOptions: client.RestartOptions{
				Reload: false,
			},
		},
		)
	})
	defer restore()
	_, _, err := ctlcmd.Run(s.mockContext, []string{"restart", "test-snap.test-service"}, 0)
	c.Check(err, NotNil)
	c.Check(err, ErrorMatches, "forced error")
	c.Assert(serviceChangeFuncCalled, Equals, true)
}

func (s *servicectlSuite) TestConflictingChange(c *C) {
	s.st.Lock()
	task := s.st.NewTask("link-snap", "conflicting task")
	snapsup := snapstate.SnapSetup{
		SideInfo: &snap.SideInfo{
			RealName: "test-snap",
			SnapID:   "test-snap-id-1",
			Revision: snap.R(1),
		},
	}
	task.Set("snap-setup", snapsup)
	chg := s.st.NewChange("conflicting change", "install change")
	chg.AddTask(task)
	s.st.Unlock()

	_, _, err := ctlcmd.Run(s.mockContext, []string{"start", "test-snap.test-service"}, 0)
	c.Check(err, NotNil)
	c.Check(err, ErrorMatches, `snap "test-snap" has "conflicting change" change in progress`)
}

func (s *servicectlSuite) TestQueuedCommands(c *C) {
	s.st.Lock()

	chg := s.st.NewChange("install change", "install change")
	installed, tts, err := snapstate.InstallMany(s.st, []string{"one", "two"}, 0)
	c.Assert(err, IsNil)
	c.Check(installed, DeepEquals, []string{"one", "two"})
	c.Assert(tts, HasLen, 2)
	c.Assert(tts[0].Tasks(), HasLen, 13)
	c.Assert(tts[1].Tasks(), HasLen, 13)
	chg.AddAll(tts[0])
	chg.AddAll(tts[1])

	s.st.Unlock()

	for _, ts := range tts {
		tsTasks := ts.Tasks()
		// assumes configure task is last
		task := tsTasks[len(tsTasks)-1]
		c.Assert(task.Kind(), Equals, "run-hook")
		setup := &hookstate.HookSetup{Snap: "test-snap", Revision: snap.R(1), Hook: "configure"}
		context, err := hookstate.NewContext(task, task.State(), setup, s.mockHandler, "")
		c.Assert(err, IsNil)

		_, _, err = ctlcmd.Run(context, []string{"stop", "test-snap.test-service"}, 0)
		c.Check(err, IsNil)
		_, _, err = ctlcmd.Run(context, []string{"start", "test-snap.test-service"}, 0)
		c.Check(err, IsNil)
		_, _, err = ctlcmd.Run(context, []string{"restart", "test-snap.test-service"}, 0)
		c.Check(err, IsNil)
	}

	s.st.Lock()
	defer s.st.Unlock()

	for i := 1; i <= 2; i++ {
		laneTasks := chg.LaneTasks(i)
		c.Assert(laneTasks, HasLen, 16)
		c.Check(laneTasks[12].Summary(), Matches, `Run configure hook of .* snap if present`)
		c.Check(laneTasks[13].Summary(), Equals, "stop of [test-snap.test-service]")
		c.Check(laneTasks[14].Summary(), Equals, "start of [test-snap.test-service]")
		c.Check(laneTasks[15].Summary(), Equals, "restart of [test-snap.test-service]")
	}
}

func (s *servicectlSuite) TestQueuedCommandsUpdateMany(c *C) {
	oldAutoAliases := snapstate.AutoAliases
	snapstate.AutoAliases = func(*state.State, *snap.Info) (map[string]string, error) {
		return nil, nil
	}
	defer func() { snapstate.AutoAliases = oldAutoAliases }()

	s.st.Lock()

	chg := s.st.NewChange("update many change", "update change")
	installed, tts, err := snapstate.UpdateMany(context.TODO(), s.st, []string{"test-snap", "other-snap"}, 0, nil)
	c.Assert(err, IsNil)
	sort.Strings(installed)
	c.Check(installed, DeepEquals, []string{"other-snap", "test-snap"})
	c.Assert(tts, HasLen, 2)
	c.Assert(tts[0].Tasks(), HasLen, 18)
	c.Assert(tts[1].Tasks(), HasLen, 18)
	chg.AddAll(tts[0])
	chg.AddAll(tts[1])

	s.st.Unlock()

	for _, ts := range tts {
		tsTasks := ts.Tasks()
		// assumes configure task is last
		task := tsTasks[len(tsTasks)-1]
		c.Assert(task.Kind(), Equals, "run-hook")
		setup := &hookstate.HookSetup{Snap: "test-snap", Revision: snap.R(1), Hook: "configure"}
		context, err := hookstate.NewContext(task, task.State(), setup, s.mockHandler, "")
		c.Assert(err, IsNil)

		_, _, err = ctlcmd.Run(context, []string{"stop", "test-snap.test-service"}, 0)
		c.Check(err, IsNil)
		_, _, err = ctlcmd.Run(context, []string{"start", "test-snap.test-service"}, 0)
		c.Check(err, IsNil)
		_, _, err = ctlcmd.Run(context, []string{"restart", "test-snap.test-service"}, 0)
		c.Check(err, IsNil)
	}

	s.st.Lock()
	defer s.st.Unlock()

	for i := 1; i <= 2; i++ {
		laneTasks := chg.LaneTasks(i)
		c.Assert(laneTasks, HasLen, 21)
		c.Check(laneTasks[17].Summary(), Matches, `Run configure hook of .* snap if present`)
		c.Check(laneTasks[18].Summary(), Equals, "stop of [test-snap.test-service]")
		c.Check(laneTasks[19].Summary(), Equals, "start of [test-snap.test-service]")
		c.Check(laneTasks[20].Summary(), Equals, "restart of [test-snap.test-service]")
	}
}

func (s *servicectlSuite) TestQueuedCommandsSingleLane(c *C) {
	s.st.Lock()

	chg := s.st.NewChange("install change", "install change")
	ts, err := snapstate.Install(s.st, "one", "", snap.R(1), 0, snapstate.Flags{})
	c.Assert(err, IsNil)
	c.Assert(ts.Tasks(), HasLen, 13)
	chg.AddAll(ts)

	s.st.Unlock()

	tsTasks := ts.Tasks()
	// assumes configure task is last
	task := tsTasks[len(tsTasks)-1]
	c.Assert(task.Kind(), Equals, "run-hook")
	setup := &hookstate.HookSetup{Snap: "test-snap", Revision: snap.R(1), Hook: "configure"}
	context, err := hookstate.NewContext(task, task.State(), setup, s.mockHandler, "")
	c.Assert(err, IsNil)

	_, _, err = ctlcmd.Run(context, []string{"stop", "test-snap.test-service"}, 0)
	c.Check(err, IsNil)
	_, _, err = ctlcmd.Run(context, []string{"start", "test-snap.test-service"}, 0)
	c.Check(err, IsNil)
	_, _, err = ctlcmd.Run(context, []string{"restart", "test-snap.test-service"}, 0)
	c.Check(err, IsNil)

	s.st.Lock()
	defer s.st.Unlock()

	laneTasks := chg.LaneTasks(0)
	c.Assert(laneTasks, HasLen, 16)
	c.Check(laneTasks[12].Summary(), Matches, `Run configure hook of .* snap if present`)
	c.Check(laneTasks[13].Summary(), Equals, "stop of [test-snap.test-service]")
	c.Check(laneTasks[14].Summary(), Equals, "start of [test-snap.test-service]")
	c.Check(laneTasks[15].Summary(), Equals, "restart of [test-snap.test-service]")
}<|MERGE_RESOLUTION|>--- conflicted
+++ resolved
@@ -175,11 +175,7 @@
 	s.mockContext, err = hookstate.NewContext(task, task.State(), setup, s.mockHandler, "")
 	c.Assert(err, IsNil)
 
-<<<<<<< HEAD
-	s.st.Set("refresh-request-salt", "request-salt")
-=======
 	s.st.Set("refresh-privacy-key", "privacy-key")
->>>>>>> e604a9f7
 }
 
 func (s *servicectlSuite) TearDownTest(c *C) {
