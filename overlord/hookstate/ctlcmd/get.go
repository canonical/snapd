// -*- Mode: Go; indent-tabs-mode: t -*-

/*
 * Copyright (C) 2016 Canonical Ltd
 *
 * This program is free software: you can redistribute it and/or modify
 * it under the terms of the GNU General Public License version 3 as
 * published by the Free Software Foundation.
 *
 * This program is distributed in the hope that it will be useful,
 * but WITHOUT ANY WARRANTY; without even the implied warranty of
 * MERCHANTABILITY or FITNESS FOR A PARTICULAR PURPOSE.  See the
 * GNU General Public License for more details.
 *
 * You should have received a copy of the GNU General Public License
 * along with this program.  If not, see <http://www.gnu.org/licenses/>.
 *
 */

package ctlcmd

import (
	"encoding/json"
	"fmt"
	"strings"

	"github.com/snapcore/snapd/i18n/dumb"
	"github.com/snapcore/snapd/interfaces"
	"github.com/snapcore/snapd/overlord/configstate"
	"github.com/snapcore/snapd/overlord/hookstate"
	"github.com/snapcore/snapd/overlord/state"
<<<<<<< HEAD
	"github.com/snapcore/snapd/snap"
=======
>>>>>>> e411a142
)

type getCommand struct {
	baseCommand

	// these two options are mutually exclusive
<<<<<<< HEAD
	ForceSlotSide bool `long:"slot" description:"request attribute of the slot"`
	ForcePlugSide bool `long:"plug" description:"request attribute of the plug"`

	Positional struct {
		PlugOrSlotSpec string   `positional-args:"true" positional-arg-name:":<plug|slot>" required:"yes"`
=======
	ForceSlotSide bool `long:"slot" description:"return attribute values from the slot side of the connection"`
	ForcePlugSide bool `long:"plug" description:"return attribute values from the plug side of the connection"`

	Positional struct {
		PlugOrSlotSpec string   `positional-args:"true" positional-arg-name:":<plug|slot>"`
>>>>>>> e411a142
		Keys           []string `positional-arg-name:"<keys>" description:"option keys"`
	} `positional-args:"yes"`

	Document bool `short:"d" description:"always return document, even with single key"`
	Typed    bool `short:"t" description:"strict typing with nulls and quoted strings"`
}

<<<<<<< HEAD
var shortGetHelp = i18n.G("Prints configuration options or attribute values of plug/slot")
=======
var shortGetHelp = i18n.G("The get command prints configuration and interface connection settings.")
>>>>>>> e411a142
var longGetHelp = i18n.G(`
The get command prints configuration options for the current snap.

    $ snapctl get username
    frank

If multiple option names are provided, a document is returned:

    $ snapctl get username password
    {
        "username": "frank",
        "password": "..."
    }

Nested values may be retrieved via a dotted path:

    $ snapctl get author.name
    frank

<<<<<<< HEAD
Values of plug or slot attributes may be printed in plug hooks via:

    $ snapctl get :plugname serial-path
	/dev/ttyS0

    $ snapctl get --slot :slotname camera-path
	/dev/video0

Values of plug or slot attributes may be printed in slot hooks via:

    $ snapctl get --plug :slotname serial-path
	/dev/ttyS0

    $ snapctl get :slotname camera-path
	/dev/video0
=======
Values of interface connection settings may be printed with:

    $ snapctl get :myplug usb-vendor
    $ snapctl get :myslot path

This will return the named setting from the local interface endpoint, whether a plug
or a slot. Returning the setting from the connected snap's endpoint is also possible
by explicitly requesting that via the --plug and --slot command line options:

    $ snapctl get :myplug --slot usb-vendor

This requests the "usb-vendor" setting from the slot that is connected to "myplug".
>>>>>>> e411a142
`)

func init() {
	addCommand("get", shortGetHelp, longGetHelp, func() command {
		return &getCommand{}
<<<<<<< HEAD
	}, map[string]string{
		"slot": i18n.G("Access the slot side of the connection"),
		"plug": i18n.G("Access the plug side of the connection"),
	}, []argDesc{
		{name: i18n.G("<snap>:<slot>")}})
=======
	})
>>>>>>> e411a142
}

func (c *getCommand) printValues(getByKey func(string) (interface{}, bool, error)) error {
	patch := make(map[string]interface{})
	for _, key := range c.Positional.Keys {
		value, output, err := getByKey(key)
		if err == nil {
			if output {
				patch[key] = value
			} // else skip this value
		} else {
			return err
		}
	}

	var confToPrint interface{} = patch
	if !c.Document && len(c.Positional.Keys) == 1 {
		confToPrint = patch[c.Positional.Keys[0]]
	}

	if c.Typed && confToPrint == nil {
		c.printf("null\n")
		return nil
	}

	if s, ok := confToPrint.(string); ok && !c.Typed {
		c.printf("%s\n", s)
		return nil
	}

	var bytes []byte
	if confToPrint != nil {
		var err error
		bytes, err = json.MarshalIndent(confToPrint, "", "\t")
		if err != nil {
			return err
		}
	}

	c.printf("%s\n", string(bytes))

	return nil
}

func (c *getCommand) Execute(args []string) error {
<<<<<<< HEAD
=======
	if c.Positional.PlugOrSlotSpec == "" && len(c.Positional.Keys) == 0 {
		return fmt.Errorf(i18n.G("need option name or plug/slot and attribute name arguments"))
	}

>>>>>>> e411a142
	context := c.context()
	if context == nil {
		return fmt.Errorf("cannot get without a context")
	}

	if c.Typed && c.Document {
		return fmt.Errorf("cannot use -d and -t together")
	}

<<<<<<< HEAD
	var snapAndPlugOrSlot snap.SnapAndName
	// treat PlugOrSlotSpec argument as config key if it doesn't contain ':'
	if !strings.Contains(c.Positional.PlugOrSlotSpec, ":") {
		c.Positional.Keys = append([]string{c.Positional.PlugOrSlotSpec}, c.Positional.Keys[0:]...)
		c.Positional.PlugOrSlotSpec = ""
	} else {
		snapAndPlugOrSlot.UnmarshalFlag(c.Positional.PlugOrSlotSpec)
	}

	if snapAndPlugOrSlot.Name != "" {
		return c.handleGetInterfaceAttributes(context, snapAndPlugOrSlot.Snap, snapAndPlugOrSlot.Name)
	}

=======
	if strings.Contains(c.Positional.PlugOrSlotSpec, ":") {
		parts := strings.SplitN(c.Positional.PlugOrSlotSpec, ":", 2)
		snap, name := parts[0], parts[1]
		if name == "" {
			return fmt.Errorf("plug or slot name not provided")
		}
		if snap != "" {
			return fmt.Errorf(`"snapctl get %s" not supported, use "snapctl get :%s" instead`, c.Positional.PlugOrSlotSpec, parts[1])
		}

		return c.getInterfaceSetting(context, name)
	}

	// PlugOrSlotSpec is actually a configuration key.
	c.Positional.Keys = append([]string{c.Positional.PlugOrSlotSpec}, c.Positional.Keys[0:]...)
	c.Positional.PlugOrSlotSpec = ""

	return c.getConfigSetting(context)
}

func (c *getCommand) getConfigSetting(context *hookstate.Context) error {
>>>>>>> e411a142
	if c.ForcePlugSide || c.ForceSlotSide {
		return fmt.Errorf("cannot use --plug or --slot without <snap>:<plug|slot> argument")
	}

	context.Lock()
	transaction := configstate.ContextTransaction(context)
	context.Unlock()

	return c.printValues(func(key string) (interface{}, bool, error) {
		var value interface{}
		err := transaction.Get(c.context().SnapName(), key, &value)
		if err == nil {
			return value, true, nil
		}
		if configstate.IsNoOption(err) {
			if !c.Typed {
				value = ""
			}
			return value, false, nil
		}
		return value, false, err
	})
}

<<<<<<< HEAD
func (c *getCommand) handleGetInterfaceAttributes(context *hookstate.Context, snapName string, plugOrSlot string) error {
	// Make sure get :<plug|slot> is only supported during the execution of prepare-[plug|slot] hooks
	var isPreparePlugHook, isPrepareSlotHook, isConnectPlugHook, isConnectSlotHook bool

	if strings.HasPrefix(context.HookName(), "prepare-plug-") {
		isPreparePlugHook = true
	} else if strings.HasPrefix(context.HookName(), "connect-plug-") {
		isConnectPlugHook = true
	} else if strings.HasPrefix(context.HookName(), "prepare-slot-") {
		isPrepareSlotHook = true
	} else if strings.HasPrefix(context.HookName(), "connect-slot-") {
		isConnectSlotHook = true
	}
	if !(isPreparePlugHook || isPrepareSlotHook || isConnectPlugHook || isConnectSlotHook) {
		return fmt.Errorf(i18n.G("interface attributes can only be read during the execution of interface hooks"))
	}

	var err error
	var attributes map[string]map[string]interface{}

	context.Lock()
	defer context.Unlock()
	err = context.Get("attributes", &attributes)

	if err == state.ErrNoState {
		return fmt.Errorf(i18n.G("attributes not found"))
	}
	if err != nil {
		return err
=======
type ifaceHookType int

const (
	preparePlugHook ifaceHookType = iota
	prepareSlotHook
	connectPlugHook
	connectSlotHook
	unknownHook
)

func interfaceHookType(hookName string) (ifaceHookType, error) {
	if strings.HasPrefix(hookName, "prepare-plug-") {
		return preparePlugHook, nil
	} else if strings.HasPrefix(hookName, "connect-plug-") {
		return connectPlugHook, nil
	} else if strings.HasPrefix(hookName, "prepare-slot-") {
		return prepareSlotHook, nil
	} else if strings.HasPrefix(hookName, "connect-slot-") {
		return connectSlotHook, nil
	}
	return unknownHook, fmt.Errorf("unknown hook type")
}

func validatePlugOrSlot(attrsTask *state.Task, plugSide bool, plugOrSlot string) error {
	// check if the requested plug or slot is correct for given hook.
	attrsTask.State().Lock()
	defer attrsTask.State().Unlock()

	var name string
	var err error
	if plugSide {
		var plugRef interfaces.PlugRef
		if err = attrsTask.Get("plug", &plugRef); err == nil {
			name = plugRef.Name
		}
	} else {
		var slotRef interfaces.SlotRef
		if err = attrsTask.Get("slot", &slotRef); err == nil {
			name = slotRef.Name
		}
	}
	if err != nil {
		return fmt.Errorf(i18n.G("failed to find plug/slot data in the attrs task"))
	}
	if name != plugOrSlot {
		return fmt.Errorf(i18n.G("unknown plug/slot %s"), plugOrSlot)
	}
	return nil
}

func attributesTask(context *hookstate.Context) (*state.Task, error) {
	var attrsTaskID string
	context.Lock()
	defer context.Unlock()

	if err := context.Get("attrs-task", &attrsTaskID); err != nil {
		return nil, err
	}

	st := context.State()

	attrsTask := st.Task(attrsTaskID)
	if attrsTask == nil {
		return nil, fmt.Errorf(i18n.G("failed to find attrs task"))
	}

	return attrsTask, nil
}

func (c *getCommand) getInterfaceSetting(context *hookstate.Context, plugOrSlot string) error {
	// Make sure get :<plug|slot> is only supported during the execution of interface hooks
	hookType, err := interfaceHookType(context.HookName())
	if err != nil {
		return fmt.Errorf(i18n.G("interface attributes can only be read during the execution of interface hooks"))
	}

	var attrsTask *state.Task
	attrsTask, err = attributesTask(context)
	if err != nil {
		return fmt.Errorf(i18n.G("failed to find attrs task: %q"), err)
>>>>>>> e411a142
	}

	if c.ForcePlugSide && c.ForceSlotSide {
		return fmt.Errorf("cannot use --plug and --slot together")
	}

<<<<<<< HEAD
	// the typical case, we don't expect snap name to be provided via snapctl get :<plug|slot> ...
	// if it's provided it should be the current snap, otherwise it's an error.
	if snapName == "" {
		isPlugSide := (isPreparePlugHook || isConnectPlugHook)
		isSlotSide := (isPrepareSlotHook || isConnectSlotHook)
		if (isSlotSide && c.ForcePlugSide) || (isPlugSide && c.ForceSlotSide) {
			// get attributes of the remote end
			err = context.Get("other-snap", &snapName)
			if err != nil {
				// this should never happen unless the context is inconsistent
				return fmt.Errorf(i18n.G("failed to get the name of the other snap from hook context: %q"), err)
			}
		} else {
			// get own attributes
			snapName = context.SnapName()
		}
	} else {
		// support the unlikely case where snap name was provided but it's not the current snap.
		if snapName != context.SnapName() {
			return fmt.Errorf(i18n.G("snap name other than current snap cannot be used"))
		}
	}

	// check if the requested plug or slot is correct for this hook.
	var val string
	if err := context.Get("plug-or-slot", &val); err == nil {
		if val != plugOrSlot {
			return fmt.Errorf(i18n.G("unknown plug/slot %s"), plugOrSlot)
		}
	} else {
		return err
	}

	return c.printValues(func(key string) (interface{}, bool, error) {
		if value, ok := attributes[snapName][key]; ok {
=======
	isPlugSide := (hookType == preparePlugHook || hookType == connectPlugHook)
	isSlotSide := (hookType == prepareSlotHook || hookType == connectSlotHook)
	if err = validatePlugOrSlot(attrsTask, isPlugSide, plugOrSlot); err != nil {
		return err
	}

	var which string
	if (isPlugSide && !c.ForceSlotSide) || (isSlotSide && c.ForcePlugSide) {
		which = "plug-attrs"
	} else {
		which = "slot-attrs"
	}

	st := context.State()
	st.Lock()
	defer st.Unlock()

	attributes := make(map[string]interface{})
	if err = attrsTask.Get(which, &attributes); err != nil {
		return fmt.Errorf(i18n.G("failed to get %s: %q"), which, err)
	}

	return c.printValues(func(key string) (interface{}, bool, error) {
		if value, ok := attributes[key]; ok {
>>>>>>> e411a142
			return value, true, nil
		}
		return nil, false, fmt.Errorf(i18n.G("unknown attribute %q"), key)
	})
}<|MERGE_RESOLUTION|>--- conflicted
+++ resolved
@@ -29,29 +29,17 @@
 	"github.com/snapcore/snapd/overlord/configstate"
 	"github.com/snapcore/snapd/overlord/hookstate"
 	"github.com/snapcore/snapd/overlord/state"
-<<<<<<< HEAD
-	"github.com/snapcore/snapd/snap"
-=======
->>>>>>> e411a142
 )
 
 type getCommand struct {
 	baseCommand
 
 	// these two options are mutually exclusive
-<<<<<<< HEAD
-	ForceSlotSide bool `long:"slot" description:"request attribute of the slot"`
-	ForcePlugSide bool `long:"plug" description:"request attribute of the plug"`
-
-	Positional struct {
-		PlugOrSlotSpec string   `positional-args:"true" positional-arg-name:":<plug|slot>" required:"yes"`
-=======
 	ForceSlotSide bool `long:"slot" description:"return attribute values from the slot side of the connection"`
 	ForcePlugSide bool `long:"plug" description:"return attribute values from the plug side of the connection"`
 
 	Positional struct {
 		PlugOrSlotSpec string   `positional-args:"true" positional-arg-name:":<plug|slot>"`
->>>>>>> e411a142
 		Keys           []string `positional-arg-name:"<keys>" description:"option keys"`
 	} `positional-args:"yes"`
 
@@ -59,11 +47,7 @@
 	Typed    bool `short:"t" description:"strict typing with nulls and quoted strings"`
 }
 
-<<<<<<< HEAD
-var shortGetHelp = i18n.G("Prints configuration options or attribute values of plug/slot")
-=======
 var shortGetHelp = i18n.G("The get command prints configuration and interface connection settings.")
->>>>>>> e411a142
 var longGetHelp = i18n.G(`
 The get command prints configuration options for the current snap.
 
@@ -83,23 +67,6 @@
     $ snapctl get author.name
     frank
 
-<<<<<<< HEAD
-Values of plug or slot attributes may be printed in plug hooks via:
-
-    $ snapctl get :plugname serial-path
-	/dev/ttyS0
-
-    $ snapctl get --slot :slotname camera-path
-	/dev/video0
-
-Values of plug or slot attributes may be printed in slot hooks via:
-
-    $ snapctl get --plug :slotname serial-path
-	/dev/ttyS0
-
-    $ snapctl get :slotname camera-path
-	/dev/video0
-=======
 Values of interface connection settings may be printed with:
 
     $ snapctl get :myplug usb-vendor
@@ -112,21 +79,12 @@
     $ snapctl get :myplug --slot usb-vendor
 
 This requests the "usb-vendor" setting from the slot that is connected to "myplug".
->>>>>>> e411a142
 `)
 
 func init() {
 	addCommand("get", shortGetHelp, longGetHelp, func() command {
 		return &getCommand{}
-<<<<<<< HEAD
-	}, map[string]string{
-		"slot": i18n.G("Access the slot side of the connection"),
-		"plug": i18n.G("Access the plug side of the connection"),
-	}, []argDesc{
-		{name: i18n.G("<snap>:<slot>")}})
-=======
 	})
->>>>>>> e411a142
 }
 
 func (c *getCommand) printValues(getByKey func(string) (interface{}, bool, error)) error {
@@ -172,13 +130,10 @@
 }
 
 func (c *getCommand) Execute(args []string) error {
-<<<<<<< HEAD
-=======
 	if c.Positional.PlugOrSlotSpec == "" && len(c.Positional.Keys) == 0 {
 		return fmt.Errorf(i18n.G("need option name or plug/slot and attribute name arguments"))
 	}
 
->>>>>>> e411a142
 	context := c.context()
 	if context == nil {
 		return fmt.Errorf("cannot get without a context")
@@ -188,21 +143,6 @@
 		return fmt.Errorf("cannot use -d and -t together")
 	}
 
-<<<<<<< HEAD
-	var snapAndPlugOrSlot snap.SnapAndName
-	// treat PlugOrSlotSpec argument as config key if it doesn't contain ':'
-	if !strings.Contains(c.Positional.PlugOrSlotSpec, ":") {
-		c.Positional.Keys = append([]string{c.Positional.PlugOrSlotSpec}, c.Positional.Keys[0:]...)
-		c.Positional.PlugOrSlotSpec = ""
-	} else {
-		snapAndPlugOrSlot.UnmarshalFlag(c.Positional.PlugOrSlotSpec)
-	}
-
-	if snapAndPlugOrSlot.Name != "" {
-		return c.handleGetInterfaceAttributes(context, snapAndPlugOrSlot.Snap, snapAndPlugOrSlot.Name)
-	}
-
-=======
 	if strings.Contains(c.Positional.PlugOrSlotSpec, ":") {
 		parts := strings.SplitN(c.Positional.PlugOrSlotSpec, ":", 2)
 		snap, name := parts[0], parts[1]
@@ -224,7 +164,6 @@
 }
 
 func (c *getCommand) getConfigSetting(context *hookstate.Context) error {
->>>>>>> e411a142
 	if c.ForcePlugSide || c.ForceSlotSide {
 		return fmt.Errorf("cannot use --plug or --slot without <snap>:<plug|slot> argument")
 	}
@@ -249,37 +188,6 @@
 	})
 }
 
-<<<<<<< HEAD
-func (c *getCommand) handleGetInterfaceAttributes(context *hookstate.Context, snapName string, plugOrSlot string) error {
-	// Make sure get :<plug|slot> is only supported during the execution of prepare-[plug|slot] hooks
-	var isPreparePlugHook, isPrepareSlotHook, isConnectPlugHook, isConnectSlotHook bool
-
-	if strings.HasPrefix(context.HookName(), "prepare-plug-") {
-		isPreparePlugHook = true
-	} else if strings.HasPrefix(context.HookName(), "connect-plug-") {
-		isConnectPlugHook = true
-	} else if strings.HasPrefix(context.HookName(), "prepare-slot-") {
-		isPrepareSlotHook = true
-	} else if strings.HasPrefix(context.HookName(), "connect-slot-") {
-		isConnectSlotHook = true
-	}
-	if !(isPreparePlugHook || isPrepareSlotHook || isConnectPlugHook || isConnectSlotHook) {
-		return fmt.Errorf(i18n.G("interface attributes can only be read during the execution of interface hooks"))
-	}
-
-	var err error
-	var attributes map[string]map[string]interface{}
-
-	context.Lock()
-	defer context.Unlock()
-	err = context.Get("attributes", &attributes)
-
-	if err == state.ErrNoState {
-		return fmt.Errorf(i18n.G("attributes not found"))
-	}
-	if err != nil {
-		return err
-=======
 type ifaceHookType int
 
 const (
@@ -360,50 +268,12 @@
 	attrsTask, err = attributesTask(context)
 	if err != nil {
 		return fmt.Errorf(i18n.G("failed to find attrs task: %q"), err)
->>>>>>> e411a142
 	}
 
 	if c.ForcePlugSide && c.ForceSlotSide {
 		return fmt.Errorf("cannot use --plug and --slot together")
 	}
 
-<<<<<<< HEAD
-	// the typical case, we don't expect snap name to be provided via snapctl get :<plug|slot> ...
-	// if it's provided it should be the current snap, otherwise it's an error.
-	if snapName == "" {
-		isPlugSide := (isPreparePlugHook || isConnectPlugHook)
-		isSlotSide := (isPrepareSlotHook || isConnectSlotHook)
-		if (isSlotSide && c.ForcePlugSide) || (isPlugSide && c.ForceSlotSide) {
-			// get attributes of the remote end
-			err = context.Get("other-snap", &snapName)
-			if err != nil {
-				// this should never happen unless the context is inconsistent
-				return fmt.Errorf(i18n.G("failed to get the name of the other snap from hook context: %q"), err)
-			}
-		} else {
-			// get own attributes
-			snapName = context.SnapName()
-		}
-	} else {
-		// support the unlikely case where snap name was provided but it's not the current snap.
-		if snapName != context.SnapName() {
-			return fmt.Errorf(i18n.G("snap name other than current snap cannot be used"))
-		}
-	}
-
-	// check if the requested plug or slot is correct for this hook.
-	var val string
-	if err := context.Get("plug-or-slot", &val); err == nil {
-		if val != plugOrSlot {
-			return fmt.Errorf(i18n.G("unknown plug/slot %s"), plugOrSlot)
-		}
-	} else {
-		return err
-	}
-
-	return c.printValues(func(key string) (interface{}, bool, error) {
-		if value, ok := attributes[snapName][key]; ok {
-=======
 	isPlugSide := (hookType == preparePlugHook || hookType == connectPlugHook)
 	isSlotSide := (hookType == prepareSlotHook || hookType == connectSlotHook)
 	if err = validatePlugOrSlot(attrsTask, isPlugSide, plugOrSlot); err != nil {
@@ -428,7 +298,6 @@
 
 	return c.printValues(func(key string) (interface{}, bool, error) {
 		if value, ok := attributes[key]; ok {
->>>>>>> e411a142
 			return value, true, nil
 		}
 		return nil, false, fmt.Errorf(i18n.G("unknown attribute %q"), key)
