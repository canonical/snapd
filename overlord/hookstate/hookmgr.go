--- conflicted
+++ resolved
@@ -100,7 +100,6 @@
 	return manager, nil
 }
 
-<<<<<<< HEAD
 func (m *HookManager) doSetupSnapContext(t *state.Task, _ *tomb.Tomb) error {
 	t.State().Lock()
 	snapsup, err := snapstate.TaskSnapSetup(t)
@@ -126,21 +125,6 @@
 	return nil
 }
 
-// HookTask returns a task that will run the specified hook. Note that the
-// initial context must properly marshal and unmarshal with encoding/json.
-func HookTask(st *state.State, summary string, setup *HookSetup, contextData map[string]interface{}) *state.Task {
-	task := st.NewTask("run-hook", summary)
-	task.Set("hook-setup", setup)
-
-	// Initial data for Context.Get/Set.
-	if len(contextData) > 0 {
-		task.Set("hook-context", contextData)
-	}
-	return task
-}
-
-=======
->>>>>>> f9edb7b8
 // Register registers a function to create Handler values whenever hooks
 // matching the provided pattern are run.
 func (m *HookManager) Register(pattern *regexp.Regexp, generator HandlerGenerator) {
