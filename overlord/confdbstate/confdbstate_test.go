// -*- Mode: Go; indent-tabs-mode: t -*-
/*
 * Copyright (C) 2023 Canonical Ltd
 *
 * This program is free software: you can redistribute it and/or modify
 * it under the terms of the GNU General Public License version 3 as
 * published by the Free Software Foundation.
 *
 * This program is distributed in the hope that it will be useful,
 * but WITHOUT ANY WARRANTY; without even the implied warranty of
 * MERCHANTABILITY or FITNESS FOR A PARTICULAR PURPOSE.  See the
 * GNU General Public License for more details.
 *
 * You should have received a copy of the GNU General Public License
 * along with this program.  If not, see <http://www.gnu.org/licenses/>.
 *
 */

package confdbstate_test

import (
	"fmt"
	"os"
	"path/filepath"
	"testing"
	"time"

	. "gopkg.in/check.v1"
	"gopkg.in/tomb.v2"

	"github.com/snapcore/snapd/asserts"
	"github.com/snapcore/snapd/asserts/assertstest"
	"github.com/snapcore/snapd/confdb"
	"github.com/snapcore/snapd/dirs"
	"github.com/snapcore/snapd/features"
	"github.com/snapcore/snapd/interfaces"
	"github.com/snapcore/snapd/interfaces/ifacetest"
	"github.com/snapcore/snapd/overlord"
	"github.com/snapcore/snapd/overlord/assertstate"
	"github.com/snapcore/snapd/overlord/assertstate/assertstatetest"
	"github.com/snapcore/snapd/overlord/confdbstate"
	"github.com/snapcore/snapd/overlord/configstate/config"
	"github.com/snapcore/snapd/overlord/hookstate"
	"github.com/snapcore/snapd/overlord/hookstate/ctlcmd"
	"github.com/snapcore/snapd/overlord/hookstate/hooktest"
	"github.com/snapcore/snapd/overlord/ifacestate/ifacerepo"
	"github.com/snapcore/snapd/overlord/snapstate"
	"github.com/snapcore/snapd/overlord/snapstate/snapstatetest"
	"github.com/snapcore/snapd/overlord/state"
	"github.com/snapcore/snapd/snap"
	"github.com/snapcore/snapd/snap/snaptest"
	"github.com/snapcore/snapd/testutil"
)

type confdbTestSuite struct {
	state *state.State
	o     *overlord.Overlord

	dbSchema *confdb.Schema
	devAccID string

	repo *interfaces.Repository
}

var _ = Suite(&confdbTestSuite{})

func Test(t *testing.T) { TestingT(t) }

func (s *confdbTestSuite) SetUpTest(c *C) {
	dirs.SetRootDir(c.MkDir())
	s.o = overlord.Mock()
	s.state = s.o.State()

	s.state.Lock()
	defer s.state.Unlock()

	runner := s.o.TaskRunner()
	s.o.AddManager(runner)

	hookMgr, err := hookstate.Manager(s.state, runner)
	c.Assert(err, IsNil)
	s.o.AddManager(hookMgr)

	// to test the confdbManager
	mgr := confdbstate.Manager(s.state, hookMgr, runner)
	s.o.AddManager(mgr)

	storeSigning := assertstest.NewStoreStack("can0nical", nil)
	db, err := asserts.OpenDatabase(&asserts.DatabaseConfig{
		Backstore: asserts.NewMemoryBackstore(),
		Trusted:   storeSigning.Trusted,
	})
	c.Assert(err, IsNil)
	c.Assert(db.Add(storeSigning.StoreAccountKey("")), IsNil)
	assertstate.ReplaceDB(s.state, db)

	// add developer1's account and account-key assertions
	devAcc := assertstest.NewAccount(storeSigning, "developer1", nil, "")
	c.Assert(storeSigning.Add(devAcc), IsNil)

	devPrivKey, _ := assertstest.GenerateKey(752)
	devAccKey := assertstest.NewAccountKey(storeSigning, devAcc, nil, devPrivKey.PublicKey(), "")

	assertstatetest.AddMany(s.state, storeSigning.StoreAccountKey(""), devAcc, devAccKey)

	signingDB := assertstest.NewSigningDB("developer1", devPrivKey)
	c.Check(signingDB, NotNil)
	c.Assert(storeSigning.Add(devAccKey), IsNil)

	headers := map[string]interface{}{
		"authority-id": devAccKey.AccountID(),
		"account-id":   devAccKey.AccountID(),
		"name":         "network",
		"views": map[string]interface{}{
			"setup-wifi": map[string]interface{}{
				"rules": []interface{}{
					map[string]interface{}{"request": "ssids", "storage": "wifi.ssids"},
					map[string]interface{}{"request": "ssid", "storage": "wifi.ssid", "access": "read-write"},
					map[string]interface{}{"request": "password", "storage": "wifi.psk", "access": "write"},
					map[string]interface{}{"request": "status", "storage": "wifi.status", "access": "read"},
					map[string]interface{}{"request": "private.{placeholder}", "storage": "private.{placeholder}"},
				},
			},
		},
		"timestamp": "2030-11-06T09:16:26Z",
	}
	body := []byte(`{
  "storage": {
    "schema": {
      "private": {
        "values": "any"
      },
      "wifi": {
        "schema": {
          "psk": "string",
          "ssid": "string",
          "ssids": {
            "type": "array",
            "values": "any"
          },
          "status": "string"
        }
      }
    }
  }
}`)

	as, err := signingDB.Sign(asserts.ConfdbSchemaType, headers, body, "")
	c.Assert(err, IsNil)
	c.Assert(assertstate.Add(s.state, as), IsNil)

	s.devAccID = devAccKey.AccountID()
	s.dbSchema = as.(*asserts.ConfdbSchema).ConfdbSchema()

	tr := config.NewTransaction(s.state)
	_, confOption := features.Confdb.ConfigOption()
	err = tr.Set("core", confOption, true)
	c.Assert(err, IsNil)
	tr.Commit()
}

func (s *confdbTestSuite) TestGetView(c *C) {
	s.state.Lock()
	defer s.state.Unlock()

	databag := confdb.NewJSONDatabag()
	err := databag.Set("wifi.ssid", "foo")
	c.Assert(err, IsNil)
	s.state.Set("confdb-databags", map[string]map[string]confdb.JSONDatabag{s.devAccID: {"network": databag}})

	res, err := confdbstate.Get(s.state, s.devAccID, "network", "setup-wifi", []string{"ssid"})
	c.Assert(err, IsNil)
	c.Assert(res, DeepEquals, map[string]interface{}{"ssid": "foo"})
}

func (s *confdbTestSuite) TestGetNotFound(c *C) {
	s.state.Lock()
	defer s.state.Unlock()

	res, err := confdbstate.Get(s.state, s.devAccID, "network", "other-view", []string{"ssid"})
	c.Assert(err, FitsTypeOf, &confdb.NotFoundError{})
	c.Assert(err, ErrorMatches, fmt.Sprintf(`cannot find view "other-view" in confdb schema %s/network`, s.devAccID))
	c.Check(res, IsNil)

	res, err = confdbstate.Get(s.state, s.devAccID, "network", "setup-wifi", []string{"ssid"})
	c.Assert(err, FitsTypeOf, &confdb.NotFoundError{})
	c.Assert(err, ErrorMatches, fmt.Sprintf(`cannot get "ssid" through %s/network/setup-wifi: no view data`, s.devAccID))
	c.Check(res, IsNil)

	res, err = confdbstate.Get(s.state, s.devAccID, "network", "setup-wifi", []string{"ssid", "ssids"})
	c.Assert(err, FitsTypeOf, &confdb.NotFoundError{})
	c.Assert(err, ErrorMatches, fmt.Sprintf(`cannot get "ssid", "ssids" through %s/network/setup-wifi: no view data`, s.devAccID))
	c.Check(res, IsNil)

	res, err = confdbstate.Get(s.state, s.devAccID, "network", "setup-wifi", []string{"other-field"})
	c.Assert(err, FitsTypeOf, &confdb.NotFoundError{})
	c.Assert(err, ErrorMatches, fmt.Sprintf(`cannot get "other-field" through %s/network/setup-wifi: no matching rule`, s.devAccID))
	c.Check(res, IsNil)
}

func (s *confdbTestSuite) TestSetView(c *C) {
	s.state.Lock()
	defer s.state.Unlock()

	err := confdbstate.Set(s.state, s.devAccID, "network", "setup-wifi", map[string]interface{}{"ssid": "foo"})
	c.Assert(err, IsNil)

	var databags map[string]map[string]confdb.JSONDatabag
	err = s.state.Get("confdb-databags", &databags)
	c.Assert(err, IsNil)

	val, err := databags[s.devAccID]["network"].Get("wifi.ssid")
	c.Assert(err, IsNil)
	c.Assert(val, DeepEquals, "foo")
}

func (s *confdbTestSuite) TestSetNotFound(c *C) {
	s.state.Lock()
	defer s.state.Unlock()

	err := confdbstate.Set(s.state, s.devAccID, "network", "setup-wifi", map[string]interface{}{"foo": "bar"})
	c.Assert(err, FitsTypeOf, &confdb.NotFoundError{})
	c.Assert(err, ErrorMatches, fmt.Sprintf(`cannot set "foo" through %s/network/setup-wifi: no matching rule`, s.devAccID))

	err = confdbstate.Set(s.state, s.devAccID, "network", "other-view", map[string]interface{}{"foo": "bar"})
	c.Assert(err, FitsTypeOf, &confdb.NotFoundError{})
	c.Assert(err, ErrorMatches, fmt.Sprintf(`cannot find view "other-view" in confdb schema %s/network`, s.devAccID))
}

func (s *confdbTestSuite) TestUnsetView(c *C) {
	s.state.Lock()
	defer s.state.Unlock()

	databag := confdb.NewJSONDatabag()
	err := confdbstate.Set(s.state, s.devAccID, "network", "setup-wifi", map[string]interface{}{"ssid": "foo"})
	c.Assert(err, IsNil)

	err = confdbstate.Set(s.state, s.devAccID, "network", "setup-wifi", map[string]interface{}{"ssid": nil})
	c.Assert(err, IsNil)

	val, err := databag.Get("wifi.ssid")
	c.Assert(err, FitsTypeOf, confdb.PathError(""))
	c.Assert(val, Equals, nil)
}

func (s *confdbTestSuite) TestConfdbstateSetWithExistingState(c *C) {
	s.state.Lock()
	defer s.state.Unlock()

	bag := confdb.NewJSONDatabag()
	err := bag.Set("wifi.ssid", "bar")
	c.Assert(err, IsNil)
	databags := map[string]map[string]confdb.JSONDatabag{
		s.devAccID: {"network": bag},
	}

	s.state.Set("confdb-databags", databags)

	results, err := confdbstate.Get(s.state, s.devAccID, "network", "setup-wifi", []string{"ssid"})
	c.Assert(err, IsNil)
	resultsMap, ok := results.(map[string]interface{})
	c.Assert(ok, Equals, true)
	c.Assert(resultsMap["ssid"], Equals, "bar")

	err = confdbstate.Set(s.state, s.devAccID, "network", "setup-wifi", map[string]interface{}{"ssid": "baz"})
	c.Assert(err, IsNil)

	err = s.state.Get("confdb-databags", &databags)
	c.Assert(err, IsNil)
	value, err := databags[s.devAccID]["network"].Get("wifi.ssid")
	c.Assert(err, IsNil)
	c.Assert(value, Equals, "baz")
}

func (s *confdbTestSuite) TestConfdbstateSetWithNoState(c *C) {
	type testcase struct {
		state map[string]map[string]confdb.JSONDatabag
	}

	testcases := []testcase{
		{
			state: map[string]map[string]confdb.JSONDatabag{
				s.devAccID: {"network": nil},
			},
		},
		{
			state: map[string]map[string]confdb.JSONDatabag{
				s.devAccID: nil,
			},
		},
		{
			state: map[string]map[string]confdb.JSONDatabag{},
		},
		{
			state: nil,
		},
	}

	s.state.Lock()
	defer s.state.Unlock()
	for _, tc := range testcases {
		s.state.Set("confdb-databags", tc.state)

		err := confdbstate.Set(s.state, s.devAccID, "network", "setup-wifi", map[string]interface{}{"ssid": "bar"})
		c.Assert(err, IsNil)

		var databags map[string]map[string]confdb.JSONDatabag
		err = s.state.Get("confdb-databags", &databags)
		c.Assert(err, IsNil)

		value, err := databags[s.devAccID]["network"].Get("wifi.ssid")
		c.Assert(err, IsNil)
		c.Assert(value, Equals, "bar")
	}
}

func (s *confdbTestSuite) TestConfdbstateGetEntireView(c *C) {
	s.state.Lock()
	defer s.state.Unlock()

	err := confdbstate.Set(s.state, s.devAccID, "network", "setup-wifi", map[string]interface{}{
		"ssids":    []interface{}{"foo", "bar"},
		"password": "pass",
		"private": map[string]interface{}{
			"a": 1,
			"b": 2,
		},
	})
	c.Assert(err, IsNil)

	res, err := confdbstate.Get(s.state, s.devAccID, "network", "setup-wifi", nil)
	c.Assert(err, IsNil)
	c.Assert(res, DeepEquals, map[string]interface{}{
		"ssids": []interface{}{"foo", "bar"},
		"private": map[string]interface{}{
			"a": float64(1),
			"b": float64(2),
		},
	})
}

func mockInstalledSnap(c *C, st *state.State, snapYaml string, hooks []string) *snap.Info {
	info := snaptest.MockSnapCurrent(c, snapYaml, &snap.SideInfo{Revision: snap.R(1)})
	snapstate.Set(st, info.InstanceName(), &snapstate.SnapState{
		Active: true,
		Sequence: snapstatetest.NewSequenceFromSnapSideInfos([]*snap.SideInfo{
			{
				RealName: info.SnapName(),
				Revision: info.Revision,
				SnapID:   info.InstanceName() + "-id",
			},
		}),
		Current:         info.Revision,
		TrackingChannel: "stable",
	})

	for _, hook := range hooks {
		c.Assert(os.MkdirAll(info.HooksDir(), 0775), IsNil)
		err := os.WriteFile(filepath.Join(info.HooksDir(), hook), nil, 0755)
		c.Assert(err, IsNil)
	}

	return info
}

func (s *confdbTestSuite) TestPlugsAffectedByPaths(c *C) {
	confdb, err := confdb.NewSchema(s.devAccID, "confdb", map[string]interface{}{
		// exact match
		"view-1": map[string]interface{}{
			"rules": []interface{}{
				map[string]interface{}{"request": "foo.bar", "storage": "foo.bar"},
			},
		},
		// unrelated
		"view-2": map[string]interface{}{
			"rules": []interface{}{
				map[string]interface{}{"request": "bar", "storage": "bar"},
			},
		},
		// more specific
		"view-3": map[string]interface{}{
			"rules": []interface{}{
				map[string]interface{}{"request": "foo.bar.baz", "storage": "foo.bar.baz"},
			},
		},
		// more generic but we won't connect a plug for this view
		"view-4": map[string]interface{}{
			"rules": []interface{}{
				map[string]interface{}{"request": "foo", "storage": "foo"},
			},
		},
	}, confdb.NewJSONSchema())
	c.Assert(err, IsNil)

	repo := interfaces.NewRepository()
	s.state.Lock()
	defer s.state.Unlock()
	ifacerepo.Replace(s.state, repo)

	confdbIface := &ifacetest.TestInterface{InterfaceName: "confdb"}
	err = repo.AddInterface(confdbIface)
	c.Assert(err, IsNil)

	snapYaml := fmt.Sprintf(`name: test-snap
version: 1
type: app
plugs:
  view-1:
    interface: confdb
    account: %[1]s
    view: confdb/view-1
  view-2:
    interface: confdb
    account: %[1]s
    view: confdb/view-2
  view-3:
    interface: confdb
    account: %[1]s
    view: confdb/view-3
  view-4:
    interface: confdb
    account: %[1]s
    view: confdb/view-4
`, s.devAccID)
	info := mockInstalledSnap(c, s.state, snapYaml, nil)

	appSet, err := interfaces.NewSnapAppSet(info, nil)
	c.Assert(err, IsNil)
	err = repo.AddAppSet(appSet)
	c.Assert(err, IsNil)

	const coreYaml = `name: core
version: 1
type: os
slots:
 confdb-slot:
  interface: confdb
`
	info = mockInstalledSnap(c, s.state, coreYaml, nil)

	coreSet, err := interfaces.NewSnapAppSet(info, nil)
	c.Assert(err, IsNil)

	err = repo.AddAppSet(coreSet)
	c.Assert(err, IsNil)

	for _, n := range []string{"view-1", "view-2", "view-3"} {
		ref := &interfaces.ConnRef{
			PlugRef: interfaces.PlugRef{Snap: "test-snap", Name: n},
			SlotRef: interfaces.SlotRef{Snap: "core", Name: "confdb-slot"},
		}
		_, err = repo.Connect(ref, nil, nil, nil, nil, nil)
		c.Assert(err, IsNil)
	}

	snapPlugs, err := confdbstate.GetPlugsAffectedByPaths(s.state, confdb, []string{"foo"})
	c.Assert(err, IsNil)
	c.Assert(snapPlugs, HasLen, 1)

	plugNames := make([]string, 0, len(snapPlugs["test-snap"]))
	for _, plug := range snapPlugs["test-snap"] {
		plugNames = append(plugNames, plug.Name)
	}
	c.Assert(plugNames, testutil.DeepUnsortedMatches, []string{"view-1", "view-3"})
}

func (s *confdbTestSuite) TestConfdbTasksUserSetWithCustodianInstalled(c *C) {
	s.state.Lock()
	defer s.state.Unlock()

	// only one custodian snap is installed
	const noHooks = false
	s.setupConfdbScenario(c, noHooks, []string{"custodian-snap"}, nil)

	tx, err := confdbstate.NewTransaction(s.state, s.devAccID, "network")
	c.Assert(err, IsNil)

	err = tx.Set("wifi.ssid", "my-ssid")
	c.Assert(err, IsNil)

	view := s.dbSchema.View("setup-wifi")
	chg := s.state.NewChange("modify-confdb", "")

	// a user (not a snap) changes a confdb
	ts, err := confdbstate.CreateChangeConfdbTasks(s.state, tx, view, "")
	c.Assert(err, IsNil)
	chg.AddAll(ts)

	// there are two edges in the taskset
	commitTask, err := ts.Edge(confdbstate.CommitEdge)
	c.Assert(err, IsNil)
	c.Assert(commitTask.Kind(), Equals, "commit-confdb-tx")

	cleanupTask, err := ts.Edge(confdbstate.ClearTxEdge)
	c.Assert(err, IsNil)
	c.Assert(cleanupTask.Kind(), Equals, "clear-confdb-tx")

	// the custodian snap's hooks are run
	tasks := []string{"clear-confdb-tx-on-error", "run-hook", "run-hook", "run-hook", "commit-confdb-tx", "clear-confdb-tx"}
	hooks := []*hookstate.HookSetup{
		{
			Snap:        "custodian-snap",
			Hook:        "change-view-setup",
			Optional:    true,
			IgnoreError: false,
		},
		{
			Snap:        "custodian-snap",
			Hook:        "save-view-setup",
			Optional:    true,
			IgnoreError: false,
		},
		{
			Snap:        "custodian-snap",
			Hook:        "setup-view-changed",
			Optional:    true,
			IgnoreError: true,
		},
	}

	checkSetConfdbTasks(c, chg, tasks, hooks)
}

func (s *confdbTestSuite) TestConfdbTasksCustodianSnapSet(c *C) {
	s.state.Lock()
	defer s.state.Unlock()

	// only one custodian snap is installed
	const noHooks = false
	s.setupConfdbScenario(c, noHooks, []string{"custodian-snap"}, nil)

	tx, err := confdbstate.NewTransaction(s.state, s.devAccID, "network")
	c.Assert(err, IsNil)

	err = tx.Set("wifi.ssid", "my-ssid")
	c.Assert(err, IsNil)

	view := s.dbSchema.View("setup-wifi")
	chg := s.state.NewChange("set-confdb", "")

	// a user (not a snap) changes a confdb
	ts, err := confdbstate.CreateChangeConfdbTasks(s.state, tx, view, "custodian-snap")
	c.Assert(err, IsNil)
	chg.AddAll(ts)

	// the custodian snap's hooks are run
	tasks := []string{"clear-confdb-tx-on-error", "run-hook", "run-hook", "commit-confdb-tx", "clear-confdb-tx"}
	hooks := []*hookstate.HookSetup{
		{
			Snap:        "custodian-snap",
			Hook:        "change-view-setup",
			Optional:    true,
			IgnoreError: false,
		},
		{
			Snap:        "custodian-snap",
			Hook:        "save-view-setup",
			Optional:    true,
			IgnoreError: false,
		},
	}

	checkSetConfdbTasks(c, chg, tasks, hooks)
}

func (s *confdbTestSuite) TestConfdbTasksObserverSnapSetWithCustodianInstalled(c *C) {
	s.state.Lock()
	defer s.state.Unlock()

	// one custodian and several non-custodians are installed
	const noHooks = false
	s.setupConfdbScenario(c, noHooks, []string{"custodian-snap"}, []string{"test-snap-1", "test-snap-2"})

	tx, err := confdbstate.NewTransaction(s.state, s.devAccID, "network")
	c.Assert(err, IsNil)

	err = tx.Set("wifi.ssid", "my-ssid")
	c.Assert(err, IsNil)

	view := s.dbSchema.View("setup-wifi")
	chg := s.state.NewChange("modify-confdb", "")

	// a non-custodian snap modifies a confdb
	ts, err := confdbstate.CreateChangeConfdbTasks(s.state, tx, view, "test-snap-1")
	c.Assert(err, IsNil)
	chg.AddAll(ts)

	// we trigger hooks for the custodian snap and for the -view-changed for the
	// observer snap that didn't trigger the change
	tasks := []string{"clear-confdb-tx-on-error", "run-hook", "run-hook", "run-hook", "run-hook", "commit-confdb-tx", "clear-confdb-tx"}
	hooks := []*hookstate.HookSetup{
		{
			Snap:        "custodian-snap",
			Hook:        "change-view-setup",
			Optional:    true,
			IgnoreError: false,
		},
		{
			Snap:        "custodian-snap",
			Hook:        "save-view-setup",
			Optional:    true,
			IgnoreError: false,
		},
		{
			Snap:        "custodian-snap",
			Hook:        "setup-view-changed",
			Optional:    true,
			IgnoreError: true,
		},
		{
			Snap:        "test-snap-2",
			Hook:        "setup-view-changed",
			Optional:    true,
			IgnoreError: true,
		},
	}

	checkSetConfdbTasks(c, chg, tasks, hooks)
}

func (s *confdbTestSuite) TestConfdbTasksDisconnectedCustodianSnap(c *C) {
	s.state.Lock()
	defer s.state.Unlock()

	// mock and installed custodian-snap but disconnect it
	const noHooks bool = false
	s.setupConfdbScenario(c, noHooks, []string{"test-custodian-snap"}, []string{"test-snap"})
	s.repo.Disconnect("test-custodian-snap", "setup", "core", "confdb-slot")
	s.testConfdbTasksNoCustodian(c)
}

func (s *confdbTestSuite) TestConfdbTasksNoCustodianSnapInstalled(c *C) {
	s.state.Lock()
	defer s.state.Unlock()

	// no custodian snap is installed
	const noHooks bool = false
	s.setupConfdbScenario(c, noHooks, nil, []string{"test-snap"})
	s.testConfdbTasksNoCustodian(c)
}

func (s *confdbTestSuite) testConfdbTasksNoCustodian(c *C) {
	tx, err := confdbstate.NewTransaction(s.state, s.devAccID, "network")
	c.Assert(err, IsNil)

	err = tx.Set("wifi.ssid", "my-ssid")
	c.Assert(err, IsNil)

	view := s.dbSchema.View("setup-wifi")

	// a non-custodian snap modifies a confdb
	_, err = confdbstate.CreateChangeConfdbTasks(s.state, tx, view, "test-snap-1")
<<<<<<< HEAD
	c.Assert(err, ErrorMatches, fmt.Sprintf("cannot commit changes to confdb made through view %s/network/%s: no custodian snap installed", s.devAccID, view.Name))
=======
	c.Assert(err, ErrorMatches, fmt.Sprintf("cannot commit changes to confdb %s/network: no custodian snap connected", s.devAccID))
>>>>>>> d862b75a
}

func (s *confdbTestSuite) setupConfdbScenario(c *C, noHooks bool, custodians, nonCustodians []string) {
	s.repo = interfaces.NewRepository()
	ifacerepo.Replace(s.state, s.repo)

	confdbIface := &ifacetest.TestInterface{InterfaceName: "confdb"}
	err := s.repo.AddInterface(confdbIface)
	c.Assert(err, IsNil)

	// mock the confdb slot
	const coreYaml = `name: core
version: 1
type: os
slots:
  confdb-slot:
    interface: confdb
`
	info := mockInstalledSnap(c, s.state, coreYaml, nil)

	coreSet, err := interfaces.NewSnapAppSet(info, nil)
	c.Assert(err, IsNil)

	err = s.repo.AddAppSet(coreSet)
	c.Assert(err, IsNil)

	mockSnap := func(snapName string, isCustodian bool, hooks []string) {
		snapYaml := fmt.Sprintf(`name: %s
version: 1
type: app
plugs:
  setup:
    interface: confdb
    account: %s
    view: network/setup-wifi
`, snapName, s.devAccID)

		if isCustodian {
			snapYaml +=
				`    role: custodian`
		}

		info := mockInstalledSnap(c, s.state, snapYaml, hooks)
		if !noHooks {
			for _, hook := range hooks {
				info.Hooks[hook] = &snap.HookInfo{
					Name: hook,
					Snap: info,
				}
			}
		}

		appSet, err := interfaces.NewSnapAppSet(info, nil)
		c.Assert(err, IsNil)
		err = s.repo.AddAppSet(appSet)
		c.Assert(err, IsNil)

		ref := &interfaces.ConnRef{
			PlugRef: interfaces.PlugRef{Snap: snapName, Name: "setup"},
			SlotRef: interfaces.SlotRef{Snap: "core", Name: "confdb-slot"},
		}
		_, err = s.repo.Connect(ref, nil, nil, nil, nil, nil)
		c.Assert(err, IsNil)
	}

	// mock custodians
	hooks := []string{"change-view-setup", "save-view-setup", "query-view-setup", "load-view-setup", "setup-view-changed"}
	for _, snap := range custodians {
		isCustodian := true
		mockSnap(snap, isCustodian, hooks)
	}

	// mock non-custodians
	hooks = []string{"setup-view-changed", "install"}
	for _, snap := range nonCustodians {
		isCustodian := false
		mockSnap(snap, isCustodian, hooks)
	}
}

func checkSetConfdbTasks(c *C, chg *state.Change, taskKinds []string, hooksups []*hookstate.HookSetup) {
	c.Assert(chg.Tasks(), HasLen, len(taskKinds))
	commitTask := findTask(chg, "commit-confdb-tx")

	// commit task carries the transaction
	var tx *confdbstate.Transaction
	err := commitTask.Get("confdb-transaction", &tx)
	c.Assert(err, IsNil)
	c.Assert(tx, NotNil)

	t := findTask(chg, "clear-confdb-tx-on-error")
	var hookIndex int
	var i int
loop:
	for ; t != nil; i++ {
		c.Assert(t.Kind(), Equals, taskKinds[i])
		if t.Kind() == "run-hook" {
			c.Assert(getHookSetup(c, t), DeepEquals, hooksups[hookIndex])
			hookIndex++
		}

		if t.Kind() != "commit-confdb-tx" {
			// all tasks (other than the commit) are linked to the commit task
			var id string
			err := t.Get("tx-task", &id)
			c.Assert(err, IsNil)
			c.Assert(id, Equals, commitTask.ID())
		}

		switch len(t.HaltTasks()) {
		case 0:
			break loop
		case 1:
			t = t.HaltTasks()[0]
		}
	}

	c.Assert(i, Equals, len(taskKinds)-1)
}

func getHookSetup(c *C, t *state.Task) *hookstate.HookSetup {
	var sup *hookstate.HookSetup
	err := t.Get("hook-setup", &sup)
	c.Assert(err, IsNil)
	return sup
}

func findTask(chg *state.Change, kind string) *state.Task {
	for _, t := range chg.Tasks() {
		if t.Kind() == kind {
			return t
		}
	}

	return nil
}

func (s *confdbTestSuite) TestGetStoredTransaction(c *C) {
	s.state.Lock()
	defer s.state.Unlock()

	tx, err := confdbstate.NewTransaction(s.state, s.devAccID, "network")
	c.Assert(err, IsNil)

	chg := s.state.NewChange("some-change", "")
	commitTask := s.state.NewTask("commit", "")
	chg.AddTask(commitTask)
	commitTask.Set("confdb-transaction", tx)

	refTask := s.state.NewTask("links-to-commit", "")
	chg.AddTask(refTask)
	refTask.Set("tx-task", commitTask.ID())

	for _, t := range []*state.Task{commitTask, refTask} {
		storedTx, saveChanges, err := confdbstate.GetStoredTransaction(t)
		c.Assert(err, IsNil)
		c.Assert(storedTx.ConfdbAccount, Equals, tx.ConfdbAccount)
		c.Assert(storedTx.ConfdbName, Equals, tx.ConfdbName)
		c.Assert(saveChanges, NotNil)

		// check that making and saving changes works
		c.Assert(storedTx.Set("foo", "bar"), IsNil)
		saveChanges()

		tx = nil
		tx, _, err = confdbstate.GetStoredTransaction(t)
		c.Assert(err, IsNil)

		val, err := tx.Get("foo")
		c.Assert(err, IsNil)
		c.Assert(val, Equals, "bar")

		c.Assert(tx.Clear(s.state), IsNil)
		commitTask.Set("confdb-transaction", tx)
	}
}

func (s *confdbTestSuite) checkOngoingConfdbTransaction(c *C, account, confdbName string) {
	var commitTasks map[string]string
	err := s.state.Get("confdb-commit-tasks", &commitTasks)
	c.Assert(err, IsNil)

	confdbRef := account + "/" + confdbName
	taskID, ok := commitTasks[confdbRef]
	c.Assert(ok, Equals, true)
	commitTask := s.state.Task(taskID)
	c.Assert(commitTask.Kind(), Equals, "commit-confdb-tx")
	c.Assert(commitTask.Status(), Equals, state.DoStatus)
}

func (s *confdbTestSuite) TestGetTransactionFromUserCreatesNewChange(c *C) {
	hooks, restore := s.mockConfdbHooks(c)
	defer restore()

	restore = confdbstate.MockEnsureNow(func(*state.State) {
		s.checkOngoingConfdbTransaction(c, s.devAccID, "network")

		go s.o.Settle(testutil.HostScaledTimeout(5 * time.Second))
	})
	defer restore()

	s.state.Lock()
	defer s.state.Unlock()

	// only one custodian snap is installed
	const noHooks bool = false
	s.setupConfdbScenario(c, noHooks, []string{"custodian-snap"}, nil)

	view := s.dbSchema.View("setup-wifi")

	tx, commitTxFunc, err := confdbstate.GetTransactionToSet(nil, s.state, view)
	c.Assert(err, IsNil)
	c.Assert(tx, NotNil)
	c.Assert(commitTxFunc, NotNil)

	err = tx.Set("wifi.ssid", "foo")
	c.Assert(err, IsNil)

	// mock the daemon triggering the commit
	changeID, waitChan, err := commitTxFunc()
	c.Assert(err, IsNil)

	s.state.Unlock()
	select {
	case <-waitChan:
	case <-time.After(testutil.HostScaledTimeout(5 * time.Second)):
		s.state.Lock()
		c.Fatal("test timed out after 5s")
	}
	s.state.Lock()

	c.Assert(s.state.Changes(), HasLen, 1)
	chg := s.state.Changes()[0]
	c.Assert(chg.Kind(), Equals, "set-confdb")
	c.Assert(changeID, Equals, chg.ID())

	s.checkSetConfdbChange(c, chg, hooks)
}

func (s *confdbTestSuite) TestGetTransactionFromSnapCreatesNewChange(c *C) {
	hooks, restore := s.mockConfdbHooks(c)
	defer restore()

	restore = confdbstate.MockEnsureNow(func(*state.State) {
		s.checkOngoingConfdbTransaction(c, s.devAccID, "network")

		go s.o.Settle(testutil.HostScaledTimeout(5 * time.Second))
	})
	defer restore()

	s.state.Lock()
	defer s.state.Unlock()

	// only one custodian snap is installed
	const noHooks bool = false
	s.setupConfdbScenario(c, noHooks, []string{"custodian-snap"}, []string{"test-snap"})

	ctx, err := hookstate.NewContext(nil, s.state, &hookstate.HookSetup{Snap: "test-snap"}, nil, "")
	c.Assert(err, IsNil)

	s.state.Unlock()
	stdout, stderr, err := ctlcmd.Run(ctx, []string{"set", "--view", ":setup", "ssid=foo"}, 0)
	c.Assert(err, IsNil)
	c.Check(stdout, IsNil)
	c.Check(stderr, IsNil)

	// this is called automatically by hooks or manually for daemon/
	ctx.Lock()
	ctx.Done()
	ctx.Unlock()

	s.state.Lock()
	c.Assert(s.state.Changes(), HasLen, 1)
	chg := s.state.Changes()[0]
	c.Assert(chg.Kind(), Equals, "set-confdb")

	s.checkSetConfdbChange(c, chg, hooks)
}

func (s *confdbTestSuite) TestGetTransactionFromNonConfdbHookAddsConfdbTx(c *C) {
	var hooks []string
	restore := hookstate.MockRunHook(func(ctx *hookstate.Context, _ *tomb.Tomb) ([]byte, error) {
		t, _ := ctx.Task()

		ctx.State().Lock()
		var hooksup *hookstate.HookSetup
		err := t.Get("hook-setup", &hooksup)
		ctx.State().Unlock()
		if err != nil {
			return nil, err
		}

		if hooksup.Hook == "install" {
			_, _, err := ctlcmd.Run(ctx, []string{"set", "--view", ":setup", "ssid=foo"}, 0)
			c.Assert(err, IsNil)
			return nil, nil
		}

		hooks = append(hooks, hooksup.Hook)
		return nil, nil
	})
	defer restore()

	restore = confdbstate.MockEnsureNow(func(st *state.State) {
		// we actually want to call ensure here (since we use Loop) but check the
		// transaction was added to the state as usual
		s.checkOngoingConfdbTransaction(c, s.devAccID, "network")
		st.EnsureBefore(0)
	})
	defer restore()

	s.state.Lock()
	defer s.state.Unlock()
	// only one custodian snap is installed
	const noHooks bool = false
	s.setupConfdbScenario(c, noHooks, []string{"custodian-snap"}, []string{"test-snap"})

	hookTask := s.state.NewTask("run-hook", "")
	chg := s.state.NewChange("install", "")
	chg.AddTask(hookTask)

	hooksup := &hookstate.HookSetup{
		Snap: "test-snap",
		Hook: "install",
	}
	hookTask.Set("hook-setup", hooksup)
	s.state.Unlock()

	c.Assert(s.o.StartUp(), IsNil)
	s.state.EnsureBefore(0)
	s.o.Loop()
	defer s.o.Stop()

	select {
	case <-chg.Ready():
	case <-time.After(5 * time.Second):
		c.Fatal("test timed out")
	}

	s.state.Lock()
	s.checkSetConfdbChange(c, chg, &hooks)
}

func (s *confdbTestSuite) mockConfdbHooks(c *C) (*[]string, func()) {
	var hooks []string
	restore := hookstate.MockRunHook(func(ctx *hookstate.Context, _ *tomb.Tomb) ([]byte, error) {
		t, _ := ctx.Task()
		ctx.State().Lock()
		defer ctx.State().Unlock()

		var hooksup *hookstate.HookSetup
		err := t.Get("hook-setup", &hooksup)
		if err != nil {
			return nil, err
		}

		hooks = append(hooks, hooksup.Hook)
		return nil, nil
	})

	return &hooks, restore
}

func (s *confdbTestSuite) checkSetConfdbChange(c *C, chg *state.Change, hooks *[]string) {
	c.Assert(chg.Status(), Equals, state.DoneStatus)
	c.Assert(*hooks, DeepEquals, []string{"change-view-setup", "save-view-setup", "setup-view-changed"})

	commitTask := findTask(chg, "commit-confdb-tx")
	tx, _, err := confdbstate.GetStoredTransaction(commitTask)
	c.Assert(err, IsNil)

	// the state was cleared
	var txCommits map[string]string
	err = s.state.Get("confdb-tx-commits", &txCommits)
	c.Assert(err, testutil.ErrorIs, &state.NoStateError{})

	err = tx.Clear(s.state)
	c.Assert(err, IsNil)

	// was committed (otherwise would've been removed by Clear)
	val, err := tx.Get("wifi.ssid")
	c.Assert(err, IsNil)
	c.Assert(val, Equals, "foo")
}

func (s *confdbTestSuite) TestGetTransactionFromChangeViewHook(c *C) {
	ctx := s.testGetReadableOngoingTransaction(c, "change-view-setup")

	// change-view hooks can also write to the transaction
	stdout, stderr, err := ctlcmd.Run(ctx, []string{"set", "--view", ":setup", "ssid=bar"}, 0)
	c.Assert(err, IsNil)
	// accessed an ongoing transaction
	c.Assert(stdout, IsNil)
	c.Assert(stderr, IsNil)

	// this save the changes that the hook performs
	ctx.Lock()
	ctx.Done()
	ctx.Unlock()

	s.state.Lock()
	defer s.state.Unlock()
	t, _ := ctx.Task()
	tx, _, err := confdbstate.GetStoredTransaction(t)
	c.Assert(err, IsNil)

	val, err := tx.Get("wifi.ssid")
	c.Assert(err, IsNil)
	c.Assert(val, Equals, "bar")
}

func (s *confdbTestSuite) TestGetTransactionFromSaveViewHook(c *C) {
	ctx := s.testGetReadableOngoingTransaction(c, "save-view-setup")

	// non change-view hooks cannot modify the transaction
	stdout, stderr, err := ctlcmd.Run(ctx, []string{"set", "--view", ":setup", "ssid=bar"}, 0)
	c.Assert(err, ErrorMatches, `cannot modify confdb in "save-view-setup" hook`)
	c.Assert(stdout, IsNil)
	c.Assert(stderr, IsNil)
}

func (s *confdbTestSuite) TestGetTransactionFromViewChangedHook(c *C) {
	ctx := s.testGetReadableOngoingTransaction(c, "setup-view-changed")

	// non change-view hooks cannot modify the transaction
	stdout, stderr, err := ctlcmd.Run(ctx, []string{"set", "--view", ":setup", "ssid=bar"}, 0)
	c.Assert(err, ErrorMatches, `cannot modify confdb in "setup-view-changed" hook`)
	c.Assert(stdout, IsNil)
	c.Assert(stderr, IsNil)
}

func (s *confdbTestSuite) testGetReadableOngoingTransaction(c *C, hook string) *hookstate.Context {
	s.state.Lock()
	defer s.state.Unlock()

	const noHooks bool = false
	s.setupConfdbScenario(c, noHooks, []string{"custodian-snap"}, []string{"test-snap"})

	originalTx, err := confdbstate.NewTransaction(s.state, s.devAccID, "network")
	c.Assert(err, IsNil)

	err = originalTx.Set("wifi.ssid", "foo")
	c.Assert(err, IsNil)

	chg := s.state.NewChange("test", "")
	commitTask := s.state.NewTask("commit-confdb-tx", "")
	commitTask.Set("confdb-transaction", originalTx)
	chg.AddTask(commitTask)

	hookTask := s.state.NewTask("run-hook", "")
	chg.AddTask(hookTask)
	setup := &hookstate.HookSetup{Snap: "test-snap", Revision: snap.R(1), Hook: hook}
	mockHandler := hooktest.NewMockHandler()
	hookTask.Set("tx-task", commitTask.ID())

	ctx, err := hookstate.NewContext(hookTask, s.state, setup, mockHandler, "")
	c.Assert(err, IsNil)

	s.state.Unlock()
	stdout, stderr, err := ctlcmd.Run(ctx, []string{"get", "--view", ":setup", "ssid"}, 0)
	s.state.Lock()
	c.Assert(err, IsNil)
	// accessed an ongoing transaction
	c.Assert(string(stdout), Equals, "foo\n")
	c.Assert(stderr, IsNil)

	return ctx
}

func (s *confdbTestSuite) TestGetDifferentTransactionThanOngoing(c *C) {
	s.state.Lock()

	tx, err := confdbstate.NewTransaction(s.state, s.devAccID, "network")
	c.Assert(err, IsNil)

	chg := s.state.NewChange("some-change", "")
	commitTask := s.state.NewTask("commit", "")
	chg.AddTask(commitTask)
	commitTask.Set("confdb-transaction", tx)

	refTask := s.state.NewTask("change-view-setup", "")
	chg.AddTask(refTask)
	refTask.Set("tx-task", commitTask.ID())

	// make some other confdb to access concurrently
	confdb, err := confdb.NewSchema("foo", "bar", map[string]interface{}{
		"foo": map[string]interface{}{
			"rules": []interface{}{
				map[string]interface{}{"request": "foo", "storage": "foo"},
			}}}, confdb.NewJSONSchema())
	c.Assert(err, IsNil)
	s.state.Unlock()

	mockHandler := hooktest.NewMockHandler()
	setup := &hookstate.HookSetup{Snap: "test-snap", Hook: "change-view-setup"}
	ctx, err := hookstate.NewContext(refTask, s.state, setup, mockHandler, "")
	c.Assert(err, IsNil)

	ctx.Lock()
	tx, commitTxFunc, err := confdbstate.GetTransactionToSet(ctx, s.state, confdb.View("foo"))
	ctx.Unlock()
	c.Assert(err, ErrorMatches, fmt.Sprintf(`cannot access confdb through view foo/bar/foo: ongoing transaction for %s/network`, s.devAccID))
	c.Assert(tx, IsNil)
	c.Assert(commitTxFunc, IsNil)
}

func (s *confdbTestSuite) TestConfdbLoadDisconnectedCustodianSnap(c *C) {
	s.state.Lock()
	defer s.state.Unlock()

	// no connected custodian
	const noHooks bool = false
	s.setupConfdbScenario(c, noHooks, []string{"test-custodian-snap"}, []string{"test-snap"})
	s.repo.Disconnect("test-custodian-snap", "setup", "core", "confdb-slot")
	s.testConfdbLoadNoCustodian(c)
}

func (s *confdbTestSuite) TestConfdbLoadNoCustodianInstalled(c *C) {
	s.state.Lock()
	defer s.state.Unlock()

	// no custodian snap is installed
	const noHooks bool = false
	s.setupConfdbScenario(c, noHooks, nil, []string{"test-snap"})
	s.testConfdbLoadNoCustodian(c)
}

func (s *confdbTestSuite) testConfdbLoadNoCustodian(c *C) {
	tx, err := confdbstate.NewTransaction(s.state, s.devAccID, "network")
	c.Assert(err, IsNil)

	err = tx.Set("wifi.ssid", "my-ssid")
	c.Assert(err, IsNil)

	view := s.confdb.View("setup-wifi")

	// a non-custodian snap modifies a confdb
	_, err = confdbstate.CreateLoadConfdbTasks(s.state, tx, view)
	c.Assert(err, ErrorMatches, fmt.Sprintf("cannot load confdb %s/network: no custodian snap connected", s.devAccID))
}

func checkLoadConfdbTasks(c *C, chg *state.Change, taskKinds []string, hooksups []*hookstate.HookSetup) {
	// check clear-confdb-tx carries the transaction
	c.Assert(chg.Tasks(), HasLen, len(taskKinds))
	clearTxTask := findTask(chg, "clear-confdb-tx")

	var tx *confdbstate.Transaction
	err := clearTxTask.Get("confdb-transaction", &tx)
	c.Assert(err, IsNil)
	c.Assert(tx, NotNil)

	t := findTask(chg, "run-hook")
	var hookIndex int
	var i int
loop:
	for ; t != nil; i++ {
		c.Assert(t.Kind(), Equals, taskKinds[i])
		if t.Kind() == "run-hook" {
			c.Assert(getHookSetup(c, t), DeepEquals, hooksups[hookIndex])
			hookIndex++
		}

		// check all other tasks link to it
		if t.Kind() != "clear-confdb-tx" {
			var id string
			err := t.Get("tx-task", &id)
			c.Assert(err, IsNil)
			c.Assert(id, Equals, clearTxTask.ID())
		}

		switch len(t.HaltTasks()) {
		case 0:
			break loop
		case 1:
			t = t.HaltTasks()[0]
		}
	}

	c.Assert(i, Equals, len(taskKinds)-1)
}

func (s *confdbTestSuite) TestConfdbLoadCustodianInstalled(c *C) {
	s.state.Lock()
	defer s.state.Unlock()

	const noHooks bool = false
	s.setupConfdbScenario(c, noHooks, []string{"custodian-snap"}, nil)

	tx, err := confdbstate.NewTransaction(s.state, s.devAccID, "network")
	c.Assert(err, IsNil)

	err = tx.Set("wifi.ssid", "my-ssid")
	c.Assert(err, IsNil)

	view := s.confdb.View("setup-wifi")
	chg := s.state.NewChange("load-confdb", "")

	ts, err := confdbstate.CreateLoadConfdbTasks(s.state, tx, view)
	c.Assert(err, IsNil)
	chg.AddAll(ts)

	cleanupTask, err := ts.Edge(confdbstate.ClearTxEdge)
	c.Assert(err, IsNil)
	c.Assert(cleanupTask.Kind(), Equals, "clear-confdb-tx")

	// the custodian snap's hooks are run
	tasks := []string{"run-hook", "run-hook", "clear-confdb-tx"}
	hooks := []*hookstate.HookSetup{
		{
			Snap:        "custodian-snap",
			Hook:        "load-view-setup",
			Optional:    true,
			IgnoreError: false,
		},
		{
			Snap:        "custodian-snap",
			Hook:        "query-view-setup",
			Optional:    true,
			IgnoreError: false,
		},
	}

	checkLoadConfdbTasks(c, chg, tasks, hooks)
}

func (s *confdbTestSuite) TestConfdbLoadCustodianWithNoHooks(c *C) {
	s.state.Lock()
	defer s.state.Unlock()

	// only one custodian snap is installed
	const noHooks bool = true
	s.setupConfdbScenario(c, noHooks, []string{"custodian-snap"}, nil)

	tx, err := confdbstate.NewTransaction(s.state, s.devAccID, "network")
	c.Assert(err, IsNil)

	err = tx.Set("wifi.ssid", "my-ssid")
	c.Assert(err, IsNil)

	view := s.confdb.View("setup-wifi")
	ts, err := confdbstate.CreateLoadConfdbTasks(s.state, tx, view)
	c.Assert(err, IsNil)
	// no hooks, nothing to run
	c.Assert(ts, IsNil)
}

func (s *confdbTestSuite) TestConfdbLoadTasks(c *C) {
	hooks, restore := s.mockConfdbHooks(c)
	defer restore()

	s.state.Lock()
	defer s.state.Unlock()

	// only one custodian snap is installed
	const noHooks bool = false
	s.setupConfdbScenario(c, noHooks, []string{"custodian-snap"}, nil)

	tx, err := confdbstate.NewTransaction(s.state, s.devAccID, "network")
	c.Assert(err, IsNil)

	err = tx.Set("wifi.ssid", "my-ssid")
	c.Assert(err, IsNil)

	view := s.confdb.View("setup-wifi")
	ts, err := confdbstate.CreateLoadConfdbTasks(s.state, tx, view)
	c.Assert(err, IsNil)

	chg := s.state.NewChange("load-change", "")
	chg.AddAll(ts)

	s.state.Unlock()
	s.o.Settle(time.Second)
	s.state.Lock()

	c.Assert(chg.Status(), Equals, state.DoneStatus)
	c.Assert(*hooks, DeepEquals, []string{"load-view-setup", "query-view-setup"})

	clearTask := findTask(chg, "clear-confdb-tx")
	tx, _, err = confdbstate.GetStoredTransaction(clearTask)
	c.Assert(err, IsNil)
	c.Assert(tx, NotNil)
}<|MERGE_RESOLUTION|>--- conflicted
+++ resolved
@@ -650,11 +650,7 @@
 
 	// a non-custodian snap modifies a confdb
 	_, err = confdbstate.CreateChangeConfdbTasks(s.state, tx, view, "test-snap-1")
-<<<<<<< HEAD
 	c.Assert(err, ErrorMatches, fmt.Sprintf("cannot commit changes to confdb made through view %s/network/%s: no custodian snap installed", s.devAccID, view.Name))
-=======
-	c.Assert(err, ErrorMatches, fmt.Sprintf("cannot commit changes to confdb %s/network: no custodian snap connected", s.devAccID))
->>>>>>> d862b75a
 }
 
 func (s *confdbTestSuite) setupConfdbScenario(c *C, noHooks bool, custodians, nonCustodians []string) {
@@ -1189,11 +1185,11 @@
 	err = tx.Set("wifi.ssid", "my-ssid")
 	c.Assert(err, IsNil)
 
-	view := s.confdb.View("setup-wifi")
+	view := s.dbSchema.View("setup-wifi")
 
 	// a non-custodian snap modifies a confdb
 	_, err = confdbstate.CreateLoadConfdbTasks(s.state, tx, view)
-	c.Assert(err, ErrorMatches, fmt.Sprintf("cannot load confdb %s/network: no custodian snap connected", s.devAccID))
+	c.Assert(err, ErrorMatches, fmt.Sprintf("cannot load confdb through view %s/network/setup-wifi: no custodian snap connected", s.devAccID))
 }
 
 func checkLoadConfdbTasks(c *C, chg *state.Change, taskKinds []string, hooksups []*hookstate.HookSetup) {
@@ -1249,7 +1245,7 @@
 	err = tx.Set("wifi.ssid", "my-ssid")
 	c.Assert(err, IsNil)
 
-	view := s.confdb.View("setup-wifi")
+	view := s.dbSchema.View("setup-wifi")
 	chg := s.state.NewChange("load-confdb", "")
 
 	ts, err := confdbstate.CreateLoadConfdbTasks(s.state, tx, view)
@@ -1294,7 +1290,7 @@
 	err = tx.Set("wifi.ssid", "my-ssid")
 	c.Assert(err, IsNil)
 
-	view := s.confdb.View("setup-wifi")
+	view := s.dbSchema.View("setup-wifi")
 	ts, err := confdbstate.CreateLoadConfdbTasks(s.state, tx, view)
 	c.Assert(err, IsNil)
 	// no hooks, nothing to run
@@ -1318,7 +1314,7 @@
 	err = tx.Set("wifi.ssid", "my-ssid")
 	c.Assert(err, IsNil)
 
-	view := s.confdb.View("setup-wifi")
+	view := s.dbSchema.View("setup-wifi")
 	ts, err := confdbstate.CreateLoadConfdbTasks(s.state, tx, view)
 	c.Assert(err, IsNil)
 
