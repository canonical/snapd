// -*- Mode: Go; indent-tabs-mode: t -*-

/*
 * Copyright (C) 2018 Canonical Ltd
 *
 * This program is free software: you can redistribute it and/or modify
 * it under the terms of the GNU General Public License version 3 as
 * published by the Free Software Foundation.
 *
 * This program is distributed in the hope that it will be useful,
 * but WITHOUT ANY WARRANTY; without even the implied warranty of
 * MERCHANTABILITY or FITNESS FOR A PARTICULAR PURPOSE.  See the
 * GNU General Public License for more details.
 *
 * You should have received a copy of the GNU General Public License
 * along with this program.  If not, see <http://www.gnu.org/licenses/>.
 *
 */

package snapshotstate_test

import (
	"context"
	"encoding/json"
	"errors"
	"fmt"
<<<<<<< HEAD
	"io"
=======
	"io/ioutil"
>>>>>>> 3d708f71
	"os"
	"os/exec"
	"os/user"
	"path/filepath"
	"sort"
	"strings"
	"testing"
	"time"

	"gopkg.in/check.v1"

	"github.com/snapcore/snapd/client"
	"github.com/snapcore/snapd/dirs"
	"github.com/snapcore/snapd/osutil/sys"
	"github.com/snapcore/snapd/overlord"
	"github.com/snapcore/snapd/overlord/configstate/config"
	"github.com/snapcore/snapd/overlord/snapshotstate"
	"github.com/snapcore/snapd/overlord/snapshotstate/backend"
	"github.com/snapcore/snapd/overlord/snapstate"
	"github.com/snapcore/snapd/overlord/snapstate/snapstatetest"
	"github.com/snapcore/snapd/overlord/state"
	"github.com/snapcore/snapd/release"
	"github.com/snapcore/snapd/snap"
	"github.com/snapcore/snapd/snap/snaptest"
	"github.com/snapcore/snapd/testutil"
)

type snapshotSuite struct{}

var _ = check.Suite(&snapshotSuite{})

// tie gocheck into testing
func TestSnapshot(t *testing.T) { check.TestingT(t) }

func (snapshotSuite) SetUpTest(c *check.C) {
	dirs.SetRootDir(c.MkDir())
	os.MkdirAll(dirs.SnapshotsDir, os.ModePerm)
}

func (snapshotSuite) TearDownTest(c *check.C) {
	dirs.SetRootDir("/")
}

func (snapshotSuite) TestNewSnapshotSetID(c *check.C) {
	st := state.New(nil)
	st.Lock()
	defer st.Unlock()

	// Disk last set id unset, state set id unset, use 1
	sid, err := snapshotstate.NewSnapshotSetID(st)
	c.Assert(err, check.IsNil)
	c.Check(sid, check.Equals, uint64(1))

	var stateSetID uint64
	c.Assert(st.Get("last-snapshot-set-id", &stateSetID), check.IsNil)
	c.Check(stateSetID, check.Equals, uint64(1))

	c.Assert(ioutil.WriteFile(filepath.Join(dirs.SnapshotsDir, "9_some-snap-1.zip"), []byte{}, 0644), check.IsNil)

	// Disk last set id 9 > state set id 1, use 9++ = 10
	sid, err = snapshotstate.NewSnapshotSetID(st)
	c.Assert(err, check.IsNil)
	c.Check(sid, check.Equals, uint64(10))

	c.Assert(st.Get("last-snapshot-set-id", &stateSetID), check.IsNil)
	c.Check(stateSetID, check.Equals, uint64(10))

	// Disk last set id 9 < state set id 10, use 10++ = 11
	sid, err = snapshotstate.NewSnapshotSetID(st)
	c.Assert(err, check.IsNil)
	c.Check(sid, check.Equals, uint64(11))

	c.Assert(st.Get("last-snapshot-set-id", &stateSetID), check.IsNil)
	c.Check(stateSetID, check.Equals, uint64(11))

	c.Assert(ioutil.WriteFile(filepath.Join(dirs.SnapshotsDir, "88_some-snap-1.zip"), []byte{}, 0644), check.IsNil)

	// Disk last set id 88 > state set id 11, use 88++ = 89
	sid, err = snapshotstate.NewSnapshotSetID(st)
	c.Assert(err, check.IsNil)
	c.Check(sid, check.Equals, uint64(89))

	c.Assert(st.Get("last-snapshot-set-id", &stateSetID), check.IsNil)
	c.Check(stateSetID, check.Equals, uint64(89))
}

func (snapshotSuite) TestAllActiveSnapNames(c *check.C) {
	fakeSnapstateAll := func(*state.State) (map[string]*snapstate.SnapState, error) {
		return map[string]*snapstate.SnapState{
			"a-snap": {Active: true},
			"b-snap": {},
			"c-snap": {Active: true},
		}, nil
	}

	defer snapshotstate.MockSnapstateAll(fakeSnapstateAll)()

	// loop to check sortedness
	for i := 0; i < 100; i++ {
		names, err := snapshotstate.AllActiveSnapNames(nil)
		c.Assert(err, check.IsNil)
		c.Check(names, check.DeepEquals, []string{"a-snap", "c-snap"})
	}
}

func (snapshotSuite) TestAllActiveSnapNamesError(c *check.C) {
	errBad := errors.New("bad")
	fakeSnapstateAll := func(*state.State) (map[string]*snapstate.SnapState, error) {
		return nil, errBad
	}

	defer snapshotstate.MockSnapstateAll(fakeSnapstateAll)()

	names, err := snapshotstate.AllActiveSnapNames(nil)
	c.Check(err, check.Equals, errBad)
	c.Check(names, check.IsNil)
}

func (snapshotSuite) TestSnapSummariesInSnapshotSet(c *check.C) {
	shotfileA, err := os.Create(filepath.Join(c.MkDir(), "foo.zip"))
	c.Assert(err, check.IsNil)
	defer shotfileA.Close()
	shotfileB, err := os.Create(filepath.Join(c.MkDir(), "foo.zip"))
	c.Assert(err, check.IsNil)
	defer shotfileB.Close()

	setID := uint64(42)
	fakeIter := func(_ context.Context, f func(*backend.Reader) error) error {
		c.Assert(f(&backend.Reader{
			// wanted
			Snapshot: client.Snapshot{SetID: setID, Snap: "a-snap", SnapID: "a-id", Epoch: snap.Epoch{Read: []uint32{42}, Write: []uint32{17}}},
			File:     shotfileA,
		}), check.IsNil)
		c.Assert(f(&backend.Reader{
			// not wanted (bad set id)
			Snapshot: client.Snapshot{SetID: setID + 1, Snap: "a-snap", SnapID: "a-id"},
			File:     shotfileA,
		}), check.IsNil)
		c.Assert(f(&backend.Reader{
			// wanted
			Snapshot: client.Snapshot{SetID: setID, Snap: "b-snap", SnapID: "b-id"},
			File:     shotfileB,
		}), check.IsNil)
		return nil
	}
	defer snapshotstate.MockBackendIter(fakeIter)()

	summaries, err := snapshotstate.SnapSummariesInSnapshotSet(setID, nil)
	c.Assert(err, check.IsNil)
	c.Assert(summaries.AsMaps(), check.DeepEquals, []map[string]string{
		{"snap": "a-snap", "snapID": "a-id", "filename": shotfileA.Name(), "epoch": `{"read":[42],"write":[17]}`},
		{"snap": "b-snap", "snapID": "b-id", "filename": shotfileB.Name(), "epoch": "0"},
	})
}

func (snapshotSuite) TestSnapSummariesInSnapshotSetSnaps(c *check.C) {
	shotfile, err := os.Create(filepath.Join(c.MkDir(), "foo.zip"))
	c.Assert(err, check.IsNil)
	defer shotfile.Close()
	setID := uint64(42)
	fakeIter := func(_ context.Context, f func(*backend.Reader) error) error {
		c.Assert(f(&backend.Reader{
			// wanted
			Snapshot: client.Snapshot{SetID: setID, Snap: "a-snap", SnapID: "a-id"},
			File:     shotfile,
		}), check.IsNil)
		c.Assert(f(&backend.Reader{
			// not wanted (bad set id)
			Snapshot: client.Snapshot{SetID: setID + 1, Snap: "a-snap", SnapID: "a-id"},
			File:     shotfile,
		}), check.IsNil)
		c.Assert(f(&backend.Reader{
			// not wanted (bad snap name)
			Snapshot: client.Snapshot{SetID: setID, Snap: "c-snap", SnapID: "c-id"},
			File:     shotfile,
		}), check.IsNil)
		return nil
	}
	defer snapshotstate.MockBackendIter(fakeIter)()

	summaries, err := snapshotstate.SnapSummariesInSnapshotSet(setID, []string{"a-snap"})
	c.Assert(err, check.IsNil)
	c.Check(summaries.AsMaps(), check.DeepEquals, []map[string]string{
		{"snap": "a-snap", "snapID": "a-id", "filename": shotfile.Name(), "epoch": "0"},
	})
}

func (snapshotSuite) TestSnapSummariesInSnapshotSetErrors(c *check.C) {
	shotfile, err := os.Create(filepath.Join(c.MkDir(), "foo.zip"))
	c.Assert(err, check.IsNil)
	defer shotfile.Close()
	setID := uint64(42)
	errBad := errors.New("bad")
	fakeIter := func(_ context.Context, f func(*backend.Reader) error) error {
		c.Assert(f(&backend.Reader{
			// wanted
			Snapshot: client.Snapshot{SetID: setID, Snap: "a-snap"},
			File:     shotfile,
		}), check.IsNil)

		return errBad
	}
	defer snapshotstate.MockBackendIter(fakeIter)()

	summaries, err := snapshotstate.SnapSummariesInSnapshotSet(setID, nil)
	c.Assert(err, check.Equals, errBad)
	c.Check(summaries, check.IsNil)
}

func (snapshotSuite) TestSnapSummariesInSnapshotSetNotFound(c *check.C) {
	setID := uint64(42)
	shotfile, err := os.Create(filepath.Join(c.MkDir(), "foo.zip"))
	c.Assert(err, check.IsNil)
	defer shotfile.Close()
	fakeIter := func(_ context.Context, f func(*backend.Reader) error) error {
		c.Assert(f(&backend.Reader{
			// not wanted
			Snapshot: client.Snapshot{SetID: setID - 1, Snap: "a-snap"},
			File:     shotfile,
		}), check.IsNil)

		return nil
	}
	defer snapshotstate.MockBackendIter(fakeIter)()

	summaries, err := snapshotstate.SnapSummariesInSnapshotSet(setID, nil)
	c.Assert(err, check.Equals, client.ErrSnapshotSetNotFound)
	c.Check(summaries, check.IsNil)
}

func (snapshotSuite) TestSnapSummariesInSnapshotSetEmptyNotFound(c *check.C) {
	fakeIter := func(_ context.Context, f func(*backend.Reader) error) error { return nil }
	defer snapshotstate.MockBackendIter(fakeIter)()

	summaries, err := snapshotstate.SnapSummariesInSnapshotSet(42, nil)
	c.Assert(err, check.Equals, client.ErrSnapshotSetNotFound)
	c.Check(summaries, check.IsNil)
}

func (snapshotSuite) TestSnapSummariesInSnapshotSetSnapNotFound(c *check.C) {
	setID := uint64(42)
	shotfile, err := os.Create(filepath.Join(c.MkDir(), "foo.zip"))
	c.Assert(err, check.IsNil)
	defer shotfile.Close()
	fakeIter := func(_ context.Context, f func(*backend.Reader) error) error {
		c.Assert(f(&backend.Reader{
			// not wanted
			Snapshot: client.Snapshot{SetID: setID, Snap: "a-snap"},
			File:     shotfile,
		}), check.IsNil)

		return nil
	}
	defer snapshotstate.MockBackendIter(fakeIter)()

	summaries, err := snapshotstate.SnapSummariesInSnapshotSet(setID, []string{"b-snap"})
	c.Assert(err, check.Equals, client.ErrSnapshotSnapsNotFound)
	c.Check(summaries, check.IsNil)
}

func (snapshotSuite) TestCheckConflict(c *check.C) {
	st := state.New(nil)
	st.Lock()
	defer st.Unlock()
	chg := st.NewChange("some-change", "...")
	tsk := st.NewTask("some-task", "...")
	tsk.SetStatus(state.DoingStatus)
	chg.AddTask(tsk)

	// no snapshot state
	err := snapshotstate.CheckSnapshotTaskConflict(st, 42, "some-task")
	c.Assert(err, check.ErrorMatches, "internal error: task 1 .some-task. is missing snapshot information")

	// wrong snapshot state
	tsk.Set("snapshot-setup", "hello")
	err = snapshotstate.CheckSnapshotTaskConflict(st, 42, "some-task")
	c.Assert(err, check.ErrorMatches, "internal error.* could not unmarshal.*")

	tsk.Set("snapshot-setup", map[string]int{"set-id": 42})

	err = snapshotstate.CheckSnapshotTaskConflict(st, 42, "some-task")
	c.Assert(err, check.ErrorMatches, "cannot operate on snapshot set #42 while change \"1\" is in progress")

	// no change with that label
	c.Assert(snapshotstate.CheckSnapshotTaskConflict(st, 42, "some-other-task"), check.IsNil)

	// no change with that snapshot id
	c.Assert(snapshotstate.CheckSnapshotTaskConflict(st, 43, "some-task"), check.IsNil)

	// no non-ready change
	tsk.SetStatus(state.DoneStatus)
	c.Assert(snapshotstate.CheckSnapshotTaskConflict(st, 42, "some-task"), check.IsNil)
}

func (snapshotSuite) TestSaveChecksSnapnamesError(c *check.C) {
	defer snapshotstate.MockSnapstateAll(func(*state.State) (map[string]*snapstate.SnapState, error) {
		return nil, errors.New("bzzt")
	})()

	st := state.New(nil)
	st.Lock()
	defer st.Unlock()
	_, _, _, err := snapshotstate.Save(st, nil, nil)
	c.Check(err, check.ErrorMatches, "bzzt")
}

func (snapshotSuite) createConflictingChange(c *check.C) (st *state.State, restore func()) {
	shotfile, err := os.Create(filepath.Join(c.MkDir(), "foo.zip"))
	c.Assert(err, check.IsNil)
	shotfile.Close()

	fakeIter := func(_ context.Context, f func(*backend.Reader) error) error {
		c.Assert(f(&backend.Reader{
			Snapshot: client.Snapshot{SetID: 42, Snap: "foo"},
			File:     shotfile,
		}), check.IsNil)

		return nil
	}
	restoreIter := snapshotstate.MockBackendIter(fakeIter)

	o := overlord.Mock()
	st = o.State()

	stmgr, err := snapstate.Manager(st, o.TaskRunner())
	c.Assert(err, check.IsNil)
	o.AddManager(stmgr)
	shmgr := snapshotstate.Manager(st, o.TaskRunner())
	o.AddManager(shmgr)

	st.Lock()
	defer func() {
		if c.Failed() {
			// something went wrong
			st.Unlock()
		}
	}()

	snapstate.Set(st, "foo", &snapstate.SnapState{
		Active: true,
		Sequence: []*snap.SideInfo{
			{RealName: "foo", Revision: snap.R(1)},
		},
		Current:  snap.R(1),
		SnapType: "app",
	})

	r := snapstatetest.UseFallbackDeviceModel()
	defer r()

	chg := st.NewChange("rm foo", "...")
	rmTasks, err := snapstate.Remove(st, "foo", snap.R(0), nil)
	c.Assert(err, check.IsNil)
	c.Assert(rmTasks, check.NotNil)
	chg.AddAll(rmTasks)

	return st, func() {
		shotfile.Close()
		st.Unlock()
		restoreIter()
	}
}

func (s snapshotSuite) TestSaveChecksSnapstateConflict(c *check.C) {
	st, restore := s.createConflictingChange(c)
	defer restore()

	_, _, _, err := snapshotstate.Save(st, []string{"foo"}, nil)
	c.Assert(err, check.NotNil)
	c.Check(err, check.FitsTypeOf, &snapstate.ChangeConflictError{})
}

func (snapshotSuite) TestSaveConflictsWithSnapstate(c *check.C) {
	fakeSnapstateAll := func(*state.State) (map[string]*snapstate.SnapState, error) {
		return map[string]*snapstate.SnapState{
			"foo": {Active: true},
		}, nil
	}

	defer snapshotstate.MockSnapstateAll(fakeSnapstateAll)()

	o := overlord.Mock()
	st := o.State()

	stmgr, err := snapstate.Manager(st, o.TaskRunner())
	c.Assert(err, check.IsNil)
	o.AddManager(stmgr)
	shmgr := snapshotstate.Manager(st, o.TaskRunner())
	o.AddManager(shmgr)

	st.Lock()
	defer st.Unlock()

	snapstate.Set(st, "foo", &snapstate.SnapState{
		Active: true,
		Sequence: []*snap.SideInfo{
			{RealName: "foo", Revision: snap.R(1)},
		},
		Current:  snap.R(1),
		SnapType: "app",
	})

	chg := st.NewChange("snapshot-save", "...")
	_, _, saveTasks, err := snapshotstate.Save(st, nil, nil)
	c.Assert(err, check.IsNil)
	chg.AddAll(saveTasks)

	_, err = snapstate.Disable(st, "foo")
	c.Assert(err, check.ErrorMatches, `snap "foo" has "snapshot-save" change in progress`)
}

func (snapshotSuite) TestSaveChecksSnapstateConflictError(c *check.C) {
	defer snapshotstate.MockSnapstateCheckChangeConflictMany(func(*state.State, []string, string) error {
		return errors.New("bzzt")
	})()

	st := state.New(nil)
	st.Lock()
	defer st.Unlock()
	_, _, _, err := snapshotstate.Save(st, nil, nil)
	c.Check(err, check.ErrorMatches, "bzzt")
}

func (snapshotSuite) TestSaveChecksSetIDError(c *check.C) {
	st := state.New(nil)
	st.Lock()
	defer st.Unlock()

	st.Set("last-snapshot-set-id", "3/4")

	_, _, _, err := snapshotstate.Save(st, nil, nil)
	c.Check(err, check.ErrorMatches, ".* could not unmarshal .*")
}

func (snapshotSuite) TestSaveNoSnapsInState(c *check.C) {
	st := state.New(nil)
	st.Lock()
	defer st.Unlock()

	setID, saved, taskset, err := snapshotstate.Save(st, nil, nil)
	c.Assert(err, check.IsNil)
	c.Check(setID, check.Equals, uint64(1))
	c.Check(saved, check.HasLen, 0)
	c.Check(taskset.Tasks(), check.HasLen, 0)
}

func (snapshotSuite) TestSaveSomeSnaps(c *check.C) {
	fakeSnapstateAll := func(*state.State) (map[string]*snapstate.SnapState, error) {
		return map[string]*snapstate.SnapState{
			"a-snap": {Active: true},
			"b-snap": {},
			"c-snap": {Active: true},
		}, nil
	}

	defer snapshotstate.MockSnapstateAll(fakeSnapstateAll)()

	st := state.New(nil)
	st.Lock()
	defer st.Unlock()

	setID, saved, taskset, err := snapshotstate.Save(st, nil, nil)
	c.Assert(err, check.IsNil)
	c.Check(setID, check.Equals, uint64(1))
	c.Check(saved, check.DeepEquals, []string{"a-snap", "c-snap"})
	tasks := taskset.Tasks()
	c.Assert(tasks, check.HasLen, 2)
	c.Check(tasks[0].Kind(), check.Equals, "save-snapshot")
	c.Check(tasks[0].Summary(), check.Equals, `Save data of snap "a-snap" in snapshot set #1`)
	c.Check(tasks[1].Kind(), check.Equals, "save-snapshot")
	c.Check(tasks[1].Summary(), check.Equals, `Save data of snap "c-snap" in snapshot set #1`)
}

func (snapshotSuite) TestSaveOneSnap(c *check.C) {
	fakeSnapstateAll := func(*state.State) (map[string]*snapstate.SnapState, error) {
		// snapstate.All isn't called when a snap name is passed in
		return nil, errors.New("bzzt")
	}

	defer snapshotstate.MockSnapstateAll(fakeSnapstateAll)()

	st := state.New(nil)
	st.Lock()
	defer st.Unlock()

	setID, saved, taskset, err := snapshotstate.Save(st, []string{"a-snap"}, []string{"a-user"})
	c.Assert(err, check.IsNil)
	c.Check(setID, check.Equals, uint64(1))
	c.Check(saved, check.DeepEquals, []string{"a-snap"})
	tasks := taskset.Tasks()
	c.Assert(tasks, check.HasLen, 1)
	c.Check(tasks[0].Kind(), check.Equals, "save-snapshot")
	c.Check(tasks[0].Summary(), check.Equals, `Save data of snap "a-snap" in snapshot set #1`)
	var snapshot map[string]interface{}
	c.Check(tasks[0].Get("snapshot-setup", &snapshot), check.IsNil)
	c.Check(snapshot, check.DeepEquals, map[string]interface{}{
		"set-id":  1.,
		"snap":    "a-snap",
		"users":   []interface{}{"a-user"},
		"current": "unset",
	})
}

func (snapshotSuite) TestSaveIntegration(c *check.C) {
	if os.Geteuid() == 0 {
		c.Skip("this test cannot run as root (runuser will fail)")
	}

	c.Assert(os.MkdirAll(dirs.SnapshotsDir, 0755), check.IsNil)
	homedir := filepath.Join(dirs.GlobalRootDir, "home", "a-user")

	defer backend.MockUserLookup(func(username string) (*user.User, error) {
		if username != "a-user" {
			c.Fatalf("unexpected user %q", username)
		}
		return &user.User{
			Uid:      fmt.Sprint(sys.Geteuid()),
			Username: username,
			HomeDir:  homedir,
		}, nil
	})()

	o := overlord.Mock()
	st := o.State()

	stmgr, err := snapstate.Manager(st, o.TaskRunner())
	c.Assert(err, check.IsNil)
	o.AddManager(stmgr)
	shmgr := snapshotstate.Manager(st, o.TaskRunner())
	o.AddManager(shmgr)
	o.AddManager(o.TaskRunner())

	st.Lock()
	defer st.Unlock()

	snapshots := make(map[string]*client.Snapshot, 3)
	for i, name := range []string{"one-snap", "too-snap", "tri-snap"} {
		sideInfo := &snap.SideInfo{RealName: name, Revision: snap.R(i + 1)}
		snapstate.Set(st, name, &snapstate.SnapState{
			Active:   true,
			Sequence: []*snap.SideInfo{sideInfo},
			Current:  sideInfo.Revision,
			SnapType: "app",
		})
		snaptest.MockSnap(c, fmt.Sprintf("{name: %s, version: v1}", name), sideInfo)

		c.Assert(os.MkdirAll(filepath.Join(homedir, "snap", name, fmt.Sprint(i+1), "canary-"+name), 0755), check.IsNil)
		c.Assert(os.MkdirAll(filepath.Join(homedir, "snap", name, "common", "common-"+name), 0755), check.IsNil)

		snapshots[name] = &client.Snapshot{
			SetID:    1,
			Snap:     name,
			Version:  "v1",
			Revision: sideInfo.Revision,
			Epoch:    snap.E("0"),
		}
	}

	setID, saved, taskset, err := snapshotstate.Save(st, nil, []string{"a-user"})
	c.Assert(err, check.IsNil)
	c.Check(setID, check.Equals, uint64(1))
	c.Check(saved, check.DeepEquals, []string{"one-snap", "too-snap", "tri-snap"})

	change := st.NewChange("save-snapshot", "...")
	change.AddAll(taskset)

	t0 := time.Now()

	st.Unlock()
	c.Assert(o.Settle(5*time.Second), check.IsNil)
	st.Lock()
	c.Check(change.Err(), check.IsNil)

	tf := time.Now()
	c.Assert(backend.Iter(context.TODO(), func(r *backend.Reader) error {
		c.Check(r.Check(context.TODO(), nil), check.IsNil)

		// check the unknowables, and zero them out
		c.Check(r.Snapshot.Time.After(t0), check.Equals, true)
		c.Check(r.Snapshot.Time.Before(tf), check.Equals, true)
		c.Check(r.Snapshot.Size > 0, check.Equals, true)
		c.Assert(r.Snapshot.SHA3_384, check.HasLen, 1)
		c.Check(r.Snapshot.SHA3_384["user/a-user.tgz"], check.HasLen, 96)

		r.Snapshot.Time = time.Time{}
		r.Snapshot.Size = 0
		r.Snapshot.SHA3_384 = nil

		c.Check(&r.Snapshot, check.DeepEquals, snapshots[r.Snapshot.Snap])
		return nil
	}), check.IsNil)
}

func (snapshotSuite) TestSaveIntegrationFails(c *check.C) {
	if os.Geteuid() == 0 {
		c.Skip("this test cannot run as root (runuser will fail)")
	}
	c.Assert(os.MkdirAll(dirs.SnapshotsDir, 0755), check.IsNil)
	// sanity check: no files in snapshot dir
	out, err := exec.Command("find", dirs.SnapshotsDir, "-type", "f").CombinedOutput()
	c.Assert(err, check.IsNil)
	c.Check(string(out), check.Equals, "")

	homedir := filepath.Join(dirs.GlobalRootDir, "home", "a-user")

	// Mock "tar" so that the tars finish in the expected order.
	// Locally .01s and .02s do the trick with count=1000;
	// padded a lot bigger for slower systems.
	mocktar := testutil.MockCommand(c, "tar", `
case "$*" in
*/too-snap/*)
    sleep .5
    ;;
*/tri-snap/*)
    sleep 1
    ;;
esac
export LANG=C
exec /bin/tar "$@"
`)
	defer mocktar.Restore()

	defer backend.MockUserLookup(func(username string) (*user.User, error) {
		if username != "a-user" {
			c.Fatalf("unexpected user %q", username)
		}
		return &user.User{
			Uid:      fmt.Sprint(sys.Geteuid()),
			Username: username,
			HomeDir:  homedir,
		}, nil
	})()

	o := overlord.Mock()
	st := o.State()

	stmgr, err := snapstate.Manager(st, o.TaskRunner())
	c.Assert(err, check.IsNil)
	o.AddManager(stmgr)
	shmgr := snapshotstate.Manager(st, o.TaskRunner())
	o.AddManager(shmgr)
	o.AddManager(o.TaskRunner())

	st.Lock()
	defer st.Unlock()

	for i, name := range []string{"one-snap", "too-snap", "tri-snap"} {
		sideInfo := &snap.SideInfo{RealName: name, Revision: snap.R(i + 1)}
		snapstate.Set(st, name, &snapstate.SnapState{
			Active:   true,
			Sequence: []*snap.SideInfo{sideInfo},
			Current:  sideInfo.Revision,
			SnapType: "app",
		})
		snaptest.MockSnap(c, fmt.Sprintf("{name: %s, version: v1}", name), sideInfo)

		c.Assert(os.MkdirAll(filepath.Join(homedir, "snap", name, fmt.Sprint(i+1), "canary-"+name), 0755), check.IsNil)
		c.Assert(os.MkdirAll(filepath.Join(homedir, "snap", name, "common"), 0755), check.IsNil)
		mode := os.FileMode(0755)
		if i == 1 {
			mode = 0
		}
		c.Assert(os.Mkdir(filepath.Join(homedir, "snap", name, "common", "common-"+name), mode), check.IsNil)
	}

	setID, saved, taskset, err := snapshotstate.Save(st, nil, []string{"a-user"})
	c.Assert(err, check.IsNil)
	c.Check(setID, check.Equals, uint64(1))
	c.Check(saved, check.DeepEquals, []string{"one-snap", "too-snap", "tri-snap"})

	change := st.NewChange("save-snapshot", "...")
	change.AddAll(taskset)

	st.Unlock()
	c.Assert(o.Settle(5*time.Second), check.IsNil)
	st.Lock()
	c.Check(change.Err(), check.NotNil)
	tasks := change.Tasks()
	c.Assert(tasks, check.HasLen, 3)

	// task 0 (for "one-snap") will have been undone
	c.Check(tasks[0].Summary(), testutil.Contains, `"one-snap"`) // sanity check: task 0 is one-snap's
	c.Check(tasks[0].Status(), check.Equals, state.UndoneStatus)

	// task 1 (for "too-snap") will have errored
	c.Check(tasks[1].Summary(), testutil.Contains, `"too-snap"`) // sanity check: task 1 is too-snap's
	c.Check(tasks[1].Status(), check.Equals, state.ErrorStatus)
	c.Check(strings.Join(tasks[1].Log(), "\n"), check.Matches, `\S+ ERROR cannot create archive: .* Permission denied .and \d+ more.`)

	// task 2 (for "tri-snap") will have errored as well, hopefully, but it's a race (see the "tar" comment above)
	c.Check(tasks[2].Summary(), testutil.Contains, `"tri-snap"`) // sanity check: task 2 is tri-snap's
	c.Check(tasks[2].Status(), check.Equals, state.ErrorStatus, check.Commentf("if this ever fails, duplicate the fake tar sleeps please"))
	// sometimes you'll get one, sometimes you'll get the other (depending on ordering of events)
	c.Check(strings.Join(tasks[2].Log(), "\n"), check.Matches, `\S+ ERROR( tar failed:)? context canceled`)

	// no zips left behind, not for errors, not for undos \o/
	out, err = exec.Command("find", dirs.SnapshotsDir, "-type", "f").CombinedOutput()
	c.Assert(err, check.IsNil)
	c.Check(string(out), check.Equals, "")
}

func (snapshotSuite) TestRestoreChecksIterError(c *check.C) {
	defer snapshotstate.MockBackendIter(func(context.Context, func(*backend.Reader) error) error {
		return errors.New("bzzt")
	})()

	st := state.New(nil)
	st.Lock()
	defer st.Unlock()

	_, _, err := snapshotstate.Restore(st, 42, nil, nil)
	c.Assert(err, check.ErrorMatches, "bzzt")
}

func (s snapshotSuite) TestRestoreChecksSnapstateConflicts(c *check.C) {
	st, restore := s.createConflictingChange(c)
	defer restore()

	_, _, err := snapshotstate.Restore(st, 42, nil, nil)
	c.Assert(err, check.NotNil)
	c.Check(err, check.FitsTypeOf, &snapstate.ChangeConflictError{})

}

func (snapshotSuite) TestRestoreConflictsWithSnapstate(c *check.C) {
	shotfile, err := os.Create(filepath.Join(c.MkDir(), "foo.zip"))
	c.Assert(err, check.IsNil)
	defer shotfile.Close()

	sideInfo := &snap.SideInfo{RealName: "foo", Revision: snap.R(1)}
	fakeSnapstateAll := func(*state.State) (map[string]*snapstate.SnapState, error) {
		return map[string]*snapstate.SnapState{
			"foo": {
				Active:   true,
				Sequence: []*snap.SideInfo{sideInfo},
				Current:  sideInfo.Revision,
			},
		}, nil
	}
	snaptest.MockSnap(c, "{name: foo, version: v1}", sideInfo)

	defer snapshotstate.MockSnapstateAll(fakeSnapstateAll)()

	fakeIter := func(_ context.Context, f func(*backend.Reader) error) error {
		c.Assert(f(&backend.Reader{
			Snapshot: client.Snapshot{SetID: 42, Snap: "foo"},
			File:     shotfile,
		}), check.IsNil)

		return nil
	}
	defer snapshotstate.MockBackendIter(fakeIter)()

	o := overlord.Mock()
	st := o.State()

	stmgr, err := snapstate.Manager(st, o.TaskRunner())
	c.Assert(err, check.IsNil)
	o.AddManager(stmgr)
	shmgr := snapshotstate.Manager(st, o.TaskRunner())
	o.AddManager(shmgr)

	st.Lock()
	defer st.Unlock()

	snapstate.Set(st, "foo", &snapstate.SnapState{
		Active: true,
		Sequence: []*snap.SideInfo{
			{RealName: "foo", Revision: snap.R(1)},
		},
		Current:  snap.R(1),
		SnapType: "app",
	})

	chg := st.NewChange("snapshot-restore", "...")
	_, restoreTasks, err := snapshotstate.Restore(st, 42, nil, nil)
	c.Assert(err, check.IsNil)
	chg.AddAll(restoreTasks)

	_, err = snapstate.Disable(st, "foo")
	c.Assert(err, check.ErrorMatches, `snap "foo" has "snapshot-restore" change in progress`)
}

func (snapshotSuite) TestRestoreChecksForgetConflicts(c *check.C) {
	shotfile, err := os.Create(filepath.Join(c.MkDir(), "yadda.zip"))
	c.Assert(err, check.IsNil)
	defer shotfile.Close()
	fakeIter := func(_ context.Context, f func(*backend.Reader) error) error {
		c.Assert(f(&backend.Reader{
			// not wanted
			Snapshot: client.Snapshot{SetID: 42, Snap: "a-snap"},
			File:     shotfile,
		}), check.IsNil)

		return nil
	}
	defer snapshotstate.MockBackendIter(fakeIter)()

	st := state.New(nil)
	st.Lock()
	defer st.Unlock()
	chg := st.NewChange("forget-snapshot-change", "...")
	tsk := st.NewTask("forget-snapshot", "...")
	tsk.SetStatus(state.DoingStatus)
	tsk.Set("snapshot-setup", map[string]int{"set-id": 42})
	chg.AddTask(tsk)

	_, _, err = snapshotstate.Restore(st, 42, nil, nil)
	c.Assert(err, check.ErrorMatches, `cannot operate on snapshot set #42 while change \"1\" is in progress`)
}

func (snapshotSuite) TestRestoreChecksChangesToSnapID(c *check.C) {
	shotfile, err := os.Create(filepath.Join(c.MkDir(), "yadda.zip"))
	c.Assert(err, check.IsNil)
	defer shotfile.Close()
	fakeSnapstateAll := func(*state.State) (map[string]*snapstate.SnapState, error) {
		return map[string]*snapstate.SnapState{
			"a-snap": {
				Active: true,
				Sequence: []*snap.SideInfo{
					{RealName: "a-snap", Revision: snap.R(1), SnapID: "1234567890"},
				},
				Current: snap.R(1),
			},
		}, nil
	}
	defer snapshotstate.MockSnapstateAll(fakeSnapstateAll)()
	fakeIter := func(_ context.Context, f func(*backend.Reader) error) error {
		c.Assert(f(&backend.Reader{
			// not wanted
			Snapshot: client.Snapshot{SetID: 42, Snap: "a-snap", SnapID: "0987654321"},
			File:     shotfile,
		}), check.IsNil)

		return nil
	}
	defer snapshotstate.MockBackendIter(fakeIter)()

	st := state.New(nil)
	st.Lock()
	defer st.Unlock()

	_, _, err = snapshotstate.Restore(st, 42, nil, nil)
	c.Assert(err, check.ErrorMatches, `cannot restore snapshot for "a-snap": current snap \(ID 1234567…\) does not match snapshot \(ID 0987654…\)`)
}

func (snapshotSuite) TestRestoreChecksChangesToEpoch(c *check.C) {
	shotfile, err := os.Create(filepath.Join(c.MkDir(), "yadda.zip"))
	c.Assert(err, check.IsNil)
	defer shotfile.Close()

	sideInfo := &snap.SideInfo{RealName: "a-snap", Revision: snap.R(1)}
	fakeSnapstateAll := func(*state.State) (map[string]*snapstate.SnapState, error) {
		return map[string]*snapstate.SnapState{
			"a-snap": {
				Active:   true,
				Sequence: []*snap.SideInfo{sideInfo},
				Current:  sideInfo.Revision,
			},
		}, nil
	}
	defer snapshotstate.MockSnapstateAll(fakeSnapstateAll)()
	snaptest.MockSnap(c, "{name: a-snap, version: v1, epoch: 17}", sideInfo)

	fakeIter := func(_ context.Context, f func(*backend.Reader) error) error {
		c.Assert(f(&backend.Reader{
			// not wanted
			Snapshot: client.Snapshot{
				SetID: 42,
				Snap:  "a-snap",
				Epoch: snap.E("42"),
			},
			File: shotfile,
		}), check.IsNil)

		return nil
	}
	defer snapshotstate.MockBackendIter(fakeIter)()

	st := state.New(nil)
	st.Lock()
	defer st.Unlock()

	_, _, err = snapshotstate.Restore(st, 42, nil, nil)
	c.Assert(err, check.ErrorMatches, `cannot restore snapshot for "a-snap": current snap \(epoch 17\) cannot read snapshot data \(epoch 42\)`)
}

func (snapshotSuite) TestRestoreWorksWithCompatibleEpoch(c *check.C) {
	shotfile, err := os.Create(filepath.Join(c.MkDir(), "yadda.zip"))
	c.Assert(err, check.IsNil)
	defer shotfile.Close()

	sideInfo := &snap.SideInfo{RealName: "a-snap", Revision: snap.R(1)}
	fakeSnapstateAll := func(*state.State) (map[string]*snapstate.SnapState, error) {
		return map[string]*snapstate.SnapState{
			"a-snap": {
				Active:   true,
				Sequence: []*snap.SideInfo{sideInfo},
				Current:  sideInfo.Revision,
			},
		}, nil
	}
	defer snapshotstate.MockSnapstateAll(fakeSnapstateAll)()
	snaptest.MockSnap(c, "{name: a-snap, version: v1, epoch: {read: [17, 42], write: [42]}}", sideInfo)

	fakeIter := func(_ context.Context, f func(*backend.Reader) error) error {
		c.Assert(f(&backend.Reader{
			// not wanted
			Snapshot: client.Snapshot{
				SetID: 42,
				Snap:  "a-snap",
				Epoch: snap.E("17"),
			},
			File: shotfile,
		}), check.IsNil)

		return nil
	}
	defer snapshotstate.MockBackendIter(fakeIter)()

	st := state.New(nil)
	st.Lock()
	defer st.Unlock()

	found, taskset, err := snapshotstate.Restore(st, 42, nil, nil)
	c.Assert(err, check.IsNil)
	c.Check(found, check.DeepEquals, []string{"a-snap"})
	tasks := taskset.Tasks()
	c.Assert(tasks, check.HasLen, 1)
	c.Check(tasks[0].Kind(), check.Equals, "restore-snapshot")
	c.Check(tasks[0].Summary(), check.Equals, `Restore data of snap "a-snap" from snapshot set #42`)
	var snapshot map[string]interface{}
	c.Check(tasks[0].Get("snapshot-setup", &snapshot), check.IsNil)
	c.Check(snapshot, check.DeepEquals, map[string]interface{}{
		"set-id":   42.,
		"snap":     "a-snap",
		"filename": shotfile.Name(),
		"current":  "1",
	})
}

func (snapshotSuite) TestRestore(c *check.C) {
	shotfile, err := os.Create(filepath.Join(c.MkDir(), "yadda.zip"))
	c.Assert(err, check.IsNil)
	defer shotfile.Close()
	fakeIter := func(_ context.Context, f func(*backend.Reader) error) error {
		c.Assert(f(&backend.Reader{
			// not wanted
			Snapshot: client.Snapshot{SetID: 42, Snap: "a-snap"},
			File:     shotfile,
		}), check.IsNil)

		return nil
	}
	defer snapshotstate.MockBackendIter(fakeIter)()

	st := state.New(nil)
	st.Lock()
	defer st.Unlock()

	found, taskset, err := snapshotstate.Restore(st, 42, []string{"a-snap", "b-snap"}, []string{"a-user"})
	c.Assert(err, check.IsNil)
	c.Check(found, check.DeepEquals, []string{"a-snap"})
	tasks := taskset.Tasks()
	c.Assert(tasks, check.HasLen, 1)
	c.Check(tasks[0].Kind(), check.Equals, "restore-snapshot")
	c.Check(tasks[0].Summary(), check.Equals, `Restore data of snap "a-snap" from snapshot set #42`)
	var snapshot map[string]interface{}
	c.Check(tasks[0].Get("snapshot-setup", &snapshot), check.IsNil)
	c.Check(snapshot, check.DeepEquals, map[string]interface{}{
		"set-id":   42.,
		"snap":     "a-snap",
		"filename": shotfile.Name(),
		"users":    []interface{}{"a-user"},
		"current":  "unset",
	})
}

func (snapshotSuite) TestRestoreIntegration(c *check.C) {
	if os.Geteuid() == 0 {
		c.Skip("this test cannot run as root (runuser will fail)")
	}

	c.Assert(os.MkdirAll(dirs.SnapshotsDir, 0755), check.IsNil)
	homedirA := filepath.Join(dirs.GlobalRootDir, "home", "a-user")
	homedirB := filepath.Join(dirs.GlobalRootDir, "home", "b-user")

	defer backend.MockUserLookup(func(username string) (*user.User, error) {
		if username != "a-user" && username != "b-user" {
			c.Fatalf("unexpected user %q", username)
			return nil, user.UnknownUserError(username)
		}
		return &user.User{
			Uid:      fmt.Sprint(sys.Geteuid()),
			Username: username,
			HomeDir:  filepath.Join(dirs.GlobalRootDir, "home", username),
		}, nil

	})()

	o := overlord.Mock()
	st := o.State()

	stmgr, err := snapstate.Manager(st, o.TaskRunner())
	c.Assert(err, check.IsNil)
	o.AddManager(stmgr)
	shmgr := snapshotstate.Manager(st, o.TaskRunner())
	o.AddManager(shmgr)
	o.AddManager(o.TaskRunner())

	st.Lock()

	for i, name := range []string{"one-snap", "too-snap", "tri-snap"} {
		sideInfo := &snap.SideInfo{RealName: name, Revision: snap.R(i + 1)}
		snapstate.Set(st, name, &snapstate.SnapState{
			Active:   true,
			Sequence: []*snap.SideInfo{sideInfo},
			Current:  sideInfo.Revision,
			SnapType: "app",
		})
		snapInfo := snaptest.MockSnap(c, fmt.Sprintf("{name: %s, version: v1}", name), sideInfo)

		for _, home := range []string{homedirA, homedirB} {
			c.Assert(os.MkdirAll(filepath.Join(home, "snap", name, fmt.Sprint(i+1), "canary-"+name), 0755), check.IsNil)
			c.Assert(os.MkdirAll(filepath.Join(home, "snap", name, "common", "common-"+name), 0755), check.IsNil)
		}

		_, err := backend.Save(context.TODO(), 42, snapInfo, nil, []string{"a-user", "b-user"}, nil)
		c.Assert(err, check.IsNil)
	}

	// move the old away
	c.Assert(os.Rename(filepath.Join(homedirA, "snap"), filepath.Join(homedirA, "snap.old")), check.IsNil)
	// remove b-user's home
	c.Assert(os.RemoveAll(homedirB), check.IsNil)

	found, taskset, err := snapshotstate.Restore(st, 42, nil, []string{"a-user", "b-user"})
	c.Assert(err, check.IsNil)
	sort.Strings(found)
	c.Check(found, check.DeepEquals, []string{"one-snap", "too-snap", "tri-snap"})

	change := st.NewChange("restore-snapshot", "...")
	change.AddAll(taskset)

	st.Unlock()
	c.Assert(o.Settle(5*time.Second), check.IsNil)
	st.Lock()
	c.Check(change.Err(), check.IsNil)
	defer st.Unlock()

	// the three restores warn about the missing home (but no errors, no panics)
	for _, task := range change.Tasks() {
		c.Check(strings.Join(task.Log(), "\n"), check.Matches, `.* Skipping restore of "[^"]+/home/b-user/[^"]+" as "[^"]+/home/b-user" doesn't exist.`)
	}

	// check it was all brought back \o/
	out, err := exec.Command("diff", "-rN", filepath.Join(homedirA, "snap"), filepath.Join("snap.old")).CombinedOutput()
	c.Assert(err, check.IsNil)
	c.Check(string(out), check.Equals, "")
}

func (snapshotSuite) TestRestoreIntegrationFails(c *check.C) {
	if os.Geteuid() == 0 {
		c.Skip("this test cannot run as root (runuser will fail)")
	}
	c.Assert(os.MkdirAll(dirs.SnapshotsDir, 0755), check.IsNil)
	homedir := filepath.Join(dirs.GlobalRootDir, "home", "a-user")

	defer backend.MockUserLookup(func(username string) (*user.User, error) {
		if username != "a-user" {
			c.Fatalf("unexpected user %q", username)
		}
		return &user.User{
			Uid:      fmt.Sprint(sys.Geteuid()),
			Username: username,
			HomeDir:  homedir,
		}, nil
	})()

	o := overlord.Mock()
	st := o.State()

	stmgr, err := snapstate.Manager(st, o.TaskRunner())
	c.Assert(err, check.IsNil)
	o.AddManager(stmgr)
	shmgr := snapshotstate.Manager(st, o.TaskRunner())
	o.AddManager(shmgr)
	o.AddManager(o.TaskRunner())

	st.Lock()

	for i, name := range []string{"one-snap", "too-snap", "tri-snap"} {
		sideInfo := &snap.SideInfo{RealName: name, Revision: snap.R(i + 1)}
		snapstate.Set(st, name, &snapstate.SnapState{
			Active:   true,
			Sequence: []*snap.SideInfo{sideInfo},
			Current:  sideInfo.Revision,
			SnapType: "app",
		})
		snapInfo := snaptest.MockSnap(c, fmt.Sprintf("{name: %s, version: vv1}", name), sideInfo)

		c.Assert(os.MkdirAll(filepath.Join(homedir, "snap", name, fmt.Sprint(i+1), "canary-"+name), 0755), check.IsNil)
		c.Assert(os.MkdirAll(filepath.Join(homedir, "snap", name, "common", "common-"+name), 0755), check.IsNil)

		_, err := backend.Save(context.TODO(), 42, snapInfo, nil, []string{"a-user"}, nil)
		c.Assert(err, check.IsNil)
	}

	// move the old away
	c.Assert(os.Rename(filepath.Join(homedir, "snap"), filepath.Join(homedir, "snap.old")), check.IsNil)
	// but poison the well
	c.Assert(os.MkdirAll(filepath.Join(homedir, "snap"), 0755), check.IsNil)
	c.Assert(os.MkdirAll(filepath.Join(homedir, "snap", "too-snap"), 0), check.IsNil)

	found, taskset, err := snapshotstate.Restore(st, 42, nil, []string{"a-user"})
	c.Assert(err, check.IsNil)
	sort.Strings(found)
	c.Check(found, check.DeepEquals, []string{"one-snap", "too-snap", "tri-snap"})

	change := st.NewChange("restore-snapshot", "...")
	change.AddAll(taskset)

	st.Unlock()
	c.Assert(o.Settle(5*time.Second), check.IsNil)
	st.Lock()
	c.Check(change.Err(), check.NotNil)
	defer st.Unlock()

	tasks := change.Tasks()
	c.Check(tasks, check.HasLen, 3)
	for _, task := range tasks {
		if strings.Contains(task.Summary(), `"too-snap"`) {
			// too-snap was set up to fail, should always fail with
			// 'permission denied' (see the mkdirall w/mode 0 above)
			c.Check(task.Status(), check.Equals, state.ErrorStatus)
			c.Check(strings.Join(task.Log(), "\n"), check.Matches, `\S+ ERROR mkdir \S+: permission denied`)
		} else {
			// the other two might fail (ErrorStatus) if they're
			// still running when too-snap fails, or they might have
			// finished and needed to be undone (UndoneStatus); it's
			// a race, but either is fine.
			if task.Status() == state.ErrorStatus {
				c.Check(strings.Join(task.Log(), "\n"), check.Matches, `\S+ ERROR.* context canceled`)
			} else {
				c.Check(task.Status(), check.Equals, state.UndoneStatus)
			}
		}
	}

	// remove the poison
	c.Assert(os.Remove(filepath.Join(homedir, "snap", "too-snap")), check.IsNil)

	// check that nothing else was put there
	out, err := exec.Command("find", filepath.Join(homedir, "snap")).CombinedOutput()
	c.Assert(err, check.IsNil)
	c.Check(strings.TrimSpace(string(out)), check.Equals, filepath.Join(homedir, "snap"))
}

func (snapshotSuite) TestCheckChecksIterError(c *check.C) {
	defer snapshotstate.MockBackendIter(func(context.Context, func(*backend.Reader) error) error {
		return errors.New("bzzt")
	})()

	st := state.New(nil)
	st.Lock()
	defer st.Unlock()

	_, _, err := snapshotstate.Check(st, 42, nil, nil)
	c.Assert(err, check.ErrorMatches, "bzzt")
}

func (s snapshotSuite) TestCheckDoesNotTriggerSnapstateConflict(c *check.C) {
	st, restore := s.createConflictingChange(c)
	defer restore()

	_, _, err := snapshotstate.Check(st, 42, nil, nil)
	c.Assert(err, check.IsNil)
}

func (snapshotSuite) TestCheckChecksForgetConflicts(c *check.C) {
	shotfile, err := os.Create(filepath.Join(c.MkDir(), "yadda.zip"))
	c.Assert(err, check.IsNil)
	defer shotfile.Close()
	fakeIter := func(_ context.Context, f func(*backend.Reader) error) error {
		c.Assert(f(&backend.Reader{
			// not wanted
			Snapshot: client.Snapshot{SetID: 42, Snap: "a-snap"},
			File:     shotfile,
		}), check.IsNil)

		return nil
	}
	defer snapshotstate.MockBackendIter(fakeIter)()

	st := state.New(nil)
	st.Lock()
	defer st.Unlock()
	chg := st.NewChange("forget-snapshot-change", "...")
	tsk := st.NewTask("forget-snapshot", "...")
	tsk.SetStatus(state.DoingStatus)
	tsk.Set("snapshot-setup", map[string]int{"set-id": 42})
	chg.AddTask(tsk)

	_, _, err = snapshotstate.Check(st, 42, nil, nil)
	c.Assert(err, check.ErrorMatches, `cannot operate on snapshot set #42 while change \"1\" is in progress`)
}

func (snapshotSuite) TestCheck(c *check.C) {
	shotfile, err := os.Create(filepath.Join(c.MkDir(), "yadda.zip"))
	c.Assert(err, check.IsNil)
	defer shotfile.Close()
	fakeIter := func(_ context.Context, f func(*backend.Reader) error) error {
		c.Assert(f(&backend.Reader{
			// not wanted
			Snapshot: client.Snapshot{SetID: 42, Snap: "a-snap"},
			File:     shotfile,
		}), check.IsNil)

		return nil
	}
	defer snapshotstate.MockBackendIter(fakeIter)()

	st := state.New(nil)
	st.Lock()
	defer st.Unlock()

	found, taskset, err := snapshotstate.Check(st, 42, []string{"a-snap", "b-snap"}, []string{"a-user"})
	c.Assert(err, check.IsNil)
	c.Check(found, check.DeepEquals, []string{"a-snap"})
	tasks := taskset.Tasks()
	c.Assert(tasks, check.HasLen, 1)
	c.Check(tasks[0].Kind(), check.Equals, "check-snapshot")
	c.Check(tasks[0].Summary(), check.Equals, `Check data of snap "a-snap" in snapshot set #42`)
	var snapshot map[string]interface{}
	c.Check(tasks[0].Get("snapshot-setup", &snapshot), check.IsNil)
	c.Check(snapshot, check.DeepEquals, map[string]interface{}{
		"set-id":   42.,
		"snap":     "a-snap",
		"filename": shotfile.Name(),
		"users":    []interface{}{"a-user"},
		"current":  "unset",
	})
}

func (snapshotSuite) TestForgetChecksIterError(c *check.C) {
	defer snapshotstate.MockBackendIter(func(context.Context, func(*backend.Reader) error) error {
		return errors.New("bzzt")
	})()

	st := state.New(nil)
	st.Lock()
	defer st.Unlock()

	_, _, err := snapshotstate.Forget(st, 42, nil)
	c.Assert(err, check.ErrorMatches, "bzzt")
}

func (s snapshotSuite) TestForgetDoesNotTriggerSnapstateConflict(c *check.C) {
	st, restore := s.createConflictingChange(c)
	defer restore()

	_, _, err := snapshotstate.Forget(st, 42, nil)
	c.Assert(err, check.IsNil)
}

func (snapshotSuite) TestForgetChecksCheckConflicts(c *check.C) {
	shotfile, err := os.Create(filepath.Join(c.MkDir(), "yadda.zip"))
	c.Assert(err, check.IsNil)
	defer shotfile.Close()
	fakeIter := func(_ context.Context, f func(*backend.Reader) error) error {
		c.Assert(f(&backend.Reader{
			// not wanted
			Snapshot: client.Snapshot{SetID: 42, Snap: "a-snap"},
			File:     shotfile,
		}), check.IsNil)

		return nil
	}
	defer snapshotstate.MockBackendIter(fakeIter)()

	st := state.New(nil)
	st.Lock()
	defer st.Unlock()
	chg := st.NewChange("check-snapshot-change", "...")
	tsk := st.NewTask("check-snapshot", "...")
	tsk.SetStatus(state.DoingStatus)
	tsk.Set("snapshot-setup", map[string]int{"set-id": 42})
	chg.AddTask(tsk)

	_, _, err = snapshotstate.Forget(st, 42, nil)
	c.Assert(err, check.ErrorMatches, `cannot operate on snapshot set #42 while change \"1\" is in progress`)
}

func (snapshotSuite) TestForgetChecksRestoreConflicts(c *check.C) {
	shotfile, err := os.Create(filepath.Join(c.MkDir(), "yadda.zip"))
	c.Assert(err, check.IsNil)
	defer shotfile.Close()
	fakeIter := func(_ context.Context, f func(*backend.Reader) error) error {
		c.Assert(f(&backend.Reader{
			// not wanted
			Snapshot: client.Snapshot{SetID: 42, Snap: "a-snap"},
			File:     shotfile,
		}), check.IsNil)

		return nil
	}
	defer snapshotstate.MockBackendIter(fakeIter)()

	st := state.New(nil)
	st.Lock()
	defer st.Unlock()
	chg := st.NewChange("restore-snapshot-change", "...")
	tsk := st.NewTask("restore-snapshot", "...")
	tsk.SetStatus(state.DoingStatus)
	tsk.Set("snapshot-setup", map[string]int{"set-id": 42})
	chg.AddTask(tsk)

	_, _, err = snapshotstate.Forget(st, 42, nil)
	c.Assert(err, check.ErrorMatches, `cannot operate on snapshot set #42 while change \"1\" is in progress`)
}

func (snapshotSuite) TestForget(c *check.C) {
	shotfile, err := os.Create(filepath.Join(c.MkDir(), "yadda.zip"))
	c.Assert(err, check.IsNil)
	defer shotfile.Close()
	fakeIter := func(_ context.Context, f func(*backend.Reader) error) error {
		c.Assert(f(&backend.Reader{
			// not wanted
			Snapshot: client.Snapshot{SetID: 42, Snap: "a-snap"},
			File:     shotfile,
		}), check.IsNil)

		return nil
	}
	defer snapshotstate.MockBackendIter(fakeIter)()

	st := state.New(nil)
	st.Lock()
	defer st.Unlock()

	found, taskset, err := snapshotstate.Forget(st, 42, []string{"a-snap", "b-snap"})
	c.Assert(err, check.IsNil)
	c.Check(found, check.DeepEquals, []string{"a-snap"})
	tasks := taskset.Tasks()
	c.Assert(tasks, check.HasLen, 1)
	c.Check(tasks[0].Kind(), check.Equals, "forget-snapshot")
	c.Check(tasks[0].Summary(), check.Equals, `Drop data of snap "a-snap" from snapshot set #42`)
	var snapshot map[string]interface{}
	c.Check(tasks[0].Get("snapshot-setup", &snapshot), check.IsNil)
	c.Check(snapshot, check.DeepEquals, map[string]interface{}{
		"set-id":   42.,
		"snap":     "a-snap",
		"filename": shotfile.Name(),
		"current":  "unset",
	})
}

func (snapshotSuite) TestSaveExpiration(c *check.C) {
	st := state.New(nil)
	st.Lock()
	defer st.Unlock()

	var expirations map[uint64]interface{}
	tm, err := time.Parse(time.RFC3339, "2019-03-11T11:24:00Z")
	c.Assert(err, check.IsNil)
	c.Assert(snapshotstate.SaveExpiration(st, 12, tm), check.IsNil)

	tm, err = time.Parse(time.RFC3339, "2019-02-12T12:50:00Z")
	c.Assert(err, check.IsNil)
	c.Assert(snapshotstate.SaveExpiration(st, 13, tm), check.IsNil)

	c.Assert(st.Get("snapshots", &expirations), check.IsNil)
	c.Check(expirations, check.DeepEquals, map[uint64]interface{}{
		12: map[string]interface{}{"expiry-time": "2019-03-11T11:24:00Z"},
		13: map[string]interface{}{"expiry-time": "2019-02-12T12:50:00Z"},
	})
}

func (snapshotSuite) TestRemoveSnapshotState(c *check.C) {
	st := state.New(nil)
	st.Lock()
	defer st.Unlock()

	st.Set("snapshots", map[uint64]interface{}{
		12: map[string]interface{}{"expiry-time": "2019-01-11T11:11:00Z"},
		13: map[string]interface{}{"expiry-time": "2019-02-12T12:11:00Z"},
		14: map[string]interface{}{"expiry-time": "2019-03-12T13:11:00Z"},
	})

	snapshotstate.RemoveSnapshotState(st, 12, 14)

	var snapshots map[uint64]interface{}
	c.Assert(st.Get("snapshots", &snapshots), check.IsNil)
	c.Check(snapshots, check.DeepEquals, map[uint64]interface{}{
		13: map[string]interface{}{"expiry-time": "2019-02-12T12:11:00Z"},
	})
}

func (snapshotSuite) TestExpiredSnapshotSets(c *check.C) {
	st := state.New(nil)
	st.Lock()
	defer st.Unlock()

	tm, err := time.Parse(time.RFC3339, "2019-03-11T11:24:00Z")
	c.Assert(err, check.IsNil)
	c.Assert(snapshotstate.SaveExpiration(st, 12, tm), check.IsNil)

	tm, err = time.Parse(time.RFC3339, "2019-02-12T12:50:00Z")
	c.Assert(err, check.IsNil)
	c.Assert(snapshotstate.SaveExpiration(st, 13, tm), check.IsNil)

	tm, err = time.Parse(time.RFC3339, "2020-03-11T11:24:00Z")
	c.Assert(err, check.IsNil)
	expired, err := snapshotstate.ExpiredSnapshotSets(st, tm)
	c.Assert(err, check.IsNil)
	c.Check(expired, check.DeepEquals, map[uint64]bool{12: true, 13: true})

	tm, err = time.Parse(time.RFC3339, "2019-03-01T11:24:00Z")
	c.Assert(err, check.IsNil)
	expired, err = snapshotstate.ExpiredSnapshotSets(st, tm)
	c.Assert(err, check.IsNil)
	c.Check(expired, check.DeepEquals, map[uint64]bool{13: true})
}

func (snapshotSuite) TestAutomaticSnapshotDisabled(c *check.C) {
	st := state.New(nil)
	st.Lock()
	defer st.Unlock()

	tr := config.NewTransaction(st)
	tr.Set("core", "snapshots.automatic.retention", "no")
	tr.Commit()

	_, err := snapshotstate.AutomaticSnapshot(st, "foo")
	c.Assert(err, check.Equals, snapstate.ErrNothingToDo)
}

func (snapshotSuite) TestAutomaticSnapshot(c *check.C) {
	st := state.New(nil)
	st.Lock()
	defer st.Unlock()

	tr := config.NewTransaction(st)
	tr.Set("core", "snapshots.automatic.retention", "24h")
	tr.Commit()

	ts, err := snapshotstate.AutomaticSnapshot(st, "foo")
	c.Assert(err, check.IsNil)

	tasks := ts.Tasks()
	c.Assert(tasks, check.HasLen, 1)
	c.Check(tasks[0].Kind(), check.Equals, "save-snapshot")
	c.Check(tasks[0].Summary(), check.Equals, `Save data of snap "foo" in automatic snapshot set #1`)
	var snapshot map[string]interface{}
	c.Check(tasks[0].Get("snapshot-setup", &snapshot), check.IsNil)
	c.Check(snapshot, check.DeepEquals, map[string]interface{}{
		"set-id":  1.,
		"snap":    "foo",
		"current": "unset",
		"auto":    true,
	})
}

func (snapshotSuite) TestAutomaticSnapshotDefaultClassic(c *check.C) {
	release.MockOnClassic(true)

	st := state.New(nil)
	st.Lock()
	defer st.Unlock()

	du, err := snapshotstate.AutomaticSnapshotExpiration(st)
	c.Assert(err, check.IsNil)
	c.Assert(du, check.Equals, snapshotstate.DefaultAutomaticSnapshotExpiration)
}

func (snapshotSuite) TestAutomaticSnapshotDefaultUbuntuCore(c *check.C) {
	release.MockOnClassic(false)

	st := state.New(nil)
	st.Lock()
	defer st.Unlock()

	du, err := snapshotstate.AutomaticSnapshotExpiration(st)
	c.Assert(err, check.IsNil)
	c.Assert(du, check.Equals, time.Duration(0))
}

func (snapshotSuite) TestImportSnapshot(c *check.C) {
	st := state.New(nil)
	snapNames := []string{"baz", "bar", "foo"}
	size := int64(100)

	fakeImport := func(ctx context.Context, id uint64, r io.Reader) (int64, []string, error) {
		return size, snapNames, nil
	}

	defer snapshotstate.MockBackendImport(fakeImport)()

	r, err := snapshotstate.MockCreateExportStream(true)
	c.Assert(err, check.IsNil)

	sid, names, writtenSize, err := snapshotstate.Import(context.TODO(), st, r)
	c.Assert(err, check.IsNil)
	c.Check(sid, check.Equals, uint64(1))
	c.Check(names, check.DeepEquals, snapNames)
	c.Check(writtenSize, check.Equals, size)
}

func (snapshotSuite) TestImportSnapshotImportError(c *check.C) {
	st := state.New(nil)

	fakeImport := func(ctx context.Context, id uint64, r io.Reader) (int64, []string, error) {
		return 0, nil, errors.New("no")
	}

	defer snapshotstate.MockBackendImport(fakeImport)()

	r, err := snapshotstate.MockCreateExportStream(true)
	c.Assert(err, check.IsNil)

	sid, _, _, err := snapshotstate.Import(context.TODO(), st, r)
	c.Assert(err, check.NotNil)
	c.Assert(err.Error(), check.Equals, "no")
	c.Check(sid, check.Equals, uint64(0))
}
func (snapshotSuite) TestEstimateSnapshotSize(c *check.C) {
	st := state.New(nil)
	st.Lock()
	defer st.Unlock()

	sideInfo := &snap.SideInfo{RealName: "some-snap", Revision: snap.R(2)}
	snapstate.Set(st, "some-snap", &snapstate.SnapState{
		Active:   true,
		Sequence: []*snap.SideInfo{sideInfo},
		Current:  sideInfo.Revision,
	})

	defer snapshotstate.MockBackendEstimateSnapshotSize(func(info *snap.Info, users []string) (uint64, error) {
		return 123, nil
	})()

	sz, err := snapshotstate.EstimateSnapshotSize(st, "some-snap", nil)
	c.Assert(err, check.IsNil)
	c.Check(sz, check.Equals, uint64(123))
}

func (snapshotSuite) TestEstimateSnapshotSizeWithConfig(c *check.C) {
	st := state.New(nil)
	st.Lock()
	defer st.Unlock()

	sideInfo := &snap.SideInfo{RealName: "some-snap", Revision: snap.R(2)}
	snapstate.Set(st, "some-snap", &snapstate.SnapState{
		Active:   true,
		Sequence: []*snap.SideInfo{sideInfo},
		Current:  sideInfo.Revision,
	})

	defer snapshotstate.MockBackendEstimateSnapshotSize(func(info *snap.Info, users []string) (uint64, error) {
		return 100, nil
	})()

	defer snapshotstate.MockConfigGetSnapConfig(func(_ *state.State, snapname string) (*json.RawMessage, error) {
		c.Check(snapname, check.Equals, "some-snap")
		buf := json.RawMessage(`{"hello": "there"}`)
		return &buf, nil
	})()

	sz, err := snapshotstate.EstimateSnapshotSize(st, "some-snap", nil)
	c.Assert(err, check.IsNil)
	// size is 100 + 18
	c.Check(sz, check.Equals, uint64(118))
}

func (snapshotSuite) TestEstimateSnapshotSizeError(c *check.C) {
	st := state.New(nil)
	st.Lock()
	defer st.Unlock()

	sideInfo := &snap.SideInfo{RealName: "some-snap", Revision: snap.R(2)}
	snapstate.Set(st, "some-snap", &snapstate.SnapState{
		Active:   true,
		Sequence: []*snap.SideInfo{sideInfo},
		Current:  sideInfo.Revision,
	})

	defer snapshotstate.MockBackendEstimateSnapshotSize(func(info *snap.Info, users []string) (uint64, error) {
		return 0, fmt.Errorf("an error")
	})()

	_, err := snapshotstate.EstimateSnapshotSize(st, "some-snap", nil)
	c.Assert(err, check.ErrorMatches, `an error`)
}

func (snapshotSuite) TestEstimateSnapshotSizeWithUsers(c *check.C) {
	st := state.New(nil)
	st.Lock()
	defer st.Unlock()

	sideInfo := &snap.SideInfo{RealName: "some-snap", Revision: snap.R(2)}
	snapstate.Set(st, "some-snap", &snapstate.SnapState{
		Active:   true,
		Sequence: []*snap.SideInfo{sideInfo},
		Current:  sideInfo.Revision,
	})

	var gotUsers []string
	defer snapshotstate.MockBackendEstimateSnapshotSize(func(info *snap.Info, users []string) (uint64, error) {
		gotUsers = users
		return 0, nil
	})()

	_, err := snapshotstate.EstimateSnapshotSize(st, "some-snap", []string{"user1", "user2"})
	c.Assert(err, check.IsNil)
	c.Check(gotUsers, check.DeepEquals, []string{"user1", "user2"})
}<|MERGE_RESOLUTION|>--- conflicted
+++ resolved
@@ -24,11 +24,8 @@
 	"encoding/json"
 	"errors"
 	"fmt"
-<<<<<<< HEAD
 	"io"
-=======
 	"io/ioutil"
->>>>>>> 3d708f71
 	"os"
 	"os/exec"
 	"os/user"
