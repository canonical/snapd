// -*- Mode: Go; indent-tabs-mode: t -*-

/*
 * Copyright (C) 2017 Canonical Ltd
 *
 * This program is free software: you can redistribute it and/or modify
 * it under the terms of the GNU General Public License version 3 as
 * published by the Free Software Foundation.
 *
 * This program is distributed in the hope that it will be useful,
 * but WITHOUT ANY WARRANTY; without even the implied warranty of
 * MERCHANTABILITY or FITNESS FOR A PARTICULAR PURPOSE.  See the
 * GNU General Public License for more details.
 *
 * You should have received a copy of the GNU General Public License
 * along with this program.  If not, see <http://www.gnu.org/licenses/>.
 *
 */

package configcore_test

import (
	"fmt"
	"reflect"
	"testing"

	. "gopkg.in/check.v1"

	"github.com/snapcore/snapd/overlord/configstate/configcore"
	"github.com/snapcore/snapd/overlord/state"
	"github.com/snapcore/snapd/systemd"
)

func Test(t *testing.T) { TestingT(t) }

type mockConf struct {
	state   *state.State
	conf    map[string]interface{}
	changes map[string]interface{}
	err     error
}

func (cfg *mockConf) Get(snapName, key string, result interface{}) error {
	if snapName != "core" {
		return fmt.Errorf("mockConf only knows about core")
	}

	var value interface{}
	value = cfg.changes[key]
	if value == nil {
		value = cfg.conf[key]
	}
	if value != nil {
		v1 := reflect.ValueOf(result)
		v2 := reflect.Indirect(v1)
		v2.Set(reflect.ValueOf(value))
	}
	return cfg.err
}

func (cfg *mockConf) Set(snapName, key string, v interface{}) error {
	if snapName != "core" {
		return fmt.Errorf("mockConf only knows about core")
	}
	if cfg.conf == nil {
		cfg.conf = make(map[string]interface{})
	}
	cfg.conf[key] = v
	return nil
}

func (cfg *mockConf) Changes() []string {
	out := make([]string, 0, len(cfg.changes))
	for k := range cfg.changes {
		out = append(out, "core."+k)
	}
	return out
}

func (cfg *mockConf) State() *state.State {
	return cfg.state
}

// configcoreSuite is the base for all the configcore tests
type configcoreSuite struct {
	state *state.State

	systemctlArgs     [][]string
	systemctlRestorer func()
}

var _ = Suite(&configcoreSuite{})

func (s *configcoreSuite) SetUpSuite(c *C) {
	s.systemctlRestorer = systemd.MockSystemctl(func(args ...string) ([]byte, error) {
		s.systemctlArgs = append(s.systemctlArgs, args[:])
		output := []byte("ActiveState=inactive")
		return output, nil
	})
}

func (s *configcoreSuite) TearDownSuite(c *C) {
	s.systemctlRestorer()
}

func (s *configcoreSuite) SetUpTest(c *C) {
	s.state = state.New(nil)
}

// runCfgSuite tests configcore.Run()
type runCfgSuite struct {
	configcoreSuite
}

var _ = Suite(&runCfgSuite{})

func (r *runCfgSuite) TestConfigureExperimentalSettingsInvalid(c *C) {
<<<<<<< HEAD
	for _, opt := range []string{"experimental.layouts", "experimental.hotplug"} {
		conf := &mockConf{
			state: r.state,
			conf: map[string]interface{}{
				opt: "foo",
=======
	for setting, value := range map[string]interface{}{
		"experimental.layouts":            "foo",
		"experimental.parallel-instances": "foo",
		"experimental.hotplug":            "foo",
	} {
		conf := &mockConf{
			state: r.state,
			changes: map[string]interface{}{
				setting: value,
>>>>>>> 7655c226
			},
		}

		err := configcore.Run(conf)
<<<<<<< HEAD
		c.Check(err, ErrorMatches, `experimental.* can only be set to 'true' or 'false'`)
=======
		c.Check(err, ErrorMatches, fmt.Sprintf(`%s can only be set to 'true' or 'false'`, setting))
>>>>>>> 7655c226
	}
}

func (r *runCfgSuite) TestConfigureExperimentalSettingsHappy(c *C) {
<<<<<<< HEAD
	for _, opt := range []string{"experimental.layouts", "experimental.hotplug"} {
=======
	for _, setting := range []string{"experimental.layouts", "experimental.parallel-instances", "experimental.hotplug"} {
>>>>>>> 7655c226
		for _, t := range []string{"true", "false"} {
			conf := &mockConf{
				state: r.state,
				conf: map[string]interface{}{
<<<<<<< HEAD
					opt: t,
=======
					setting: t,
>>>>>>> 7655c226
				},
			}

			err := configcore.Run(conf)
			c.Check(err, IsNil)
		}
	}
}

func (r *runCfgSuite) TestConfigureUnknownOption(c *C) {
	conf := &mockConf{
		state: r.state,
		changes: map[string]interface{}{
			"unknown.option": "1",
		},
	}

	err := configcore.Run(conf)
	c.Check(err, ErrorMatches, `cannot set "core.unknown.option": unsupported system option`)
}

func (r *runCfgSuite) TestConfigureKnownOption(c *C) {
	for setting, value := range map[string]interface{}{
		"experimental.layouts":            true,
		"experimental.parallel-instances": false,
	} {
		conf := &mockConf{
			state: r.state,
			changes: map[string]interface{}{
				setting: value,
			},
		}

		err := configcore.Run(conf)
		c.Check(err, IsNil)
	}
}<|MERGE_RESOLUTION|>--- conflicted
+++ resolved
@@ -115,13 +115,6 @@
 var _ = Suite(&runCfgSuite{})
 
 func (r *runCfgSuite) TestConfigureExperimentalSettingsInvalid(c *C) {
-<<<<<<< HEAD
-	for _, opt := range []string{"experimental.layouts", "experimental.hotplug"} {
-		conf := &mockConf{
-			state: r.state,
-			conf: map[string]interface{}{
-				opt: "foo",
-=======
 	for setting, value := range map[string]interface{}{
 		"experimental.layouts":            "foo",
 		"experimental.parallel-instances": "foo",
@@ -131,34 +124,21 @@
 			state: r.state,
 			changes: map[string]interface{}{
 				setting: value,
->>>>>>> 7655c226
 			},
 		}
 
 		err := configcore.Run(conf)
-<<<<<<< HEAD
-		c.Check(err, ErrorMatches, `experimental.* can only be set to 'true' or 'false'`)
-=======
 		c.Check(err, ErrorMatches, fmt.Sprintf(`%s can only be set to 'true' or 'false'`, setting))
->>>>>>> 7655c226
 	}
 }
 
 func (r *runCfgSuite) TestConfigureExperimentalSettingsHappy(c *C) {
-<<<<<<< HEAD
-	for _, opt := range []string{"experimental.layouts", "experimental.hotplug"} {
-=======
 	for _, setting := range []string{"experimental.layouts", "experimental.parallel-instances", "experimental.hotplug"} {
->>>>>>> 7655c226
 		for _, t := range []string{"true", "false"} {
 			conf := &mockConf{
 				state: r.state,
 				conf: map[string]interface{}{
-<<<<<<< HEAD
-					opt: t,
-=======
 					setting: t,
->>>>>>> 7655c226
 				},
 			}
 
