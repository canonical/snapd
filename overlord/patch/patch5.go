// -*- Mode: Go; indent-tabs-mode: t -*-

/*
 * Copyright (C) 2016 Canonical Ltd
 *
 * This program is free software: you can redistribute it and/or modify
 * it under the terms of the GNU General Public License version 3 as
 * published by the Free Software Foundation.
 *
 * This program is distributed in the hope that it will be useful,
 * but WITHOUT ANY WARRANTY; without even the implied warranty of
 * MERCHANTABILITY or FITNESS FOR A PARTICULAR PURPOSE.  See the
 * GNU General Public License for more details.
 *
 * You should have received a copy of the GNU General Public License
 * along with this program.  If not, see <http://www.gnu.org/licenses/>.
 *
 */

package patch

import (
	"github.com/snapcore/snapd/logger"
	"github.com/snapcore/snapd/overlord/snapstate"
	"github.com/snapcore/snapd/overlord/state"
	"github.com/snapcore/snapd/snap"
	"github.com/snapcore/snapd/timings"
	"github.com/snapcore/snapd/wrappers"
)

func init() {
	patches[5] = []PatchFunc{patch5}
}

type log struct{}

func (log) Notify(status string) {
	logger.Noticef("patch 5: %s", status)
}

// patch5:
//  - regenerate generated .service files
func patch5(st *state.State) error {
	log := log{}

	snapStates, err := snapstate.All(st)
	if err != nil {
		return err
	}

	// create timings to satisfy StartServices/StopServices API, but don't save them
	tm := timings.New(nil)
	for snapName, snapst := range snapStates {
		if !snapst.Active {
			continue
		}

		info, err := snapst.CurrentInfo()
		if err != nil {
			return err
		}

		svcs := info.Services()
		if len(svcs) == 0 {
			logger.Debugf("patch 5: skipping for %q: no services", snapName)
			continue
		}

		err = wrappers.StopServices(svcs, snap.StopReasonRefresh, log, tm)
		if err != nil {
			return err
		}

<<<<<<< HEAD
		err = wrappers.AddSnapServices(info, log)
=======
		err = wrappers.AddSnapServices(info, nil, nil, log)
>>>>>>> f1cf988c
		if err != nil {
			return err
		}

		enableBeforeStart := true
		err = wrappers.StartServices(svcs, nil, enableBeforeStart, log, tm)
		if err != nil {
			return err
		}

		logger.Noticef("patch 5: %q updated", snapName)
	}

	return nil
}<|MERGE_RESOLUTION|>--- conflicted
+++ resolved
@@ -71,11 +71,7 @@
 			return err
 		}
 
-<<<<<<< HEAD
-		err = wrappers.AddSnapServices(info, log)
-=======
 		err = wrappers.AddSnapServices(info, nil, nil, log)
->>>>>>> f1cf988c
 		if err != nil {
 			return err
 		}
