// -*- Mode: Go; indent-tabs-mode: t -*-

/*
 * Copyright (C) 2018 Canonical Ltd
 *
 * This program is free software: you can redistribute it and/or modify
 * it under the terms of the GNU General Public License version 3 as
 * published by the Free Software Foundation.
 *
 * This program is distributed in the hope that it will be useful,
 * but WITHOUT ANY WARRANTY; without even the implied warranty of
 * MERCHANTABILITY or FITNESS FOR A PARTICULAR PURPOSE.  See the
 * GNU General Public License for more details.
 *
 * You should have received a copy of the GNU General Public License
 * along with this program.  If not, see <http://www.gnu.org/licenses/>.
 *
 */

package ifacestate

import (
<<<<<<< HEAD
	"fmt"
	"strconv"
	"strings"
	"unicode"

	"github.com/snapcore/snapd/interfaces"
=======
	"strings"

>>>>>>> 25f8268d
	"github.com/snapcore/snapd/interfaces/hotplug"
	"github.com/snapcore/snapd/logger"
	"github.com/snapcore/snapd/overlord/configstate/config"
	"github.com/snapcore/snapd/overlord/snapstate"
	"github.com/snapcore/snapd/overlord/state"
	"github.com/snapcore/snapd/snap"
)

<<<<<<< HEAD
// deviceKey determines a key for given device and hotplug interface. Every interface may provide a custom HotplugDeviceKey method
// to compute device key - if it doesn't, we fall back to defaultDeviceKey.
func deviceKey(defaultDeviceKey string, device *hotplug.HotplugDeviceInfo, iface interfaces.Interface) (deviceKey string, err error) {
	if keyhandler, ok := iface.(hotplug.HotplugDeviceKeyHandler); ok {
		deviceKey, err = keyhandler.HotplugDeviceKey(device)
		if err != nil {
			return "", fmt.Errorf("failed to create device key for interface %q: %s", iface.Name(), err)
		}
		if deviceKey != "" {
			return deviceKey, nil
		}
	}
	return defaultDeviceKey, nil
}

func validateDeviceKey(key string) bool {
	if key == "" || key == ":::" {
		return false
	}
	return true
}

func hotplugTaskSetAttrs(task *state.Task, deviceKey, ifaceName string) {
	task.Set("device-key", deviceKey)
	task.Set("interface", ifaceName)
}

func hotplugTaskGetAttrs(task *state.Task) (deviceKey, ifaceName string, err error) {
	if err = task.Get("interface", &ifaceName); err != nil {
		return "", "", fmt.Errorf("internal error: failed to get interface name: %s", err)
	}
	if err = task.Get("device-key", &deviceKey); err != nil {
		return "", "", fmt.Errorf("internal error: failed to get device key: %s", err)
	}
	return deviceKey, ifaceName, err
}

// List of attributes that determine the computation of default device key.
// Attributes are grouped by similiarity, the first non-empty attribute within the group goes into the key.
// The final key is composed of 4 attributes (some of which may be empty), separated by "/".
var attrGroups = [][]string{
	{"ID_V4L_PRODUCT", "NAME", "ID_NET_NAME", "PCI_SLOT_NAME"},
	{"ID_VENDOR_ID", "ID_VENDOR", "ID_WWN", "ID_WWN_WITH_EXTENSION", "ID_VENDOR_FROM_DATABASE", "ID_VENDOR_ENC", "ID_OUI_FROM_DATABASE"},
	{"ID_MODEL_ID", "ID_MODEL_ENC"},
	{"ID_SERIAL", "ID_SERIAL_SHORT", "ID_NET_NAME_MAC", "ID_REVISION"},
}

func defaultDeviceKey(devinfo *hotplug.HotplugDeviceInfo) string {
	key := make([]string, len(attrGroups))
=======
// List of attributes that determine the computation of default device key.
// Attributes are grouped by similarity, the first non-empty attribute within the group goes into the key.
// The final key is composed of 4 attributes (some of which may be empty), separated by "/".
var attrGroups = [][]string{
	// Name
	{"ID_V4L_PRODUCT", "NAME", "ID_NET_NAME", "PCI_SLOT_NAME"},
	// Vendor
	{"ID_VENDOR_ID", "ID_VENDOR", "ID_WWN", "ID_WWN_WITH_EXTENSION", "ID_VENDOR_FROM_DATABASE", "ID_VENDOR_ENC", "ID_OUI_FROM_DATABASE"},
	// Model
	{"ID_MODEL_ID", "ID_MODEL_ENC"},
	// Identifier
	{"ID_SERIAL", "ID_SERIAL_SHORT", "ID_NET_NAME_MAC", "ID_REVISION"},
}

// defaultDeviceKey computes device key from the attributes of
// HotplugDeviceInfo. Empty string is returned if too few attributes are present
// to compute a good key. Attributes used to compute device key are defined in
// attrGroups list above.
func defaultDeviceKey(devinfo *hotplug.HotplugDeviceInfo) string {
	key := make([]string, len(attrGroups))
	found := 0
>>>>>>> 25f8268d
	for i, group := range attrGroups {
		for _, attr := range group {
			if val, ok := devinfo.Attribute(attr); ok && val != "" {
				key[i] = val
<<<<<<< HEAD
=======
				found++
>>>>>>> 25f8268d
				break
			}
		}
	}
<<<<<<< HEAD
=======
	if found < 2 {
		return ""
	}
>>>>>>> 25f8268d
	return strings.Join(key, "/")
}

// HotplugDeviceAdded gets called when a device is added to the system.
func (m *InterfaceManager) hotplugDeviceAdded(devinfo *hotplug.HotplugDeviceInfo) {
	st := m.state
	st.Lock()
	defer st.Unlock()

	// FIXME: agreement needed how to find about system snap and where to attach interfaces.
	coreSnapInfo, err := snapstate.CoreInfo(st)
	if err != nil {
		logger.Noticef("core snap not available, hotplug events ignored")
		return
	}

	hotplugIfaces := m.repo.AllHotplugInterfaces()
	defaultKey := defaultDeviceKey(devinfo)

	hotplugFeature, err := m.hotplugEnabled()
	if err != nil {
		logger.Noticef(err.Error())
		return
	}

	// iterate over all hotplug interfaces
	for _, iface := range hotplugIfaces {
		hotplugHandler := iface.(hotplug.Definer)

		// determine device key for the interface; note that interface might provide own device keys.
		key, err := deviceKey(defaultKey, devinfo, iface)
		if err != nil {
			logger.Noticef(err.Error())
			continue
		}

		spec := hotplug.NewSpecification()
		if hotplugHandler.HotplugDeviceDetected(devinfo, spec) != nil {
			logger.Noticef("Failed to process hotplug event by the rule of interface %q: %s", iface.Name(), err)
			continue
		}
		slotSpec := spec.Slot()
		if slotSpec == nil {
			continue
		}

		if !validateDeviceKey(key) {
			logger.Debugf("No valid device key provided by interface %s, device %q ignored", iface.Name(), devinfo.DeviceName())
			continue
		}

		if !hotplugFeature {
			logger.Noticef("Hotplug 'add' event for device %q (interface %q) ignored, enable experimental.hotplug", devinfo.DevicePath(), iface.Name())
			continue
		}

		logger.Debugf("HotplugDeviceAdded: %s (interface: %s, device key: %q, devname %s, subsystem: %s)", devinfo.DevicePath(), iface, key, devinfo.DeviceName(), devinfo.Subsystem())

		stateSlots, err := getHotplugSlots(st)
		if err != nil {
			logger.Noticef(err.Error())
			return
		}

		// add slot to the repo and state based on the slot spec returned by the interface
		attrs := slotSpec.Attrs
		if attrs == nil {
			attrs = make(map[string]interface{})
		}
		slot := &snap.SlotInfo{
			Name:             slotSpec.Name,
			Snap:             coreSnapInfo,
			Interface:        iface.Name(),
			Attrs:            attrs,
			HotplugDeviceKey: key,
		}
		if iface, ok := iface.(interfaces.SlotSanitizer); ok {
			if err := iface.BeforePrepareSlot(slot); err != nil {
				logger.Noticef("Failed to sanitize hotplug-created slot %q for interface %s: %s", slot.Name, slot.Interface, err)
				continue
			}
		}

		if err := m.repo.AddSlot(slot); err != nil {
			logger.Noticef("Failed to create slot %q for interface %s", slot.Name, slot.Interface)
			continue
		}
		stateSlots[slot.Name] = hotplugSlotDef{
			Name:             slot.Name,
			Interface:        slot.Interface,
			StaticAttrs:      slot.Attrs,
			HotplugDeviceKey: slot.HotplugDeviceKey,
		}
		setHotplugSlots(st, stateSlots)

		logger.Noticef("Added hotplug slot %s:%s of interface %s for device key %q", slot.Snap.InstanceName(), slot.Name, slot.Interface, key)

		chg := st.NewChange(fmt.Sprintf("hotplug-connect-%s", iface), fmt.Sprintf("Connect hotplug slot of interface %s", iface))
		hotplugConnect := st.NewTask("hotplug-connect", fmt.Sprintf("Recreate connections of device %q", key))
		hotplugTaskSetAttrs(hotplugConnect, key, iface.Name())
		chg.AddTask(hotplugConnect)
		st.EnsureBefore(0)
	}
}

// HotplugDeviceRemoved gets called when a device is removed from the system.
func (m *InterfaceManager) hotplugDeviceRemoved(devinfo *hotplug.HotplugDeviceInfo) {
	st := m.state
	st.Lock()
	defer st.Unlock()

	hotplugFeature, err := m.hotplugEnabled()
	if err != nil {
		logger.Noticef(err.Error())
		return
	}

	defaultKey := defaultDeviceKey(devinfo)
	for _, iface := range m.repo.AllHotplugInterfaces() {
		// determine device key for the interface; note that interface might provide own device keys.
		key, err := deviceKey(defaultKey, devinfo, iface)
		if err != nil {
			logger.Debugf(err.Error())
			continue
		}

		if !validateDeviceKey(key) {
			continue
		}

		hasSlots, err := m.repo.HasHotplugSlot(key, iface.Name())
		if err != nil {
			logger.Noticef(err.Error())
			continue
		}
		if !hasSlots {
			continue
		}

		if !hotplugFeature {
			logger.Noticef("Hotplug 'remove' event for device %q (interface %q) ignored, enable experimental.hotplug", devinfo.DevicePath(), iface.Name())
			continue
		}

		logger.Debugf("HotplugDeviceRemoved: %s (interface: %s, device key: %q, devname %s, subsystem: %s)", devinfo.DevicePath(), iface, key, devinfo.DeviceName(), devinfo.Subsystem())

		// create tasks to disconnect given interface
		chg := st.NewChange(fmt.Sprintf("hotplug-remove-%s", iface), fmt.Sprintf("Remove hotplug connections and slots of interface %s", iface))

		// hotplug-disconnect task will create hooks and disconnect the slot
		hotplugRemove := st.NewTask("hotplug-disconnect", fmt.Sprintf("Disable connections of device %q", key))
		hotplugTaskSetAttrs(hotplugRemove, key, iface.Name())
		chg.AddTask(hotplugRemove)

		// hotplug-remove-slot will remove this device's slot from the repository.
		removeSlot := st.NewTask("hotplug-remove-slot", fmt.Sprintf("Remove slot for device %q, interface %q", key, iface))
		hotplugTaskSetAttrs(removeSlot, key, iface.Name())
		removeSlot.WaitFor(hotplugRemove)
		chg.AddTask(removeSlot)
		st.EnsureBefore(0)
	}
}

func findConnsForDeviceKey(conns *map[string]connState, coreSnapName, ifaceName, deviceKey string) []string {
	var connsForDevice []string
	for id, connSt := range *conns {
		if connSt.Interface != ifaceName || connSt.HotplugDeviceKey != deviceKey {
			continue
		}
		connsForDevice = append(connsForDevice, id)
	}
	return connsForDevice
}

func (m *InterfaceManager) hotplugEnabled() (bool, error) {
	tr := config.NewTransaction(m.state)
	return snapstate.GetFeatureFlagBool(tr, "experimental.hotplug")
}

type hotplugSlotDef struct {
	Name             string                 `json:"name"`
	Interface        string                 `json:"interface"`
	StaticAttrs      map[string]interface{} `json:"static-attrs,omitempty"`
	HotplugDeviceKey string                 `json:"device-key"`
}

func getHotplugSlots(st *state.State) (map[string]hotplugSlotDef, error) {
	var slots map[string]hotplugSlotDef
	err := st.Get("hotplug-slots", &slots)
	if err != nil {
		if err != state.ErrNoState {
			return nil, err
		}
		slots = make(map[string]hotplugSlotDef)
	}
	return slots, nil
}

func setHotplugSlots(st *state.State, slots map[string]hotplugSlotDef) {
	st.Set("hotplug-slots", slots)
}

// ensureUniqueName modifies proposedName so that it's unique according to isUnique predicate.
// Uniqueness is achieved by appending a numeric suffix, or increasing existing suffix.
func ensureUniqueName(proposedName string, isUnique func(string) bool) string {
	// if the name is unique right away, do nothing
	if isUnique(proposedName) {
		return proposedName
	}

	suffixNumValue := 0
	prefix := strings.TrimRightFunc(proposedName, unicode.IsDigit)
	if prefix != proposedName {
		suffixNumValue, _ = strconv.Atoi(proposedName[len(prefix):])
	}
	prefix = strings.TrimRight(prefix, "-")

	// increase suffix value until we have a unique name
	for {
		suffixNumValue++
		proposedName = fmt.Sprintf("%s%d", prefix, suffixNumValue)
		if isUnique(proposedName) {
			return proposedName
		}
	}
}

const maxGenerateSlotNameLen = 20

// makeSlotName sanitizes a string to make it a valid slot name that
// passes validation rules implemented by ValidateSlotName (see snap/validate.go):
// - only lowercase letter, digits and dashes are allowed
// - must start with a letter
// - no double dashes, cannot end with a dash.
// In addition names are truncated not to exceed maxGenerateSlotNameLen characters.
func makeSlotName(s string) string {
	var out []rune
	var charCount int
	// the dash flag is used to prevent consecutive dashes, and the dash in the front
	dash := true
Loop:
	for _, c := range s {
		switch {
		case c == '-' && !dash:
			dash = true
			out = append(out, '-')
		case unicode.IsLetter(c):
			out = append(out, unicode.ToLower(c))
			dash = false
			charCount++
			if charCount >= maxGenerateSlotNameLen {
				break Loop
			}
		case unicode.IsDigit(c) && charCount > 0:
			out = append(out, c)
			dash = false
			charCount++
			if charCount >= maxGenerateSlotNameLen {
				break Loop
			}
		default:
			// any other character is ignored
		}
	}
	// make sure the name doesn't end with a dash
	return strings.TrimRight(string(out), "-")
}

var nameAttrs = []string{"NAME", "ID_MODEL_FROM_DATABASE", "ID_MODEL"}

// suggestedSlotName returns the shortest name derived from attributes defined
// by nameAttrs, or the fallbackName if there is no known attribute to derive
// name from. The name created from attributes is sanitized to ensure it's a
// valid slot name. The fallbackName is typically the name of the interface.
func suggestedSlotName(devinfo *hotplug.HotplugDeviceInfo, fallbackName string) string {
	var candidates []string
	for _, attr := range nameAttrs {
		name, ok := devinfo.Attribute(attr)
		if ok {
			name = makeSlotName(name)
			if name != "" {
				candidates = append(candidates, name)
			}
		}
	}
	if len(candidates) == 0 {
		return fallbackName
	}
	shortestName := candidates[0]
	for _, cand := range candidates[1:] {
		if len(cand) < len(shortestName) {
			shortestName = cand
		}
	}
	return shortestName
}<|MERGE_RESOLUTION|>--- conflicted
+++ resolved
@@ -20,17 +20,12 @@
 package ifacestate
 
 import (
-<<<<<<< HEAD
 	"fmt"
 	"strconv"
 	"strings"
 	"unicode"
 
 	"github.com/snapcore/snapd/interfaces"
-=======
-	"strings"
-
->>>>>>> 25f8268d
 	"github.com/snapcore/snapd/interfaces/hotplug"
 	"github.com/snapcore/snapd/logger"
 	"github.com/snapcore/snapd/overlord/configstate/config"
@@ -39,7 +34,6 @@
 	"github.com/snapcore/snapd/snap"
 )
 
-<<<<<<< HEAD
 // deviceKey determines a key for given device and hotplug interface. Every interface may provide a custom HotplugDeviceKey method
 // to compute device key - if it doesn't, we fall back to defaultDeviceKey.
 func deviceKey(defaultDeviceKey string, device *hotplug.HotplugDeviceInfo, iface interfaces.Interface) (deviceKey string, err error) {
@@ -55,13 +49,6 @@
 	return defaultDeviceKey, nil
 }
 
-func validateDeviceKey(key string) bool {
-	if key == "" || key == ":::" {
-		return false
-	}
-	return true
-}
-
 func hotplugTaskSetAttrs(task *state.Task, deviceKey, ifaceName string) {
 	task.Set("device-key", deviceKey)
 	task.Set("interface", ifaceName)
@@ -77,19 +64,6 @@
 	return deviceKey, ifaceName, err
 }
 
-// List of attributes that determine the computation of default device key.
-// Attributes are grouped by similiarity, the first non-empty attribute within the group goes into the key.
-// The final key is composed of 4 attributes (some of which may be empty), separated by "/".
-var attrGroups = [][]string{
-	{"ID_V4L_PRODUCT", "NAME", "ID_NET_NAME", "PCI_SLOT_NAME"},
-	{"ID_VENDOR_ID", "ID_VENDOR", "ID_WWN", "ID_WWN_WITH_EXTENSION", "ID_VENDOR_FROM_DATABASE", "ID_VENDOR_ENC", "ID_OUI_FROM_DATABASE"},
-	{"ID_MODEL_ID", "ID_MODEL_ENC"},
-	{"ID_SERIAL", "ID_SERIAL_SHORT", "ID_NET_NAME_MAC", "ID_REVISION"},
-}
-
-func defaultDeviceKey(devinfo *hotplug.HotplugDeviceInfo) string {
-	key := make([]string, len(attrGroups))
-=======
 // List of attributes that determine the computation of default device key.
 // Attributes are grouped by similarity, the first non-empty attribute within the group goes into the key.
 // The final key is composed of 4 attributes (some of which may be empty), separated by "/".
@@ -111,25 +85,18 @@
 func defaultDeviceKey(devinfo *hotplug.HotplugDeviceInfo) string {
 	key := make([]string, len(attrGroups))
 	found := 0
->>>>>>> 25f8268d
 	for i, group := range attrGroups {
 		for _, attr := range group {
 			if val, ok := devinfo.Attribute(attr); ok && val != "" {
 				key[i] = val
-<<<<<<< HEAD
-=======
 				found++
->>>>>>> 25f8268d
 				break
 			}
 		}
 	}
-<<<<<<< HEAD
-=======
 	if found < 2 {
 		return ""
 	}
->>>>>>> 25f8268d
 	return strings.Join(key, "/")
 }
 
@@ -176,7 +143,7 @@
 			continue
 		}
 
-		if !validateDeviceKey(key) {
+		if key == "" {
 			logger.Debugf("No valid device key provided by interface %s, device %q ignored", iface.Name(), devinfo.DeviceName())
 			continue
 		}
@@ -256,7 +223,7 @@
 			continue
 		}
 
-		if !validateDeviceKey(key) {
+		if key == "" {
 			continue
 		}
 
