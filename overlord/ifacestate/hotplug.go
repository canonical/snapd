// -*- Mode: Go; indent-tabs-mode: t -*-

/*
 * Copyright (C) 2018 Canonical Ltd
 *
 * This program is free software: you can redistribute it and/or modify
 * it under the terms of the GNU General Public License version 3 as
 * published by the Free Software Foundation.
 *
 * This program is distributed in the hope that it will be useful,
 * but WITHOUT ANY WARRANTY; without even the implied warranty of
 * MERCHANTABILITY or FITNESS FOR A PARTICULAR PURPOSE.  See the
 * GNU General Public License for more details.
 *
 * You should have received a copy of the GNU General Public License
 * along with this program.  If not, see <http://www.gnu.org/licenses/>.
 *
 */

package ifacestate

import (
	"fmt"
	"strconv"
	"strings"
	"unicode"

<<<<<<< HEAD
	"github.com/snapcore/snapd/interfaces"
=======
>>>>>>> 8ab106aa
	"github.com/snapcore/snapd/interfaces/hotplug"
	"github.com/snapcore/snapd/logger"
	"github.com/snapcore/snapd/overlord/configstate/config"
	"github.com/snapcore/snapd/overlord/snapstate"
	"github.com/snapcore/snapd/overlord/state"
	"github.com/snapcore/snapd/snap"
)

// deviceKey determines a key for given device and hotplug interface. Every interface may provide a custom HotplugDeviceKey method
// to compute device key - if it doesn't, we fall back to defaultDeviceKey.
func deviceKey(defaultDeviceKey string, device *hotplug.HotplugDeviceInfo, iface interfaces.Interface) (deviceKey string, err error) {
	if keyhandler, ok := iface.(hotplug.HotplugDeviceKeyHandler); ok {
		deviceKey, err = keyhandler.HotplugDeviceKey(device)
		if err != nil {
			return "", fmt.Errorf("failed to create device key for interface %q: %s", iface.Name(), err)
		}
		if deviceKey != "" {
			return deviceKey, nil
		}
	}
	return defaultDeviceKey, nil
}

func validateDeviceKey(key string) bool {
	if key == "" || key == ":::" {
		return false
	}
	return true
}

func hotplugTaskSetAttrs(task *state.Task, deviceKey, ifaceName string) {
	task.Set("device-key", deviceKey)
	task.Set("interface", ifaceName)
}

func hotplugTaskGetAttrs(task *state.Task) (deviceKey, ifaceName string, err error) {
	if err = task.Get("interface", &ifaceName); err != nil {
		return "", "", fmt.Errorf("internal error: failed to get interface name: %s", err)
	}
	if err = task.Get("device-key", &deviceKey); err != nil {
		return "", "", fmt.Errorf("internal error: failed to get device key: %s", err)
	}
	return deviceKey, ifaceName, err
}

// List of attributes that determine the computation of default device key.
// Attributes are grouped by similiarity, the first non-empty attribute within the group goes into the key.
// The final key is composed of 4 attributes (some of which may be empty), separated by "/".
var attrGroups = [][]string{
	{"ID_V4L_PRODUCT", "NAME", "ID_NET_NAME", "PCI_SLOT_NAME"},
	{"ID_VENDOR_ID", "ID_VENDOR", "ID_WWN", "ID_WWN_WITH_EXTENSION", "ID_VENDOR_FROM_DATABASE", "ID_VENDOR_ENC", "ID_OUI_FROM_DATABASE"},
	{"ID_MODEL_ID", "ID_MODEL_ENC"},
	{"ID_SERIAL", "ID_SERIAL_SHORT", "ID_NET_NAME_MAC", "ID_REVISION"},
}

func defaultDeviceKey(devinfo *hotplug.HotplugDeviceInfo) string {
	key := make([]string, len(attrGroups))
	for i, group := range attrGroups {
		for _, attr := range group {
			if val, ok := devinfo.Attribute(attr); ok && val != "" {
				key[i] = val
				break
			}
		}
	}
	return strings.Join(key, "/")
}

// ensureUniqueName modifies proposedName so that it's unique according to isUnique predicate.
// Uniquiness is achieved by appending a numeric suffix, or increasing existing suffix.
func ensureUniqueName(proposedName string, isUnique func(string) bool) string {
	// if the name is unique right away, do nothing
	if isUnique(proposedName) {
		return proposedName
	}

	// extract number suffix if present
	pname := []rune(proposedName)
	end := len(pname) - 1
	suffixIndex := end
	for suffixIndex >= 0 && unicode.IsDigit(pname[suffixIndex]) {
		suffixIndex--
	}

	var suffixNumValue uint64
	// if numeric suffix hasn't been not found, append "-" before the number
	if suffixIndex == end {
		pname = append(pname, '-')
		suffixIndex++
	} else {
		var err error
		suffixNumValue, err = strconv.ParseUint(string(pname[suffixIndex+1:]), 10, 32)
		if err != nil {
			suffixIndex = end
		}
	}

	// increase suffix value until we have a unique name
	for {
		suffixNumValue++
		proposedName = fmt.Sprintf("%s%d", string(pname[0:suffixIndex+1]), suffixNumValue)
		if isUnique(proposedName) {
			return proposedName
		}
	}
}

const maxLen = 20

// cleanupSlotName sanitizes proposedName to make it a valid slot name that
// passes validation rules implemented by ValidateSlotName (see snap/validate.go):
// - only lowercase letter, digits and dashes are allowed
// - must start with a letter
// - no double dashes, cannot end with a dash.
// In addition names are truncated not to exceed maxLen characters.
func cleanupSlotName(proposedName string) string {
	var out []rune
	var charCount int
	// the dash flag is used to prevent consecutive dashes, and the dash in the front
	dash := true
Loop:
	for _, c := range proposedName {
		switch {
		case c == '-' && !dash:
			dash = true
			out = append(out, '-')
		case unicode.IsLetter(c):
			out = append(out, unicode.ToLower(c))
			dash = false
			charCount++
			if charCount >= maxLen {
				break Loop
			}
		case unicode.IsDigit(c) && charCount > 0:
			out = append(out, c)
			dash = false
			charCount++
			if charCount >= maxLen {
				break Loop
			}
		default:
			// any other character is ignored
		}
	}
	// make sure the name doesn't end with a dash
	if len(out) > 0 && out[len(out)-1] == '-' {
		out = out[0 : len(out)-1]
	}
	return string(out)
}

var nameAttrs = []string{"NAME", "ID_MODEL_FROM_DATABASE", "ID_MODEL"}

// suggestedSlotName returns the shortest name derived from attributes defined by nameAttrs, or
// the fallbackName if there is no known attribute to derive name from. The name created from
// attributes is cleaned up by cleanupSlotName function.
// The fallbackName is typically the name of the interface.
func suggestedSlotName(devinfo *hotplug.HotplugDeviceInfo, fallbackName string) string {
	var candidates []string
	for _, attr := range nameAttrs {
		val, ok := devinfo.Attribute(attr)
		if ok {
			name := cleanupSlotName(val)
			if name != "" {
				candidates = append(candidates, name)
			}
		}
	}
	if len(candidates) == 0 {
		return fallbackName
	}
	shortestName := candidates[0]
	for _, cand := range candidates[1:] {
		if len(cand) < len(shortestName) {
			shortestName = cand
		}
	}
	return shortestName
}

// HotplugDeviceAdded gets called when a device is added to the system.
func (m *InterfaceManager) hotplugDeviceAdded(devinfo *hotplug.HotplugDeviceInfo) {
	st := m.state
	st.Lock()
	defer st.Unlock()

	// FIXME: agreement needed how to find about system snap and where to attach interfaces.
	coreSnapInfo, err := snapstate.CoreInfo(st)
	if err != nil {
		logger.Noticef("core snap not available, hotplug events ignored")
		return
	}

	hotplugIfaces := m.repo.AllHotplugInterfaces()
	defaultKey := defaultDeviceKey(devinfo)

	hotplugFeature, err := m.hotplugEnabled()
	if err != nil {
		logger.Noticef(err.Error())
		return
	}

	// iterate over all hotplug interfaces
	for _, iface := range hotplugIfaces {
		hotplugHandler := iface.(hotplug.Definer)

		// determine device key for the interface; note that interface might provide own device keys.
		key, err := deviceKey(defaultKey, devinfo, iface)
		if err != nil {
			logger.Noticef(err.Error())
			continue
		}

		spec := hotplug.NewSpecification()
		if hotplugHandler.HotplugDeviceDetected(devinfo, spec) != nil {
			logger.Noticef("Failed to process hotplug event by the rule of interface %q: %s", iface.Name(), err)
			continue
		}
		slotSpec := spec.Slot()
		if slotSpec == nil {
			continue
		}

		if !validateDeviceKey(key) {
			logger.Debugf("No valid device key provided by interface %s, device %q ignored", iface.Name(), devinfo.DeviceName())
			continue
		}

		if !hotplugFeature {
			logger.Noticef("Hotplug 'add' event for device %q (interface %q) ignored, enable experimental.hotplug", devinfo.DevicePath(), iface.Name())
			continue
		}

		logger.Debugf("HotplugDeviceAdded: %s (interface: %s, device key: %q, devname %s, subsystem: %s)", devinfo.DevicePath(), iface, key, devinfo.DeviceName(), devinfo.Subsystem())

		stateSlots, err := getHotplugSlots(st)
		if err != nil {
			logger.Noticef(err.Error())
			return
		}

		// add slot to the repo and state based on the slot spec returned by the interface
		attrs := slotSpec.Attrs
		if attrs == nil {
			attrs = make(map[string]interface{})
		}
		slot := &snap.SlotInfo{
			Name:             slotSpec.Name,
			Snap:             coreSnapInfo,
			Interface:        iface.Name(),
			Attrs:            attrs,
			HotplugDeviceKey: key,
		}
		if iface, ok := iface.(interfaces.SlotSanitizer); ok {
			if err := iface.BeforePrepareSlot(slot); err != nil {
				logger.Noticef("Failed to sanitize hotplug-created slot %q for interface %s: %s", slot.Name, slot.Interface, err)
				continue
			}
		}

		if err := m.repo.AddSlot(slot); err != nil {
			logger.Noticef("Failed to create slot %q for interface %s", slot.Name, slot.Interface)
			continue
		}
		stateSlots[slot.Name] = hotplugSlotDef{
			Name:             slot.Name,
			Interface:        slot.Interface,
			StaticAttrs:      slot.Attrs,
			HotplugDeviceKey: slot.HotplugDeviceKey,
		}
		setHotplugSlots(st, stateSlots)

		logger.Noticef("Added hotplug slot %s:%s of interface %s for device key %q", slot.Snap.InstanceName(), slot.Name, slot.Interface, key)

		chg := st.NewChange(fmt.Sprintf("hotplug-connect-%s", iface), fmt.Sprintf("Connect hotplug slot of interface %s", iface))
		hotplugConnect := st.NewTask("hotplug-connect", fmt.Sprintf("Recreate connections of device %q", key))
		hotplugTaskSetAttrs(hotplugConnect, key, iface.Name())
		chg.AddTask(hotplugConnect)
		st.EnsureBefore(0)
	}
}

// HotplugDeviceRemoved gets called when a device is removed from the system.
<<<<<<< HEAD
func (m *InterfaceManager) hotplugDeviceRemoved(devinfo *hotplug.HotplugDeviceInfo) {
	st := m.state
	st.Lock()
	defer st.Unlock()

	hotplugFeature, err := m.hotplugEnabled()
	if err != nil {
		logger.Noticef(err.Error())
		return
	}

	defaultKey := defaultDeviceKey(devinfo)
	for _, iface := range m.repo.AllHotplugInterfaces() {
		// determine device key for the interface; note that interface might provide own device keys.
		key, err := deviceKey(defaultKey, devinfo, iface)
		if err != nil {
			logger.Debugf(err.Error())
			continue
		}

		if !validateDeviceKey(key) {
			continue
		}

		hasSlots, err := m.repo.HasHotplugSlot(key, iface.Name())
		if err != nil {
			logger.Noticef(err.Error())
			continue
		}
		if !hasSlots {
			continue
		}

		if !hotplugFeature {
			logger.Noticef("Hotplug 'remove' event for device %q (interface %q) ignored, enable experimental.hotplug", devinfo.DevicePath(), iface.Name())
			continue
		}

		logger.Debugf("HotplugDeviceRemoved: %s (interface: %s, device key: %q, devname %s, subsystem: %s)", devinfo.DevicePath(), iface, key, devinfo.DeviceName(), devinfo.Subsystem())

		// create tasks to disconnect given interface
		chg := st.NewChange(fmt.Sprintf("hotplug-remove-%s", iface), fmt.Sprintf("Remove hotplug connections and slots of interface %s", iface))

		// hotplug-disconnect task will create hooks and disconnect the slot
		hotplugRemove := st.NewTask("hotplug-disconnect", fmt.Sprintf("Disable connections of device %q", key))
		hotplugTaskSetAttrs(hotplugRemove, key, iface.Name())
		chg.AddTask(hotplugRemove)

		// hotplug-remove-slot will remove this device's slot from the repository.
		removeSlot := st.NewTask("hotplug-remove-slot", fmt.Sprintf("Remove slot for device %q, interface %q", key, iface))
		hotplugTaskSetAttrs(removeSlot, key, iface.Name())
		removeSlot.WaitFor(hotplugRemove)
		chg.AddTask(removeSlot)
		st.EnsureBefore(0)
	}
}

func findConnsForDeviceKey(conns *map[string]connState, coreSnapName, ifaceName, deviceKey string) []string {
	var connsForDevice []string
	for id, connSt := range *conns {
		if connSt.Interface != ifaceName || connSt.HotplugDeviceKey != deviceKey {
			continue
		}
		connsForDevice = append(connsForDevice, id)
	}
	return connsForDevice
}

func (m *InterfaceManager) hotplugEnabled() (bool, error) {
	tr := config.NewTransaction(m.state)
	return snapstate.GetFeatureFlagBool(tr, "experimental.hotplug")
}

type hotplugSlotDef struct {
	Name             string                 `json:"name"`
	Interface        string                 `json:"interface"`
	StaticAttrs      map[string]interface{} `json:"static-attrs,omitempty"`
	HotplugDeviceKey string                 `json:"device-key"`
}

func getHotplugSlots(st *state.State) (map[string]hotplugSlotDef, error) {
	var slots map[string]hotplugSlotDef
	err := st.Get("hotplug-slots", &slots)
	if err != nil {
		if err != state.ErrNoState {
			return nil, err
		}
		slots = make(map[string]hotplugSlotDef)
	}
	return slots, nil
}

func setHotplugSlots(st *state.State, slots map[string]hotplugSlotDef) {
	st.Set("hotplug-slots", slots)
=======
func (m *InterfaceManager) HotplugDeviceRemoved(devinfo *hotplug.HotplugDeviceInfo) {
}

// ensureUniqueName modifies proposedName so that it's unique according to isUnique predicate.
// Uniqueness is achieved by appending a numeric suffix, or increasing existing suffix.
func ensureUniqueName(proposedName string, isUnique func(string) bool) string {
	// if the name is unique right away, do nothing
	if isUnique(proposedName) {
		return proposedName
	}

	suffixNumValue := 0
	prefix := strings.TrimRightFunc(proposedName, unicode.IsDigit)
	if prefix != proposedName {
		suffixNumValue, _ = strconv.Atoi(proposedName[len(prefix):])
	}
	prefix = strings.TrimRight(prefix, "-")

	// increase suffix value until we have a unique name
	for {
		suffixNumValue++
		proposedName = fmt.Sprintf("%s%d", prefix, suffixNumValue)
		if isUnique(proposedName) {
			return proposedName
		}
	}
}

const maxGenerateSlotNameLen = 20

// makeSlotName sanitizes a string to make it a valid slot name that
// passes validation rules implemented by ValidateSlotName (see snap/validate.go):
// - only lowercase letter, digits and dashes are allowed
// - must start with a letter
// - no double dashes, cannot end with a dash.
// In addition names are truncated not to exceed maxGenerateSlotNameLen characters.
func makeSlotName(s string) string {
	var out []rune
	var charCount int
	// the dash flag is used to prevent consecutive dashes, and the dash in the front
	dash := true
Loop:
	for _, c := range s {
		switch {
		case c == '-' && !dash:
			dash = true
			out = append(out, '-')
		case unicode.IsLetter(c):
			out = append(out, unicode.ToLower(c))
			dash = false
			charCount++
			if charCount >= maxGenerateSlotNameLen {
				break Loop
			}
		case unicode.IsDigit(c) && charCount > 0:
			out = append(out, c)
			dash = false
			charCount++
			if charCount >= maxGenerateSlotNameLen {
				break Loop
			}
		default:
			// any other character is ignored
		}
	}
	// make sure the name doesn't end with a dash
	return strings.TrimRight(string(out), "-")
}

var nameAttrs = []string{"NAME", "ID_MODEL_FROM_DATABASE", "ID_MODEL"}

// suggestedSlotName returns the shortest name derived from attributes defined
// by nameAttrs, or the fallbackName if there is no known attribute to derive
// name from. The name created from attributes is sanitized to ensure it's a
// valid slot name. The fallbackName is typically the name of the interface.
func suggestedSlotName(devinfo *hotplug.HotplugDeviceInfo, fallbackName string) string {
	var candidates []string
	for _, attr := range nameAttrs {
		name, ok := devinfo.Attribute(attr)
		if ok {
			name = makeSlotName(name)
			if name != "" {
				candidates = append(candidates, name)
			}
		}
	}
	if len(candidates) == 0 {
		return fallbackName
	}
	shortestName := candidates[0]
	for _, cand := range candidates[1:] {
		if len(cand) < len(shortestName) {
			shortestName = cand
		}
	}
	return shortestName
>>>>>>> 8ab106aa
}<|MERGE_RESOLUTION|>--- conflicted
+++ resolved
@@ -25,10 +25,7 @@
 	"strings"
 	"unicode"
 
-<<<<<<< HEAD
 	"github.com/snapcore/snapd/interfaces"
-=======
->>>>>>> 8ab106aa
 	"github.com/snapcore/snapd/interfaces/hotplug"
 	"github.com/snapcore/snapd/logger"
 	"github.com/snapcore/snapd/overlord/configstate/config"
@@ -97,118 +94,6 @@
 	return strings.Join(key, "/")
 }
 
-// ensureUniqueName modifies proposedName so that it's unique according to isUnique predicate.
-// Uniquiness is achieved by appending a numeric suffix, or increasing existing suffix.
-func ensureUniqueName(proposedName string, isUnique func(string) bool) string {
-	// if the name is unique right away, do nothing
-	if isUnique(proposedName) {
-		return proposedName
-	}
-
-	// extract number suffix if present
-	pname := []rune(proposedName)
-	end := len(pname) - 1
-	suffixIndex := end
-	for suffixIndex >= 0 && unicode.IsDigit(pname[suffixIndex]) {
-		suffixIndex--
-	}
-
-	var suffixNumValue uint64
-	// if numeric suffix hasn't been not found, append "-" before the number
-	if suffixIndex == end {
-		pname = append(pname, '-')
-		suffixIndex++
-	} else {
-		var err error
-		suffixNumValue, err = strconv.ParseUint(string(pname[suffixIndex+1:]), 10, 32)
-		if err != nil {
-			suffixIndex = end
-		}
-	}
-
-	// increase suffix value until we have a unique name
-	for {
-		suffixNumValue++
-		proposedName = fmt.Sprintf("%s%d", string(pname[0:suffixIndex+1]), suffixNumValue)
-		if isUnique(proposedName) {
-			return proposedName
-		}
-	}
-}
-
-const maxLen = 20
-
-// cleanupSlotName sanitizes proposedName to make it a valid slot name that
-// passes validation rules implemented by ValidateSlotName (see snap/validate.go):
-// - only lowercase letter, digits and dashes are allowed
-// - must start with a letter
-// - no double dashes, cannot end with a dash.
-// In addition names are truncated not to exceed maxLen characters.
-func cleanupSlotName(proposedName string) string {
-	var out []rune
-	var charCount int
-	// the dash flag is used to prevent consecutive dashes, and the dash in the front
-	dash := true
-Loop:
-	for _, c := range proposedName {
-		switch {
-		case c == '-' && !dash:
-			dash = true
-			out = append(out, '-')
-		case unicode.IsLetter(c):
-			out = append(out, unicode.ToLower(c))
-			dash = false
-			charCount++
-			if charCount >= maxLen {
-				break Loop
-			}
-		case unicode.IsDigit(c) && charCount > 0:
-			out = append(out, c)
-			dash = false
-			charCount++
-			if charCount >= maxLen {
-				break Loop
-			}
-		default:
-			// any other character is ignored
-		}
-	}
-	// make sure the name doesn't end with a dash
-	if len(out) > 0 && out[len(out)-1] == '-' {
-		out = out[0 : len(out)-1]
-	}
-	return string(out)
-}
-
-var nameAttrs = []string{"NAME", "ID_MODEL_FROM_DATABASE", "ID_MODEL"}
-
-// suggestedSlotName returns the shortest name derived from attributes defined by nameAttrs, or
-// the fallbackName if there is no known attribute to derive name from. The name created from
-// attributes is cleaned up by cleanupSlotName function.
-// The fallbackName is typically the name of the interface.
-func suggestedSlotName(devinfo *hotplug.HotplugDeviceInfo, fallbackName string) string {
-	var candidates []string
-	for _, attr := range nameAttrs {
-		val, ok := devinfo.Attribute(attr)
-		if ok {
-			name := cleanupSlotName(val)
-			if name != "" {
-				candidates = append(candidates, name)
-			}
-		}
-	}
-	if len(candidates) == 0 {
-		return fallbackName
-	}
-	shortestName := candidates[0]
-	for _, cand := range candidates[1:] {
-		if len(cand) < len(shortestName) {
-			shortestName = cand
-		}
-	}
-	return shortestName
-}
-
 // HotplugDeviceAdded gets called when a device is added to the system.
 func (m *InterfaceManager) hotplugDeviceAdded(devinfo *hotplug.HotplugDeviceInfo) {
 	st := m.state
@@ -312,7 +197,6 @@
 }
 
 // HotplugDeviceRemoved gets called when a device is removed from the system.
-<<<<<<< HEAD
 func (m *InterfaceManager) hotplugDeviceRemoved(devinfo *hotplug.HotplugDeviceInfo) {
 	st := m.state
 	st.Lock()
@@ -407,8 +291,6 @@
 
 func setHotplugSlots(st *state.State, slots map[string]hotplugSlotDef) {
 	st.Set("hotplug-slots", slots)
-=======
-func (m *InterfaceManager) HotplugDeviceRemoved(devinfo *hotplug.HotplugDeviceInfo) {
 }
 
 // ensureUniqueName modifies proposedName so that it's unique according to isUnique predicate.
@@ -504,5 +386,4 @@
 		}
 	}
 	return shortestName
->>>>>>> 8ab106aa
 }