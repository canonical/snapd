--- conflicted
+++ resolved
@@ -27,13 +27,9 @@
 )
 
 var (
-<<<<<<< HEAD
 	AddImplicitSlots          = addImplicitSlots
+	InjectTasks               = injectTasks
 	SnapsWithSecurityProfiles = snapsWithSecurityProfiles
-=======
-	AddImplicitSlots = addImplicitSlots
-	InjectTasks      = injectTasks
->>>>>>> 59e945a4
 )
 
 // AddForeignTaskHandlers registers handlers for tasks handled outside of the
