--- conflicted
+++ resolved
@@ -42,11 +42,8 @@
 	SetHotplugAttrs              = setHotplugAttrs
 	GetHotplugSlots              = getHotplugSlots
 	SetHotplugSlots              = setHotplugSlots
-<<<<<<< HEAD
 	UpdateDevice                 = updateDevice
-=======
 	FindConnsForHotplugKey       = findConnsForHotplugKey
->>>>>>> 60245a0c
 )
 
 func NewConnectOptsWithAutoSet() connectOpts {
