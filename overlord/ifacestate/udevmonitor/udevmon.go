--- conflicted
+++ resolved
@@ -50,14 +50,6 @@
 	netlinkErrors chan error
 	netlinkEvents chan netlink.UEvent
 
-<<<<<<< HEAD
-	// devices lookup keeps track of all observed devices to know
-	// when to ignore a spurious event (in case it happens, e.g. when device gets reported by both
-	// the enumeration and monitor on startup).
-	// the lookup is based on device paths which are guaranteed to be unique and stable till device gets removed.
-	// the lookup is not persisted and gets populated and updated in response to enumeration and hotplug events.
-	devices map[string]bool
-=======
 	// seen keeps track of all observed devices to know when to
 	// ignore a spurious event (in case it happens, e.g. when
 	// device gets reported by both the enumeration and monitor on
@@ -66,7 +58,6 @@
 	// removed.  the lookup is not persisted and gets populated
 	// and updated in response to enumeration and hotplug events.
 	seen map[string]bool
->>>>>>> 6c5dd2b3
 }
 
 func New(added DeviceAddedFunc, removed DeviceRemovedFunc) Interface {
@@ -74,11 +65,7 @@
 		deviceAdded:   added,
 		deviceRemoved: removed,
 		netlinkConn:   &netlink.UEventConn{},
-<<<<<<< HEAD
-		devices:       make(map[string]bool),
-=======
 		seen:          make(map[string]bool),
->>>>>>> 6c5dd2b3
 	}
 
 	m.netlinkEvents = make(chan netlink.UEvent)
@@ -142,15 +129,6 @@
 	}
 	m.tomb.Go(func() error {
 		for _, perr := range parseErrors {
-<<<<<<< HEAD
-			logger.Noticef("udev enumeration error: %q\n", perr)
-		}
-		for _, dev := range devices {
-			if _, seen := m.devices[dev.DevicePath()]; seen {
-				continue
-			}
-			m.devices[dev.DevicePath()] = true
-=======
 			logger.Noticef("udev enumeration error: %s", perr)
 		}
 		for _, dev := range devices {
@@ -159,7 +137,6 @@
 				continue
 			}
 			m.seen[devPath] = true
->>>>>>> 6c5dd2b3
 			if m.deviceAdded != nil {
 				m.deviceAdded(dev)
 			}
@@ -169,11 +146,7 @@
 		for {
 			select {
 			case err := <-m.netlinkErrors:
-<<<<<<< HEAD
-				logger.Noticef("udev event error: %q\n", err)
-=======
 				logger.Noticef("udev event error: %s", err)
->>>>>>> 6c5dd2b3
 			case ev := <-m.netlinkEvents:
 				m.udevEvent(&ev)
 			case <-m.tomb.Dying():
@@ -207,18 +180,11 @@
 	if err != nil {
 		return
 	}
-<<<<<<< HEAD
-	if _, seen := m.devices[dev.DevicePath()]; seen {
-		return
-	}
-	m.devices[dev.DevicePath()] = true
-=======
 	devPath := dev.DevicePath()
 	if m.seen[devPath] {
 		return
 	}
 	m.seen[devPath] = true
->>>>>>> 6c5dd2b3
 	if m.deviceAdded != nil {
 		m.deviceAdded(dev)
 	}
@@ -229,20 +195,12 @@
 	if err != nil {
 		return
 	}
-<<<<<<< HEAD
-	if _, seen := m.devices[dev.DevicePath()]; !seen {
-		logger.Noticef("udev monitor observed remove event for unknown device %q", dev.DevicePath())
-		return
-	}
-	delete(m.devices, dev.DevicePath())
-=======
 	devPath := dev.DevicePath()
 	if !m.seen[devPath] {
 		logger.Noticef("udev monitor observed remove event for unknown device %q", dev.DevicePath())
 		return
 	}
 	delete(m.seen, devPath)
->>>>>>> 6c5dd2b3
 	if m.deviceRemoved != nil {
 		m.deviceRemoved(dev)
 	}
