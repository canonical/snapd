// -*- Mode: Go; indent-tabs-mode: t -*-

/*
 * Copyright (C) 2016 Canonical Ltd
 *
 * This program is free software: you can redistribute it and/or modify
 * it under the terms of the GNU General Public License version 3 as
 * published by the Free Software Foundation.
 *
 * This program is distributed in the hope that it will be useful,
 * but WITHOUT ANY WARRANTY; without even the implied warranty of
 * MERCHANTABILITY or FITNESS FOR A PARTICULAR PURPOSE.  See the
 * GNU General Public License for more details.
 *
 * You should have received a copy of the GNU General Public License
 * along with this program.  If not, see <http://www.gnu.org/licenses/>.
 *
 */

package ifacestate_test

import (
	"io/ioutil"
	"os"
	"path/filepath"
	"strconv"
	"testing"

	. "gopkg.in/check.v1"

	"github.com/ubuntu-core/snappy/dirs"
	"github.com/ubuntu-core/snappy/interfaces"
	"github.com/ubuntu-core/snappy/overlord/ifacestate"
	"github.com/ubuntu-core/snappy/overlord/snapstate"
	"github.com/ubuntu-core/snappy/overlord/state"
	"github.com/ubuntu-core/snappy/snap"
)

func TestInterfaceManager(t *testing.T) { TestingT(t) }

type interfaceManagerSuite struct {
	state           *state.State
	privateMgr      *ifacestate.InterfaceManager
	extraIfaces     []interfaces.Interface
	secBackend      *interfaces.TestSecurityBackend
	restoreBackends func()
}

var _ = Suite(&interfaceManagerSuite{})

func (s *interfaceManagerSuite) SetUpTest(c *C) {
	dirs.SetRootDir(c.MkDir())
	state := state.New(nil)
	s.state = state
	s.privateMgr = nil
	s.extraIfaces = nil
	s.secBackend = &interfaces.TestSecurityBackend{}
	s.restoreBackends = ifacestate.MockSecurityBackends([]interfaces.SecurityBackend{s.secBackend})
}

func (s *interfaceManagerSuite) TearDownTest(c *C) {
	if s.privateMgr != nil {
		s.privateMgr.Stop()
	}
	dirs.SetRootDir("")
	s.restoreBackends()
}

func (s *interfaceManagerSuite) manager(c *C) *ifacestate.InterfaceManager {
	if s.privateMgr == nil {
		mgr, err := ifacestate.Manager(s.state, s.extraIfaces)
		c.Assert(err, IsNil)
		s.privateMgr = mgr
	}
	return s.privateMgr
}

func (s *interfaceManagerSuite) TestSmoke(c *C) {
	mgr := s.manager(c)
	mgr.Ensure()
	mgr.Wait()
}

func (s *interfaceManagerSuite) TestConnectTask(c *C) {
	s.state.Lock()
	defer s.state.Unlock()

	ts, err := ifacestate.Connect(s.state, "consumer", "plug", "producer", "slot")
	c.Assert(err, IsNil)

	task := ts.Tasks()[0]
	c.Assert(task.Kind(), Equals, "connect")
	var plug interfaces.PlugRef
	err = task.Get("plug", &plug)
	c.Assert(err, IsNil)
	c.Assert(plug.Snap, Equals, "consumer")
	c.Assert(plug.Name, Equals, "plug")
	var slot interfaces.SlotRef
	err = task.Get("slot", &slot)
	c.Assert(err, IsNil)
	c.Assert(slot.Snap, Equals, "producer")
	c.Assert(slot.Name, Equals, "slot")
}

func (s *interfaceManagerSuite) TestEnsureProcessesConnectTask(c *C) {
	s.mockIface(c, &interfaces.TestInterface{InterfaceName: "test"})
	s.mockSnap(c, consumerYaml)
	s.mockSnap(c, producerYaml)

	s.state.Lock()
	change := s.state.NewChange("kind", "summary")
	ts, err := ifacestate.Connect(s.state, "consumer", "plug", "producer", "slot")
	c.Assert(err, IsNil)
	change.AddAll(ts)
	s.state.Unlock()

	mgr := s.manager(c)
	mgr.Ensure()
	mgr.Wait()

	s.state.Lock()
	defer s.state.Unlock()

	task := change.Tasks()[0]
	c.Check(task.Kind(), Equals, "connect")
	c.Check(task.Status(), Equals, state.DoneStatus)
	c.Check(change.Status(), Equals, state.DoneStatus)

	repo := mgr.Repository()
	plug := repo.Plug("consumer", "plug")
	slot := repo.Slot("producer", "slot")
	c.Assert(plug.Connections, HasLen, 1)
	c.Assert(slot.Connections, HasLen, 1)
	c.Check(plug.Connections[0], DeepEquals, interfaces.SlotRef{Snap: "producer", Name: "slot"})
	c.Check(slot.Connections[0], DeepEquals, interfaces.PlugRef{Snap: "consumer", Name: "plug"})
}

func (s *interfaceManagerSuite) TestDisconnectTask(c *C) {
	s.state.Lock()
	defer s.state.Unlock()

	ts, err := ifacestate.Disconnect(s.state, "consumer", "plug", "producer", "slot")
	c.Assert(err, IsNil)

	task := ts.Tasks()[0]
	c.Assert(task.Kind(), Equals, "disconnect")
	var plug interfaces.PlugRef
	err = task.Get("plug", &plug)
	c.Assert(err, IsNil)
	c.Assert(plug.Snap, Equals, "consumer")
	c.Assert(plug.Name, Equals, "plug")
	var slot interfaces.SlotRef
	err = task.Get("slot", &slot)
	c.Assert(err, IsNil)
	c.Assert(slot.Snap, Equals, "producer")
	c.Assert(slot.Name, Equals, "slot")
}

func (s *interfaceManagerSuite) TestEnsureProcessesDisconnectTask(c *C) {
	s.mockIface(c, &interfaces.TestInterface{InterfaceName: "test"})
	s.mockSnap(c, consumerYaml)
	s.mockSnap(c, producerYaml)

	s.state.Lock()
	s.state.Set("conns", map[string]interface{}{
		"consumer:plug producer:slot": map[string]interface{}{"interface": "test"},
	})
	s.state.Unlock()

	s.state.Lock()
	change := s.state.NewChange("kind", "summary")
	ts, err := ifacestate.Disconnect(s.state, "consumer", "plug", "producer", "slot")
	c.Assert(err, IsNil)
	change.AddAll(ts)
	s.state.Unlock()

	mgr := s.manager(c)
	mgr.Ensure()
	mgr.Wait()

	s.state.Lock()
	defer s.state.Unlock()

	task := change.Tasks()[0]
	c.Check(task.Kind(), Equals, "disconnect")
	c.Check(task.Status(), Equals, state.DoneStatus)
	c.Check(change.Status(), Equals, state.DoneStatus)

	// The connection is gone
	repo := mgr.Repository()
	plug := repo.Plug("consumer", "plug")
	slot := repo.Slot("producer", "slot")
	c.Assert(plug.Connections, HasLen, 0)
	c.Assert(slot.Connections, HasLen, 0)
}

func (s *interfaceManagerSuite) mockIface(c *C, iface interfaces.Interface) {
	s.extraIfaces = append(s.extraIfaces, iface)
}

func (s *interfaceManagerSuite) mockSnap(c *C, yamlText string) *snap.Info {
	s.state.Lock()
	defer s.state.Unlock()

	// Parse the yaml
	snapInfo, err := snap.InfoFromSnapYaml([]byte(yamlText))
	c.Assert(err, IsNil)
	snap.AddImplicitSlots(snapInfo)

	// Create on-disk yaml file (it is read by snapstate)
	dname := filepath.Join(dirs.SnapSnapsDir, snapInfo.Name(),
		strconv.Itoa(snapInfo.Revision), "meta")
	fname := filepath.Join(dname, "snap.yaml")
	err = os.MkdirAll(dname, 0755)
	c.Assert(err, IsNil)
	err = ioutil.WriteFile(fname, []byte(yamlText), 0644)
	c.Assert(err, IsNil)

	// Put a side info into the state
	snapstate.Set(s.state, snapInfo.Name(), &snapstate.SnapState{
		Active:   true,
		Sequence: []*snap.SideInfo{{Revision: snapInfo.Revision}},
	})
	return snapInfo
}

func (s *interfaceManagerSuite) addSetupSnapSecurityChange(c *C, snapName string) *state.Change {
	s.state.Lock()
	defer s.state.Unlock()

<<<<<<< HEAD
	task := s.state.NewTask("setup-profiles", "")
	ss := snapstate.SnapSetup{Name: snapName}
	task.Set("snap-setup", ss)
	taskset := state.NewTaskSet(task)
	change := s.state.NewChange("test", "")
	change.AddAll(taskset)
	return change
}

func (s *interfaceManagerSuite) addRemoveSnapSecurityChange(c *C, snapName string) *state.Change {
	s.state.Lock()
	defer s.state.Unlock()

	task := s.state.NewTask("remove-profiles", "")
	ss := snapstate.SnapSetup{Name: snapName}
	task.Set("snap-setup", ss)
	taskset := state.NewTaskSet(task)
	change := s.state.NewChange("test", "")
	change.AddAll(taskset)
	return change
}

func (s *interfaceManagerSuite) addDiscardConnsChange(c *C, snapName string) *state.Change {
	s.state.Lock()
	defer s.state.Unlock()

	task := s.state.NewTask("discard-conns", "")
=======
	task := s.state.NewTask("setup-snap-security", "")
>>>>>>> 52e7daec
	ss := snapstate.SnapSetup{Name: snapName}
	task.Set("snap-setup", ss)
	taskset := state.NewTaskSet(task)
	change := s.state.NewChange("test", "")
	change.AddAll(taskset)
	return change
}

var osSnapYaml = `
name: ubuntu-core
version: 1
type: os
`

var sampleSnapYaml = `
name: snap
version: 1
apps:
 app:
   command: foo
plugs:
 network:
  interface: network
`

var consumerYaml = `
name: consumer
version: 1
plugs:
 plug:
  interface: test
`

var producerYaml = `
name: producer
version: 1
slots:
 slot:
  interface: test
`

func (s *interfaceManagerSuite) TestDoSetupSnapSecuirty(c *C) {
	s.mockSnap(c, osSnapYaml)
	snapInfo := s.mockSnap(c, sampleSnapYaml)

	mgr := s.manager(c)

	// Run the setup-snap-security task
	change := s.addSetupSnapSecurityChange(c, snapInfo.Name())
	mgr.Ensure()
	mgr.Wait()
	mgr.Stop()

	s.state.Lock()
	defer s.state.Unlock()

	c.Check(change.Status(), Equals, state.DoneStatus)
	var conns map[string]interface{}
	err := s.state.Get("conns", &conns)
	c.Assert(err, IsNil)
	// Auto-connection data was saved into the state
	c.Check(conns, DeepEquals, map[string]interface{}{
		"snap:network ubuntu-core:network": map[string]interface{}{
			"interface": "network", "auto": true,
		},
	})
}

func (s *interfaceManagerSuite) TestDoSetupSnapSecuirtyKeepsExistingConnectionState(c *C) {
	s.mockSnap(c, osSnapYaml)
	snapInfo := s.mockSnap(c, sampleSnapYaml)

	mgr := s.manager(c)

	// Put information about connections for another snap into the state
	s.state.Lock()
	s.state.Set("conns", map[string]interface{}{
		"other-snap:network ubuntu-core:network": map[string]interface{}{
			"interface": "network",
		},
	})
	s.state.Unlock()

	// Run the setup-snap-security task
	change := s.addSetupSnapSecurityChange(c, snapInfo.Name())
	mgr.Ensure()
	mgr.Wait()
	mgr.Stop()

	s.state.Lock()
	defer s.state.Unlock()

	c.Check(change.Status(), Equals, state.DoneStatus)
	var conns map[string]interface{}
	err := s.state.Get("conns", &conns)
	c.Assert(err, IsNil)
	// Information from other snaps is not damaged
	c.Check(conns, DeepEquals, map[string]interface{}{
		"other-snap:network ubuntu-core:network": map[string]interface{}{
			"interface": "network",
		},
		"snap:network ubuntu-core:network": map[string]interface{}{
			"interface": "network", "auto": true,
		},
	})
}

<<<<<<< HEAD
func (s *interfaceManagerSuite) TestDoDiscardConnsPlug(c *C) {
	s.testDoDicardConns(c, "consumer")
}

func (s *interfaceManagerSuite) TestDoDiscardConnsSlot(c *C) {
	s.testDoDicardConns(c, "producer")
}

func (s *interfaceManagerSuite) testDoDicardConns(c *C, snapName string) {
	s.state.Lock()
	// Store information about a connection in the state.
	s.state.Set("conns", map[string]interface{}{
		"consumer:plug producer:slot": map[string]interface{}{"interface": "test"},
	})
	// Store empty snap state. This snap has an empty sequence now.
	snapstate.Set(s.state, snapName, &snapstate.SnapState{})
	s.state.Unlock()

	mgr := s.manager(c)

	// Run the discard-conns task and let it finish
	change := s.addDiscardConnsChange(c, snapName)
	mgr.Ensure()
	mgr.Wait()
	mgr.Stop()

	s.state.Lock()
	defer s.state.Unlock()
	c.Check(change.Status(), Equals, state.DoneStatus)

	// Information about the connection was removed
	var conns map[string]interface{}
	err := s.state.Get("conns", &conns)
	c.Assert(err, IsNil)
	c.Check(conns, DeepEquals, map[string]interface{}{})
}

func (s *interfaceManagerSuite) TestDoRemove(c *C) {
=======
func (s *interfaceManagerSuite) TestDoSetupSnapSecuirtyReloadsConnectionsWhenInvokedOnPlugSide(c *C) {
	s.testDoSetupSnapSecuirtyReloadsConnectionsWhenInvokedOn(c, "consumer")
}

func (s *interfaceManagerSuite) TestDoSetupSnapSecuirtyReloadsConnectionsWhenInvokedOnSlotSide(c *C) {
	s.testDoSetupSnapSecuirtyReloadsConnectionsWhenInvokedOn(c, "producer")
}

func (s *interfaceManagerSuite) testDoSetupSnapSecuirtyReloadsConnectionsWhenInvokedOn(c *C, snapName string) {
>>>>>>> 52e7daec
	s.mockIface(c, &interfaces.TestInterface{InterfaceName: "test"})
	s.mockSnap(c, consumerYaml)
	s.mockSnap(c, producerYaml)

	s.state.Lock()
	s.state.Set("conns", map[string]interface{}{
		"consumer:plug producer:slot": map[string]interface{}{"interface": "test"},
	})
	s.state.Unlock()

	mgr := s.manager(c)

<<<<<<< HEAD
	// Run the remove-snap-security task
	change := s.addRemoveSnapSecurityChange(c, "consumer")
=======
	// Run the setup-snap-security task
	change := s.addSetupSnapSecurityChange(c, snapName)
>>>>>>> 52e7daec
	mgr.Ensure()
	mgr.Wait()
	mgr.Stop()

<<<<<<< HEAD
	// Change succeeds
=======
>>>>>>> 52e7daec
	s.state.Lock()
	defer s.state.Unlock()
	c.Check(change.Status(), Equals, state.DoneStatus)

	repo := mgr.Repository()
<<<<<<< HEAD
	// Snap is removed from repository
	c.Check(repo.Plug("consumer", "slot"), IsNil)

	// Security of the snap was removed
	c.Check(s.secBackend.RemoveCalls, DeepEquals, []string{"consumer"})

	// Security of the related snap was configured
	c.Check(s.secBackend.SetupCalls, HasLen, 1)
	c.Check(s.secBackend.SetupCalls[0].SnapInfo.Name(), Equals, "producer")

	// Connection state was left intact
	var conns map[string]interface{}
	err := s.state.Get("conns", &conns)
	c.Assert(err, IsNil)
	c.Check(conns, DeepEquals, map[string]interface{}{
		"consumer:plug producer:slot": map[string]interface{}{"interface": "test"},
	})
=======
	plug := repo.Plug("consumer", "plug")
	slot := repo.Slot("producer", "slot")
	c.Assert(plug.Connections, HasLen, 1)
	c.Assert(slot.Connections, HasLen, 1)
	c.Check(plug.Connections[0], DeepEquals, interfaces.SlotRef{Snap: "producer", Name: "slot"})
	c.Check(slot.Connections[0], DeepEquals, interfaces.PlugRef{Snap: "consumer", Name: "plug"})
>>>>>>> 52e7daec
}

func (s *interfaceManagerSuite) TestConnectTracksConnectionsInState(c *C) {
	s.mockIface(c, &interfaces.TestInterface{InterfaceName: "test"})
	s.mockSnap(c, consumerYaml)
	s.mockSnap(c, producerYaml)

	mgr := s.manager(c)

	s.state.Lock()
	ts, err := ifacestate.Connect(s.state, "consumer", "plug", "producer", "slot")
	c.Assert(err, IsNil)
	change := s.state.NewChange("connect", "")
	change.AddAll(ts)
	s.state.Unlock()

	mgr.Ensure()
	mgr.Wait()
	mgr.Stop()

	s.state.Lock()
	defer s.state.Unlock()

	c.Check(change.Status(), Equals, state.DoneStatus)
	var conns map[string]interface{}
	err = s.state.Get("conns", &conns)
	c.Assert(err, IsNil)
	c.Check(conns, DeepEquals, map[string]interface{}{
		"consumer:plug producer:slot": map[string]interface{}{
			"interface": "test",
		},
	})
}

func (s *interfaceManagerSuite) TestConnectSetsUpSecurity(c *C) {
	s.mockIface(c, &interfaces.TestInterface{InterfaceName: "test"})
	s.mockSnap(c, consumerYaml)
	s.mockSnap(c, producerYaml)

	mgr := s.manager(c)

	s.state.Lock()
	ts, err := ifacestate.Connect(s.state, "consumer", "plug", "producer", "slot")
	c.Assert(err, IsNil)
	change := s.state.NewChange("connect", "")
	change.AddAll(ts)
	s.state.Unlock()

	mgr.Ensure()
	mgr.Wait()
	mgr.Stop()

	s.state.Lock()
	defer s.state.Unlock()

	c.Check(change.Status(), Equals, state.DoneStatus)

	c.Assert(s.secBackend.SetupCalls, HasLen, 2)
	c.Assert(s.secBackend.RemoveCalls, HasLen, 0)
	c.Check(s.secBackend.SetupCalls[0].SnapInfo.Name(), Equals, "consumer")
	c.Check(s.secBackend.SetupCalls[1].SnapInfo.Name(), Equals, "producer")

	c.Check(s.secBackend.SetupCalls[0].DevMode, Equals, false)
	c.Check(s.secBackend.SetupCalls[1].DevMode, Equals, false)
}

func (s *interfaceManagerSuite) TestDisconnectSetsUpSecurity(c *C) {
	s.mockIface(c, &interfaces.TestInterface{InterfaceName: "test"})
	s.mockSnap(c, consumerYaml)
	s.mockSnap(c, producerYaml)

	s.state.Lock()
	s.state.Set("conns", map[string]interface{}{
		"consumer:plug producer:slot": map[string]interface{}{"interface": "test"},
	})
	s.state.Unlock()

	mgr := s.manager(c)

	s.state.Lock()
	ts, err := ifacestate.Disconnect(s.state, "consumer", "plug", "producer", "slot")
	c.Assert(err, IsNil)
	change := s.state.NewChange("disconnect", "")
	change.AddAll(ts)
	s.state.Unlock()

	mgr.Ensure()
	mgr.Wait()
	mgr.Stop()

	s.state.Lock()
	defer s.state.Unlock()

	c.Check(change.Status(), Equals, state.DoneStatus)

	c.Assert(s.secBackend.SetupCalls, HasLen, 2)
	c.Assert(s.secBackend.RemoveCalls, HasLen, 0)
	c.Check(s.secBackend.SetupCalls[0].SnapInfo.Name(), Equals, "consumer")
	c.Check(s.secBackend.SetupCalls[1].SnapInfo.Name(), Equals, "producer")

	c.Check(s.secBackend.SetupCalls[0].DevMode, Equals, false)
	c.Check(s.secBackend.SetupCalls[1].DevMode, Equals, false)
}

func (s *interfaceManagerSuite) TestDisconnectTracksConnectionsInState(c *C) {
	s.mockIface(c, &interfaces.TestInterface{InterfaceName: "test"})
	s.mockSnap(c, consumerYaml)
	s.mockSnap(c, producerYaml)
	s.state.Lock()
	s.state.Set("conns", map[string]interface{}{
		"consumer:plug producer:slot": map[string]interface{}{"interface": "test"},
	})
	s.state.Unlock()

	mgr := s.manager(c)

	s.state.Lock()
	ts, err := ifacestate.Disconnect(s.state, "consumer", "plug", "producer", "slot")
	c.Assert(err, IsNil)
	change := s.state.NewChange("disconnect", "")
	change.AddAll(ts)
	s.state.Unlock()

	mgr.Ensure()
	mgr.Wait()
	mgr.Stop()

	s.state.Lock()
	defer s.state.Unlock()

	c.Check(change.Status(), Equals, state.DoneStatus)
	var conns map[string]interface{}
	err = s.state.Get("conns", &conns)
	c.Assert(err, IsNil)
	c.Check(conns, DeepEquals, map[string]interface{}{})
}

func (s *interfaceManagerSuite) TestManagerReloadsConnections(c *C) {
	s.mockIface(c, &interfaces.TestInterface{InterfaceName: "test"})
	s.mockSnap(c, consumerYaml)
	s.mockSnap(c, producerYaml)

	s.state.Lock()
	s.state.Set("conns", map[string]interface{}{
		"consumer:plug producer:slot": map[string]interface{}{"interface": "test"},
	})
	s.state.Unlock()

	mgr := s.manager(c)
	repo := mgr.Repository()

	plug := repo.Plug("consumer", "plug")
	slot := repo.Slot("producer", "slot")
	c.Assert(plug.Connections, HasLen, 1)
	c.Assert(slot.Connections, HasLen, 1)
	c.Check(plug.Connections[0], DeepEquals, interfaces.SlotRef{Snap: "producer", Name: "slot"})
	c.Check(slot.Connections[0], DeepEquals, interfaces.PlugRef{Snap: "consumer", Name: "plug"})
}<|MERGE_RESOLUTION|>--- conflicted
+++ resolved
@@ -228,7 +228,6 @@
 	s.state.Lock()
 	defer s.state.Unlock()
 
-<<<<<<< HEAD
 	task := s.state.NewTask("setup-profiles", "")
 	ss := snapstate.SnapSetup{Name: snapName}
 	task.Set("snap-setup", ss)
@@ -256,9 +255,6 @@
 	defer s.state.Unlock()
 
 	task := s.state.NewTask("discard-conns", "")
-=======
-	task := s.state.NewTask("setup-snap-security", "")
->>>>>>> 52e7daec
 	ss := snapstate.SnapSetup{Name: snapName}
 	task.Set("snap-setup", ss)
 	taskset := state.NewTaskSet(task)
@@ -366,46 +362,6 @@
 	})
 }
 
-<<<<<<< HEAD
-func (s *interfaceManagerSuite) TestDoDiscardConnsPlug(c *C) {
-	s.testDoDicardConns(c, "consumer")
-}
-
-func (s *interfaceManagerSuite) TestDoDiscardConnsSlot(c *C) {
-	s.testDoDicardConns(c, "producer")
-}
-
-func (s *interfaceManagerSuite) testDoDicardConns(c *C, snapName string) {
-	s.state.Lock()
-	// Store information about a connection in the state.
-	s.state.Set("conns", map[string]interface{}{
-		"consumer:plug producer:slot": map[string]interface{}{"interface": "test"},
-	})
-	// Store empty snap state. This snap has an empty sequence now.
-	snapstate.Set(s.state, snapName, &snapstate.SnapState{})
-	s.state.Unlock()
-
-	mgr := s.manager(c)
-
-	// Run the discard-conns task and let it finish
-	change := s.addDiscardConnsChange(c, snapName)
-	mgr.Ensure()
-	mgr.Wait()
-	mgr.Stop()
-
-	s.state.Lock()
-	defer s.state.Unlock()
-	c.Check(change.Status(), Equals, state.DoneStatus)
-
-	// Information about the connection was removed
-	var conns map[string]interface{}
-	err := s.state.Get("conns", &conns)
-	c.Assert(err, IsNil)
-	c.Check(conns, DeepEquals, map[string]interface{}{})
-}
-
-func (s *interfaceManagerSuite) TestDoRemove(c *C) {
-=======
 func (s *interfaceManagerSuite) TestDoSetupSnapSecuirtyReloadsConnectionsWhenInvokedOnPlugSide(c *C) {
 	s.testDoSetupSnapSecuirtyReloadsConnectionsWhenInvokedOn(c, "consumer")
 }
@@ -415,65 +371,120 @@
 }
 
 func (s *interfaceManagerSuite) testDoSetupSnapSecuirtyReloadsConnectionsWhenInvokedOn(c *C, snapName string) {
->>>>>>> 52e7daec
-	s.mockIface(c, &interfaces.TestInterface{InterfaceName: "test"})
-	s.mockSnap(c, consumerYaml)
-	s.mockSnap(c, producerYaml)
-
-	s.state.Lock()
-	s.state.Set("conns", map[string]interface{}{
-		"consumer:plug producer:slot": map[string]interface{}{"interface": "test"},
-	})
-	s.state.Unlock()
-
-	mgr := s.manager(c)
-
-<<<<<<< HEAD
-	// Run the remove-snap-security task
-	change := s.addRemoveSnapSecurityChange(c, "consumer")
-=======
-	// Run the setup-snap-security task
+	s.mockIface(c, &interfaces.TestInterface{InterfaceName: "test"})
+	s.mockSnap(c, consumerYaml)
+	s.mockSnap(c, producerYaml)
+
+	s.state.Lock()
+	s.state.Set("conns", map[string]interface{}{
+		"consumer:plug producer:slot": map[string]interface{}{"interface": "test"},
+	})
+	s.state.Unlock()
+
+	mgr := s.manager(c)
+
+	// Run the setup-profiles task
 	change := s.addSetupSnapSecurityChange(c, snapName)
->>>>>>> 52e7daec
-	mgr.Ensure()
-	mgr.Wait()
-	mgr.Stop()
-
-<<<<<<< HEAD
+	mgr.Ensure()
+	mgr.Wait()
+	mgr.Stop()
+
 	// Change succeeds
-=======
->>>>>>> 52e7daec
 	s.state.Lock()
 	defer s.state.Unlock()
 	c.Check(change.Status(), Equals, state.DoneStatus)
 
 	repo := mgr.Repository()
-<<<<<<< HEAD
-	// Snap is removed from repository
-	c.Check(repo.Plug("consumer", "slot"), IsNil)
-
-	// Security of the snap was removed
-	c.Check(s.secBackend.RemoveCalls, DeepEquals, []string{"consumer"})
-
-	// Security of the related snap was configured
-	c.Check(s.secBackend.SetupCalls, HasLen, 1)
-	c.Check(s.secBackend.SetupCalls[0].SnapInfo.Name(), Equals, "producer")
-
-	// Connection state was left intact
-	var conns map[string]interface{}
-	err := s.state.Get("conns", &conns)
-	c.Assert(err, IsNil)
-	c.Check(conns, DeepEquals, map[string]interface{}{
-		"consumer:plug producer:slot": map[string]interface{}{"interface": "test"},
-	})
-=======
+
+	// Repository shows the connection
 	plug := repo.Plug("consumer", "plug")
 	slot := repo.Slot("producer", "slot")
 	c.Assert(plug.Connections, HasLen, 1)
 	c.Assert(slot.Connections, HasLen, 1)
 	c.Check(plug.Connections[0], DeepEquals, interfaces.SlotRef{Snap: "producer", Name: "slot"})
 	c.Check(slot.Connections[0], DeepEquals, interfaces.PlugRef{Snap: "consumer", Name: "plug"})
->>>>>>> 52e7daec
+}
+
+func (s *interfaceManagerSuite) TestDoDiscardConnsPlug(c *C) {
+	s.testDoDicardConns(c, "consumer")
+}
+
+func (s *interfaceManagerSuite) TestDoDiscardConnsSlot(c *C) {
+	s.testDoDicardConns(c, "producer")
+}
+
+func (s *interfaceManagerSuite) testDoDicardConns(c *C, snapName string) {
+	s.state.Lock()
+	// Store information about a connection in the state.
+	s.state.Set("conns", map[string]interface{}{
+		"consumer:plug producer:slot": map[string]interface{}{"interface": "test"},
+	})
+	// Store empty snap state. This snap has an empty sequence now.
+	snapstate.Set(s.state, snapName, &snapstate.SnapState{})
+	s.state.Unlock()
+
+	mgr := s.manager(c)
+
+	// Run the discard-conns task and let it finish
+	change := s.addDiscardConnsChange(c, snapName)
+	mgr.Ensure()
+	mgr.Wait()
+	mgr.Stop()
+
+	s.state.Lock()
+	defer s.state.Unlock()
+	c.Check(change.Status(), Equals, state.DoneStatus)
+
+	// Information about the connection was removed
+	var conns map[string]interface{}
+	err := s.state.Get("conns", &conns)
+	c.Assert(err, IsNil)
+	c.Check(conns, DeepEquals, map[string]interface{}{})
+}
+
+func (s *interfaceManagerSuite) TestDoRemove(c *C) {
+	s.mockIface(c, &interfaces.TestInterface{InterfaceName: "test"})
+	s.mockSnap(c, consumerYaml)
+	s.mockSnap(c, producerYaml)
+
+	s.state.Lock()
+	s.state.Set("conns", map[string]interface{}{
+		"consumer:plug producer:slot": map[string]interface{}{"interface": "test"},
+	})
+	s.state.Unlock()
+
+	mgr := s.manager(c)
+
+	// Run the remove-security task
+	change := s.addRemoveSnapSecurityChange(c, "consumer")
+	mgr.Ensure()
+	mgr.Wait()
+	mgr.Stop()
+
+	// Change succeeds
+	s.state.Lock()
+	defer s.state.Unlock()
+	c.Check(change.Status(), Equals, state.DoneStatus)
+
+	repo := mgr.Repository()
+
+	// Snap is removed from repository
+	c.Check(repo.Plug("consumer", "slot"), IsNil)
+
+	// Security of the snap was removed
+	c.Check(s.secBackend.RemoveCalls, DeepEquals, []string{"consumer"})
+
+	// Security of the related snap was configured
+	c.Check(s.secBackend.SetupCalls, HasLen, 1)
+	c.Check(s.secBackend.SetupCalls[0].SnapInfo.Name(), Equals, "producer")
+
+	// Connection state was left intact
+	var conns map[string]interface{}
+	err := s.state.Get("conns", &conns)
+	c.Assert(err, IsNil)
+	c.Check(conns, DeepEquals, map[string]interface{}{
+		"consumer:plug producer:slot": map[string]interface{}{"interface": "test"},
+	})
 }
 
 func (s *interfaceManagerSuite) TestConnectTracksConnectionsInState(c *C) {
