--- conflicted
+++ resolved
@@ -195,18 +195,14 @@
 
 	// Run the disconnect task and let it finish.
 	s.state.Lock()
-<<<<<<< HEAD
-	change := s.state.NewChange("kind", "summary")
-	ts, err := ifacestate.Disconnect(s.state, "consumer", "plug", "producer", "slot")
-	ts.Tasks()[0].Set("snap-setup", &snapstate.SnapSetup{
-		SideInfo: &snap.SideInfo{
-			RealName: "consumer",
-		},
-	})
-=======
 	change := s.state.NewChange("disconnect", "...")
 	ts, err := ifacestate.Disconnect(s.state, plugSnap, plugName, slotSnap, slotName)
->>>>>>> e7ba90c1
+	ts.Tasks()[0].Set("snap-setup", &snapstate.SnapSetup{
+		SideInfo: &snap.SideInfo{
+			RealName: "consumer",
+		},
+	})
+
 	c.Assert(err, IsNil)
 	change.AddAll(ts)
 	s.state.Unlock()
@@ -216,14 +212,12 @@
 	s.state.Lock()
 	defer s.state.Unlock()
 
-<<<<<<< HEAD
+	// Ensure that the task succeeded.
 	c.Assert(change.Err(), IsNil)
 	task := change.Tasks()[0]
 	c.Check(task.Kind(), Equals, "disconnect")
 	c.Check(task.Status(), Equals, state.DoneStatus)
-=======
-	// Ensure that the task succeeded.
->>>>>>> e7ba90c1
+
 	c.Check(change.Status(), Equals, state.DoneStatus)
 
 	// Ensure that the connection has been removed from the state
