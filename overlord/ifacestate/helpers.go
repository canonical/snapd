--- conflicted
+++ resolved
@@ -24,10 +24,7 @@
 	"encoding/json"
 	"fmt"
 	"os"
-<<<<<<< HEAD
-=======
 	"sort"
->>>>>>> 230f740b
 	"strings"
 
 	"github.com/snapcore/snapd/asserts"
