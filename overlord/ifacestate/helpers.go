--- conflicted
+++ resolved
@@ -205,11 +205,7 @@
 		return nil, err
 	}
 	affected := make(map[string]bool)
-<<<<<<< HEAD
-	for id, cn := range conns {
-=======
 	for id, conn := range conns {
->>>>>>> db00bbd8
 		connRef, err := interfaces.ParseConnRef(id)
 		if err != nil {
 			return nil, err
@@ -219,11 +215,7 @@
 		}
 
 		// Note: reloaded connections are not checked against policy again, and also we don't call BeforeConnect* methods on them.
-<<<<<<< HEAD
-		if _, err := m.repo.Connect(connRef, cn.DynamicPlugAttrs, cn.DynamicSlotAttrs, nil); err != nil {
-=======
 		if _, err := m.repo.Connect(connRef, conn.DynamicPlugAttrs, conn.DynamicSlotAttrs, nil); err != nil {
->>>>>>> db00bbd8
 			if _, ok := err.(*interfaces.UnknownPlugSlotError); ok {
 				// Some versions of snapd may have left stray connections that
 				// don't have the corresponding plug or slot anymore. Before we
