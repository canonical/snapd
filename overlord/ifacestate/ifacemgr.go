// -*- Mode: Go; indent-tabs-mode: t -*-

/*
 * Copyright (C) 2016 Canonical Ltd
 *
 * This program is free software: you can redistribute it and/or modify
 * it under the terms of the GNU General Public License version 3 as
 * published by the Free Software Foundation.
 *
 * This program is distributed in the hope that it will be useful,
 * but WITHOUT ANY WARRANTY; without even the implied warranty of
 * MERCHANTABILITY or FITNESS FOR A PARTICULAR PURPOSE.  See the
 * GNU General Public License for more details.
 *
 * You should have received a copy of the GNU General Public License
 * along with this program.  If not, see <http://www.gnu.org/licenses/>.
 *
 */

// Package ifacestate implements the manager and state aspects
// responsible for the maintenance of interfaces the system.
package ifacestate

import (
	"fmt"

	"github.com/snapcore/snapd/i18n/dumb"
	"github.com/snapcore/snapd/interfaces"
	"github.com/snapcore/snapd/interfaces/backends"
	"github.com/snapcore/snapd/overlord/hookstate"
	"github.com/snapcore/snapd/overlord/snapstate"
	"github.com/snapcore/snapd/overlord/state"
)

// InterfaceManager is responsible for the maintenance of interfaces in
// the system state.  It maintains interface connections, and also observes
// installed snaps to track the current set of available plugs and slots.
type InterfaceManager struct {
	state  *state.State
	runner *state.TaskRunner
	repo   *interfaces.Repository
}

// Manager returns a new InterfaceManager.
// Extra interfaces can be provided for testing.
func Manager(s *state.State, hookManager *hookstate.HookManager, extra []interfaces.Interface) (*InterfaceManager, error) {
	// NOTE: hookManager is nil only when testing.
	if hookManager != nil {
		setupHooks(hookManager)
	}

	runner := state.NewTaskRunner(s)
	m := &InterfaceManager{
		state:  s,
		runner: runner,
		repo:   interfaces.NewRepository(),
	}
	if err := m.initialize(extra); err != nil {
		return nil, err
	}

	// interface tasks might touch more than the immediate task target snap, serialize them
	runner.SetBlocked(func(_ *state.Task, running []*state.Task) bool {
		return len(running) != 0
	})

	runner.AddHandler("connect", m.doConnect, nil)
	runner.AddHandler("disconnect", m.doDisconnect, nil)
	runner.AddHandler("setup-profiles", m.doSetupProfiles, m.undoSetupProfiles)
	runner.AddHandler("remove-profiles", m.doRemoveProfiles, m.doSetupProfiles)
	runner.AddHandler("discard-conns", m.doDiscardConns, m.undoDiscardConns)

	// helper for ubuntu-core -> core
	runner.AddHandler("transition-ubuntu-core", m.doTransitionUbuntuCore, m.undoTransitionUbuntuCore)

	return m, nil
}

<<<<<<< HEAD
func initialConnectAttributes(s *state.State, plugSnap string, plugName string, slotSnap string, slotName string) (map[string]interface{}, error) {
=======
func setInitialConnectAttributes(ts *state.Task, plugSnap string, plugName string, slotSnap string, slotName string) error {
>>>>>>> e411a142
	// Set initial interface attributes for the plug- and slot- snaps in connect task.
	var snapst snapstate.SnapState
	var err error

<<<<<<< HEAD
	if err = snapstate.Get(s, plugSnap, &snapst); err != nil {
		return nil, err
=======
	st := ts.State()
	if err = snapstate.Get(st, plugSnap, &snapst); err != nil {
		return err
>>>>>>> e411a142
	}

	snapInfo, err := snapst.CurrentInfo()
	if err != nil {
<<<<<<< HEAD
		return nil, err
	}

	attrs := make(map[string]interface{})

	plugSnapAttrs := make(map[string]interface{})
	if plug, ok := snapInfo.Plugs[plugName]; ok {
		for k, v := range plug.Attrs {
			plugSnapAttrs[k] = v
		}
	} else {
		return nil, fmt.Errorf("Snap %q has no plug named %q", plugSnap, plugName)
	}

	if err = snapstate.Get(s, slotSnap, &snapst); err != nil {
		return nil, err
	}
	snapInfo, err = snapst.CurrentInfo()
	if err != nil {
		return nil, err
	}

	slotSnapAttrs := make(map[string]interface{})
	if slot, ok := snapInfo.Slots[slotName]; ok {
		for k, v := range slot.Attrs {
			slotSnapAttrs[k] = v
		}
	} else {
		return nil, fmt.Errorf("Snap %q has no slot named %q", slotSnap, slotName)
	}

	attrs[plugSnap] = plugSnapAttrs
	attrs[slotSnap] = slotSnapAttrs

	return attrs, err
=======
		return err
	}

	plugAttrs := make(map[string]interface{})
	if plug, ok := snapInfo.Plugs[plugName]; ok {
		for k, v := range plug.Attrs {
			plugAttrs[k] = v
		}
	} else {
		return fmt.Errorf("Snap %q has no plug named %q", plugSnap, plugName)
	}

	if err = snapstate.Get(st, slotSnap, &snapst); err != nil {
		return err
	}
	snapInfo, err = snapst.CurrentInfo()
	if err != nil {
		return err
	}

	slotAttrs := make(map[string]interface{})
	if slot, ok := snapInfo.Slots[slotName]; ok {
		for k, v := range slot.Attrs {
			slotAttrs[k] = v
		}
	} else {
		return fmt.Errorf("Snap %q has no slot named %q", slotSnap, slotName)
	}

	ts.Set("slot-attrs", slotAttrs)
	ts.Set("plug-attrs", plugAttrs)

	return err
>>>>>>> e411a142
}

// Connect returns a set of tasks for connecting an interface.
//
func Connect(st *state.State, plugSnap, plugName, slotSnap, slotName string) (*state.TaskSet, error) {
	if err := snapstate.CheckChangeConflict(st, plugSnap, nil); err != nil {
		return nil, err
	}
	if err := snapstate.CheckChangeConflict(st, slotSnap, nil); err != nil {
		return nil, err
	}

	// TODO: Store the intent-to-connect in the state so that we automatically
	// try to reconnect on reboot (reconnection can fail or can connect with
	// different parameters so we cannot store the actual connection details).

	// Create a series of tasks:
	//  - prepare-plug-<plug> hook
	//  - prepare-slot-<slot> hook
	//  - connect task
	//  - connect-slot-<slot> hook
	//  - connect-plug-<plug> hook
	// The tasks run in sequence (are serialized by WaitFor).
	// The prepare- hooks collect attributes via snapctl set.
	// 'snapctl set' can only modify own attributes (plug's attributes in the *-plug-* hook and
	// slot's attributes in the *-slot-* hook).
	// 'snapctl get' can read both slot's and plug's attributes.
	summary := fmt.Sprintf(i18n.G("Connect %s:%s to %s:%s"),
		plugSnap, plugName, slotSnap, slotName)
	connectInterface := st.NewTask("connect", summary)
<<<<<<< HEAD
	initialContext := map[string]interface{}{"connect-task": connectInterface.ID()}
=======

	initialContext := make(map[string]interface{})
	initialContext["attrs-task"] = connectInterface.ID()
>>>>>>> e411a142

	plugHookSetup := &hookstate.HookSetup{
		Snap:     plugSnap,
		Hook:     "prepare-plug-" + plugName,
		Optional: true,
	}

	summary = fmt.Sprintf(i18n.G("Run hook %s of snap %q"), plugHookSetup.Hook, plugHookSetup.Snap)
<<<<<<< HEAD
	initialContext["other-snap"] = slotSnap
	initialContext["plug-or-slot"] = plugName
=======
>>>>>>> e411a142
	preparePlugConnection := hookstate.HookTask(st, summary, plugHookSetup, initialContext)

	slotHookSetup := &hookstate.HookSetup{
		Snap:     slotSnap,
		Hook:     "prepare-slot-" + slotName,
		Optional: true,
	}

	summary = fmt.Sprintf(i18n.G("Run hook %s of snap %q"), slotHookSetup.Hook, slotHookSetup.Snap)
<<<<<<< HEAD
	initialContext["other-snap"] = plugSnap
	initialContext["plug-or-slot"] = slotName
=======
>>>>>>> e411a142
	prepareSlotConnection := hookstate.HookTask(st, summary, slotHookSetup, initialContext)
	prepareSlotConnection.WaitFor(preparePlugConnection)

	connectInterface.Set("slot", interfaces.SlotRef{Snap: slotSnap, Name: slotName})
	connectInterface.Set("plug", interfaces.PlugRef{Snap: plugSnap, Name: plugName})
<<<<<<< HEAD
	attrs, _ := initialConnectAttributes(st, plugSnap, plugName, slotSnap, slotName)
	if attrs != nil {
		connectInterface.Set("attributes", attrs)
=======
	if err := setInitialConnectAttributes(connectInterface, plugSnap, plugName, slotSnap, slotName); err != nil {
		return nil, err
>>>>>>> e411a142
	}
	connectInterface.WaitFor(prepareSlotConnection)

	connectSlotHookSetup := &hookstate.HookSetup{
		Snap:     slotSnap,
		Hook:     "connect-slot-" + slotName,
		Optional: true,
	}

	summary = fmt.Sprintf(i18n.G("Run hook %s of snap %q"), connectSlotHookSetup.Hook, connectSlotHookSetup.Snap)
<<<<<<< HEAD
	initialContext["other-snap"] = plugSnap
	initialContext["plug-or-slot"] = slotName
=======
>>>>>>> e411a142
	connectSlotConnection := hookstate.HookTask(st, summary, connectSlotHookSetup, initialContext)
	connectSlotConnection.WaitFor(connectInterface)

	connectPlugHookSetup := &hookstate.HookSetup{
		Snap:     plugSnap,
		Hook:     "connect-plug-" + plugName,
		Optional: true,
	}

	summary = fmt.Sprintf(i18n.G("Run hook %s of snap %q"), connectPlugHookSetup.Hook, connectPlugHookSetup.Snap)
<<<<<<< HEAD
	initialContext["other-snap"] = slotSnap
	initialContext["plug-or-slot"] = plugName
=======
>>>>>>> e411a142
	connectPlugConnection := hookstate.HookTask(st, summary, connectPlugHookSetup, initialContext)
	connectPlugConnection.WaitFor(connectSlotConnection)

	return state.NewTaskSet(preparePlugConnection, prepareSlotConnection, connectInterface, connectSlotConnection, connectPlugConnection), nil
}

// Disconnect returns a set of tasks for  disconnecting an interface.
func Disconnect(st *state.State, plugSnap, plugName, slotSnap, slotName string) (*state.TaskSet, error) {
	if err := snapstate.CheckChangeConflict(st, plugSnap, nil); err != nil {
		return nil, err
	}
	if err := snapstate.CheckChangeConflict(st, slotSnap, nil); err != nil {
		return nil, err
	}

	summary := fmt.Sprintf(i18n.G("Disconnect %s:%s from %s:%s"),
		plugSnap, plugName, slotSnap, slotName)
	task := st.NewTask("disconnect", summary)
	task.Set("slot", interfaces.SlotRef{Snap: slotSnap, Name: slotName})
	task.Set("plug", interfaces.PlugRef{Snap: plugSnap, Name: plugName})
	return state.NewTaskSet(task), nil
}

// Ensure implements StateManager.Ensure.
func (m *InterfaceManager) Ensure() error {
	m.runner.Ensure()
	return nil
}

// Wait implements StateManager.Wait.
func (m *InterfaceManager) Wait() {
	m.runner.Wait()
}

// Stop implements StateManager.Stop.
func (m *InterfaceManager) Stop() {
	m.runner.Stop()

}

// Repository returns the interface repository used internally by the manager.
//
// This method has two use-cases:
// - it is needed for setting up state in daemon tests
// - it is needed to return the set of known interfaces in the daemon api
//
// In the second case it is only informational and repository has internal
// locks to ensure consistency.
func (m *InterfaceManager) Repository() *interfaces.Repository {
	return m.repo
}

// MockSecurityBackends mocks the list of security backends that are used for setting up security.
//
// This function is public because it is referenced in the daemon
func MockSecurityBackends(be []interfaces.SecurityBackend) func() {
	old := backends.All
	backends.All = be
	return func() { backends.All = old }
}<|MERGE_RESOLUTION|>--- conflicted
+++ resolved
@@ -76,64 +76,18 @@
 	return m, nil
 }
 
-<<<<<<< HEAD
-func initialConnectAttributes(s *state.State, plugSnap string, plugName string, slotSnap string, slotName string) (map[string]interface{}, error) {
-=======
 func setInitialConnectAttributes(ts *state.Task, plugSnap string, plugName string, slotSnap string, slotName string) error {
->>>>>>> e411a142
 	// Set initial interface attributes for the plug- and slot- snaps in connect task.
 	var snapst snapstate.SnapState
 	var err error
 
-<<<<<<< HEAD
-	if err = snapstate.Get(s, plugSnap, &snapst); err != nil {
-		return nil, err
-=======
 	st := ts.State()
 	if err = snapstate.Get(st, plugSnap, &snapst); err != nil {
 		return err
->>>>>>> e411a142
 	}
 
 	snapInfo, err := snapst.CurrentInfo()
 	if err != nil {
-<<<<<<< HEAD
-		return nil, err
-	}
-
-	attrs := make(map[string]interface{})
-
-	plugSnapAttrs := make(map[string]interface{})
-	if plug, ok := snapInfo.Plugs[plugName]; ok {
-		for k, v := range plug.Attrs {
-			plugSnapAttrs[k] = v
-		}
-	} else {
-		return nil, fmt.Errorf("Snap %q has no plug named %q", plugSnap, plugName)
-	}
-
-	if err = snapstate.Get(s, slotSnap, &snapst); err != nil {
-		return nil, err
-	}
-	snapInfo, err = snapst.CurrentInfo()
-	if err != nil {
-		return nil, err
-	}
-
-	slotSnapAttrs := make(map[string]interface{})
-	if slot, ok := snapInfo.Slots[slotName]; ok {
-		for k, v := range slot.Attrs {
-			slotSnapAttrs[k] = v
-		}
-	} else {
-		return nil, fmt.Errorf("Snap %q has no slot named %q", slotSnap, slotName)
-	}
-
-	attrs[plugSnap] = plugSnapAttrs
-	attrs[slotSnap] = slotSnapAttrs
-
-	return attrs, err
-=======
 		return err
 	}
 
@@ -167,7 +121,6 @@
 	ts.Set("plug-attrs", plugAttrs)
 
 	return err
->>>>>>> e411a142
 }
 
 // Connect returns a set of tasks for connecting an interface.
@@ -198,13 +151,9 @@
 	summary := fmt.Sprintf(i18n.G("Connect %s:%s to %s:%s"),
 		plugSnap, plugName, slotSnap, slotName)
 	connectInterface := st.NewTask("connect", summary)
-<<<<<<< HEAD
-	initialContext := map[string]interface{}{"connect-task": connectInterface.ID()}
-=======
 
 	initialContext := make(map[string]interface{})
 	initialContext["attrs-task"] = connectInterface.ID()
->>>>>>> e411a142
 
 	plugHookSetup := &hookstate.HookSetup{
 		Snap:     plugSnap,
@@ -213,11 +162,6 @@
 	}
 
 	summary = fmt.Sprintf(i18n.G("Run hook %s of snap %q"), plugHookSetup.Hook, plugHookSetup.Snap)
-<<<<<<< HEAD
-	initialContext["other-snap"] = slotSnap
-	initialContext["plug-or-slot"] = plugName
-=======
->>>>>>> e411a142
 	preparePlugConnection := hookstate.HookTask(st, summary, plugHookSetup, initialContext)
 
 	slotHookSetup := &hookstate.HookSetup{
@@ -227,24 +171,13 @@
 	}
 
 	summary = fmt.Sprintf(i18n.G("Run hook %s of snap %q"), slotHookSetup.Hook, slotHookSetup.Snap)
-<<<<<<< HEAD
-	initialContext["other-snap"] = plugSnap
-	initialContext["plug-or-slot"] = slotName
-=======
->>>>>>> e411a142
 	prepareSlotConnection := hookstate.HookTask(st, summary, slotHookSetup, initialContext)
 	prepareSlotConnection.WaitFor(preparePlugConnection)
 
 	connectInterface.Set("slot", interfaces.SlotRef{Snap: slotSnap, Name: slotName})
 	connectInterface.Set("plug", interfaces.PlugRef{Snap: plugSnap, Name: plugName})
-<<<<<<< HEAD
-	attrs, _ := initialConnectAttributes(st, plugSnap, plugName, slotSnap, slotName)
-	if attrs != nil {
-		connectInterface.Set("attributes", attrs)
-=======
 	if err := setInitialConnectAttributes(connectInterface, plugSnap, plugName, slotSnap, slotName); err != nil {
 		return nil, err
->>>>>>> e411a142
 	}
 	connectInterface.WaitFor(prepareSlotConnection)
 
@@ -255,11 +188,6 @@
 	}
 
 	summary = fmt.Sprintf(i18n.G("Run hook %s of snap %q"), connectSlotHookSetup.Hook, connectSlotHookSetup.Snap)
-<<<<<<< HEAD
-	initialContext["other-snap"] = plugSnap
-	initialContext["plug-or-slot"] = slotName
-=======
->>>>>>> e411a142
 	connectSlotConnection := hookstate.HookTask(st, summary, connectSlotHookSetup, initialContext)
 	connectSlotConnection.WaitFor(connectInterface)
 
@@ -270,11 +198,6 @@
 	}
 
 	summary = fmt.Sprintf(i18n.G("Run hook %s of snap %q"), connectPlugHookSetup.Hook, connectPlugHookSetup.Snap)
-<<<<<<< HEAD
-	initialContext["other-snap"] = slotSnap
-	initialContext["plug-or-slot"] = plugName
-=======
->>>>>>> e411a142
 	connectPlugConnection := hookstate.HookTask(st, summary, connectPlugHookSetup, initialContext)
 	connectPlugConnection.WaitFor(connectSlotConnection)
 
