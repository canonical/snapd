--- conflicted
+++ resolved
@@ -29,10 +29,6 @@
 	"github.com/snapcore/snapd/interfaces/backends"
 	"github.com/snapcore/snapd/overlord/hookstate"
 	"github.com/snapcore/snapd/overlord/snapstate"
-<<<<<<< HEAD
-=======
-
->>>>>>> dfcb7589
 	"github.com/snapcore/snapd/overlord/state"
 )
 
@@ -152,7 +148,7 @@
 	// 'snapctl get' can read both slot's and plug's attributes.
 	summary := fmt.Sprintf(i18n.G("Connect %s:%s to %s:%s"),
 		plugSnap, plugName, slotSnap, slotName)
-	connectInterface := s.NewTask("connect", summary)
+	connectInterface := st.NewTask("connect", summary)
 	initialContext := map[string]interface{}{"connect-task": connectInterface.ID()}
 
 	plugHookSetup := &hookstate.HookSetup{
@@ -160,40 +156,27 @@
 		Hook:     "prepare-plug-" + plugName,
 		Optional: true,
 	}
-<<<<<<< HEAD
+
 	summary = fmt.Sprintf(i18n.G("Run hook %s of snap %q"), plugHookSetup.Hook, plugHookSetup.Snap)
 	initialContext["other-snap"] = slotSnap
 	initialContext["plug-or-slot"] = plugName
-	preparePlugConnection := hookstate.HookTask(s, summary, plugHookSetup, initialContext)
-=======
-	summary := fmt.Sprintf(i18n.G("Prepare connection of plug %s:%s"), plugSnap, plugName)
-	preparePlugConnection := hookstate.HookTask(st, summary, plugHookSetup, nil)
->>>>>>> dfcb7589
+	preparePlugConnection := hookstate.HookTask(st, summary, plugHookSetup, initialContext)
 
 	slotHookSetup := &hookstate.HookSetup{
 		Snap:     slotSnap,
 		Hook:     "prepare-slot-" + slotName,
 		Optional: true,
 	}
-<<<<<<< HEAD
+
 	summary = fmt.Sprintf(i18n.G("Run hook %s of snap %q"), slotHookSetup.Hook, slotHookSetup.Snap)
 	initialContext["other-snap"] = plugSnap
 	initialContext["plug-or-slot"] = slotName
-	prepareSlotConnection := hookstate.HookTask(s, summary, slotHookSetup, initialContext)
+	prepareSlotConnection := hookstate.HookTask(st, summary, slotHookSetup, initialContext)
 	prepareSlotConnection.WaitFor(preparePlugConnection)
 
-=======
-	summary = fmt.Sprintf(i18n.G("Prepare connection of slot %s:%s"), slotSnap, slotName)
-	prepareSlotConnection := hookstate.HookTask(st, summary, slotHookSetup, nil)
-	prepareSlotConnection.WaitFor(preparePlugConnection)
-
-	summary = fmt.Sprintf(i18n.G("Connect %s:%s to %s:%s"),
-		plugSnap, plugName, slotSnap, slotName)
-	connectInterface := st.NewTask("connect", summary)
->>>>>>> dfcb7589
 	connectInterface.Set("slot", interfaces.SlotRef{Snap: slotSnap, Name: slotName})
 	connectInterface.Set("plug", interfaces.PlugRef{Snap: plugSnap, Name: plugName})
-	attrs, _ := initialConnectAttributes(s, plugSnap, plugName, slotSnap, slotName)
+	attrs, _ := initialConnectAttributes(st, plugSnap, plugName, slotSnap, slotName)
 	if attrs != nil {
 		connectInterface.Set("attributes", attrs)
 	}
@@ -204,34 +187,24 @@
 		Hook:     "connect-slot-" + slotName,
 		Optional: true,
 	}
-<<<<<<< HEAD
+
 	summary = fmt.Sprintf(i18n.G("Run hook %s of snap %q"), connectSlotHookSetup.Hook, connectSlotHookSetup.Snap)
 	initialContext["other-snap"] = plugSnap
 	initialContext["plug-or-slot"] = slotName
-	connectSlotConnection := hookstate.HookTask(s, summary, connectSlotHookSetup, initialContext)
+	connectSlotConnection := hookstate.HookTask(st, summary, connectSlotHookSetup, initialContext)
 	connectSlotConnection.WaitFor(connectInterface)
-=======
-	summary = fmt.Sprintf(i18n.G("Confirm connection of slot %s:%s"), slotSnap, slotName)
-	confirmSlotConnection := hookstate.HookTask(st, summary, confirmSlotHookSetup, nil)
-	confirmSlotConnection.WaitFor(connectInterface)
->>>>>>> dfcb7589
 
 	connectPlugHookSetup := &hookstate.HookSetup{
 		Snap:     plugSnap,
 		Hook:     "connect-plug-" + plugName,
 		Optional: true,
 	}
-<<<<<<< HEAD
+
 	summary = fmt.Sprintf(i18n.G("Run hook %s of snap %q"), connectPlugHookSetup.Hook, connectPlugHookSetup.Snap)
 	initialContext["other-snap"] = slotSnap
 	initialContext["plug-or-slot"] = plugName
-	connectPlugConnection := hookstate.HookTask(s, summary, connectPlugHookSetup, initialContext)
+	connectPlugConnection := hookstate.HookTask(st, summary, connectPlugHookSetup, initialContext)
 	connectPlugConnection.WaitFor(connectSlotConnection)
-=======
-	summary = fmt.Sprintf(i18n.G("Confirm connection of plug %s:%s"), plugSnap, plugName)
-	confirmPlugConnection := hookstate.HookTask(st, summary, confirmPlugHookSetup, nil)
-	confirmPlugConnection.WaitFor(confirmSlotConnection)
->>>>>>> dfcb7589
 
 	return state.NewTaskSet(preparePlugConnection, prepareSlotConnection, connectInterface, connectSlotConnection, connectPlugConnection), nil
 }
