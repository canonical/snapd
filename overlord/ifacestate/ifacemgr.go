--- conflicted
+++ resolved
@@ -28,11 +28,7 @@
 	"github.com/snapcore/snapd/interfaces"
 	"github.com/snapcore/snapd/interfaces/backends"
 	"github.com/snapcore/snapd/overlord/hookstate"
-<<<<<<< HEAD
 	"github.com/snapcore/snapd/overlord/snapstate"
-=======
-
->>>>>>> c00295e7
 	"github.com/snapcore/snapd/overlord/state"
 )
 
@@ -48,10 +44,7 @@
 // Manager returns a new InterfaceManager.
 // Extra interfaces can be provided for testing.
 func Manager(s *state.State, hookManager *hookstate.HookManager, extra []interfaces.Interface) (*InterfaceManager, error) {
-<<<<<<< HEAD
-=======
 	// NOTE: hookManager is nil only when testing.
->>>>>>> c00295e7
 	if hookManager != nil {
 		setupHooks(hookManager)
 	}
@@ -127,7 +120,6 @@
 	// TODO: Store the intent-to-connect in the state so that we automatically
 	// try to reconnect on reboot (reconnection can fail or can connect with
 	// different parameters so we cannot store the actual connection details).
-<<<<<<< HEAD
 
 	// Create a series of tasks:
 	//  - prepare-plug-<plug> hook
@@ -142,102 +134,56 @@
 	summary := fmt.Sprintf(i18n.G("Connect %s:%s to %s:%s"),
 		plugSnap, plugName, slotSnap, slotName)
 	connectInterface := s.NewTask("connect", summary)
-
-	prepareSlotHookSetup := &hookstate.HookSetup{
+	initialContext := map[string]interface{}{"connect-task": connectInterface.ID()}
+
+	plugHookSetup := &hookstate.HookSetup{
+		Snap:     plugSnap,
+		Hook:     "prepare-plug-" + plugName,
+		Optional: true,
+	}
+	summary = fmt.Sprintf(i18n.G("Prepare connection of plug %s:%s"), plugSnap, plugName)
+	preparePlugConnection := hookstate.HookTask(s, summary, plugHookSetup, initialContext)
+
+	slotHookSetup := &hookstate.HookSetup{
 		Snap:     slotSnap,
 		Hook:     "prepare-slot-" + slotName,
 		Optional: true,
 	}
-	summary = fmt.Sprintf(i18n.G("Prepare connection of slot %s:%s, %s"), slotSnap, slotName, prepareSlotHookSetup.Hook)
-	initialContext := map[string]interface{}{"connect-task": connectInterface.ID()}
-	prepareSlotAttr := hookstate.HookTask(s, summary, prepareSlotHookSetup, initialContext)
-
-	// TODO: restore attributes from a persistent storage?
-	preparePlugHookSetup := &hookstate.HookSetup{
-		Snap:     plugSnap,
-		Hook:     "prepare-plug-" + plugName,
-		Optional: true,
-	}
-	summary = fmt.Sprintf(i18n.G("Prepare connection of plug %s:%s"), plugSnap, plugName)
-	preparePlugAttr := hookstate.HookTask(s, summary, preparePlugHookSetup, initialContext)
-	prepareSlotAttr.WaitFor(preparePlugAttr)
-
-	confirmPlugHookSetup := &hookstate.HookSetup{
-		Snap:     plugSnap,
-		Hook:     "confirm-plug-" + plugName,
-		Optional: true,
-	}
+	summary = fmt.Sprintf(i18n.G("Prepare connection of slot %s:%s"), slotSnap, slotName)
+
+	prepareSlotConnection := hookstate.HookTask(s, summary, slotHookSetup, initialContext)
+	prepareSlotConnection.WaitFor(preparePlugConnection)
+
+	connectInterface.Set("slot", interfaces.SlotRef{Snap: slotSnap, Name: slotName})
+	connectInterface.Set("plug", interfaces.PlugRef{Snap: plugSnap, Name: plugName})
+	attrs, _ := initialConnectAttributes(s, plugSnap, plugName, slotSnap, slotName)
+	if attrs != nil {
+		connectInterface.Set("attributes", attrs)
+	}
+	connectInterface.WaitFor(prepareSlotConnection)
+
 	confirmSlotHookSetup := &hookstate.HookSetup{
 		Snap:     slotSnap,
-		Hook:     "confirm-slot-" + slotName,
+		Hook:     "connect-slot-" + slotName,
 		Optional: true,
 	}
 	summary = fmt.Sprintf(i18n.G("Confirm connection of slot %s:%s"), slotSnap, slotName)
 	confirmSlotConnection := hookstate.HookTask(s, summary, confirmSlotHookSetup, initialContext)
 	confirmSlotConnection.WaitFor(connectInterface)
 
+	confirmPlugHookSetup := &hookstate.HookSetup{
+		Snap:     plugSnap,
+		Hook:     "connect-plug-" + plugName,
+		Optional: true,
+	}
 	summary = fmt.Sprintf(i18n.G("Confirm connection of plug %s:%s"), plugSnap, plugName)
 	confirmPlugConnection := hookstate.HookTask(s, summary, confirmPlugHookSetup, initialContext)
 	confirmPlugConnection.WaitFor(confirmSlotConnection)
 
-	connectInterface.Set("slot", interfaces.SlotRef{Snap: slotSnap, Name: slotName})
-	connectInterface.Set("plug", interfaces.PlugRef{Snap: plugSnap, Name: plugName})
-
-	attrs, _ := initialConnectAttributes(s, plugSnap, plugName, slotSnap, slotName)
-
-	if attrs != nil {
-		connectInterface.Set("attributes", attrs)
-	}
 	connectInterface.Set("confirm-plug-task", confirmPlugConnection.ID())
 	connectInterface.Set("confirm-slot-task", confirmSlotConnection.ID())
-	connectInterface.WaitFor(prepareSlotAttr)
-
-	return state.NewTaskSet(preparePlugAttr, prepareSlotAttr, connectInterface, confirmPlugConnection, confirmSlotConnection), nil
-=======
-	plugHookSetup := &hookstate.HookSetup{
-		Snap:     plugSnap,
-		Hook:     "prepare-plug-" + plugName,
-		Optional: true,
-	}
-	summary := fmt.Sprintf(i18n.G("Prepare connection of plug %s:%s"), plugSnap, plugName)
-	preparePlugConnection := hookstate.HookTask(s, summary, plugHookSetup, nil)
-
-	slotHookSetup := &hookstate.HookSetup{
-		Snap:     slotSnap,
-		Hook:     "prepare-slot-" + slotName,
-		Optional: true,
-	}
-	summary = fmt.Sprintf(i18n.G("Prepare connection of slot %s:%s"), slotSnap, slotName)
-	prepareSlotConnection := hookstate.HookTask(s, summary, slotHookSetup, nil)
-	prepareSlotConnection.WaitFor(preparePlugConnection)
-
-	summary = fmt.Sprintf(i18n.G("Connect %s:%s to %s:%s"),
-		plugSnap, plugName, slotSnap, slotName)
-	connectInterface := s.NewTask("connect", summary)
-	connectInterface.Set("slot", interfaces.SlotRef{Snap: slotSnap, Name: slotName})
-	connectInterface.Set("plug", interfaces.PlugRef{Snap: plugSnap, Name: plugName})
-	connectInterface.WaitFor(prepareSlotConnection)
-
-	confirmSlotHookSetup := &hookstate.HookSetup{
-		Snap:     slotSnap,
-		Hook:     "connect-slot-" + slotName,
-		Optional: true,
-	}
-	summary = fmt.Sprintf(i18n.G("Confirm connection of slot %s:%s"), slotSnap, slotName)
-	confirmSlotConnection := hookstate.HookTask(s, summary, confirmSlotHookSetup, nil)
-	confirmSlotConnection.WaitFor(connectInterface)
-
-	confirmPlugHookSetup := &hookstate.HookSetup{
-		Snap:     plugSnap,
-		Hook:     "connect-plug-" + plugName,
-		Optional: true,
-	}
-	summary = fmt.Sprintf(i18n.G("Confirm connection of plug %s:%s"), plugSnap, plugName)
-	confirmPlugConnection := hookstate.HookTask(s, summary, confirmPlugHookSetup, nil)
-	confirmPlugConnection.WaitFor(confirmSlotConnection)
 
 	return state.NewTaskSet(preparePlugConnection, prepareSlotConnection, connectInterface, confirmSlotConnection, confirmPlugConnection), nil
->>>>>>> c00295e7
 }
 
 // Disconnect returns a set of tasks for  disconnecting an interface.
