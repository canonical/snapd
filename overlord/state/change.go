--- conflicted
+++ resolved
@@ -39,13 +39,7 @@
 	DefaultStatus Status = 0
 
 	// HoldStatus means the task should not run for the moment, perhaps as a
-<<<<<<< HEAD
-	// consequence of an error on another task or because an external action
-	// is needed (e.g. on classic we require the user to reboot after a
-	// kernel snap update).
-=======
 	// consequence of an error on another task.
->>>>>>> e9c84bb3
 	HoldStatus Status = 1
 
 	// DoStatus means the change or task is ready to start.
@@ -74,7 +68,9 @@
 	ErrorStatus Status = 9
 
 	// WaitStatus means the task was accomplished successfully but some
-	// external event needs to happen before work can progress further.
+	// external event needs to happen before work can progress further
+	// (e.g. on classic we require the user to reboot after a
+	// kernel snap update).
 	WaitStatus Status = 10
 
 	nStatuses = iota
