// -*- Mode: Go; indent-tabs-mode: t -*-

/*
 * Copyright (C) 2016 Canonical Ltd
 *
 * This program is free software: you can redistribute it and/or modify
 * it under the terms of the GNU General Public License version 3 as
 * published by the Free Software Foundation.
 *
 * This program is distributed in the hope that it will be useful,
 * but WITHOUT ANY WARRANTY; without even the implied warranty of
 * MERCHANTABILITY or FITNESS FOR A PARTICULAR PURPOSE.  See the
 * GNU General Public License for more details.
 *
 * You should have received a copy of the GNU General Public License
 * along with this program.  If not, see <http://www.gnu.org/licenses/>.
 *
 */

package state_test

import (
	"fmt"
	"sort"
	"strconv"
	"strings"
	"time"

	. "gopkg.in/check.v1"

	"github.com/snapcore/snapd/overlord/state"
)

type changeSuite struct{}

var _ = Suite(&changeSuite{})

func (cs *changeSuite) TestNewChange(c *C) {
	st := state.New(nil)
	st.Lock()
	defer st.Unlock()

	chg := st.NewChange("install", "summary...")
	c.Check(chg.Kind(), Equals, "install")
	c.Check(chg.Summary(), Equals, "summary...")
}

func (cs *changeSuite) TestReadyTime(c *C) {
	st := state.New(nil)
	st.Lock()
	defer st.Unlock()

	chg := st.NewChange("install", "summary...")

	now := time.Now()

	t := chg.SpawnTime()
	c.Check(t.After(now.Add(-5*time.Second)), Equals, true)
	c.Check(t.Before(now.Add(5*time.Second)), Equals, true)

	c.Check(chg.ReadyTime().IsZero(), Equals, true)

	chg.SetStatus(state.DoneStatus)

	t = chg.ReadyTime()
	c.Check(t.After(now.Add(-5*time.Second)), Equals, true)
	c.Check(t.Before(now.Add(5*time.Second)), Equals, true)
}

func (cs *changeSuite) TestStatusString(c *C) {
	for s := state.Status(0); s < state.ErrorStatus+1; s++ {
		c.Assert(s.String(), Matches, ".+")
	}
}

func (cs *changeSuite) TestGetSet(c *C) {
	st := state.New(nil)
	st.Lock()
	defer st.Unlock()

	chg := st.NewChange("install", "...")

	chg.Set("a", 1)

	var v int
	err := chg.Get("a", &v)
	c.Assert(err, IsNil)
	c.Check(v, Equals, 1)
}

// TODO Better testing of full change roundtripping via JSON.

func (cs *changeSuite) TestNewTaskAddTaskAndTasks(c *C) {
	st := state.New(nil)
	st.Lock()
	defer st.Unlock()

	chg := st.NewChange("install", "...")

	t1 := st.NewTask("download", "1...")
	chg.AddTask(t1)
	t2 := st.NewTask("verify", "2...")
	chg.AddTask(t2)

	tasks := chg.Tasks()
	// Tasks must return tasks in the order they were added (first)!
	c.Check(tasks, DeepEquals, []*state.Task{t1, t2})
	c.Check(t1.Change(), Equals, chg)
	c.Check(t2.Change(), Equals, chg)

	chg2 := st.NewChange("install", "...")
	c.Check(func() { chg2.AddTask(t1) }, PanicMatches, `internal error: cannot add one "download" task to multiple changes`)
}

func (cs *changeSuite) TestAddAll(c *C) {
	st := state.New(nil)
	st.Lock()
	defer st.Unlock()

	chg := st.NewChange("install", "...")

	t1 := st.NewTask("download", "1...")
	t2 := st.NewTask("verify", "2...")
	chg.AddAll(state.NewTaskSet(t1, t2))

	tasks := chg.Tasks()
	c.Check(tasks, DeepEquals, []*state.Task{t1, t2})
	c.Check(t1.Change(), Equals, chg)
	c.Check(t2.Change(), Equals, chg)
}

func (cs *changeSuite) TestStatusExplicitlyDefined(c *C) {
	st := state.New(nil)
	st.Lock()
	defer st.Unlock()

	chg := st.NewChange("install", "...")
	c.Assert(chg.Status(), Equals, state.HoldStatus)

	t := st.NewTask("download", "...")
	chg.AddTask(t)

	t.SetStatus(state.DoingStatus)
	c.Assert(chg.Status(), Equals, state.DoingStatus)
	chg.SetStatus(state.ErrorStatus)
	c.Assert(chg.Status(), Equals, state.ErrorStatus)
}

func (cs *changeSuite) TestLaneTasks(c *C) {
	st := state.New(nil)
	st.Lock()
	defer st.Unlock()

	chg := st.NewChange("change", "...")

	lane1 := st.NewLane()
	lane2 := st.NewLane()

	t1 := st.NewTask("task1", "...")
	t2 := st.NewTask("task2", "...")
	t3 := st.NewTask("task3", "...")
	t4 := st.NewTask("task4", "...")
	t5 := st.NewTask("task5", "...")
	t6 := st.NewTask("task6", "...")

	// lane1: task1, task2, task4
	// lane2: task3, task4
	t1.JoinLane(lane1)
	t2.JoinLane(lane1)
	t3.JoinLane(lane2)
	t4.JoinLane(lane1)
	t4.JoinLane(lane2)

	chg.AddTask(t1)
	chg.AddTask(t2)
	chg.AddTask(t3)
	chg.AddTask(t4)
	chg.AddTask(t5)
	chg.AddTask(t6)

	checkTasks := func(obtained, expected []*state.Task) {
		c.Assert(obtained, HasLen, len(expected))

		tasks1 := make([]string, len(obtained))
		tasks2 := make([]string, len(expected))

		for i, t := range obtained {
			tasks1[i] = t.ID()
		}
		for i, t := range expected {
			tasks2[i] = t.ID()
		}

		sort.Strings(tasks1)
		sort.Strings(tasks2)

		c.Assert(tasks1, DeepEquals, tasks2)
	}

	c.Assert(chg.LaneTasks(), HasLen, 0)

	tasks := chg.LaneTasks(0)
	checkTasks(tasks, []*state.Task{t5, t6})

	tasks = chg.LaneTasks(0, lane2)
	checkTasks(tasks, []*state.Task{t3, t4, t5, t6})

	tasks = chg.LaneTasks(lane1)
	checkTasks(tasks, []*state.Task{t1, t2, t4})

	tasks = chg.LaneTasks(lane2)
	checkTasks(tasks, []*state.Task{t3, t4})

	tasks = chg.LaneTasks(lane1, lane2)
	checkTasks(tasks, []*state.Task{t1, t2, t3, t4})
}

func (cs *changeSuite) TestStatusDerivedFromTasks(c *C) {
	st := state.New(nil)
	st.Lock()
	defer st.Unlock()

	chg := st.NewChange("install", "...")

	// Nothing to do with it if there are no tasks.
	c.Assert(chg.Status(), Equals, state.HoldStatus)

	tasks := make(map[state.Status]*state.Task)

	for s := state.DefaultStatus + 1; s < state.ErrorStatus+1; s++ {
		t := st.NewTask("download", s.String())
		t.SetStatus(s)
		chg.AddTask(t)
		tasks[s] = t
	}

	order := []state.Status{
		state.AbortStatus,
		state.UndoingStatus,
		state.UndoStatus,
		state.DoingStatus,
		state.DoStatus,
		state.ErrorStatus,
		state.UndoneStatus,
		state.DoneStatus,
		state.HoldStatus,
	}

	for _, s := range order {
		// Set all tasks with previous statuses to s as well.
		for _, s2 := range order {
			if s == s2 {
				break
			}
			tasks[s2].SetStatus(s)
		}
		c.Assert(chg.Status(), Equals, s)
	}
}

func (cs *changeSuite) TestCloseReadyOnExplicitStatus(c *C) {
	st := state.New(nil)
	st.Lock()
	defer st.Unlock()

	chg := st.NewChange("install", "...")

	select {
	case <-chg.Ready():
		c.Fatalf("Change should not be ready")
	default:
	}
	c.Assert(chg.IsReady(), Equals, false)

	chg.SetStatus(state.ErrorStatus)

	select {
	case <-chg.Ready():
	default:
		c.Fatalf("Change should be ready")
	}
	c.Assert(chg.IsReady(), Equals, true)
}

func (cs *changeSuite) TestCloseReadyWhenTasksReady(c *C) {
	st := state.New(nil)
	st.Lock()
	defer st.Unlock()

	chg := st.NewChange("install", "...")
	t1 := st.NewTask("download", "...")
	t2 := st.NewTask("download", "...")
	chg.AddTask(t1)
	chg.AddTask(t2)

	select {
	case <-chg.Ready():
		c.Fatalf("Change should not be ready")
	default:
	}
	c.Assert(chg.IsReady(), Equals, false)

	t1.SetStatus(state.DoneStatus)

	select {
	case <-chg.Ready():
		c.Fatalf("Change should not be ready")
	default:
	}
	c.Assert(chg.IsReady(), Equals, false)

	t2.SetStatus(state.DoneStatus)

	select {
	case <-chg.Ready():
	default:
		c.Fatalf("Change should be ready")
	}
	c.Assert(chg.IsReady(), Equals, true)
}

func (cs *changeSuite) TestIsClean(c *C) {
	st := state.New(nil)
	st.Lock()
	defer st.Unlock()

	chg := st.NewChange("install", "...")

	t1 := st.NewTask("download", "1...")
	t2 := st.NewTask("verify", "2...")
	chg.AddAll(state.NewTaskSet(t1, t2))

	t1.SetStatus(state.DoneStatus)
	c.Assert(t1.SetClean, PanicMatches, ".*while change not ready")
	t2.SetStatus(state.DoneStatus)

	t1.SetClean()
	c.Assert(chg.IsClean(), Equals, false)
	t2.SetClean()
	c.Assert(chg.IsClean(), Equals, true)
}

func (cs *changeSuite) TestState(c *C) {
	st := state.New(nil)
	st.Lock()
	chg := st.NewChange("install", "...")
	st.Unlock()

	c.Assert(chg.State(), Equals, st)
}

func (cs *changeSuite) TestErr(c *C) {
	st := state.New(nil)
	st.Lock()
	defer st.Unlock()

	chg := st.NewChange("install", "...")

	t1 := st.NewTask("download", "Download")
	t2 := st.NewTask("activate", "Activate")

	chg.AddTask(t1)
	chg.AddTask(t2)

	c.Assert(chg.Err(), IsNil)

	// t2 still running so change not yet in ErrorStatus
	t1.SetStatus(state.ErrorStatus)
	c.Assert(chg.Err(), IsNil)

	t2.SetStatus(state.ErrorStatus)
	c.Assert(chg.Err(), ErrorMatches, `internal inconsistency: change "install" in ErrorStatus with no task errors logged`)

	t1.Errorf("Download error")
	c.Assert(chg.Err(), ErrorMatches, ""+
		"cannot perform the following tasks:\n"+
		"- Download \\(Download error\\)")

	t2.Errorf("Activate error")
	c.Assert(chg.Err(), ErrorMatches, ""+
		"cannot perform the following tasks:\n"+
		"- Download \\(Download error\\)\n"+
		"- Activate \\(Activate error\\)")
}

func (cs *changeSuite) TestMethodEntrance(c *C) {
	st := state.New(&fakeStateBackend{})
	st.Lock()
	chg := st.NewChange("install", "...")
	st.Unlock()

	writes := []func(){
		func() { chg.Set("a", 1) },
		func() { chg.SetStatus(state.DoStatus) },
		func() { chg.AddTask(nil) },
		func() { chg.AddAll(nil) },
		func() { chg.UnmarshalJSON(nil) },
	}

	reads := []func(){
		func() { chg.Get("a", nil) },
		func() { chg.Status() },
		func() { chg.IsClean() },
		func() { chg.Tasks() },
		func() { chg.Err() },
		func() { chg.MarshalJSON() },
		func() { chg.SpawnTime() },
		func() { chg.ReadyTime() },
	}

	for i, f := range reads {
		c.Logf("Testing read function #%d", i)
		c.Assert(f, PanicMatches, "internal error: accessing state without lock")
		c.Assert(st.Modified(), Equals, false)
	}

	for i, f := range writes {
		st.Lock()
		st.Unlock()
		c.Assert(st.Modified(), Equals, false)

		c.Logf("Testing write function #%d", i)
		c.Assert(f, PanicMatches, "internal error: accessing state without lock")
		c.Assert(st.Modified(), Equals, true)
	}
}

func (cs *changeSuite) TestAbort(c *C) {
	st := state.New(nil)
	st.Lock()
	defer st.Unlock()

	chg := st.NewChange("install", "...")

	for s := state.DefaultStatus + 1; s < state.ErrorStatus+1; s++ {
		t := st.NewTask("download", s.String())
		t.SetStatus(s)
		t.Set("old-status", s)
		chg.AddTask(t)
	}

	chg.Abort()

	tasks := chg.Tasks()
	for _, t := range tasks {
		var s state.Status
		err := t.Get("old-status", &s)
		c.Assert(err, IsNil)

		c.Logf("Checking %s task after abort", t.Summary())
		switch s {
		case state.DoStatus:
			c.Assert(t.Status(), Equals, state.HoldStatus)
		case state.DoneStatus:
			c.Assert(t.Status(), Equals, state.UndoStatus)
		case state.DoingStatus:
			c.Assert(t.Status(), Equals, state.AbortStatus)
		default:
			c.Assert(t.Status(), Equals, s)
		}
	}
}

func (cs *changeSuite) TestAbortCircular(c *C) {
	st := state.New(nil)
	st.Lock()
	defer st.Unlock()

	chg := st.NewChange("circular", "...")

	t1 := st.NewTask("one", "one")
	t2 := st.NewTask("two", "two")
	t1.WaitFor(t2)
	t2.WaitFor(t1)
	chg.AddTask(t1)
	chg.AddTask(t2)

	chg.Abort()

	tasks := chg.Tasks()
	for _, t := range tasks {
		c.Assert(t.Status(), Equals, state.HoldStatus)
	}
}

func (cs *changeSuite) TestAbortKⁿ(c *C) {
	st := state.New(nil)
	st.Lock()
	defer st.Unlock()

	chg := st.NewChange("Kⁿ", "...")

	var prev *state.TaskSet
	N := 22 // ∛10,000
	for i := 0; i < N; i++ {
		ts := make([]*state.Task, N)
		for j := range ts {
			name := fmt.Sprintf("task-%d", j)
			ts[j] = st.NewTask(name, name)
		}
		t := state.NewTaskSet(ts...)
		if prev != nil {
			t.WaitAll(prev)
		}
		prev = t
		chg.AddAll(t)

		for j := 0; j < N; j++ {
			lid := st.NewLane()
			for k := range ts {
				name := fmt.Sprintf("task-%d-%d", lid, k)
				ts[k] = st.NewTask(name, name)
			}
			t := state.NewTaskSet(ts...)
			t.WaitAll(prev)
			chg.AddAll(t)
		}
	}
	chg.Abort()

	tasks := chg.Tasks()
	for _, t := range tasks {
		c.Assert(t.Status(), Equals, state.HoldStatus)
	}
}

// Task wait order:
//
//             => t21 => t22
//           /               \
// t11 => t12                 => t41 => t42
//           \               /
//             => t31 => t32
//
// setup and result lines are <task>:<status>[:<lane>,...]
//
// "*" as task name means "all remaining".
//
var abortLanesTests = []struct {
	setup  string
	abort  []int
	result string
}{

	// Some basics.
	{
		setup:  "*:do",
		abort:  []int{},
		result: "*:do",
	}, {
		setup:  "*:do",
		abort:  []int{1},
		result: "*:do",
	}, {
		setup:  "*:do",
		abort:  []int{0},
		result: "*:hold",
	}, {
		setup:  "t11:done t12:doing t22:do",
		abort:  []int{0},
		result: "t11:undo t12:abort t22:hold",
	},

	//                      => t21 (2) => t22 (2)
	//                    /                       \
	// t11 (1) => t12 (1)                           => t41 (4) => t42 (4)
	//                    \                       /
	//                      => t31 (3) => t32 (3)
	{
		setup:  "t11:do:1 t12:do:1 t21:do:2 t22:do:2 t31:do:3 t32:do:3 t41:do:4 t42:do:4",
		abort:  []int{0},
		result: "*:do",
	}, {
		setup:  "t11:do:1 t12:do:1 t21:do:2 t22:do:2 t31:do:3 t32:do:3 t41:do:4 t42:do:4",
		abort:  []int{1},
		result: "*:hold",
	}, {
		setup:  "t11:do:1 t12:do:1 t21:do:2 t22:do:2 t31:do:3 t32:do:3 t41:do:4 t42:do:4",
		abort:  []int{2},
		result: "t21:hold t22:hold t41:hold t42:hold *:do",
	}, {
		setup:  "t11:do:1 t12:do:1 t21:do:2 t22:do:2 t31:do:3 t32:do:3 t41:do:4 t42:do:4",
		abort:  []int{3},
		result: "t31:hold t32:hold t41:hold t42:hold *:do",
	}, {
		setup:  "t11:do:1 t12:do:1 t21:do:2 t22:do:2 t31:do:3 t32:do:3 t41:do:4 t42:do:4",
		abort:  []int{2, 3},
		result: "t21:hold t22:hold t31:hold t32:hold t41:hold t42:hold *:do",
	}, {
		setup:  "t11:do:1 t12:do:1 t21:do:2 t22:do:2 t31:do:3 t32:do:3 t41:do:4 t42:do:4",
		abort:  []int{4},
		result: "t41:hold t42:hold *:do",
	}, {
		setup:  "t11:do:1 t12:do:1 t21:do:2 t22:do:2 t31:do:3 t32:do:3 t41:do:4 t42:do:4",
		abort:  []int{5},
		result: "*:do",
	},

	//                          => t21 (2) => t22 (2)
	//                        /                       \
	// t11 (2,3) => t12 (2,3)                           => t41 (4) => t42 (4)
	//                        \                       /
	//                          => t31 (3) => t32 (3)
	{
		setup:  "t11:do:2,3 t12:do:2,3 t21:do:2 t22:do:2 t31:do:3 t32:do:3 t41:do:4 t42:do:4",
		abort:  []int{2},
		result: "t21:hold t22:hold t41:hold t42:hold *:do",
	}, {
		setup:  "t11:do:2,3 t12:do:2,3 t21:do:2 t22:do:2 t31:do:3 t32:do:3 t41:do:4 t42:do:4",
		abort:  []int{3},
		result: "t31:hold t32:hold t41:hold t42:hold *:do",
	}, {
		setup:  "t11:do:2,3 t12:do:2,3 t21:do:2 t22:do:2 t31:do:3 t32:do:3 t41:do:4 t42:do:4",
		abort:  []int{2, 3},
		result: "*:hold",
	},

	//                      => t21 (1) => t22 (1)
	//                    /                       \
	// t11 (1) => t12 (1)                           => t41 (4) => t42 (4)
	//                    \                       /
	//                      => t31 (1) => t32 (1)
	{
		setup:  "t41:error:4 t42:do:4 *:do:1",
		abort:  []int{1},
		result: "t41:error *:hold",
	},
}

func (ts *taskRunnerSuite) TestAbortLanes(c *C) {

	names := strings.Fields("t11 t12 t21 t22 t31 t32 t41 t42")

	for _, test := range abortLanesTests {
		sb := &stateBackend{}
		st := state.New(sb)
		r := state.NewTaskRunner(st)
		defer r.Stop()

		st.Lock()
		defer st.Unlock()

		c.Assert(len(st.Tasks()), Equals, 0)

		chg := st.NewChange("install", "...")
		tasks := make(map[string]*state.Task)
		for _, name := range names {
			tasks[name] = st.NewTask("do", name)
			chg.AddTask(tasks[name])
		}
		tasks["t12"].WaitFor(tasks["t11"])
		tasks["t21"].WaitFor(tasks["t12"])
		tasks["t22"].WaitFor(tasks["t21"])
		tasks["t31"].WaitFor(tasks["t12"])
		tasks["t32"].WaitFor(tasks["t31"])
		tasks["t41"].WaitFor(tasks["t22"])
		tasks["t41"].WaitFor(tasks["t32"])
		tasks["t42"].WaitFor(tasks["t41"])

		c.Logf("-----")
		c.Logf("Testing setup: %s", test.setup)

		statuses := make(map[string]state.Status)
		for s := state.DefaultStatus; s <= state.ErrorStatus; s++ {
			statuses[strings.ToLower(s.String())] = s
		}

		items := strings.Fields(test.setup)
		seen := make(map[string]bool)
		for i := 0; i < len(items); i++ {
			item := items[i]
			parts := strings.Split(item, ":")
			if parts[0] == "*" {
				for _, name := range names {
					if !seen[name] {
						parts[0] = name
						items = append(items, strings.Join(parts, ":"))
					}
				}
				continue
			}
			seen[parts[0]] = true
			task := tasks[parts[0]]
			task.SetStatus(statuses[parts[1]])
			if len(parts) > 2 {
				lanes := strings.Split(parts[2], ",")
				for _, lane := range lanes {
					n, err := strconv.Atoi(lane)
					c.Assert(err, IsNil)
					task.JoinLane(n)
				}
			}
		}

		c.Logf("Aborting with: %v", test.abort)

		chg.AbortLanes(test.abort)

		c.Logf("Expected result: %s", test.result)

		seen = make(map[string]bool)
		var expected = strings.Fields(test.result)
		var obtained []string
		for i := 0; i < len(expected); i++ {
			item := expected[i]
			parts := strings.Split(item, ":")
			if parts[0] == "*" {
				var expanded []string
				for _, name := range names {
					if !seen[name] {
						parts[0] = name
						expanded = append(expanded, strings.Join(parts, ":"))
					}
				}
				expected = append(expected[:i], append(expanded, expected[i+1:]...)...)
				i--
				continue
			}
			name := parts[0]
			seen[parts[0]] = true
			obtained = append(obtained, name+":"+strings.ToLower(tasks[name].Status().String()))
		}

		c.Assert(strings.Join(obtained, " "), Equals, strings.Join(expected, " "), Commentf("setup: %s", test.setup))
	}
}

//
// setup and result lines are <task>:<status>[:<lane>,...]
// order is <task1>-><task2> (implies task2 waits for task 1)
// "*" as task name means "all remaining".
//
var abortUnreadyLanesTests = []struct {
	setup  string
	order  string
	result string
}{

	// Some basics.
	{
		setup:  "*:do",
		result: "*:hold",
	}, {
		setup:  "*:done",
		result: "*:done",
	}, {
		setup:  "*:error",
		result: "*:error",
	},

	// t11 (1) => t12 (1) => t21 (1) => t22 (1)
	// t31 (2) => t32 (2) => t41 (2) => t42 (2)
	{
		setup:  "t11:do:1 t12:do:1 t21:do:1 t22:do:1 t31:do:2 t32:do:2 t41:do:2 t42:do:2",
		order:  "t11->t12 t12->t21 t21->t22 t31->t32 t32->t41 t41->t42",
		result: "*:hold",
	}, {
		setup:  "t11:done:1 t12:done:1 t21:done:1 t22:done:1 t31:do:2 t32:do:2 t41:do:2 t42:do:2",
		order:  "t11->t12 t12->t21 t21->t22 t31->t32 t32->t41 t41->t42",
		result: "t11:done t12:done t21:done t22:done t31:hold t32:hold t41:hold t42:hold",
	}, {
		setup:  "t11:done:1 t12:done:1 t21:done:1 t22:done:1 t31:done:2 t32:done:2 t41:done:2 t42:do:2",
		order:  "t11->t12 t12->t21 t21->t22 t31->t32 t32->t41 t41->t42",
		result: "t11:done t12:done t21:done t22:done t31:undo t32:undo t41:undo t42:hold",
	},
	//                          => t21 (2) => t22 (2)
	//                        /                       \
	// t11 (2,3) => t12 (2,3)                           => t41 (4) => t42 (4)
	//                        \                       /
	//                          => t31 (3) => t32 (3)
	{
		setup:  "t11:do:2,3 t12:do:2,3 t21:do:2 t22:do:2 t31:do:3 t32:do:3 t41:do:4 t42:do:4",
		order:  "t11->t12 t12->t21 t12->t31 t21->t22 t31->t32 t22->t41 t32->t41 t41->t42",
		result: "*:hold",
	}, {
		setup: "t11:done:2,3 t12:done:2,3 t21:done:2 t22:done:2 t31:doing:3 t32:do:3 t41:do:4 t42:do:4",
		order: "t11->t12 t12->t21 t12->t31 t21->t22 t31->t32 t22->t41 t32->t41 t41->t42",
<<<<<<< HEAD
		// XXX should whole lane 2 be undone as well?
=======
		// lane 2 is fully complete so it does not get aborted
>>>>>>> 5d136f0a
		result: "t11:done t12:done t21:done t22:done t31:abort t32:hold t41:hold t42:hold *:undo",
	}, {
		setup:  "t11:done:2,3 t12:done:2,3 t21:doing:2 t22:do:2 t31:doing:3 t32:do:3 t41:do:4 t42:do:4",
		order:  "t11->t12 t12->t21 t12->t31 t21->t22 t31->t32 t22->t41 t32->t41 t41->t42",
		result: "t21:abort t22:hold t31:abort t32:hold t41:hold t42:hold *:undo",
	},

	// t11 (1) => t12 (1)
	// t21 (2) => t22 (2)
	// t31 (3) => t32 (3)
	// t41 (4) => t42 (4)
	{
		setup:  "t11:do:1 t12:do:1 t21:do:2 t22:do:2 t31:do:3 t32:do:3 t41:do:4 t42:do:4",
		order:  "t11->t12 t21->t22 t31->t32 t41->t42",
		result: "*:hold",
	}, {
		setup:  "t11:do:1 t12:do:1 t21:doing:2 t22:do:2 t31:done:3 t32:doing:3 t41:undone:4 t42:error:4",
		order:  "t11->t12 t21->t22 t31->t32 t41->t42",
		result: "t11:hold t12:hold t21:abort t22:hold t31:undo t32:abort t41:undone t42:error",
	},
	// auto refresh like arrangement
	//
	//                                                  (apps)
	//                                            => t31 (3) => t32 (3)
	//     (snapd)               (base)         /
	// t11 (1) => t12 (1) => t21 (2) => t22 (2)
	//                                          \
	//                                            => t41 (4) => t42 (4)
	{
		setup:  "t11:done:1 t12:done:1 t21:done:2 t22:done:2 t31:doing:3 t32:do:3 t41:do:4 t42:do:4",
		order:  "t11->t12 t12->t21 t21->t22 t22->t31 t22->t41 t31->t32 t41->t42",
		result: "t11:done t12:done t21:done t22:done t31:abort *:hold",
	}, {
		//
		setup:  "t11:done:1 t12:done:1 t21:done:2 t22:do:2 t31:do:3 t32:do:3 t41:do:4 t42:do:4",
		order:  "t11->t12 t12->t21 t21->t22 t22->t31 t22->t41 t31->t32 t41->t42",
		result: "t11:done t12:done t21:undo *:hold",
	},
	// arrangement with a cyclic dependency between tasks
	//
	//                        /-----------------------------------------\
	//                        |                                         |
	//                        |                   => t31 (3) => t32 (3) /
	//     (snapd)            v  (base)         /
	// t11 (1) => t12 (1) => t21 (2) => t22 (2)
	//                                          \
	//                                            => t41 (4) => t42 (4)
	{
		setup:  "t11:done:1 t12:done:1 t21:do:2 t22:do:2 t31:do:3 t32:do:3 t41:do:4 t42:do:4",
		order:  "t11->t12 t12->t21 t21->t22 t22->t31 t22->t41 t31->t32 t41->t42 t32->t21",
		result: "t11:done t12:done *:hold",
	},
}

func (ts *taskRunnerSuite) TestAbortUnreadyLanes(c *C) {

	names := strings.Fields("t11 t12 t21 t22 t31 t32 t41 t42")

	for i, test := range abortUnreadyLanesTests {
		sb := &stateBackend{}
		st := state.New(sb)
		r := state.NewTaskRunner(st)
		defer r.Stop()

		st.Lock()
		defer st.Unlock()

		c.Assert(len(st.Tasks()), Equals, 0)

		chg := st.NewChange("install", "...")
		tasks := make(map[string]*state.Task)
		for _, name := range names {
			tasks[name] = st.NewTask("do", name)
			chg.AddTask(tasks[name])
		}

		c.Logf("----- %v", i)
		c.Logf("Testing setup: %s", test.setup)

		for _, wp := range strings.Fields(test.order) {
			pair := strings.Split(wp, "->")
			c.Assert(pair, HasLen, 2)
			// task 2 waits for task 1 is denoted as:
			// task1->task2
			tasks[pair[1]].WaitFor(tasks[pair[0]])
		}

		statuses := make(map[string]state.Status)
		for s := state.DefaultStatus; s <= state.ErrorStatus; s++ {
			statuses[strings.ToLower(s.String())] = s
		}

		items := strings.Fields(test.setup)
		seen := make(map[string]bool)
		for i := 0; i < len(items); i++ {
			item := items[i]
			parts := strings.Split(item, ":")
			if parts[0] == "*" {
<<<<<<< HEAD
=======
				c.Assert(i, Equals, len(items)-1, Commentf("*: can only be used as the last entry"))
>>>>>>> 5d136f0a
				for _, name := range names {
					if !seen[name] {
						parts[0] = name
						items = append(items, strings.Join(parts, ":"))
					}
				}
				continue
			}
			seen[parts[0]] = true
			task := tasks[parts[0]]
			task.SetStatus(statuses[parts[1]])
			if len(parts) > 2 {
				lanes := strings.Split(parts[2], ",")
				for _, lane := range lanes {
					n, err := strconv.Atoi(lane)
					c.Assert(err, IsNil)
					task.JoinLane(n)
				}
			}
		}

		c.Logf("Aborting")

		chg.AbortUnreadyLanes()

		c.Logf("Expected result: %s", test.result)

		seen = make(map[string]bool)
		var expected = strings.Fields(test.result)
		var obtained []string
		for i := 0; i < len(expected); i++ {
			item := expected[i]
			parts := strings.Split(item, ":")
			if parts[0] == "*" {
<<<<<<< HEAD
=======
				c.Assert(i, Equals, len(expected)-1, Commentf("*: can only be used as the last entry"))
>>>>>>> 5d136f0a
				var expanded []string
				for _, name := range names {
					if !seen[name] {
						parts[0] = name
						expanded = append(expanded, strings.Join(parts, ":"))
					}
				}
				expected = append(expected[:i], append(expanded, expected[i+1:]...)...)
				i--
				continue
			}
			name := parts[0]
			seen[parts[0]] = true
			obtained = append(obtained, name+":"+strings.ToLower(tasks[name].Status().String()))
		}

		c.Assert(strings.Join(obtained, " "), Equals, strings.Join(expected, " "), Commentf("setup: %s", test.setup))
	}
}<|MERGE_RESOLUTION|>--- conflicted
+++ resolved
@@ -775,11 +775,7 @@
 	}, {
 		setup: "t11:done:2,3 t12:done:2,3 t21:done:2 t22:done:2 t31:doing:3 t32:do:3 t41:do:4 t42:do:4",
 		order: "t11->t12 t12->t21 t12->t31 t21->t22 t31->t32 t22->t41 t32->t41 t41->t42",
-<<<<<<< HEAD
-		// XXX should whole lane 2 be undone as well?
-=======
 		// lane 2 is fully complete so it does not get aborted
->>>>>>> 5d136f0a
 		result: "t11:done t12:done t21:done t22:done t31:abort t32:hold t41:hold t42:hold *:undo",
 	}, {
 		setup:  "t11:done:2,3 t12:done:2,3 t21:doing:2 t22:do:2 t31:doing:3 t32:do:3 t41:do:4 t42:do:4",
@@ -878,10 +874,7 @@
 			item := items[i]
 			parts := strings.Split(item, ":")
 			if parts[0] == "*" {
-<<<<<<< HEAD
-=======
 				c.Assert(i, Equals, len(items)-1, Commentf("*: can only be used as the last entry"))
->>>>>>> 5d136f0a
 				for _, name := range names {
 					if !seen[name] {
 						parts[0] = name
@@ -916,10 +909,7 @@
 			item := expected[i]
 			parts := strings.Split(item, ":")
 			if parts[0] == "*" {
-<<<<<<< HEAD
-=======
 				c.Assert(i, Equals, len(expected)-1, Commentf("*: can only be used as the last entry"))
->>>>>>> 5d136f0a
 				var expanded []string
 				for _, name := range names {
 					if !seen[name] {
