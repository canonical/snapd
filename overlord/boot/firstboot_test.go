--- conflicted
+++ resolved
@@ -109,36 +109,5 @@
 	c.Assert(err, IsNil)
 
 	// and check the snap got correctly installed
-<<<<<<< HEAD
 	c.Check(osutil.FileExists(filepath.Join(dirs.SnapSnapsDir, "foo", "128", "meta", "snap.yaml")), Equals, true)
-}
-
-func (s *FirstBootTestSuite) TestPopulateFromInstalledErrors(c *C) {
-	// put a broken firstboot snap into the SnapBlobDir
-	//
-	// (type: kernel without meta/kernel.yaml triggers an error on install)
-	snapYaml := `name: illegal-type
-type: kernel
-version: 1.0`
-	mockSnapFile := snaptest.MakeTestSnapWithFiles(c, snapYaml, nil)
-	targetSnapFile := filepath.Join(dirs.SnapSeedDir, "snaps", filepath.Base(mockSnapFile))
-	err := os.Rename(mockSnapFile, targetSnapFile)
-	c.Assert(err, IsNil)
-
-	// create a seed.yaml
-	content := []byte(fmt.Sprintf(`
-snaps:
- - name: illegal-type
-   path: %s
-`, targetSnapFile))
-	err = ioutil.WriteFile(filepath.Join(dirs.SnapSeedDir, "seed.yaml"), content, 0644)
-	c.Assert(err, IsNil)
-
-	// run the firstboot stuff
-	err = boot.PopulateStateFromInstalled()
-	c.Assert(err, ErrorMatches, "(?ms).*cannot read kernel snap details.*")
-
-=======
-	c.Check(osutil.FileExists(filepath.Join(dirs.SnapSnapsDir, "foo", "x1", "meta", "snap.yaml")), Equals, true)
->>>>>>> 59cb3691
 }