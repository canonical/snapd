// -*- Mode: Go; indent-tabs-mode: t -*-

/*
 * Copyright (C) 2015 Canonical Ltd
 *
 * This program is free software: you can redistribute it and/or modify
 * it under the terms of the GNU General Public License version 3 as
 * published by the Free Software Foundation.
 *
 * This program is distributed in the hope that it will be useful,
 * but WITHOUT ANY WARRANTY; without even the implied warranty of
 * MERCHANTABILITY or FITNESS FOR A PARTICULAR PURPOSE.  See the
 * GNU General Public License for more details.
 *
 * You should have received a copy of the GNU General Public License
 * along with this program.  If not, see <http://www.gnu.org/licenses/>.
 *
 */

package boot_test

import (
	"fmt"
	"io/ioutil"
	"os"
	"path/filepath"
	"strconv"
	"time"

	. "gopkg.in/check.v1"

	"github.com/snapcore/snapd/asserts"
	"github.com/snapcore/snapd/asserts/assertstest"
	"github.com/snapcore/snapd/asserts/sysdb"
	"github.com/snapcore/snapd/dirs"
	"github.com/snapcore/snapd/osutil"
	"github.com/snapcore/snapd/overlord"
	"github.com/snapcore/snapd/overlord/assertstate"
	"github.com/snapcore/snapd/overlord/auth"
	"github.com/snapcore/snapd/overlord/boot"
	"github.com/snapcore/snapd/overlord/snapstate"
	"github.com/snapcore/snapd/overlord/state"
	"github.com/snapcore/snapd/release"
	"github.com/snapcore/snapd/snap"
	"github.com/snapcore/snapd/snap/snaptest"
	"github.com/snapcore/snapd/testutil"
)

type FirstBootTestSuite struct {
	systemctl   *testutil.MockCmd
	mockUdevAdm *testutil.MockCmd

	storeSigning *assertstest.StoreStack
	restore      func()

	brandPrivKey asserts.PrivateKey
	brandSigning *assertstest.SigningDB
}

var _ = Suite(&FirstBootTestSuite{})

func (s *FirstBootTestSuite) SetUpTest(c *C) {
	tempdir := c.MkDir()
	dirs.SetRootDir(tempdir)

	// mock the world!
	err := os.MkdirAll(filepath.Join(dirs.SnapSeedDir, "snaps"), 0755)
	c.Assert(err, IsNil)
	err = os.MkdirAll(filepath.Join(dirs.SnapSeedDir, "assertions"), 0755)
	c.Assert(err, IsNil)

	err = os.MkdirAll(dirs.SnapServicesDir, 0755)
	c.Assert(err, IsNil)
	os.Setenv("SNAPPY_SQUASHFS_UNPACK_FOR_TESTS", "1")
	s.systemctl = testutil.MockCommand(c, "systemctl", "")
	s.mockUdevAdm = testutil.MockCommand(c, "udevadm", "")

	err = ioutil.WriteFile(filepath.Join(dirs.SnapSeedDir, "seed.yaml"), nil, 0644)
	c.Assert(err, IsNil)

	rootPrivKey, _ := assertstest.GenerateKey(1024)
	storePrivKey, _ := assertstest.GenerateKey(752)
	s.storeSigning = assertstest.NewStoreStack("can0nical", rootPrivKey, storePrivKey)
	s.restore = sysdb.InjectTrusted(s.storeSigning.Trusted)

	s.brandPrivKey, _ = assertstest.GenerateKey(752)
	s.brandSigning = assertstest.NewSigningDB("my-brand", s.brandPrivKey)
}

func (s *FirstBootTestSuite) TearDownTest(c *C) {
	dirs.SetRootDir("/")
	os.Unsetenv("SNAPPY_SQUASHFS_UNPACK_FOR_TESTS")
	s.systemctl.Restore()
	s.mockUdevAdm.Restore()

	s.restore()
}

func (s *FirstBootTestSuite) TestTwoRuns(c *C) {
	c.Assert(boot.FirstBoot(), IsNil)
	_, err := os.Stat(dirs.SnapFirstBootStamp)
	c.Assert(err, IsNil)

	c.Assert(boot.FirstBoot(), Equals, boot.ErrNotFirstBoot)
}

func (s *FirstBootTestSuite) TestNoErrorWhenNoGadget(c *C) {
	c.Assert(boot.FirstBoot(), IsNil)
	_, err := os.Stat(dirs.SnapFirstBootStamp)
	c.Assert(err, IsNil)
}

func (s *FirstBootTestSuite) TestPopulateFromSeedErrorsOnState(c *C) {
	err := os.MkdirAll(filepath.Dir(dirs.SnapStateFile), 0755)
	err = ioutil.WriteFile(dirs.SnapStateFile, nil, 0644)
	c.Assert(err, IsNil)

	err = boot.PopulateStateFromSeed()
	c.Assert(err, ErrorMatches, "cannot create state: state .* already exists")
}

func (s *FirstBootTestSuite) TestPopulateFromSeedHappy(c *C) {
	// put a firstboot snap into the SnapBlobDir
	snapYaml := `name: foo
version: 1.0`
	mockSnapFile := snaptest.MakeTestSnapWithFiles(c, snapYaml, nil)
	targetSnapFile := filepath.Join(dirs.SnapSeedDir, "snaps", filepath.Base(mockSnapFile))
	err := os.Rename(mockSnapFile, targetSnapFile)
	c.Assert(err, IsNil)

<<<<<<< HEAD
	// put a firstboot sideloaded snap into the SnapBlobDir
=======
	// put a firstboot local snap into the SnapBlobDir
>>>>>>> 6d722582
	snapYaml = `name: local
version: 1.0`
	mockSnapFile = snaptest.MakeTestSnapWithFiles(c, snapYaml, nil)
	targetSnapFile2 := filepath.Join(dirs.SnapSeedDir, "snaps", filepath.Base(mockSnapFile))
	err = os.Rename(mockSnapFile, targetSnapFile2)
	c.Assert(err, IsNil)

	devAcct := assertstest.NewAccount(s.storeSigning, "developer", map[string]interface{}{
		"account-id": "developerid",
	}, "")
	devAcctFn := filepath.Join(dirs.SnapSeedDir, "assertions", "developer.account")
	err = ioutil.WriteFile(devAcctFn, asserts.Encode(devAcct), 0644)
	c.Assert(err, IsNil)

	snapDecl, err := s.storeSigning.Sign(asserts.SnapDeclarationType, map[string]interface{}{
		"series":       "16",
		"snap-id":      "snapidsnapid",
		"publisher-id": "developerid",
		"snap-name":    "foo",
		"timestamp":    time.Now().UTC().Format(time.RFC3339),
	}, nil, "")
	c.Assert(err, IsNil)
	declFn := filepath.Join(dirs.SnapSeedDir, "assertions", "foo.snap-declaration")
	err = ioutil.WriteFile(declFn, asserts.Encode(snapDecl), 0644)
	c.Assert(err, IsNil)

	sha3_384, size, err := asserts.SnapFileSHA3_384(targetSnapFile)
	c.Assert(err, IsNil)

	snapRev, err := s.storeSigning.Sign(asserts.SnapRevisionType, map[string]interface{}{
		"snap-sha3-384": sha3_384,
		"snap-size":     fmt.Sprintf("%d", size),
		"snap-id":       "snapidsnapid",
		"developer-id":  "developerid",
		"snap-revision": "128",
		"timestamp":     time.Now().UTC().Format(time.RFC3339),
	}, nil, "")
	c.Assert(err, IsNil)
	revFn := filepath.Join(dirs.SnapSeedDir, "assertions", "foo.snap-revision")
	err = ioutil.WriteFile(revFn, asserts.Encode(snapRev), 0644)
	c.Assert(err, IsNil)

	// add a model assertion and its chain
	assertsChain := s.makeModelAssertionChain(c)
	for i, as := range assertsChain {
		fn := filepath.Join(dirs.SnapSeedDir, "assertions", strconv.Itoa(i))
		err := ioutil.WriteFile(fn, asserts.Encode(as), 0644)
		c.Assert(err, IsNil)
	}

	// create a seed.yaml
	content := []byte(fmt.Sprintf(`
snaps:
 - name: foo
   file: %s
   devmode: true
 - name: local
<<<<<<< HEAD
   sideloaded: true
=======
   unasserted: true
>>>>>>> 6d722582
   file: %s
`, filepath.Base(targetSnapFile), filepath.Base(targetSnapFile2)))
	err = ioutil.WriteFile(filepath.Join(dirs.SnapSeedDir, "seed.yaml"), content, 0644)
	c.Assert(err, IsNil)

	// run the firstboot stuff
	err = boot.PopulateStateFromSeed()
	c.Assert(err, IsNil)

	// and check the snap got correctly installed
	c.Check(osutil.FileExists(filepath.Join(dirs.SnapMountDir, "foo", "128", "meta", "snap.yaml")), Equals, true)

	c.Check(osutil.FileExists(filepath.Join(dirs.SnapMountDir, "local", "x1", "meta", "snap.yaml")), Equals, true)

	// verify
	r, err := os.Open(dirs.SnapStateFile)
	c.Assert(err, IsNil)
	state, err := state.ReadState(nil, r)
	c.Assert(err, IsNil)

	state.Lock()
	defer state.Unlock()
	// check foo
	info, err := snapstate.CurrentInfo(state, "foo")
	c.Assert(err, IsNil)
	c.Assert(info.SnapID, Equals, "snapidsnapid")
	c.Assert(info.Revision, Equals, snap.R(128))
	c.Assert(info.DeveloperID, Equals, "developerid")

	var snapst snapstate.SnapState
	err = snapstate.Get(state, "foo", &snapst)
	c.Assert(err, IsNil)
	c.Assert(snapst.DevMode(), Equals, true)

	// check local
	info, err = snapstate.CurrentInfo(state, "local")
	c.Assert(err, IsNil)
	c.Assert(info.SnapID, Equals, "")
	c.Assert(info.Revision, Equals, snap.R("x1"))
	c.Assert(info.DeveloperID, Equals, "")
}

func (s *FirstBootTestSuite) makeModelAssertion(c *C, modelStr string) *asserts.Model {
	headers := map[string]interface{}{
		"series":       "16",
		"authority-id": "my-brand",
		"brand-id":     "my-brand",
		"model":        modelStr,
		"architecture": "amd64",
		"store":        "canonical",
		"gadget":       "pc",
		"kernel":       "pc-kernel",
		"timestamp":    time.Now().Format(time.RFC3339),
	}
	model, err := s.brandSigning.Sign(asserts.ModelType, headers, nil, "")
	c.Assert(err, IsNil)
	return model.(*asserts.Model)
}

func (s *FirstBootTestSuite) makeModelAssertionChain(c *C) []asserts.Assertion {
	assertChain := []asserts.Assertion{}

	brandAcct := assertstest.NewAccount(s.storeSigning, "my-brand", map[string]interface{}{
		"account-id":   "my-brand",
		"verification": "certified",
	}, "")
	assertChain = append(assertChain, brandAcct)

	brandAccKey := assertstest.NewAccountKey(s.storeSigning, brandAcct, nil, s.brandPrivKey.PublicKey(), "")
	assertChain = append(assertChain, brandAccKey)

	model := s.makeModelAssertion(c, "my-model")
	assertChain = append(assertChain, model)

	storeAccountKey := s.storeSigning.StoreAccountKey("")
	assertChain = append(assertChain, storeAccountKey)
	return assertChain
}

func (s *FirstBootTestSuite) TestImportAssertionsFromSeedHappy(c *C) {
	ovld, err := overlord.New()
	c.Assert(err, IsNil)
	st := ovld.State()

	// add a bunch of assert files
	assertsChain := s.makeModelAssertionChain(c)
	for i, as := range assertsChain {
		fn := filepath.Join(dirs.SnapSeedDir, "assertions", strconv.Itoa(i))
		err := ioutil.WriteFile(fn, asserts.Encode(as), 0644)
		c.Assert(err, IsNil)
	}

	// import them
	err = boot.ImportAssertionsFromSeed(st)
	c.Assert(err, IsNil)

	// verify that the model was added
	st.Lock()
	defer st.Unlock()
	db := assertstate.DB(st)
	as, err := db.Find(asserts.ModelType, map[string]string{
		"series":   "16",
		"brand-id": "my-brand",
		"model":    "my-model",
	})
	c.Assert(err, IsNil)
	_, ok := as.(*asserts.Model)
	c.Check(ok, Equals, true)

	ds, err := auth.Device(st)
	c.Assert(err, IsNil)
	c.Check(ds.Brand, Equals, "my-brand")
	c.Check(ds.Model, Equals, "my-model")
}

func (s *FirstBootTestSuite) TestImportAssertionsFromSeedMissingSig(c *C) {
	ovld, err := overlord.New()
	c.Assert(err, IsNil)
	st := ovld.State()

	// write out only the model assertion
	assertsChain := s.makeModelAssertionChain(c)
	for _, as := range assertsChain {
		if as.Type() == asserts.ModelType {
			fn := filepath.Join(dirs.SnapSeedDir, "assertions", "model")
			err := ioutil.WriteFile(fn, asserts.Encode(as), 0644)
			c.Assert(err, IsNil)
			break
		}
	}

	// try import and verify that its rejects because other assertions are
	// missing
	err = boot.ImportAssertionsFromSeed(st)
	c.Assert(err, ErrorMatches, "cannot find account-key .*: assertion not found")
}

func (s *FirstBootTestSuite) TestImportAssertionsFromSeedTwoModelAsserts(c *C) {
	ovld, err := overlord.New()
	c.Assert(err, IsNil)
	st := ovld.State()

	// write out two model assertions
	model := s.makeModelAssertion(c, "my-model")
	fn := filepath.Join(dirs.SnapSeedDir, "assertions", "model")
	err = ioutil.WriteFile(fn, asserts.Encode(model), 0644)
	c.Assert(err, IsNil)

	model2 := s.makeModelAssertion(c, "my-second-model")
	fn = filepath.Join(dirs.SnapSeedDir, "assertions", "model2")
	err = ioutil.WriteFile(fn, asserts.Encode(model2), 0644)
	c.Assert(err, IsNil)

	// try import and verify that its rejects because other assertions are
	// missing
	err = boot.ImportAssertionsFromSeed(st)
	c.Assert(err, ErrorMatches, "cannot add more than one model assertion")
}

func (s *FirstBootTestSuite) TestImportAssertionsFromSeedNoModelAsserts(c *C) {
	ovld, err := overlord.New()
	c.Assert(err, IsNil)
	st := ovld.State()

	assertsChain := s.makeModelAssertionChain(c)
	for _, as := range assertsChain {
		if as.Type() != asserts.ModelType {
			fn := filepath.Join(dirs.SnapSeedDir, "assertions", "model")
			err := ioutil.WriteFile(fn, asserts.Encode(as), 0644)
			c.Assert(err, IsNil)
			break
		}
	}

	// try import and verify that its rejects because other assertions are
	// missing
	err = boot.ImportAssertionsFromSeed(st)
	c.Assert(err, ErrorMatches, "need a model assertion")
}

func (s *FirstBootTestSuite) TestFirstBootOnClassicNoEnableEther(c *C) {
	release.MockOnClassic(true)
	firstBootEnableFirstEtherRun := false
	restore := boot.MockFirstbootInitialNetworkConfig(func() error {
		firstBootEnableFirstEtherRun = true
		return nil
	})
	defer restore()

	c.Assert(boot.FirstBoot(), IsNil)
	c.Assert(firstBootEnableFirstEtherRun, Equals, false)
}

func (s *FirstBootTestSuite) TestFirstBootnableEther(c *C) {
	release.MockOnClassic(false)
	firstBootEnableFirstEtherRun := false
	restore := boot.MockFirstbootInitialNetworkConfig(func() error {
		firstBootEnableFirstEtherRun = true
		return nil
	})
	defer restore()

	c.Assert(boot.FirstBoot(), IsNil)
	c.Assert(firstBootEnableFirstEtherRun, Equals, true)
}<|MERGE_RESOLUTION|>--- conflicted
+++ resolved
@@ -128,11 +128,7 @@
 	err := os.Rename(mockSnapFile, targetSnapFile)
 	c.Assert(err, IsNil)
 
-<<<<<<< HEAD
-	// put a firstboot sideloaded snap into the SnapBlobDir
-=======
 	// put a firstboot local snap into the SnapBlobDir
->>>>>>> 6d722582
 	snapYaml = `name: local
 version: 1.0`
 	mockSnapFile = snaptest.MakeTestSnapWithFiles(c, snapYaml, nil)
@@ -190,11 +186,7 @@
    file: %s
    devmode: true
  - name: local
-<<<<<<< HEAD
-   sideloaded: true
-=======
    unasserted: true
->>>>>>> 6d722582
    file: %s
 `, filepath.Base(targetSnapFile), filepath.Base(targetSnapFile2)))
 	err = ioutil.WriteFile(filepath.Join(dirs.SnapSeedDir, "seed.yaml"), content, 0644)
