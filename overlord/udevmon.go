// -*- Mode: Go; indent-tabs-mode: t -*-

/*
 * Copyright (C) 2018 Canonical Ltd
 *
 * This program is free software: you can redistribute it and/or modify
 * it under the terms of the GNU General Public License version 3 as
 * published by the Free Software Foundation.
 *
 * This program is distributed in the hope that it will be useful,
 * but WITHOUT ANY WARRANTY; without even the implied warranty of
 * MERCHANTABILITY or FITNESS FOR A PARTICULAR PURPOSE.  See the
 * GNU General Public License for more details.
 *
 * You should have received a copy of the GNU General Public License
 * along with this program.  If not, see <http://www.gnu.org/licenses/>.
 *
 */

package overlord

import (
	"fmt"

	"gopkg.in/tomb.v2"

	"github.com/snapcore/snapd/osutil/udev/netlink"

	"github.com/snapcore/snapd/interfaces/hotplug"
	"github.com/snapcore/snapd/logger"
)

type UDevMon interface {
	Connect() error
	Run() error
	Stop() error
}

type DeviceAddedCallback func(device *hotplug.HotplugDeviceInfo)
type DeviceRemovedCallback func(device *hotplug.HotplugDeviceInfo)

// UDevMonitor monitors kernel uevents making it possible to find USB devices.
type UDevMonitor struct {
	tmb             *tomb.Tomb
	deviceAddedCb   DeviceAddedCallback
	deviceRemovedCb DeviceRemovedCallback
	netlinkConn     *netlink.UEventConn
	// channels used by netlink connection and monitor
	monitorStop   chan struct{}
	netlinkErrors chan error
	netlinkEvents chan netlink.UEvent
}

func NewUDevMonitor(addedCb DeviceAddedCallback, removedCb DeviceRemovedCallback) UDevMon {
	m := &UDevMonitor{
		deviceAddedCb:   addedCb,
		deviceRemovedCb: removedCb,
		netlinkConn:     &netlink.UEventConn{},
		tmb:             new(tomb.Tomb),
	}

	m.netlinkEvents = make(chan netlink.UEvent)
	m.netlinkErrors = make(chan error)

	return m
}

func (m *UDevMonitor) Connect() error {
	if m.netlinkConn == nil || m.netlinkConn.Fd != 0 {
		// this cannot happen in real code but may happen in tests
		return fmt.Errorf("cannot connect: already connected")
	}

	if err := m.netlinkConn.Connect(netlink.UdevEvent); err != nil {
		return fmt.Errorf("failed to start uevent monitor: %s", err)
	}

<<<<<<< HEAD
	var deviceFilter netlink.Matcher
	/*deviceFilter = &netlink.RuleDefinitions{
		Rules: []netlink.RuleDefinition{
			{
				Env: map[string]string{
					"DEVTYPE": "usb_device",
				},
			},
		},
	}*/

	m.monitorStop = m.netlinkConn.Monitor(m.netlinkEvents, m.netlinkErrors, deviceFilter)
	m.crawlerStop = crawler.ExistingDevices(m.crawlerDevices, m.crawlerErrors, deviceFilter)
=======
	// TODO: consider passing a device filter to reduce noise from irrelevant devices.
	m.monitorStop = m.netlinkConn.Monitor(m.netlinkEvents, m.netlinkErrors, nil)
>>>>>>> 2e32cf52

	return nil
}

// Run enumerates existing USB devices and starts a new goroutine that
// handles hotplug events (devices added or removed). It returns immediately.
// The goroutine must be stopped by calling Stop() method.
func (m *UDevMonitor) Run() error {
	m.tmb.Go(func() error {
		for {
			select {
			case err := <-m.netlinkErrors:
				logger.Noticef("netlink error: %q\n", err)
			case ev := <-m.netlinkEvents:
				m.udevEvent(&ev)
			case <-m.tmb.Dying():
				close(m.monitorStop)
				m.netlinkConn.Close()
				return nil
			}
		}
	})

	return nil
}

func (m *UDevMonitor) Stop() error {
	m.tmb.Kill(nil)
	err := m.tmb.Wait()
	m.netlinkConn = nil
	return err
}

func (m *UDevMonitor) udevEvent(ev *netlink.UEvent) {
	switch ev.Action {
	case netlink.ADD:
		m.addDevice(ev.KObj, ev.Env)
	case netlink.REMOVE:
		m.removeDevice(ev.KObj, ev.Env)
	default:
	}
}

func (m *UDevMonitor) addDevice(kobj string, env map[string]string) {
	di, err := hotplug.NewHotplugDeviceInfo(env)
	if err != nil {
		return
	}
	if m.deviceAddedCb != nil {
		m.deviceAddedCb(di)
	}
}

func (m *UDevMonitor) removeDevice(kobj string, env map[string]string) {
	di, err := hotplug.NewHotplugDeviceInfo(env)
	if err != nil {
		return
	}
	if m.deviceRemovedCb != nil {
		m.deviceRemovedCb(di)
	}
}<|MERGE_RESOLUTION|>--- conflicted
+++ resolved
@@ -75,7 +75,6 @@
 		return fmt.Errorf("failed to start uevent monitor: %s", err)
 	}
 
-<<<<<<< HEAD
 	var deviceFilter netlink.Matcher
 	/*deviceFilter = &netlink.RuleDefinitions{
 		Rules: []netlink.RuleDefinition{
@@ -87,12 +86,7 @@
 		},
 	}*/
 
-	m.monitorStop = m.netlinkConn.Monitor(m.netlinkEvents, m.netlinkErrors, deviceFilter)
-	m.crawlerStop = crawler.ExistingDevices(m.crawlerDevices, m.crawlerErrors, deviceFilter)
-=======
-	// TODO: consider passing a device filter to reduce noise from irrelevant devices.
 	m.monitorStop = m.netlinkConn.Monitor(m.netlinkEvents, m.netlinkErrors, nil)
->>>>>>> 2e32cf52
 
 	return nil
 }
