// -*- Mode: Go; indent-tabs-mode: t -*-

/*
 * Copyright (C) 2016-2024 Canonical Ltd
 *
 * This program is free software: you can redistribute it and/or modify
 * it under the terms of the GNU General Public License version 3 as
 * published by the Free Software Foundation.
 *
 * This program is distributed in the hope that it will be useful,
 * but WITHOUT ANY WARRANTY; without even the implied warranty of
 * MERCHANTABILITY or FITNESS FOR A PARTICULAR PURPOSE.  See the
 * GNU General Public License for more details.
 *
 * You should have received a copy of the GNU General Public License
 * along with this program.  If not, see <http://www.gnu.org/licenses/>.
 *
 */

// Package devicestate implements the manager and state aspects responsible
// for the device identity and policies.
package devicestate

import (
	"context"
	"errors"
	"fmt"
	"path/filepath"
	"sort"
	"strconv"
	"strings"
	"sync"
	"time"

	"github.com/snapcore/snapd/asserts"
	"github.com/snapcore/snapd/asserts/snapasserts"
	"github.com/snapcore/snapd/boot"
	"github.com/snapcore/snapd/gadget"
	"github.com/snapcore/snapd/i18n"
	"github.com/snapcore/snapd/logger"
	"github.com/snapcore/snapd/netutil"
	"github.com/snapcore/snapd/osutil"
	"github.com/snapcore/snapd/overlord/assertstate"
	"github.com/snapcore/snapd/overlord/auth"
	"github.com/snapcore/snapd/overlord/configstate/config"
	"github.com/snapcore/snapd/overlord/devicestate/internal"
	"github.com/snapcore/snapd/overlord/ifacestate/ifacerepo"
	"github.com/snapcore/snapd/overlord/restart"
	"github.com/snapcore/snapd/overlord/snapstate"
	"github.com/snapcore/snapd/overlord/state"
	"github.com/snapcore/snapd/release"
	"github.com/snapcore/snapd/snap"
	"github.com/snapcore/snapd/snap/channel"
	"github.com/snapcore/snapd/snap/naming"
)

var (
	snapstateInstallWithDeviceContext     = snapstate.InstallWithDeviceContext
	snapstateInstallPathWithDeviceContext = snapstate.InstallPathWithDeviceContext
	snapstateUpdateWithDeviceContext      = snapstate.UpdateWithDeviceContext
	snapstateSwitch                       = snapstate.Switch
	snapstateUpdatePathWithDeviceContext  = snapstate.UpdatePathWithDeviceContext
)

// findModel returns the device model assertion.
func findModel(st *state.State) (*asserts.Model, error) {
	device, err := internal.Device(st)
	if err != nil {
		return nil, err
	}

	if device.Brand == "" || device.Model == "" {
		return nil, state.ErrNoState
	}

	a, err := assertstate.DB(st).Find(asserts.ModelType, map[string]string{
		"series":   release.Series,
		"brand-id": device.Brand,
		"model":    device.Model,
	})
	if errors.Is(err, &asserts.NotFoundError{}) {
		return nil, state.ErrNoState
	}
	if err != nil {
		return nil, err
	}

	return a.(*asserts.Model), nil
}

// findSerial returns the device serial assertion. device is optional and used instead of the global state if provided.
func findSerial(st *state.State, device *auth.DeviceState) (*asserts.Serial, error) {
	if device == nil {
		var err error
		device, err = internal.Device(st)
		if err != nil {
			return nil, err
		}
	}

	if device.Serial == "" {
		return nil, state.ErrNoState
	}

	a, err := assertstate.DB(st).Find(asserts.SerialType, map[string]string{
		"brand-id": device.Brand,
		"model":    device.Model,
		"serial":   device.Serial,
	})
	if errors.Is(err, &asserts.NotFoundError{}) {
		return nil, state.ErrNoState
	}
	if err != nil {
		return nil, err
	}

	return a.(*asserts.Serial), nil
}

// findKnownRevisionOfModel returns the model assertion revision if any in the
// assertion database for the given model, otherwise it returns -1.
func findKnownRevisionOfModel(st *state.State, mod *asserts.Model) (modRevision int, err error) {
	a, err := assertstate.DB(st).Find(asserts.ModelType, map[string]string{
		"series":   release.Series,
		"brand-id": mod.BrandID(),
		"model":    mod.Model(),
	})
	if errors.Is(err, &asserts.NotFoundError{}) {
		return -1, nil
	}
	if err != nil {
		return 0, err
	}
	return a.Revision(), nil
}

// auto-refresh
func canAutoRefresh(st *state.State) (bool, error) {
	// we need to be seeded first
	var seeded bool
	st.Get("seeded", &seeded)
	if !seeded {
		return false, nil
	}

	// Try to ensure we have an accurate time before doing any
	// refreshy stuff. Note that this call will not block.
	devMgr := deviceMgr(st)
	maxWait := 10 * time.Minute
	if !devMgr.ntpSyncedOrWaitedLongerThan(maxWait) {
		return false, nil
	}

	// Either we have a serial or we try anyway if we attempted
	// for a while to get a serial, this would allow us to at
	// least upgrade core if that can help.
	if ensureOperationalAttempts(st) >= 3 {
		return true, nil
	}

	// Check model exists, for validity. We always have a model, either
	// seeded or a generic one that ships with snapd.
	_, err := findModel(st)
	if errors.Is(err, state.ErrNoState) {
		return false, nil
	}
	if err != nil {
		return false, err
	}

	_, err = findSerial(st, nil)
	if errors.Is(err, state.ErrNoState) {
		return false, nil
	}
	if err != nil {
		return false, err
	}

	return true, nil
}

func checkGadgetOrKernel(st *state.State, snapInfo, curInfo *snap.Info, _ snap.Container, flags snapstate.Flags, deviceCtx snapstate.DeviceContext) error {
	kind := ""
	var snapType snap.Type
	var getName func(*asserts.Model) string
	switch snapInfo.Type() {
	case snap.TypeGadget:
		kind = "gadget"
		snapType = snap.TypeGadget
		getName = (*asserts.Model).Gadget
	case snap.TypeKernel:
		if deviceCtx.IsClassicBoot() {
			return fmt.Errorf("cannot install a kernel snap if classic boot")
		}

		kind = "kernel"
		snapType = snap.TypeKernel
		getName = (*asserts.Model).Kernel
	default:
		// not a relevant check
		return nil
	}

	model := deviceCtx.Model()

	if snapInfo.SnapID != "" {
		snapDecl, err := assertstate.SnapDeclaration(st, snapInfo.SnapID)
		if err != nil {
			return fmt.Errorf("internal error: cannot find snap declaration for %q: %v", snapInfo.InstanceName(), err)
		}
		publisher := snapDecl.PublisherID()
		if publisher != "canonical" && publisher != model.BrandID() {
			return fmt.Errorf("cannot install %s %q published by %q for model by %q", kind, snapInfo.InstanceName(), publisher, model.BrandID())
		}
	} else {
		logger.Noticef("installing unasserted %s %q", kind, snapInfo.InstanceName())
	}

	found, err := snapstate.HasSnapOfType(st, snapType)
	if err != nil {
		return fmt.Errorf("cannot detect original %s snap: %v", kind, err)
	}
	if found {
		// already installed, snapstate takes care
		return nil
	}
	// first installation of a gadget/kernel

	expectedName := getName(model)
	if expectedName == "" { // can happen only on classic
		return fmt.Errorf("cannot install %s snap on classic if not requested by the model", kind)
	}

	if snapInfo.InstanceName() != snapInfo.SnapName() {
		return fmt.Errorf("cannot install %q, parallel installation of kernel or gadget snaps is not supported", snapInfo.InstanceName())
	}

	if snapInfo.InstanceName() != expectedName {
		return fmt.Errorf("cannot install %s %q, model assertion requests %q", kind, snapInfo.InstanceName(), expectedName)
	}

	return nil
}

func checkGadgetValid(st *state.State, snapInfo, _ *snap.Info, snapf snap.Container, flags snapstate.Flags, deviceCtx snapstate.DeviceContext) error {
	if snapInfo.Type() != snap.TypeGadget {
		// not a gadget, nothing to do
		return nil
	}
	if deviceCtx.ForRemodeling() {
		// in this case the gadget is checked by
		// checkGadgetRemodelCompatible
		return nil
	}

	// do basic precondition checks on the gadget against its model constraints
	_, err := gadget.ReadInfoFromSnapFile(snapf, deviceCtx.Model())
	return err
}

var once sync.Once

func delayedCrossMgrInit() {
	once.Do(func() {
		snapstate.AddCheckSnapCallback(checkGadgetOrKernel)
		snapstate.AddCheckSnapCallback(checkGadgetValid)
		snapstate.AddCheckSnapCallback(checkGadgetRemodelCompatible)
	})
	snapstate.CanAutoRefresh = canAutoRefresh
	snapstate.CanManageRefreshes = CanManageRefreshes
	snapstate.IsOnMeteredConnection = netutil.IsOnMeteredConnection
	snapstate.DeviceCtx = DeviceCtx
	snapstate.RemodelingChange = RemodelingChange
}

// proxyStore returns the store assertion for the proxy store if one is set.
func proxyStore(st *state.State, tr *config.Transaction) (*asserts.Store, error) {
	var proxyStore string
	err := tr.GetMaybe("core", "proxy.store", &proxyStore)
	if err != nil {
		return nil, err
	}
	if proxyStore == "" {
		return nil, state.ErrNoState
	}

	a, err := assertstate.DB(st).Find(asserts.StoreType, map[string]string{
		"store": proxyStore,
	})
	if errors.Is(err, &asserts.NotFoundError{}) {
		return nil, state.ErrNoState
	}
	if err != nil {
		return nil, err
	}

	return a.(*asserts.Store), nil
}

// interfaceConnected returns true if the given snap/interface names
// are connected
func interfaceConnected(st *state.State, snapName, ifName string) bool {
	conns, err := ifacerepo.Get(st).Connected(snapName, ifName)
	return err == nil && len(conns) > 0
}

// CanManageRefreshes returns true if the device can be
// switched to the "core.refresh.schedule=managed" mode.
//
// TODO:
//   - Move the CanManageRefreshes code into the ifstate
//   - Look at the connections and find the connection for snapd-control
//     with the managed attribute
//   - Take the snap from this connection and look at the snapstate to see
//     if that snap has a snap declaration (to ensure it comes from the store)
func CanManageRefreshes(st *state.State) bool {
	snapStates, err := snapstate.All(st)
	if err != nil {
		return false
	}
	for _, snapst := range snapStates {
		// Always get the current info even if the snap is currently
		// being operated on or if its disabled.
		info, err := snapst.CurrentInfo()
		if err != nil {
			continue
		}
		if info.Broken != "" {
			continue
		}
		// The snap must have a snap declaration (implies that
		// its from the store)
		if _, err := assertstate.SnapDeclaration(st, info.SideInfo.SnapID); err != nil {
			continue
		}

		for _, plugInfo := range info.Plugs {
			if plugInfo.Interface == "snapd-control" && plugInfo.Attrs["refresh-schedule"] == "managed" {
				snapName := info.InstanceName()
				plugName := plugInfo.Name
				if interfaceConnected(st, snapName, plugName) {
					return true
				}
			}
		}
	}

	return false
}

// ResetSession clears the device store session if any.
func ResetSession(st *state.State) error {
	device, err := internal.Device(st)
	if err != nil {
		return err
	}
	if device.SessionMacaroon != "" {
		device.SessionMacaroon = ""
		if err := internal.SetDevice(st, device); err != nil {
			return err
		}
	}
	return nil
}

func getAllRequiredSnapsForModel(model *asserts.Model) *naming.SnapSet {
	reqSnaps := model.RequiredWithEssentialSnaps()
	return naming.NewSnapSet(reqSnaps)
}

var errNoBeforeLocalModificationsEdge = fmt.Errorf("before-local-modifications edge not found")

// extractBeforeLocalModificationsEdgesTs extracts the first, last download
// phase and install phase tasks from a TaskSet
func extractBeforeLocalModificationsEdgesTs(ts *state.TaskSet) (firstDl, lastDl, firstInst, lastInst *state.Task, err error) {
	edgeTask := ts.MaybeEdge(snapstate.LastBeforeLocalModificationsEdge)
	if edgeTask == nil {
		return nil, nil, nil, nil, errNoBeforeLocalModificationsEdge
	}
	tasks := ts.Tasks()
	// we know we always start with downloads
	firstDl = tasks[0]
	// and always end with installs
	lastInst = tasks[len(tasks)-1]

	var edgeTaskIndex int
	for i, task := range tasks {
		if task == edgeTask {
			edgeTaskIndex = i
			break
		}
	}
	return firstDl, tasks[edgeTaskIndex], tasks[edgeTaskIndex+1], lastInst, nil
}

func isNotInstalled(err error) bool {
	_, ok := err.(*snap.NotInstalledError)
	return ok
}

func notInstalled(st *state.State, name string) (bool, error) {
	_, err := snapstate.CurrentInfo(st, name)
	if isNotInstalled(err) {
		return true, nil
	}
	return false, err
}

func installedSnapRevisionChanged(st *state.State, modelSnapName string, requiredRevision snap.Revision) (bool, error) {
	if requiredRevision.Unset() {
		return false, nil
	}

	var ss snapstate.SnapState
	if err := snapstate.Get(st, modelSnapName, &ss); err != nil {
		// this is unexpected as we know the snap exists
		return false, err
	}

	if ss.Current.Local() {
		return false, errors.New("cannot determine if unasserted snap revision matches required revision")
	}

	return ss.Current != requiredRevision, nil
}

func installedSnapChannelChanged(st *state.State, modelSnapName, declaredChannel string) (changed bool, err error) {
	if declaredChannel == "" {
		return false, nil
	}
	var ss snapstate.SnapState
	if err := snapstate.Get(st, modelSnapName, &ss); err != nil {
		// this is unexpected as we know the snap exists
		return false, err
	}
	if ss.Current.Local() {
		// currently installed snap has a local revision, since it's
		// unasserted we cannot say whether it needs a change or not
		return false, nil
	}
	if ss.TrackingChannel != declaredChannel {
		return true, nil
	}
	return false, nil
}

func modelSnapChannelFromDefaultOrPinnedTrack(new *asserts.Model, s *asserts.ModelSnap) (string, error) {
	if new.Grade() == asserts.ModelGradeUnset {
		if s == nil {
			// it was possible to not specify the base snap in UC16
			return "", nil
		}
		if (s.SnapType == "kernel" || s.SnapType == "gadget") && s.PinnedTrack != "" {
			return s.PinnedTrack, nil
		}
		return "", nil
	}
	return channel.Full(s.DefaultChannel)
}

// pass both the snap name and the model snap, as it is possible that
// the model snap is nil for UC16 models
type modelSnapsForRemodel struct {
	currentSnap            string
	currentModelSnap       *asserts.ModelSnap
	new                    *asserts.Model
	newSnap                string
	newModelSnap           *asserts.ModelSnap
	newRequiredRevision    snap.Revision
	newModelValidationSets []snapasserts.ValidationSetKey
}

func (ms *modelSnapsForRemodel) canHaveUC18PinnedTrack() bool {
	return ms.newModelSnap != nil &&
		(ms.newModelSnap.SnapType == "kernel" || ms.newModelSnap.SnapType == "gadget")
}

type remodelVariant struct {
	offline        bool
	localSnaps     []*snap.SideInfo
	localSnapPaths []string
}

type pathSideInfo struct {
	localSi *snap.SideInfo
	path    string
}

func (ro *remodelVariant) UpdateWithDeviceContext(st *state.State, snapName string, snapID string, opts *snapstate.RevisionOptions,
	userID int, snapStateFlags snapstate.Flags, tracker snapstate.PrereqTracker,
	deviceCtx snapstate.DeviceContext, fromChange string) (*state.TaskSet, error) {
	logger.Debugf("snap %s track changed", snapName)
	if opts == nil {
		opts = &snapstate.RevisionOptions{}
	}

	// if an online context, we can go directly to the store
	if !ro.offline {
		return snapstateUpdateWithDeviceContext(st, snapName, opts,
			userID, snapStateFlags, tracker, deviceCtx, fromChange)
	}

	pathSI := ro.maybeSideInfoAndPathFromID(snapID)

	// if we find the side info in the locally provided snaps, then we can
	// directly call snapstate.UpdatePathWithDeviceContext on it
	if pathSI != nil {
		return snapstateUpdatePathWithDeviceContext(st, pathSI.localSi, pathSI.path, snapName, opts,
			userID, snapStateFlags, tracker, deviceCtx, fromChange)
	}

	// if we cannot find the side info in the locally provided snaps, then we
	// will try to use an already installed snap. if the installed snap does not
	// match the requested revision, then we will return an error. if the snap
	// does match the requested revision, then we will switch the channel to the
	// requested channel. see the comment below about how calling this method in
	// the case where the snap needs neither a revision nor channel change would
	// be a bug.

	// TODO: currently, we only consider the snap revision that currently
	// installed. this should also take into account other revisions that we
	// might have on the system (the revisions in SnapState.Sequence)
	info, err := snapstate.CurrentInfo(st, snapName)
	if err != nil {
		// this case is unexpected, since UpdateWithDeviceContext should
		// only be called if the snap is already installed
		if errors.Is(err, &snap.NotInstalledError{}) {
			return nil, fmt.Errorf("internal error: no snap file provided for %q", snapName)
		}
		return nil, err
	}

	if opts != nil && !opts.Revision.Unset() && info.Revision != opts.Revision {
		return nil, fmt.Errorf("installed snap %q does not match revision required to be used for offline remodel: %s != %s", snapName, opts.Revision, info.Revision)
	}

	// this would only occur from programmer error, since
	// UpdateWithDeviceContext should only be called if either the snap revision
	// or channel needs to change. once we get here, we know that the revision
	// is the same, so the channel should be different.
	if opts == nil || opts.Channel == info.Channel {
		return nil, fmt.Errorf("internal error: installed snap %q already on channel %q", snapName, info.Channel)
	}

	// since snapstate.Switch doesn't take a prereq tracker, we need to add
	// it explicitly
	tracker.Add(info)

	return snapstateSwitch(st, snapName, opts)
}

func (ro *remodelVariant) InstallWithDeviceContext(ctx context.Context, st *state.State,
	snapName string, snapID string, opts *snapstate.RevisionOptions, userID int,
	snapStateFlags snapstate.Flags, tracker snapstate.PrereqTracker, deviceCtx snapstate.DeviceContext,
	fromChange string) (*state.TaskSet, error) {
	logger.Debugf("snap %s needs install", snapName)
	if opts == nil {
		opts = &snapstate.RevisionOptions{}
	}
	if ro.offline {
		pathSI := ro.maybeSideInfoAndPathFromID(snapID)

		// if we can't find the snap as a locally provided snap, then there is
		// nothing to do but return an error. that is because this method should
		// only be called if the snap is not already installed.
		if pathSI == nil {
			return nil, fmt.Errorf("no snap file provided for %q", snapName)
		}

		return snapstateInstallPathWithDeviceContext(st, pathSI.localSi, pathSI.path, snapName, opts,
			userID, snapStateFlags, tracker, deviceCtx, fromChange)
	}
	return snapstateInstallWithDeviceContext(ctx, st, snapName,
		opts, userID, snapStateFlags, tracker, deviceCtx, fromChange)
}

// maybeSideInfoAndPathFromID returns the SideInfo/path for a given snap ID.
// Note that this will work only for asserted snaps, that is the only case we
// support for remodeling at the moment. If the snap cannot be found, then nil
// is returned.
func (ro *remodelVariant) maybeSideInfoAndPathFromID(id string) *pathSideInfo {
	for i, si := range ro.localSnaps {
		if si.SnapID == id {
			return &pathSideInfo{localSi: ro.localSnaps[i], path: ro.localSnapPaths[i]}
		}
	}
	return nil
}

func revisionOptionsForRemodel(channel string, revision snap.Revision, valsets []snapasserts.ValidationSetKey) *snapstate.RevisionOptions {
	opts := &snapstate.RevisionOptions{
		Channel:  channel,
		Revision: revision,
	}

	if !opts.Revision.Unset() {
		opts.ValidationSets = valsets
	}

	return opts
}

func remodelEssentialSnapTasks(ctx context.Context, st *state.State, ms modelSnapsForRemodel, remodelVar remodelVariant, deviceCtx snapstate.DeviceContext, fromChange string, tracker snapstate.PrereqTracker) (*state.TaskSet, error) {
	userID := 0
	newModelSnapChannel, err := modelSnapChannelFromDefaultOrPinnedTrack(ms.new, ms.newModelSnap)
	if err != nil {
		return nil, err
	}

	revOpts := revisionOptionsForRemodel(newModelSnapChannel, ms.newRequiredRevision, ms.newModelValidationSets)

	var newSnapID string
	// a nil model snap will happen for bases on UC16 models.
	if ms.newModelSnap != nil {
		newSnapID = ms.newModelSnap.SnapID
	}

	if ms.currentSnap == ms.newSnap {
		// new model uses the same base, kernel or gadget snap
		channelChanged := false
		if ms.new.Grade() != asserts.ModelGradeUnset {
			// UC20 models can specify default channel for all snaps
			// including base, kernel and gadget
			channelChanged, err = installedSnapChannelChanged(st, ms.newSnap, newModelSnapChannel)
			if err != nil {
				return nil, err
			}
		} else if ms.canHaveUC18PinnedTrack() {
			// UC18 models could only specify track for the kernel
			// and gadget snaps
			channelChanged = ms.currentModelSnap.PinnedTrack != ms.newModelSnap.PinnedTrack
		}

		revisionChanged, err := installedSnapRevisionChanged(st, ms.newSnap, ms.newRequiredRevision)
		if err != nil {
			return nil, err
		}

		if channelChanged || revisionChanged {
			// new model specifies the same snap, but with a new channel or
			// different revision than the existing one
			return remodelVar.UpdateWithDeviceContext(st, ms.newSnap, newSnapID, revOpts, userID,
				snapstate.Flags{NoReRefresh: true}, tracker, deviceCtx, fromChange,
			)
		}

		// if we are here, then the snap is already installed and does not need
		// any changes. thus, add it to the prereq tracker.
		info, err := snapstate.CurrentInfo(st, ms.currentSnap)
		if err != nil {
			return nil, err
		}
		tracker.Add(info)

		return nil, nil
	}

	// new model specifies a different snap
	needsInstall, err := notInstalled(st, ms.newModelSnap.SnapName())
	if err != nil {
		return nil, err
	}
	if needsInstall {
		// which needs to be installed
		return remodelVar.InstallWithDeviceContext(ctx, st, ms.newSnap, newSnapID, revOpts, userID,
			snapstate.Flags{}, tracker, deviceCtx, fromChange,
		)
	}

	// in UC20+ models, the model can specify a channel for each
	// snap, thus making it possible to change already installed
	// kernel or base snaps
	channelChanged := false
	if ms.new.Grade() != asserts.ModelGradeUnset {
		channelChanged, err = installedSnapChannelChanged(st, ms.newModelSnap.SnapName(), newModelSnapChannel)
		if err != nil {
			return nil, err
		}
	}

	revisionChanged, err := installedSnapRevisionChanged(st, ms.newSnap, ms.newRequiredRevision)
	if err != nil {
		return nil, err
	}

	if !channelChanged && !revisionChanged {
		// if we are here, the new snap is already installed. thus, add it to
		// the prereq tracker.
		info, err := snapstate.CurrentInfo(st, ms.newSnap)
		if err != nil {
			return nil, err
		}
		tracker.Add(info)

		if ms.newModelSnap != nil && ms.newModelSnap.SnapType == "gadget" {
			return snapstate.SwitchToNewGadget(st, ms.newSnap, fromChange)
		}
		return snapstate.LinkNewBaseOrKernel(st, ms.newSnap, fromChange)
	}

	ts, err := remodelVar.UpdateWithDeviceContext(st,
		ms.newSnap, newSnapID, revOpts, userID,
		snapstate.Flags{NoReRefresh: true}, tracker, deviceCtx, fromChange)
	if err != nil {
		return nil, err
	}

	if edgeTask := ts.MaybeEdge(snapstate.LastBeforeLocalModificationsEdge); edgeTask != nil {
		// no task is marked as being last before local modifications are
		// introduced, indicating that the update is a simple
		// switch-snap-channel
		return ts, nil
	}

	switch ms.newModelSnap.SnapType {
	case "kernel", "base":
		// in other cases make sure that the kernel or base is linked and
		// available, and that kernel updates boot assets if needed
		ts, err = snapstate.AddLinkNewBaseOrKernel(st, ts)
		if err != nil {
			return nil, err
		}
	case "gadget":
		// gadget snaps may need gadget related tasks such as assets update or
		// command line update
		ts, err = snapstate.AddGadgetAssetsTasks(st, ts)
		if err != nil {
			return nil, err
		}
	}
	return ts, nil
}

// tasksForEssentialSnap returns tasks for essential snaps (actually,
// except for the snapd snap).
func tasksForEssentialSnap(ctx context.Context, st *state.State,
	snapType string, current, new *asserts.Model,
	revision snap.Revision, vSetKeys []snapasserts.ValidationSetKey, remodelVar remodelVariant,
	tracker snapstate.PrereqTracker, deviceCtx snapstate.DeviceContext, fromChange string,
) (*state.TaskSet, error) {
	var currentSnap, newSnap string
	var currentModelSnap, newModelSnap *asserts.ModelSnap
	switch snapType {
	case "kernel":
		currentSnap = current.Kernel()
		currentModelSnap = current.KernelSnap()
		newSnap = new.Kernel()
		newModelSnap = new.KernelSnap()
	case "base", "core":
		currentSnap = current.Base()
		currentModelSnap = current.BaseSnap()
		newSnap = new.Base()
		newModelSnap = new.BaseSnap()
	case "gadget":
		currentSnap = current.Gadget()
		currentModelSnap = current.GadgetSnap()
		newSnap = new.Gadget()
		newModelSnap = new.GadgetSnap()
	default:
		return nil, fmt.Errorf("internal error: unexpected type %q", snapType)
	}

	ms := modelSnapsForRemodel{
		currentSnap:            currentSnap,
		currentModelSnap:       currentModelSnap,
		new:                    new,
		newSnap:                newSnap,
		newModelSnap:           newModelSnap,
		newRequiredRevision:    revision,
		newModelValidationSets: vSetKeys,
	}
	ts, err := remodelEssentialSnapTasks(ctx, st, ms, remodelVar, deviceCtx, fromChange, tracker)
	if err != nil {
		return nil, err
	}
	return ts, err
}

func remodelSnapdSnapTasks(
	st *state.State, newModel *asserts.Model, rev snap.Revision,
	vSetKeys []snapasserts.ValidationSetKey, remodelVar remodelVariant,
	tracker snapstate.PrereqTracker, deviceCtx snapstate.DeviceContext, fromChange string,
) (*state.TaskSet, error) {
	// First check if snapd snap is installed at all (might be the case
	// for uc16, which happens for some tests).
	var ss snapstate.SnapState
	if err := snapstate.Get(st, "snapd", &ss); err != nil {
		if errors.Is(err, state.ErrNoState) {
			return nil, nil
		}
		return nil, err
	}

	// Implicit new channel if snapd is not explicitly in the model
	newSnapdChannel := "latest/stable"
	essentialSnaps := newModel.EssentialSnaps()
	if essentialSnaps[0].SnapType == "snapd" {
		// snapd can be specified explicitly in the model (UC20+)
		newSnapdChannel = essentialSnaps[0].DefaultChannel
	}

	channelChanged, err := installedSnapChannelChanged(st, "snapd", newSnapdChannel)
	if err != nil {
		return nil, err
	}

	revisionChanged, err := installedSnapRevisionChanged(st, "snapd", rev)
	if err != nil {
		return nil, err
	}

	if channelChanged || revisionChanged {
		revOpts := revisionOptionsForRemodel(newSnapdChannel, rev, vSetKeys)

		userID := 0
		return remodelVar.UpdateWithDeviceContext(st, "snapd", naming.WellKnownSnapID("snapd"), revOpts, userID,
			snapstate.Flags{NoReRefresh: true}, tracker, deviceCtx, fromChange)
	}
	return nil, nil
}

func sortNonEssentialRemodelTaskSetsBasesFirst(snaps []*asserts.ModelSnap) []*asserts.ModelSnap {
	sorted := append([]*asserts.ModelSnap(nil), snaps...)

	orderOfType := func(snapType string) int {
		switch snap.Type(snapType) {
		case snap.TypeBase, snap.TypeOS:
			return -1
		}
		return 1
	}

	sort.Slice(sorted, func(i, j int) bool {
		return orderOfType(sorted[i].SnapType) < orderOfType(sorted[j].SnapType)
	})

	return sorted
}

func remodelTasks(ctx context.Context, st *state.State, current, new *asserts.Model,
	deviceCtx snapstate.DeviceContext, fromChange string, localSnaps []*snap.SideInfo, paths []string, opts RemodelOptions) ([]*state.TaskSet, error) {

	logger.Debugf("creating remodeling tasks")
	var tss []*state.TaskSet

	tracker := snap.NewSelfContainedSetPrereqTracker()

	// If local snaps are provided, all needed snaps must be locally
	// provided. We check this flag whenever a snap installation/update is
	// found needed for the remodel.
	remodelVar := remodelVariant{
		offline:        opts.Offline,
		localSnaps:     localSnaps,
		localSnapPaths: paths,
	}

	validationSets, err := verifyModelValidationSets(st, new, opts.Offline, deviceCtx)
	if err != nil {
		return nil, err
	}

	// any snap that has a required revision will be in this map, if the snap's
	// version is unconstrained, then we'll get a default-initialized revision
	// from the map
	snapRevisions, err := validationSets.Revisions()
	if err != nil {
		return nil, err
	}

	vSetKeys := validationSets.Keys()

	// First handle snapd as a special case
	ts, err := remodelSnapdSnapTasks(st, new, snapRevisions["snapd"], vSetKeys, remodelVar, tracker, deviceCtx, fromChange)
	if err != nil {
		return nil, err
	}
	if ts != nil {
		tss = append(tss, ts)
	}

	// TODO: this order is not correct, and needs to be changed to match the
	// order that is described in the comment on essentialSnapsRestartOrder in
	// overlord/snapstate/reboot.go
	//
	// In the order: kernel, boot base, gadget
	for _, modelSnap := range new.EssentialSnaps() {
		if modelSnap.SnapType == "snapd" {
			// Already handled
			continue
		}
		ts, err := tasksForEssentialSnap(ctx, st,
			modelSnap.SnapType, current, new,
			snapRevisions[modelSnap.SnapName()], vSetKeys, remodelVar, tracker, deviceCtx, fromChange)
		if err != nil {
			return nil, err
		}
		if ts != nil {
			tss = append(tss, ts)
		}
	}

	// if base is not set, then core will not be returned in the list of snaps
	// returned by new.EssentialSnaps(). since we know that we are remodeling
	// from a core-based system to a core-based system, then the core snap must
	// be installed. thus, we can safely add it to the prereq tracker. note that
	// moving from a UC16 model to a newer model is not supported.
	if new.Base() == "" {
		currentBase, err := snapstate.CurrentInfo(st, "core")
		if err != nil {
			return nil, err
		}
		tracker.Add(currentBase)
	}

	// sort the snaps so that we collect the task sets for base snaps first, and
	// then the rest. this prevents a later issue where we attempt to install a
	// snap, but the base is not yet installed.
	snapsWithoutEssential := sortNonEssentialRemodelTaskSetsBasesFirst(new.SnapsWithoutEssential())

	const userID = 0

	// go through all the model snaps, see if there are new required snaps
	// or a track for existing ones needs to be updated
	for _, modelSnap := range snapsWithoutEssential {
		logger.Debugf("adding remodel tasks for non-essential snap %s", modelSnap.Name)

		// TODO|XXX: have methods that take refs directly
		// to respect the snap ids
		currentInfo, err := snapstate.CurrentInfo(st, modelSnap.SnapName())
		needsInstall := false
		if err != nil {
			if !isNotInstalled(err) {
				return nil, err
			}

			// if the snap isn't already installed, and it isn't required,
			// then there is nothing to do. note that if the snap is installed,
			// we might need to change the channel.
			if modelSnap.Presence != "required" {
				continue
			}

			needsInstall = true
		}

		// default channel can be set only in UC20 models
		newModelSnapChannel, err := modelSnapChannelFromDefaultOrPinnedTrack(new, modelSnap)
		if err != nil {
			return nil, err
		}

		revOpts := revisionOptionsForRemodel(newModelSnapChannel, snapRevisions[modelSnap.SnapName()], vSetKeys)

		if needsInstall {
			ts, err := remodelVar.InstallWithDeviceContext(ctx, st, modelSnap.SnapName(), modelSnap.ID(), revOpts,
				userID, snapstate.Flags{Required: true}, tracker, deviceCtx,
				fromChange)
			if err != nil {
				return nil, err
			}
			tss = append(tss, ts)

			continue
		}

		// the snap is already installed and has its default channel declared in
		// the model, but the local install may be tracking a different channel
		channelChanged, err := installedSnapChannelChanged(st, modelSnap.SnapName(), newModelSnapChannel)
		if err != nil {
			return nil, err
		}

		// the validation-sets might require a specific version of the snap
		revisionChanged, err := installedSnapRevisionChanged(
			st, modelSnap.SnapName(), snapRevisions[modelSnap.SnapName()],
		)
		if err != nil {
			return nil, err
		}

		// snap is installed already, so we have 2 possible scenarios:
		// 1. the snap will be updated (new channel or revision), in which case
		// we should make sure that the prerequisites of the new revision are
		// accounted for
		// 2. the snap channel or revision is not being modified so grab
		// whatever is required for the current revision
		if channelChanged || revisionChanged {
			ts, err := remodelVar.UpdateWithDeviceContext(st,
				modelSnap.SnapName(), modelSnap.ID(),
				revOpts, userID, snapstate.Flags{NoReRefresh: true}, tracker,
				deviceCtx, fromChange,
			)
			if err != nil {
				return nil, err
			}
			tss = append(tss, ts)

			// we can know that the snap's revision was changed by checking for
			// the presence of an edge on the task set that separates tasks that
			// do and do not modify the system. if the edge is present, then the
			// revision was changed, and we need to extract the snap's
			// prerequisites from the task set. the absence of this edge,
			// indicates that only the snap's channel was changed and the
			// revision was unchanged. in this case, we treat the snap as if it
			// were unchanged.
			if ts.MaybeEdge(snapstate.LastBeforeLocalModificationsEdge) != nil {
				continue
			}
		}

		// if we're here, the snap that is installed is unchanged from the snap
		// that the model requires. the snap may have had a channel change, but
		// that channel change did not result in a revision change.
		tracker.Add(currentInfo)
	}

	if err := checkRequiredGadgetMatchesModelBase(new, tracker); err != nil {
		return nil, err
	}

	warnings, errs := tracker.Check()
	for _, w := range warnings {
		logger.Noticef("remodel prerequisites warning: %v", w)
	}

	if len(errs) > 0 {
		var builder strings.Builder
		builder.WriteString("cannot remodel to model that is not self contained:")

		for _, err := range errs {
			builder.WriteString("\n  - ")
			builder.WriteString(err.Error())
		}

		return nil, errors.New(builder.String())
	}

	// Keep track of downloads tasks carrying snap-setup which is needed for
	// recovery system tasks
	var snapSetupTasks []string

	// Ensure all download/check tasks are run *before* the install
	// tasks. During a remodel the network may not be available so
	// we need to ensure we have everything local.
	var lastDownloadInChain, firstInstallInChain *state.Task
	var prevDownload, prevInstall *state.Task
	for _, ts := range tss {
		// make sure all things happen sequentially
		// Terminology
		// A <- B means B waits for A
		// "download,verify" are part of the "Download" phase
		// "link,start" is part of "Install" phase which introduces
		// system modifications. The last task of the "Download" phase
		// is marked with LastBeforeLocalModificationsEdge.
		//
		// - all tasks inside ts{Download,Install} already wait for
		//   each other so the chains look something like this:
		//     download1 <- verify1 <- install1
		//     download2 <- verify2 <- install2
		//     download3 <- verify3 <- install3
		// - add wait of each first ts{Download,Install} task for
		//   the last previous ts{Download,Install} task
		//   Our chains now looks like:
		//     download1 <- verify1 <- install1 (as before)
		//     download2 <- verify2 <- install2 (as before)
		//     download3 <- verify3 <- install3 (as before)
		//     verify1 <- download2 (added)
		//     verify2 <- download3 (added)
		//     install1  <- install2 (added)
		//     install2  <- install3 (added)
		downloadStart, downloadLast, installFirst, installLast, err := extractBeforeLocalModificationsEdgesTs(ts)
		if err != nil {
			if err == errNoBeforeLocalModificationsEdge {
				// there is no task in the task set marked with
				// as being last before system modification
				// edge, which can happen when there is a simple
				// channel switch if the snap which is part of
				// remodel has the same revision in the current
				// channel and one that will be used after
				// remodel
				continue
			}
			return nil, fmt.Errorf("cannot remodel: %v", err)
		}
		if prevDownload != nil {
			// XXX: we don't strictly need to serialize the download
			downloadStart.WaitFor(prevDownload)
		}
		if prevInstall != nil {
			installFirst.WaitFor(prevInstall)
		}
		prevDownload = downloadLast
		prevInstall = installLast
		// update global state
		lastDownloadInChain = downloadLast
		if firstInstallInChain == nil {
			firstInstallInChain = installFirst
		}
		// download is always a first task of the 'download' phase
		snapSetupTasks = append(snapSetupTasks, downloadStart.ID())
	}
	// Make sure the first install waits for the recovery system (only in
	// UC20) which waits for the last download. With this our (simplified)
	// wait chain looks like this:
	//
	// download1
	//   ^- verify1
	//        ^- download2
	//             ^- verify2
	//                  ^- download3
	//                       ^- verify3
	//                            ^- recovery (UC20)
	//                                 ^- install1
	//                                      ^- install2
	//                                           ^- install3
	if firstInstallInChain != nil && lastDownloadInChain != nil {
		firstInstallInChain.WaitFor(lastDownloadInChain)
	}

	// hybrid core/classic systems might have a system-seed-null; in that case,
	// we cannot create a recovery system
	hasSystemSeed, err := checkForSystemSeed(st, deviceCtx)
	if err != nil {
		return nil, fmt.Errorf("cannot find ubuntu seed role: %w", err)
	}

	recoverySetupTaskID := ""
	if new.Grade() != asserts.ModelGradeUnset && hasSystemSeed {
		// create a recovery when remodeling to a UC20 system, actual
		// policy for possible remodels has already been verified by the
		// caller
		labelBase := timeNow().Format("20060102")
		label, err := pickRecoverySystemLabel(labelBase)
		if err != nil {
			return nil, fmt.Errorf("cannot select non-conflicting label for recovery system %q: %v", labelBase, err)
		}
		createRecoveryTasks, err := createRecoverySystemTasks(st, label, snapSetupTasks)
		if err != nil {
			return nil, err
		}
		if lastDownloadInChain != nil {
			// wait for all snaps that need to be downloaded
			createRecoveryTasks.WaitFor(lastDownloadInChain)
		}
		if firstInstallInChain != nil {
			// when any snap installations need to happen, they
			// should also wait for recovery system to be created
			firstInstallInChain.WaitAll(createRecoveryTasks)
		}
		tss = append(tss, createRecoveryTasks)
		recoverySetupTaskID = createRecoveryTasks.Tasks()[0].ID()
	}

	// Set the new model assertion - this *must* be the last thing done
	// by the change.
	setModel := st.NewTask("set-model", i18n.G("Set new model assertion"))
	for _, tsPrev := range tss {
		setModel.WaitAll(tsPrev)
	}
	if recoverySetupTaskID != "" {
		// set model needs to access information about the recovery
		// system
		setModel.Set("recovery-system-setup-task", recoverySetupTaskID)
	}
	tss = append(tss, state.NewTaskSet(setModel))

	// Ensure correct restart boundaries are set on the new task-set.
	if err := snapstate.SetEssentialSnapsRestartBoundaries(st, deviceCtx, tss); err != nil {
		return nil, err
	}
	return tss, nil
}

func checkRequiredGadgetMatchesModelBase(model *asserts.Model, tracker *snap.SelfContainedSetPrereqTracker) error {
	modelBase := model.Base()
	if modelBase == "" {
		modelBase = "core"
	}

	for _, sn := range tracker.Snaps() {
		if sn.Type() != snap.TypeGadget {
			continue
		}

		gadgetBase := sn.Base
		if gadgetBase == "" {
			gadgetBase = "core"
		}

		if gadgetBase != modelBase {
			return fmt.Errorf("cannot remodel with gadget snap that has a different base than the model: %q != %q", gadgetBase, modelBase)
		}
	}
	return nil
}

func verifyModelValidationSets(st *state.State, newModel *asserts.Model, offline bool, deviceCtx snapstate.DeviceContext) (*snapasserts.ValidationSets, error) {
	vSets, err := assertstate.ValidationSetsFromModel(st, newModel, assertstate.ValidationSetsModelOptions{
		Offline: offline,
	}, deviceCtx)
	if err != nil {
		return nil, err
	}

	if err := checkForInvalidSnapsInModel(newModel, vSets); err != nil {
		return nil, err
	}

	if err := checkForRequiredSnapsNotInModel(newModel, vSets); err != nil {
		return nil, err
	}

	return vSets, nil
}

func checkForRequiredSnapsNotInModel(model *asserts.Model, vSets *snapasserts.ValidationSets) error {
	snapsInModel := make(map[string]bool, len(model.RequiredWithEssentialSnaps()))
	for _, sn := range model.RequiredWithEssentialSnaps() {
		snapsInModel[sn.SnapName()] = true
	}

	for _, sn := range vSets.RequiredSnaps() {
		if !snapsInModel[sn] {
			return fmt.Errorf("missing required snap in model: %s", sn)
		}
	}

	return nil
}

func checkForInvalidSnapsInModel(model *asserts.Model, vSets *snapasserts.ValidationSets) error {
	for _, sn := range model.AllSnaps() {
		if !vSets.CanBePresent(sn) {
			return fmt.Errorf("snap presence is invalid: %s", sn.SnapName())
		}
	}

	return nil
}

<<<<<<< HEAD
func checkForSystemSeed(st *state.State, deviceCtx snapstate.DeviceContext) (bool, error) {
	// on non-classic systems, we will always have a seed partition
	if !deviceCtx.Classic() {
		return true, nil
	}

	gadgetData, err := CurrentGadgetData(st, deviceCtx)
	if err != nil {
		return false, fmt.Errorf("cannot get gadget data: %w", err)
	}

	return gadgetData.Info.HasRole(gadget.SystemSeed), nil
=======
// RemodelOptions are options for Remodel.
type RemodelOptions struct {
	// Offline is true if the remodel should be done without reaching out to the
	// store. Any snaps needed for the remodel, that are not already installed,
	// should be provided via the parameters to Remodel. Snaps that are already
	// installed will be used if they match the revisions that are required by
	// the model.
	Offline bool
>>>>>>> 933c138a
}

// Remodel takes a new model assertion and generates a change that
// takes the device from the old to the new model or an error if the
// transition is not possible.
//
// TODO:
//   - Check estimated disk size delta
//   - Check all relevant snaps exist in new store
//     (need to check that even unchanged snaps are accessible)
//   - Make sure this works with Core 20 as well, in the Core 20 case
//     we must enforce the default-channels from the model as well
func Remodel(st *state.State, new *asserts.Model, localSnaps []*snap.SideInfo, paths []string, opts RemodelOptions) (*state.Change, error) {
	var seeded bool
	err := st.Get("seeded", &seeded)
	if err != nil && !errors.Is(err, state.ErrNoState) {
		return nil, err
	}
	if !seeded {
		return nil, fmt.Errorf("cannot remodel until fully seeded")
	}

	if !opts.Offline && len(localSnaps) > 0 {
		return nil, errors.New("cannot do an online remodel with provided local snaps")
	}

	current, err := findModel(st)
	if err != nil {
		return nil, err
	}

	prevRev, err := findKnownRevisionOfModel(st, new)
	if err != nil {
		return nil, err
	}
	if new.Revision() < prevRev {
		return nil, fmt.Errorf("cannot remodel to older revision %d of model %s/%s than last revision %d known to the device", new.Revision(), new.BrandID(), new.Model(), prevRev)
	}

	// TODO: we need dedicated assertion language to permit for
	// model transitions before we allow cross vault
	// transitions.

	remodelKind := ClassifyRemodel(current, new)

	if _, err := findSerial(st, nil); err != nil {
		if !errors.Is(err, state.ErrNoState) {
			return nil, err
		}

		if opts.Offline && remodelKind == UpdateRemodel {
			// it is allowed to remodel without serial for
			// offline remodels that are update only
		} else {
			return nil, fmt.Errorf("cannot remodel without a serial")
		}
	}

	if current.Series() != new.Series() {
		return nil, fmt.Errorf("cannot remodel to different series yet")
	}

	devCtx, err := DeviceCtx(st, nil, nil)
	if err != nil {
		return nil, fmt.Errorf("cannot get device context: %v", err)
	}

	if devCtx.IsClassicBoot() {
		return nil, fmt.Errorf("cannot remodel from classic (non-hybrid) model")
	}

	if current.Classic() != new.Classic() {
		return nil, fmt.Errorf("cannot remodel across classic and non-classic models")
	}

	// TODO:UC20: ensure we never remodel to a lower
	// grade

	// also disallow remodel from non-UC20 (grade unset) to UC20
	if current.Grade() != new.Grade() {
		if current.Grade() == asserts.ModelGradeUnset && new.Grade() != asserts.ModelGradeUnset {
			// a case of pre-UC20 -> UC20 remodel
			return nil, fmt.Errorf("cannot remodel from pre-UC20 to UC20+ models")
		}
		return nil, fmt.Errorf("cannot remodel from grade %v to grade %v", current.Grade(), new.Grade())
	}

	if new.Base() == "" && current.Base() != "" {
		return nil, errors.New("cannot remodel from UC18+ (using snapd snap) system back to UC16 system (using core snap)")
	}

	// TODO: should we restrict remodel from one arch to another?
	// There are valid use-cases here though, i.e. amd64 machine that
	// remodels itself to/from i386 (if the HW can do both 32/64 bit)
	if current.Architecture() != new.Architecture() {
		return nil, fmt.Errorf("cannot remodel to different architectures yet")
	}

	// calculate snap differences between the two models
	// FIXME: this needs work to switch from core->bases
	if current.Base() == "" && new.Base() != "" {
		return nil, fmt.Errorf("cannot remodel from core to bases yet")
	}

	// Do we do this only for the more complicated cases (anything
	// more than adding required-snaps really)?
	if err := snapstate.CheckChangeConflictRunExclusively(st, "remodel"); err != nil {
		return nil, err
	}

	remodCtx, err := remodelCtx(st, current, new)
	if err != nil {
		return nil, err
	}

	var tss []*state.TaskSet
	switch remodelKind {
	case ReregRemodel:
		if opts.Offline {
			// TODO support this in the future if a serial
			// assertion has been provided by a file. To support
			// this case, we will pass the snaps/paths by setting
			// local-{snaps,paths} in the task.
			return nil, fmt.Errorf("cannot remodel offline to different brand ID / model yet")
		}
		requestSerial := st.NewTask("request-serial", i18n.G("Request new device serial"))

		prepare := st.NewTask("prepare-remodeling", i18n.G("Prepare remodeling"))
		prepare.WaitFor(requestSerial)
		ts := state.NewTaskSet(requestSerial, prepare)
		tss = []*state.TaskSet{ts}
	case StoreSwitchRemodel:
		sto := remodCtx.Store()
		if sto == nil {
			return nil, fmt.Errorf("internal error: a store switch remodeling should have built a store")
		}
		// ensure a new session accounting for the new brand store
		st.Unlock()
		err := sto.EnsureDeviceSession()
		st.Lock()
		if err != nil {
			return nil, fmt.Errorf("cannot get a store session based on the new model assertion: %v", err)
		}
		fallthrough
	case UpdateRemodel:
		var err error
		tss, err = remodelTasks(context.TODO(), st, current, new, remodCtx, "", localSnaps, paths, opts)
		if err != nil {
			return nil, err
		}
	}

	// we potentially released the lock a couple of times here:
	// make sure the current model is essentially the same as when
	// we started
	current1, err := findModel(st)
	if err != nil {
		return nil, err
	}
	if current.BrandID() != current1.BrandID() || current.Model() != current1.Model() || current.Revision() != current1.Revision() {
		return nil, &snapstate.ChangeConflictError{Message: fmt.Sprintf("cannot start remodel, clashing with concurrent remodel to %v/%v (%v)", current1.BrandID(), current1.Model(), current1.Revision())}
	}
	// make sure another unfinished remodel wasn't already setup either
	if chg := RemodelingChange(st); chg != nil {
		return nil, &snapstate.ChangeConflictError{
			Message:    "cannot start remodel, clashing with concurrent one",
			ChangeKind: chg.Kind(),
			ChangeID:   chg.ID(),
		}
	}

	var msg string
	if current.BrandID() == new.BrandID() && current.Model() == new.Model() {
		msg = fmt.Sprintf(i18n.G("Refresh model assertion from revision %v to %v"), current.Revision(), new.Revision())
	} else {
		msg = fmt.Sprintf(i18n.G("Remodel device to %v/%v (%v)"), new.BrandID(), new.Model(), new.Revision())
	}

	chg := st.NewChange("remodel", msg)
	remodCtx.Init(chg)
	for _, ts := range tss {
		chg.AddAll(ts)
	}

	return chg, nil
}

// RemodelingChange returns a remodeling change in progress, if there is one
func RemodelingChange(st *state.State) *state.Change {
	for _, chg := range st.Changes() {
		if !chg.IsReady() && chg.Kind() == "remodel" {
			return chg
		}
	}
	return nil
}

type recoverySystemSetup struct {
	// Label of the recovery system, selected when tasks are created
	Label string `json:"label"`
	// Directory inside the seed filesystem where the recovery system files
	// are kept, typically /run/mnt/ubuntu-seed/systems/<label>, set when
	// tasks are created
	Directory string `json:"directory"`
	// SnapSetupTasks is a list of task IDs that carry snap setup
	// information, relevant only during remodel, set when tasks are created
	SnapSetupTasks []string `json:"snap-setup-tasks"`
}

func pickRecoverySystemLabel(labelBase string) (string, error) {
	systemDirectory := filepath.Join(boot.InitramfsUbuntuSeedDir, "systems", labelBase)
	exists, _, err := osutil.DirExists(systemDirectory)
	if err != nil {
		return "", err
	}
	if !exists {
		return labelBase, nil
	}
	// pick alternative, which is named like <label>-<number>
	present, err := filepath.Glob(systemDirectory + "-*")
	if err != nil {
		return "", err
	}
	maxExistingNumber := 0
	for _, existingDir := range present {
		suffix := existingDir[len(systemDirectory)+1:]
		num, err := strconv.Atoi(suffix)
		if err != nil {
			// non numerical suffix?
			continue
		}
		if num > maxExistingNumber {
			maxExistingNumber = num
		}
	}
	return fmt.Sprintf("%s-%d", labelBase, maxExistingNumber+1), nil
}

func createRecoverySystemTasks(st *state.State, label string, snapSetupTasks []string) (*state.TaskSet, error) {
	// precondition check, the directory should not exist yet
	systemDirectory := filepath.Join(boot.InitramfsUbuntuSeedDir, "systems", label)
	exists, _, err := osutil.DirExists(systemDirectory)
	if err != nil {
		return nil, err
	}
	if exists {
		return nil, fmt.Errorf("recovery system %q already exists", label)
	}

	create := st.NewTask("create-recovery-system", fmt.Sprintf("Create recovery system with label %q", label))
	// the label we want
	create.Set("recovery-system-setup", &recoverySystemSetup{
		Label:     label,
		Directory: systemDirectory,
		// IDs of the tasks carrying snap-setup
		SnapSetupTasks: snapSetupTasks,
	})
	// Create recovery system requires us to boot into it before finalize
	restart.MarkTaskAsRestartBoundary(create, restart.RestartBoundaryDirectionDo)

	finalize := st.NewTask("finalize-recovery-system", fmt.Sprintf("Finalize recovery system with label %q", label))
	finalize.WaitFor(create)
	// finalize needs to know the label too
	finalize.Set("recovery-system-setup-task", create.ID())
	return state.NewTaskSet(create, finalize), nil
}

func CreateRecoverySystem(st *state.State, label string) (*state.Change, error) {
	var seeded bool
	err := st.Get("seeded", &seeded)
	if err != nil && !errors.Is(err, state.ErrNoState) {
		return nil, err
	}
	if !seeded {
		return nil, fmt.Errorf("cannot create new recovery systems until fully seeded")
	}
	chg := st.NewChange("create-recovery-system", fmt.Sprintf("Create new recovery system with label %q", label))
	ts, err := createRecoverySystemTasks(st, label, nil)
	if err != nil {
		return nil, err
	}
	chg.AddAll(ts)
	return chg, nil
}

// InstallFinish creates a change that will finish the install for the given
// label and volumes. This includes writing missing volume content, seting
// up the bootloader and installing the kernel.
func InstallFinish(st *state.State, label string, onVolumes map[string]*gadget.Volume) (*state.Change, error) {
	if label == "" {
		return nil, fmt.Errorf("cannot finish install with an empty system label")
	}
	if onVolumes == nil {
		return nil, fmt.Errorf("cannot finish install without volumes data")
	}

	chg := st.NewChange("install-step-finish", fmt.Sprintf("Finish setup of run system for %q", label))
	finishTask := st.NewTask("install-finish", fmt.Sprintf("Finish setup of run system for %q", label))
	finishTask.Set("system-label", label)
	finishTask.Set("on-volumes", onVolumes)
	chg.AddTask(finishTask)

	return chg, nil
}

// InstallSetupStorageEncryption creates a change that will setup the
// storage encryption for the install of the given label and
// volumes.
func InstallSetupStorageEncryption(st *state.State, label string, onVolumes map[string]*gadget.Volume) (*state.Change, error) {
	if label == "" {
		return nil, fmt.Errorf("cannot setup storage encryption with an empty system label")
	}
	if onVolumes == nil {
		return nil, fmt.Errorf("cannot setup storage encryption without volumes data")
	}

	chg := st.NewChange("install-step-setup-storage-encryption", fmt.Sprintf("Setup storage encryption for installing system %q", label))
	setupStorageEncryptionTask := st.NewTask("install-setup-storage-encryption", fmt.Sprintf("Setup storage encryption for installing system %q", label))
	setupStorageEncryptionTask.Set("system-label", label)
	setupStorageEncryptionTask.Set("on-volumes", onVolumes)
	chg.AddTask(setupStorageEncryptionTask)

	return chg, nil
}<|MERGE_RESOLUTION|>--- conflicted
+++ resolved
@@ -1238,7 +1238,6 @@
 	return nil
 }
 
-<<<<<<< HEAD
 func checkForSystemSeed(st *state.State, deviceCtx snapstate.DeviceContext) (bool, error) {
 	// on non-classic systems, we will always have a seed partition
 	if !deviceCtx.Classic() {
@@ -1251,7 +1250,8 @@
 	}
 
 	return gadgetData.Info.HasRole(gadget.SystemSeed), nil
-=======
+}
+
 // RemodelOptions are options for Remodel.
 type RemodelOptions struct {
 	// Offline is true if the remodel should be done without reaching out to the
@@ -1260,7 +1260,6 @@
 	// installed will be used if they match the revisions that are required by
 	// the model.
 	Offline bool
->>>>>>> 933c138a
 }
 
 // Remodel takes a new model assertion and generates a change that
