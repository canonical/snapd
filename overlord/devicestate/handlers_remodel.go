--- conflicted
+++ resolved
@@ -132,21 +132,6 @@
 		if err := boot.PromoteTriedRecoverySystem(remodCtx, recoverySetup.Label, triedSystems); err != nil {
 			return err
 		}
-<<<<<<< HEAD
-	}
-
-	// and finish (this will set the new model)
-	if err := remodCtx.Finish(); err != nil {
-		return err
-	}
-
-	// TODO: consider reverting the model if reseal fails?
-	if new.Grade() != asserts.ModelGradeUnset {
-		if err := boot.DeviceChange(remodCtx.GroundContext(), remodCtx); err != nil {
-			return err
-		}
-	}
-=======
 		remodCtx.setRecoverySystemLabel(recoverySetup.Label)
 	}
 
@@ -163,7 +148,6 @@
 
 	t.SetStatus(state.DoneStatus)
 
->>>>>>> 05ca3879
 	return nil
 }
 
