--- conflicted
+++ resolved
@@ -374,11 +374,7 @@
 	})
 
 	chg := s.makeBecomeOpertionalChange(c)
-<<<<<<< HEAD
-	s.overlord.Settle()
-=======
 	s.overlord.Settle(5 * time.Second)
->>>>>>> e985105a
 
 	st := s.overlord.State()
 	st.Lock()
