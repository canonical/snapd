// -*- Mode: Go; indent-tabs-mode: t -*-

/*
 * Copyright (C) 2015 Canonical Ltd
 *
 * This program is free software: you can redistribute it and/or modify
 * it under the terms of the GNU General Public License version 3 as
 * published by the Free Software Foundation.
 *
 * This program is distributed in the hope that it will be useful,
 * but WITHOUT ANY WARRANTY; without even the implied warranty of
 * MERCHANTABILITY or FITNESS FOR A PARTICULAR PURPOSE.  See the
 * GNU General Public License for more details.
 *
 * You should have received a copy of the GNU General Public License
 * along with this program.  If not, see <http://www.gnu.org/licenses/>.
 *
 */

package devicestate_test

import (
	"fmt"
	"io/ioutil"
	"os"
	"path/filepath"
	"strconv"
	"strings"
	"time"

	. "gopkg.in/check.v1"
	"gopkg.in/tomb.v2"

	"github.com/snapcore/snapd/asserts"
	"github.com/snapcore/snapd/asserts/assertstest"
	"github.com/snapcore/snapd/asserts/sysdb"
	"github.com/snapcore/snapd/boot/boottest"
	"github.com/snapcore/snapd/dirs"
	"github.com/snapcore/snapd/osutil"
	"github.com/snapcore/snapd/overlord"
	"github.com/snapcore/snapd/overlord/assertstate"
	"github.com/snapcore/snapd/overlord/auth"
	"github.com/snapcore/snapd/overlord/configstate/config"
	"github.com/snapcore/snapd/overlord/devicestate"
	"github.com/snapcore/snapd/overlord/hookstate"
	"github.com/snapcore/snapd/overlord/snapstate"
	"github.com/snapcore/snapd/overlord/state"
	"github.com/snapcore/snapd/partition"
	"github.com/snapcore/snapd/release"
	"github.com/snapcore/snapd/snap"
	"github.com/snapcore/snapd/snap/snaptest"
	"github.com/snapcore/snapd/testutil"
)

type FirstBootTestSuite struct {
	aa          *testutil.MockCmd
	systemctl   *testutil.MockCmd
	mockUdevAdm *testutil.MockCmd
	snapSeccomp *testutil.MockCmd

	storeSigning *assertstest.StoreStack
	restore      func()

	brandPrivKey asserts.PrivateKey
	brandSigning *assertstest.SigningDB

	overlord *overlord.Overlord

	restoreOnClassic func()
}

var _ = Suite(&FirstBootTestSuite{})

func (s *FirstBootTestSuite) SetUpTest(c *C) {
	tempdir := c.MkDir()
	dirs.SetRootDir(tempdir)
	s.restoreOnClassic = release.MockOnClassic(false)

	// mock the world!
	err := os.MkdirAll(filepath.Join(dirs.SnapSeedDir, "snaps"), 0755)
	c.Assert(err, IsNil)
	err = os.MkdirAll(filepath.Join(dirs.SnapSeedDir, "assertions"), 0755)
	c.Assert(err, IsNil)

	err = os.MkdirAll(dirs.SnapServicesDir, 0755)
	c.Assert(err, IsNil)
	os.Setenv("SNAPPY_SQUASHFS_UNPACK_FOR_TESTS", "1")
	s.aa = testutil.MockCommand(c, "apparmor_parser", "")
	s.systemctl = testutil.MockCommand(c, "systemctl", "")
	s.mockUdevAdm = testutil.MockCommand(c, "udevadm", "")

	snapSeccompPath := filepath.Join(dirs.DistroLibExecDir, "snap-seccomp")
	err = os.MkdirAll(filepath.Dir(snapSeccompPath), 0755)
	c.Assert(err, IsNil)
	s.snapSeccomp = testutil.MockCommand(c, snapSeccompPath, "")

	err = ioutil.WriteFile(filepath.Join(dirs.SnapSeedDir, "seed.yaml"), nil, 0644)
	c.Assert(err, IsNil)

	s.storeSigning = assertstest.NewStoreStack("can0nical", nil)
	s.restore = sysdb.InjectTrusted(s.storeSigning.Trusted)

	s.brandPrivKey, _ = assertstest.GenerateKey(752)
	s.brandSigning = assertstest.NewSigningDB("my-brand", s.brandPrivKey)

	ovld, err := overlord.New()
	c.Assert(err, IsNil)
	s.overlord = ovld
}

func (s *FirstBootTestSuite) TearDownTest(c *C) {
	os.Unsetenv("SNAPPY_SQUASHFS_UNPACK_FOR_TESTS")
	s.aa.Restore()
	s.systemctl.Restore()
	s.mockUdevAdm.Restore()
	s.snapSeccomp.Restore()

	s.restore()
	s.restoreOnClassic()
	dirs.SetRootDir("/")
}

func (s *FirstBootTestSuite) TestPopulateFromSeedOnClassicNoop(c *C) {
	release.OnClassic = true

	st := s.overlord.State()
	st.Lock()
	defer st.Unlock()

	err := os.Remove(filepath.Join(dirs.SnapSeedDir, "assertions"))
	c.Assert(err, IsNil)

	tsAll, err := devicestate.PopulateStateFromSeedImpl(st)
	c.Assert(err, IsNil)
	// only mark seeded
	c.Check(tsAll, HasLen, 1)
	tasks := tsAll[0].Tasks()
	c.Check(tasks, HasLen, 1)
	c.Check(tasks[0].Kind(), Equals, "mark-seeded")
}

func (s *FirstBootTestSuite) TestPopulateFromSeedOnClassicNoSeedYaml(c *C) {
	release.OnClassic = true

	ovld, err := overlord.New()
	c.Assert(err, IsNil)
	st := ovld.State()

	// add a bunch of assert files
	assertsChain := s.makeModelAssertionChain(c, "my-model-classic")
	for i, as := range assertsChain {
		fn := filepath.Join(dirs.SnapSeedDir, "assertions", strconv.Itoa(i))
		err := ioutil.WriteFile(fn, asserts.Encode(as), 0644)
		c.Assert(err, IsNil)
	}

	err = os.Remove(filepath.Join(dirs.SnapSeedDir, "seed.yaml"))
	c.Assert(err, IsNil)

	st.Lock()
	defer st.Unlock()

	tsAll, err := devicestate.PopulateStateFromSeedImpl(st)
	c.Assert(err, IsNil)
	// only mark seeded
	c.Check(tsAll, HasLen, 1)
	tasks := tsAll[0].Tasks()
	c.Check(tasks, HasLen, 1)
	c.Check(tasks[0].Kind(), Equals, "mark-seeded")

	ds, err := auth.Device(st)
	c.Assert(err, IsNil)
	c.Check(ds.Brand, Equals, "my-brand")
	c.Check(ds.Model, Equals, "my-model-classic")
}

func (s *FirstBootTestSuite) TestPopulateFromSeedErrorsOnState(c *C) {
	st := s.overlord.State()
	st.Lock()
	defer st.Unlock()
	st.Set("seeded", true)

	_, err := devicestate.PopulateStateFromSeedImpl(st)
	c.Assert(err, ErrorMatches, "cannot populate state: already seeded")
}

func (s *FirstBootTestSuite) makeAssertedSnap(c *C, snapYaml string, files [][]string, revision snap.Revision, developerID string) (snapFname string, snapDecl *asserts.SnapDeclaration, snapRev *asserts.SnapRevision) {
	info, err := snap.InfoFromSnapYaml([]byte(snapYaml))
	c.Assert(err, IsNil)
	snapName := info.Name()

	mockSnapFile := snaptest.MakeTestSnapWithFiles(c, snapYaml, files)
	snapFname = filepath.Base(mockSnapFile)

	targetFile := filepath.Join(dirs.SnapSeedDir, "snaps", snapFname)
	err = os.Rename(mockSnapFile, targetFile)
	c.Assert(err, IsNil)

	declA, err := s.storeSigning.Sign(asserts.SnapDeclarationType, map[string]interface{}{
		"series":       "16",
		"snap-id":      snapName + "-snap-id",
		"publisher-id": developerID,
		"snap-name":    snapName,
		"timestamp":    time.Now().UTC().Format(time.RFC3339),
	}, nil, "")
	c.Assert(err, IsNil)

	sha3_384, size, err := asserts.SnapFileSHA3_384(targetFile)
	c.Assert(err, IsNil)

	revA, err := s.storeSigning.Sign(asserts.SnapRevisionType, map[string]interface{}{
		"snap-sha3-384": sha3_384,
		"snap-size":     fmt.Sprintf("%d", size),
		"snap-id":       snapName + "-snap-id",
		"developer-id":  developerID,
		"snap-revision": revision.String(),
		"timestamp":     time.Now().UTC().Format(time.RFC3339),
	}, nil, "")
	c.Assert(err, IsNil)

	return snapFname, declA.(*asserts.SnapDeclaration), revA.(*asserts.SnapRevision)
}

func (s *FirstBootTestSuite) makeCoreSnaps(c *C, withConfigure bool) (coreFname, kernelFname, gadgetFname string) {
	files := [][]string{}
	if withConfigure {
		files = [][]string{{"meta/hooks/configure", ""}}
	}

	// put core snap into the SnapBlobDir
	snapYaml := `name: core
version: 1.0
type: os`
	coreFname, coreDecl, coreRev := s.makeAssertedSnap(c, snapYaml, files, snap.R(1), "canonical")

	writeAssertionsToFile("core.asserts", []asserts.Assertion{coreRev, coreDecl})

	// put kernel snap into the SnapBlobDir
	snapYaml = `name: pc-kernel
version: 1.0
type: kernel`
	kernelFname, kernelDecl, kernelRev := s.makeAssertedSnap(c, snapYaml, files, snap.R(1), "canonical")

	writeAssertionsToFile("kernel.asserts", []asserts.Assertion{kernelRev, kernelDecl})

	gadgetYaml := `
volumes:
    volume-id:
        bootloader: grub
`
	if withConfigure {
		gadgetYaml += `
defaults:
    foo-snap-id:
       foo-cfg: foo.
    core-snap-id:
       core-cfg: core_cfg_defl
    pc-kernel-snap-id:
       pc-kernel-cfg: pc-kernel_cfg_defl
    pc-snap-id:
       pc-cfg: pc_cfg_defl
`
	}

	// put gadget snap into the SnapBlobDir
	files = append(files, []string{"meta/gadget.yaml", gadgetYaml})

	snapYaml = `name: pc
version: 1.0
type: gadget`
	gadgetFname, gadgetDecl, gadgetRev := s.makeAssertedSnap(c, snapYaml, files, snap.R(1), "canonical")

	writeAssertionsToFile("gadget.asserts", []asserts.Assertion{gadgetRev, gadgetDecl})

	return coreFname, kernelFname, gadgetFname
}

func (s *FirstBootTestSuite) makeBecomeOpertionalChange(c *C) *state.Change {
	coreFname, kernelFname, gadgetFname := s.makeCoreSnaps(c, false)

	devAcct := assertstest.NewAccount(s.storeSigning, "developer", map[string]interface{}{
		"account-id": "developerid",
	}, "")
	devAcctFn := filepath.Join(dirs.SnapSeedDir, "assertions", "developer.account")
	err := ioutil.WriteFile(devAcctFn, asserts.Encode(devAcct), 0644)
	c.Assert(err, IsNil)

	// put a firstboot snap into the SnapBlobDir
	snapYaml := `name: foo
version: 1.0`
	fooFname, fooDecl, fooRev := s.makeAssertedSnap(c, snapYaml, nil, snap.R(128), "developerid")

	// put a firstboot local snap into the SnapBlobDir
	snapYaml = `name: local
version: 1.0`
	mockSnapFile := snaptest.MakeTestSnapWithFiles(c, snapYaml, nil)
	targetSnapFile2 := filepath.Join(dirs.SnapSeedDir, "snaps", filepath.Base(mockSnapFile))
	err = os.Rename(mockSnapFile, targetSnapFile2)
	c.Assert(err, IsNil)

	declFn := filepath.Join(dirs.SnapSeedDir, "assertions", "foo.snap-declaration")
	err = ioutil.WriteFile(declFn, asserts.Encode(fooDecl), 0644)
	c.Assert(err, IsNil)

	revFn := filepath.Join(dirs.SnapSeedDir, "assertions", "foo.snap-revision")
	err = ioutil.WriteFile(revFn, asserts.Encode(fooRev), 0644)
	c.Assert(err, IsNil)

	// add a model assertion and its chain
	assertsChain := s.makeModelAssertionChain(c, "my-model", "foo")
	for i, as := range assertsChain {
		fn := filepath.Join(dirs.SnapSeedDir, "assertions", strconv.Itoa(i))
		err := ioutil.WriteFile(fn, asserts.Encode(as), 0644)
		c.Assert(err, IsNil)
	}

	// create a seed.yaml
	content := []byte(fmt.Sprintf(`
snaps:
 - name: core
   file: %s
 - name: pc-kernel
   file: %s
 - name: pc
   file: %s
 - name: foo
   file: %s
   devmode: true
   contact: mailto:some.guy@example.com
 - name: local
   unasserted: true
   file: %s
`, coreFname, kernelFname, gadgetFname, fooFname, filepath.Base(targetSnapFile2)))
	err = ioutil.WriteFile(filepath.Join(dirs.SnapSeedDir, "seed.yaml"), content, 0644)
	c.Assert(err, IsNil)

	// run the firstboot stuff
	st := s.overlord.State()
	st.Lock()
	defer st.Unlock()
	tsAll, err := devicestate.PopulateStateFromSeedImpl(st)
	c.Assert(err, IsNil)

	// the last task of the last taskset must be mark-seeded
	markSeededTask := tsAll[len(tsAll)-1].Tasks()[0]
	c.Check(markSeededTask.Kind(), Equals, "mark-seeded")
	// and the markSeededTask must wait for the other tasks
	prevTasks := tsAll[len(tsAll)-2].Tasks()
	otherTask := prevTasks[len(prevTasks)-1]
	c.Check(markSeededTask.WaitTasks(), testutil.Contains, otherTask)

	// now run the change and check the result
	// use the expected kind otherwise settle with start another one
	chg := st.NewChange("seed", "run the populate from seed changes")
	for _, ts := range tsAll {
		chg.AddAll(ts)
	}
	c.Assert(st.Changes(), HasLen, 1)

	// avoid device reg
	chg1 := st.NewChange("become-operational", "init device")
	chg1.SetStatus(state.DoingStatus)

<<<<<<< HEAD
	st.Unlock()
	s.overlord.Settle(5 * time.Second)
	st.Lock()
	// unlocked by defer

=======
>>>>>>> 8824bdae
	return chg
}

func (s *FirstBootTestSuite) TestPopulateFromSeedHappy(c *C) {
	bootloader := boottest.NewMockBootloader("mock", c.MkDir())
	partition.ForceBootloader(bootloader)
	defer partition.ForceBootloader(nil)
	bootloader.SetBootVars(map[string]string{
		"snap_core":   "core_1.snap",
		"snap_kernel": "pc-kernel_1.snap",
	})

	chg := s.makeBecomeOpertionalChange(c)
	s.overlord.Settle()

	st := s.overlord.State()
	st.Lock()
	defer st.Unlock()

	c.Assert(chg.Err(), IsNil)

	// and check the snap got correctly installed
	c.Check(osutil.FileExists(filepath.Join(dirs.SnapMountDir, "foo", "128", "meta", "snap.yaml")), Equals, true)

	c.Check(osutil.FileExists(filepath.Join(dirs.SnapMountDir, "local", "x1", "meta", "snap.yaml")), Equals, true)

	// verify
	r, err := os.Open(dirs.SnapStateFile)
	c.Assert(err, IsNil)
	state, err := state.ReadState(nil, r)
	c.Assert(err, IsNil)

	state.Lock()
	defer state.Unlock()
	// check core, kernel, gadget
	_, err = snapstate.CurrentInfo(state, "core")
	c.Assert(err, IsNil)
	_, err = snapstate.CurrentInfo(state, "pc-kernel")
	c.Assert(err, IsNil)
	_, err = snapstate.CurrentInfo(state, "pc")
	c.Assert(err, IsNil)

	// check foo
	info, err := snapstate.CurrentInfo(state, "foo")
	c.Assert(err, IsNil)
	c.Assert(info.SnapID, Equals, "foo-snap-id")
	c.Assert(info.Revision, Equals, snap.R(128))
	c.Assert(info.Contact, Equals, "mailto:some.guy@example.com")
	pubAcct, err := assertstate.Publisher(st, info.SnapID)
	c.Assert(err, IsNil)
	c.Check(pubAcct.AccountID(), Equals, "developerid")

	var snapst snapstate.SnapState
	err = snapstate.Get(state, "foo", &snapst)
	c.Assert(err, IsNil)
	c.Assert(snapst.DevMode, Equals, true)
	c.Assert(snapst.Required, Equals, true)

	// check local
	info, err = snapstate.CurrentInfo(state, "local")
	c.Assert(err, IsNil)
	c.Assert(info.SnapID, Equals, "")
	c.Assert(info.Revision, Equals, snap.R("x1"))

	var snapst2 snapstate.SnapState
	err = snapstate.Get(state, "local", &snapst2)
	c.Assert(err, IsNil)
	c.Assert(snapst2.Required, Equals, false)

	// and ensure state is now considered seeded
	var seeded bool
	err = state.Get("seeded", &seeded)
	c.Assert(err, IsNil)
	c.Check(seeded, Equals, true)
}

func (s *FirstBootTestSuite) TestPopulateFromSeedMissingBootloader(c *C) {
	chg := s.makeBecomeOpertionalChange(c)
	st := s.overlord.State()

	// run the change, we cannot use s.overlord.Settle() here as each
	// "DeviceManager.Ensure()" will call ensureSeedYaml which will
	// create a new "seed" change so things never settle down
	s.overlord.Loop()
	defer s.overlord.Stop()
	for !chg.IsReady() {
		// nothing
	}

	st.Lock()
	defer st.Unlock()
	c.Assert(chg.Err(), ErrorMatches, `(?s).* cannot determine bootloader.*`)
}

func writeAssertionsToFile(fn string, assertions []asserts.Assertion) {
	multifn := filepath.Join(dirs.SnapSeedDir, "assertions", fn)
	f, err := os.Create(multifn)
	if err != nil {
		panic(err)
	}
	defer f.Close()
	enc := asserts.NewEncoder(f)
	for _, a := range assertions {
		err := enc.Encode(a)
		if err != nil {
			panic(err)
		}
	}
}

func (s *FirstBootTestSuite) TestPopulateFromSeedHappyMultiAssertsFiles(c *C) {
	bootloader := boottest.NewMockBootloader("mock", c.MkDir())
	partition.ForceBootloader(bootloader)
	defer partition.ForceBootloader(nil)
	bootloader.SetBootVars(map[string]string{
		"snap_core":   "core_1.snap",
		"snap_kernel": "pc-kernel_1.snap",
	})

	coreFname, kernelFname, gadgetFname := s.makeCoreSnaps(c, false)

	devAcct := assertstest.NewAccount(s.storeSigning, "developer", map[string]interface{}{
		"account-id": "developerid",
	}, "")

	// put a firstboot snap into the SnapBlobDir
	snapYaml := `name: foo
version: 1.0`
	fooFname, fooDecl, fooRev := s.makeAssertedSnap(c, snapYaml, nil, snap.R(128), "developerid")

	writeAssertionsToFile("foo.asserts", []asserts.Assertion{devAcct, fooRev, fooDecl})

	// put a 2nd firstboot snap into the SnapBlobDir
	snapYaml = `name: bar
version: 1.0`
	barFname, barDecl, barRev := s.makeAssertedSnap(c, snapYaml, nil, snap.R(65), "developerid")

	writeAssertionsToFile("bar.asserts", []asserts.Assertion{devAcct, barDecl, barRev})

	// add a model assertion and its chain
	assertsChain := s.makeModelAssertionChain(c, "my-model")
	writeAssertionsToFile("model.asserts", assertsChain)

	// create a seed.yaml
	content := []byte(fmt.Sprintf(`
snaps:
 - name: core
   file: %s
 - name: pc-kernel
   file: %s
 - name: pc
   file: %s
 - name: foo
   file: %s
 - name: bar
   file: %s
`, coreFname, kernelFname, gadgetFname, fooFname, barFname))
	err := ioutil.WriteFile(filepath.Join(dirs.SnapSeedDir, "seed.yaml"), content, 0644)
	c.Assert(err, IsNil)

	// run the firstboot stuff
	st := s.overlord.State()
	st.Lock()
	defer st.Unlock()

	tsAll, err := devicestate.PopulateStateFromSeedImpl(st)
	c.Assert(err, IsNil)
	// use the expected kind otherwise settle with start another one
	chg := st.NewChange("seed", "run the populate from seed changes")
	for _, ts := range tsAll {
		chg.AddAll(ts)
	}
	c.Assert(st.Changes(), HasLen, 1)

	// avoid device reg
	chg1 := st.NewChange("become-operational", "init device")
	chg1.SetStatus(state.DoingStatus)

	st.Unlock()
	s.overlord.Settle(5 * time.Second)
	st.Lock()
	c.Assert(chg.Err(), IsNil)

	// and check the snap got correctly installed
	c.Check(osutil.FileExists(filepath.Join(dirs.SnapMountDir, "foo", "128", "meta", "snap.yaml")), Equals, true)

	// and check the snap got correctly installed
	c.Check(osutil.FileExists(filepath.Join(dirs.SnapMountDir, "bar", "65", "meta", "snap.yaml")), Equals, true)

	// verify
	r, err := os.Open(dirs.SnapStateFile)
	c.Assert(err, IsNil)
	state, err := state.ReadState(nil, r)
	c.Assert(err, IsNil)

	state.Lock()
	defer state.Unlock()
	// check foo
	info, err := snapstate.CurrentInfo(state, "foo")
	c.Assert(err, IsNil)
	c.Check(info.SnapID, Equals, "foo-snap-id")
	c.Check(info.Revision, Equals, snap.R(128))
	pubAcct, err := assertstate.Publisher(st, info.SnapID)
	c.Assert(err, IsNil)
	c.Check(pubAcct.AccountID(), Equals, "developerid")

	// check bar
	info, err = snapstate.CurrentInfo(state, "bar")
	c.Assert(err, IsNil)
	c.Check(info.SnapID, Equals, "bar-snap-id")
	c.Check(info.Revision, Equals, snap.R(65))
	pubAcct, err = assertstate.Publisher(st, info.SnapID)
	c.Assert(err, IsNil)
	c.Check(pubAcct.AccountID(), Equals, "developerid")
}

func (s *FirstBootTestSuite) makeModelAssertion(c *C, modelStr string, reqSnaps ...string) *asserts.Model {
	headers := map[string]interface{}{
		"series":       "16",
		"authority-id": "my-brand",
		"brand-id":     "my-brand",
		"model":        modelStr,
		"architecture": "amd64",
		"store":        "canonical",
		"gadget":       "pc",
		"timestamp":    time.Now().Format(time.RFC3339),
	}
	if strings.HasSuffix(modelStr, "-classic") {
		headers["classic"] = "true"
	} else {
		headers["kernel"] = "pc-kernel"
	}
	if len(reqSnaps) != 0 {
		reqs := make([]interface{}, len(reqSnaps))
		for i, req := range reqSnaps {
			reqs[i] = req
		}
		headers["required-snaps"] = reqs
	}
	model, err := s.brandSigning.Sign(asserts.ModelType, headers, nil, "")
	c.Assert(err, IsNil)
	return model.(*asserts.Model)
}

func (s *FirstBootTestSuite) makeModelAssertionChain(c *C, modName string, reqSnaps ...string) []asserts.Assertion {
	assertChain := []asserts.Assertion{}

	brandAcct := assertstest.NewAccount(s.storeSigning, "my-brand", map[string]interface{}{
		"account-id":   "my-brand",
		"verification": "certified",
	}, "")
	assertChain = append(assertChain, brandAcct)

	brandAccKey := assertstest.NewAccountKey(s.storeSigning, brandAcct, nil, s.brandPrivKey.PublicKey(), "")
	assertChain = append(assertChain, brandAccKey)

	model := s.makeModelAssertion(c, modName, reqSnaps...)
	assertChain = append(assertChain, model)

	storeAccountKey := s.storeSigning.StoreAccountKey("")
	assertChain = append(assertChain, storeAccountKey)
	return assertChain
}

func (s *FirstBootTestSuite) TestPopulateFromSeedConfigureHappy(c *C) {
	bootloader := boottest.NewMockBootloader("mock", c.MkDir())
	partition.ForceBootloader(bootloader)
	defer partition.ForceBootloader(nil)
	bootloader.SetBootVars(map[string]string{
		"snap_core":   "core_1.snap",
		"snap_kernel": "pc-kernel_1.snap",
	})

	coreFname, kernelFname, gadgetFname := s.makeCoreSnaps(c, true)

	devAcct := assertstest.NewAccount(s.storeSigning, "developer", map[string]interface{}{
		"account-id": "developerid",
	}, "")

	devAcctFn := filepath.Join(dirs.SnapSeedDir, "assertions", "developer.account")
	err := ioutil.WriteFile(devAcctFn, asserts.Encode(devAcct), 0644)
	c.Assert(err, IsNil)

	// put a firstboot snap into the SnapBlobDir
	files := [][]string{{"meta/hooks/configure", ""}}
	snapYaml := `name: foo
version: 1.0`
	fooFname, fooDecl, fooRev := s.makeAssertedSnap(c, snapYaml, files, snap.R(128), "developerid")

	declFn := filepath.Join(dirs.SnapSeedDir, "assertions", "foo.snap-declaration")
	err = ioutil.WriteFile(declFn, asserts.Encode(fooDecl), 0644)
	c.Assert(err, IsNil)

	revFn := filepath.Join(dirs.SnapSeedDir, "assertions", "foo.snap-revision")
	err = ioutil.WriteFile(revFn, asserts.Encode(fooRev), 0644)
	c.Assert(err, IsNil)

	// add a model assertion and its chain
	assertsChain := s.makeModelAssertionChain(c, "my-model", "foo")
	for i, as := range assertsChain {
		fn := filepath.Join(dirs.SnapSeedDir, "assertions", strconv.Itoa(i))
		err := ioutil.WriteFile(fn, asserts.Encode(as), 0644)
		c.Assert(err, IsNil)
	}

	// create a seed.yaml
	content := []byte(fmt.Sprintf(`
snaps:
 - name: core
   file: %s
 - name: pc-kernel
   file: %s
 - name: pc
   file: %s
 - name: foo
   file: %s
`, coreFname, kernelFname, gadgetFname, fooFname))
	err = ioutil.WriteFile(filepath.Join(dirs.SnapSeedDir, "seed.yaml"), content, 0644)
	c.Assert(err, IsNil)

	// run the firstboot stuff
	st := s.overlord.State()
	st.Lock()
	defer st.Unlock()
	tsAll, err := devicestate.PopulateStateFromSeedImpl(st)
	c.Assert(err, IsNil)

	// the last task of the last taskset must be mark-seeded
	markSeededTask := tsAll[len(tsAll)-1].Tasks()[0]
	c.Check(markSeededTask.Kind(), Equals, "mark-seeded")
	// and the markSeededTask must wait for the other tasks
	prevTasks := tsAll[len(tsAll)-2].Tasks()
	otherTask := prevTasks[len(prevTasks)-1]
	c.Check(markSeededTask.WaitTasks(), testutil.Contains, otherTask)

	// now run the change and check the result
	// use the expected kind otherwise settle with start another one
	chg := st.NewChange("seed", "run the populate from seed changes")
	for _, ts := range tsAll {
		chg.AddAll(ts)
	}
	c.Assert(st.Changes(), HasLen, 1)

	var configured []string
	hookInvoke := func(ctx *hookstate.Context, tomb *tomb.Tomb) ([]byte, error) {
		ctx.Lock()
		defer ctx.Unlock()
		// we have a gadget at this point(s)
		_, err := snapstate.GadgetInfo(st)
		c.Check(err, IsNil)
		configured = append(configured, ctx.SnapName())
		return nil, nil
	}

	rhk := hookstate.MockRunHook(hookInvoke)
	defer rhk()

	// avoid device reg
	chg1 := st.NewChange("become-operational", "init device")
	chg1.SetStatus(state.DoingStatus)

	st.Unlock()
	s.overlord.Settle(5 * time.Second)
	st.Lock()
	c.Assert(chg.Err(), IsNil)

	// and check the snap got correctly installed
	c.Check(osutil.FileExists(filepath.Join(dirs.SnapMountDir, "foo", "128", "meta", "snap.yaml")), Equals, true)

	// verify
	r, err := os.Open(dirs.SnapStateFile)
	c.Assert(err, IsNil)
	state, err := state.ReadState(nil, r)
	c.Assert(err, IsNil)

	state.Lock()
	defer state.Unlock()
	tr := config.NewTransaction(state)
	var val string

	// check core, kernel, gadget
	_, err = snapstate.CurrentInfo(state, "core")
	c.Assert(err, IsNil)
	err = tr.Get("core", "core-cfg", &val)
	c.Assert(err, IsNil)
	c.Check(val, Equals, "core_cfg_defl")

	_, err = snapstate.CurrentInfo(state, "pc-kernel")
	c.Assert(err, IsNil)
	err = tr.Get("pc-kernel", "pc-kernel-cfg", &val)
	c.Assert(err, IsNil)
	c.Check(val, Equals, "pc-kernel_cfg_defl")

	_, err = snapstate.CurrentInfo(state, "pc")
	c.Assert(err, IsNil)
	err = tr.Get("pc", "pc-cfg", &val)
	c.Assert(err, IsNil)
	c.Check(val, Equals, "pc_cfg_defl")

	// check foo
	info, err := snapstate.CurrentInfo(state, "foo")
	c.Assert(err, IsNil)
	c.Assert(info.SnapID, Equals, "foo-snap-id")
	c.Assert(info.Revision, Equals, snap.R(128))
	pubAcct, err := assertstate.Publisher(st, info.SnapID)
	c.Assert(err, IsNil)
	c.Check(pubAcct.AccountID(), Equals, "developerid")

	// check foo config
	err = tr.Get("foo", "foo-cfg", &val)
	c.Assert(err, IsNil)
	c.Check(val, Equals, "foo.")

	c.Check(configured, DeepEquals, []string{"core", "pc-kernel", "pc", "foo"})

	// and ensure state is now considered seeded
	var seeded bool
	err = state.Get("seeded", &seeded)
	c.Assert(err, IsNil)
	c.Check(seeded, Equals, true)
}

func (s *FirstBootTestSuite) TestImportAssertionsFromSeedClassicModelMismatch(c *C) {
	release.OnClassic = true

	ovld, err := overlord.New()
	c.Assert(err, IsNil)
	st := ovld.State()

	// add a bunch of assert files
	assertsChain := s.makeModelAssertionChain(c, "my-model")
	for i, as := range assertsChain {
		fn := filepath.Join(dirs.SnapSeedDir, "assertions", strconv.Itoa(i))
		err := ioutil.WriteFile(fn, asserts.Encode(as), 0644)
		c.Assert(err, IsNil)
	}

	// import them
	st.Lock()
	defer st.Unlock()

	_, err = devicestate.ImportAssertionsFromSeed(st)
	c.Assert(err, ErrorMatches, "cannot seed a classic system with an all-snaps model")
}

func (s *FirstBootTestSuite) TestImportAssertionsFromSeedAllSnapsModelMismatch(c *C) {
	ovld, err := overlord.New()
	c.Assert(err, IsNil)
	st := ovld.State()

	// add a bunch of assert files
	assertsChain := s.makeModelAssertionChain(c, "my-model-classic")
	for i, as := range assertsChain {
		fn := filepath.Join(dirs.SnapSeedDir, "assertions", strconv.Itoa(i))
		err := ioutil.WriteFile(fn, asserts.Encode(as), 0644)
		c.Assert(err, IsNil)
	}

	// import them
	st.Lock()
	defer st.Unlock()

	_, err = devicestate.ImportAssertionsFromSeed(st)
	c.Assert(err, ErrorMatches, "cannot seed an all-snaps system with a classic model")
}

func (s *FirstBootTestSuite) TestImportAssertionsFromSeedHappy(c *C) {
	ovld, err := overlord.New()
	c.Assert(err, IsNil)
	st := ovld.State()

	// add a bunch of assert files
	assertsChain := s.makeModelAssertionChain(c, "my-model")
	for i, as := range assertsChain {
		fn := filepath.Join(dirs.SnapSeedDir, "assertions", strconv.Itoa(i))
		err := ioutil.WriteFile(fn, asserts.Encode(as), 0644)
		c.Assert(err, IsNil)
	}

	// import them
	st.Lock()
	defer st.Unlock()

	model, err := devicestate.ImportAssertionsFromSeed(st)
	c.Assert(err, IsNil)
	c.Assert(model, NotNil)

	// verify that the model was added
	db := assertstate.DB(st)
	as, err := db.Find(asserts.ModelType, map[string]string{
		"series":   "16",
		"brand-id": "my-brand",
		"model":    "my-model",
	})
	c.Assert(err, IsNil)
	_, ok := as.(*asserts.Model)
	c.Check(ok, Equals, true)

	ds, err := auth.Device(st)
	c.Assert(err, IsNil)
	c.Check(ds.Brand, Equals, "my-brand")
	c.Check(ds.Model, Equals, "my-model")

	c.Check(model.BrandID(), Equals, "my-brand")
	c.Check(model.Model(), Equals, "my-model")
}

func (s *FirstBootTestSuite) TestImportAssertionsFromSeedMissingSig(c *C) {
	st := s.overlord.State()
	st.Lock()
	defer st.Unlock()

	// write out only the model assertion
	assertsChain := s.makeModelAssertionChain(c, "my-model")
	for _, as := range assertsChain {
		if as.Type() == asserts.ModelType {
			fn := filepath.Join(dirs.SnapSeedDir, "assertions", "model")
			err := ioutil.WriteFile(fn, asserts.Encode(as), 0644)
			c.Assert(err, IsNil)
			break
		}
	}

	// try import and verify that its rejects because other assertions are
	// missing
	_, err := devicestate.ImportAssertionsFromSeed(st)
	c.Assert(err, ErrorMatches, "cannot find account-key .*: assertion not found")
}

func (s *FirstBootTestSuite) TestImportAssertionsFromSeedTwoModelAsserts(c *C) {
	st := s.overlord.State()
	st.Lock()
	defer st.Unlock()

	// write out two model assertions
	model := s.makeModelAssertion(c, "my-model")
	fn := filepath.Join(dirs.SnapSeedDir, "assertions", "model")
	err := ioutil.WriteFile(fn, asserts.Encode(model), 0644)
	c.Assert(err, IsNil)

	model2 := s.makeModelAssertion(c, "my-second-model")
	fn = filepath.Join(dirs.SnapSeedDir, "assertions", "model2")
	err = ioutil.WriteFile(fn, asserts.Encode(model2), 0644)
	c.Assert(err, IsNil)

	// try import and verify that its rejects because other assertions are
	// missing
	_, err = devicestate.ImportAssertionsFromSeed(st)
	c.Assert(err, ErrorMatches, "cannot add more than one model assertion")
}

func (s *FirstBootTestSuite) TestImportAssertionsFromSeedNoModelAsserts(c *C) {
	st := s.overlord.State()
	st.Lock()
	defer st.Unlock()

	assertsChain := s.makeModelAssertionChain(c, "my-model")
	for _, as := range assertsChain {
		if as.Type() != asserts.ModelType {
			fn := filepath.Join(dirs.SnapSeedDir, "assertions", "model")
			err := ioutil.WriteFile(fn, asserts.Encode(as), 0644)
			c.Assert(err, IsNil)
			break
		}
	}

	// try import and verify that its rejects because other assertions are
	// missing
	_, err := devicestate.ImportAssertionsFromSeed(st)
	c.Assert(err, ErrorMatches, "need a model assertion")
}<|MERGE_RESOLUTION|>--- conflicted
+++ resolved
@@ -361,14 +361,6 @@
 	chg1 := st.NewChange("become-operational", "init device")
 	chg1.SetStatus(state.DoingStatus)
 
-<<<<<<< HEAD
-	st.Unlock()
-	s.overlord.Settle(5 * time.Second)
-	st.Lock()
-	// unlocked by defer
-
-=======
->>>>>>> 8824bdae
 	return chg
 }
 
@@ -382,7 +374,7 @@
 	})
 
 	chg := s.makeBecomeOpertionalChange(c)
-	s.overlord.Settle()
+	s.overlord.Settle(5 * time.Second)
 
 	st := s.overlord.State()
 	st.Lock()
