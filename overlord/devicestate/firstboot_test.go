--- conflicted
+++ resolved
@@ -1439,8 +1439,6 @@
 	c.Check(seedTime.IsZero(), Equals, false)
 }
 
-<<<<<<< HEAD
-=======
 func (s *FirstBootTestSuite) TestPopulateFromSeedOrdering(c *C) {
 	devAcct := assertstest.NewAccount(s.storeSigning, "developer", map[string]interface{}{
 		"account-id": "developerid",
@@ -1570,7 +1568,6 @@
 	c.Assert(err, ErrorMatches, `cannot use gadget snap because its base "" is different from model base "core18"`)
 }
 
->>>>>>> e5d42c86
 func (s *FirstBootTestSuite) TestPopulateFromSeedWrongContentProviderOrder(c *C) {
 	bootloader := boottest.NewMockBootloader("mock", c.MkDir())
 	partition.ForceBootloader(bootloader)
