// -*- Mode: Go; indent-tabs-mode: t -*-

/*
 * Copyright (C) 2016-2019 Canonical Ltd
 *
 * This program is free software: you can redistribute it and/or modify
 * it under the terms of the GNU General Public License version 3 as
 * published by the Free Software Foundation.
 *
 * This program is distributed in the hope that it will be useful,
 * but WITHOUT ANY WARRANTY; without even the implied warranty of
 * MERCHANTABILITY or FITNESS FOR A PARTICULAR PURPOSE.  See the
 * GNU General Public License for more details.
 *
 * You should have received a copy of the GNU General Public License
 * along with this program.  If not, see <http://www.gnu.org/licenses/>.
 *
 */

package devicestate_test

import (
	"errors"
	"fmt"
	"io/ioutil"
	"net"
	"net/http"
	"net/http/httptest"
	"net/url"
	"os"
	"path/filepath"
	"testing"
	"time"

	. "gopkg.in/check.v1"
	"gopkg.in/tomb.v2"
	"gopkg.in/yaml.v2"

	"github.com/snapcore/snapd/asserts"
	"github.com/snapcore/snapd/asserts/assertstest"
	"github.com/snapcore/snapd/asserts/sysdb"
	"github.com/snapcore/snapd/boot/boottest"
	"github.com/snapcore/snapd/bootloader"
	"github.com/snapcore/snapd/dirs"
	"github.com/snapcore/snapd/gadget"
	"github.com/snapcore/snapd/httputil"
	"github.com/snapcore/snapd/interfaces"
	"github.com/snapcore/snapd/interfaces/builtin"
	"github.com/snapcore/snapd/logger"
	"github.com/snapcore/snapd/osutil"
	"github.com/snapcore/snapd/overlord"
	"github.com/snapcore/snapd/overlord/assertstate"
	"github.com/snapcore/snapd/overlord/assertstate/assertstatetest"
	"github.com/snapcore/snapd/overlord/auth"
	"github.com/snapcore/snapd/overlord/configstate/config"
	"github.com/snapcore/snapd/overlord/devicestate"
	"github.com/snapcore/snapd/overlord/devicestate/devicestatetest"
	"github.com/snapcore/snapd/overlord/hookstate"
	"github.com/snapcore/snapd/overlord/ifacestate/ifacerepo"
	"github.com/snapcore/snapd/overlord/ifacestate/ifacestatetest"
	"github.com/snapcore/snapd/overlord/snapstate"
	"github.com/snapcore/snapd/overlord/snapstate/snapstatetest"
	"github.com/snapcore/snapd/overlord/state"
	"github.com/snapcore/snapd/overlord/storecontext"
	"github.com/snapcore/snapd/release"
	"github.com/snapcore/snapd/snap"
	"github.com/snapcore/snapd/snap/snaptest"
	"github.com/snapcore/snapd/store/storetest"
	"github.com/snapcore/snapd/strutil"
	"github.com/snapcore/snapd/timings"
)

func TestDeviceManager(t *testing.T) { TestingT(t) }

type deviceMgrSuite struct {
	o       *overlord.Overlord
	state   *state.State
	se      *overlord.StateEngine
	hookMgr *hookstate.HookManager
	mgr     *devicestate.DeviceManager
	db      *asserts.Database

	bootloader *boottest.MockBootloader

	storeSigning *assertstest.StoreStack
	brands       *assertstest.SigningAccounts

	reqID string

	restartRequests []state.RestartType

	restoreOnClassic         func()
	restoreGenericClassicMod func()
	restoreSanitize          func()

	newFakeStore func(storecontext.DeviceBackend) snapstate.StoreService
}

var _ = Suite(&deviceMgrSuite{})
var testKeyLength = 1024

type fakeStore struct {
	storetest.Store

	state *state.State
	db    asserts.RODatabase
}

func (sto *fakeStore) pokeStateLock() {
	// the store should be called without the state lock held. Try
	// to acquire it.
	sto.state.Lock()
	sto.state.Unlock()
}

func (sto *fakeStore) Assertion(assertType *asserts.AssertionType, key []string, _ *auth.UserState) (asserts.Assertion, error) {
	sto.pokeStateLock()
	ref := &asserts.Ref{Type: assertType, PrimaryKey: key}
	return ref.Resolve(sto.db.Find)
}

var (
	brandPrivKey, _ = assertstest.GenerateKey(752)
)

func (s *deviceMgrSuite) SetUpTest(c *C) {
	dirs.SetRootDir(c.MkDir())
	os.MkdirAll(dirs.SnapRunDir, 0755)

	s.restartRequests = nil

	s.restoreSanitize = snap.MockSanitizePlugsSlots(func(snapInfo *snap.Info) {})

	s.bootloader = boottest.NewMockBootloader("mock", c.MkDir())
	bootloader.Force(s.bootloader)

	s.restoreOnClassic = release.MockOnClassic(false)

	s.storeSigning = assertstest.NewStoreStack("canonical", nil)
	s.o = overlord.Mock()
	s.o.SetRestartHandler(func(req state.RestartType) {
		s.restartRequests = append(s.restartRequests, req)
	})
	s.state = s.o.State()
	s.se = s.o.StateEngine()

	s.restoreGenericClassicMod = sysdb.MockGenericClassicModel(s.storeSigning.GenericClassicModel)

	s.brands = assertstest.NewSigningAccounts(s.storeSigning)
	s.brands.Register("my-brand", brandPrivKey, nil)

	db, err := asserts.OpenDatabase(&asserts.DatabaseConfig{
		Backstore:       asserts.NewMemoryBackstore(),
		Trusted:         s.storeSigning.Trusted,
		OtherPredefined: s.storeSigning.Generic,
	})
	c.Assert(err, IsNil)

	s.state.Lock()
	assertstate.ReplaceDB(s.state, db)
	s.state.Unlock()

	err = db.Add(s.storeSigning.StoreAccountKey(""))
	c.Assert(err, IsNil)

	hookMgr, err := hookstate.Manager(s.state, s.o.TaskRunner())
	c.Assert(err, IsNil)
	mgr, err := devicestate.Manager(s.state, hookMgr, s.o.TaskRunner(), s.newStore)
	c.Assert(err, IsNil)

	s.db = db
	s.hookMgr = hookMgr
	s.o.AddManager(s.hookMgr)
	s.mgr = mgr
	s.o.AddManager(s.mgr)
	s.o.AddManager(s.o.TaskRunner())

	// For triggering errors
	erroringHandler := func(task *state.Task, _ *tomb.Tomb) error {
		return errors.New("error out")
	}
	s.o.TaskRunner().AddHandler("error-trigger", erroringHandler, nil)

	s.state.Lock()
	snapstate.ReplaceStore(s.state, &fakeStore{
		state: s.state,
		db:    s.storeSigning,
	})
	s.state.Unlock()
}

func (s *deviceMgrSuite) newStore(devBE storecontext.DeviceBackend) snapstate.StoreService {
	return s.newFakeStore(devBE)
}

func (s *deviceMgrSuite) TearDownTest(c *C) {
	s.state.Lock()
	assertstate.ReplaceDB(s.state, nil)
	s.state.Unlock()
	bootloader.Force(nil)
	dirs.SetRootDir("")
	s.restoreGenericClassicMod()
	s.restoreOnClassic()
	s.restoreSanitize()
}

var settleTimeout = 15 * time.Second

func (s *deviceMgrSuite) settle(c *C) {
	err := s.o.Settle(settleTimeout)
	c.Assert(err, IsNil)
}

// seeding avoids triggering a real full seeding, it simulates having it in process instead
func (s *deviceMgrSuite) seeding() {
	chg := s.state.NewChange("seed", "Seed system")
	chg.SetStatus(state.DoingStatus)
}

func (s *deviceMgrSuite) signSerial(c *C, bhv *devicestatetest.DeviceServiceBehavior, headers map[string]interface{}, body []byte) (asserts.Assertion, error) {
	brandID := headers["brand-id"].(string)
	model := headers["model"].(string)
	keyID := ""

	switch model {
	case "pc", "pc2":
	case "classic-alt-store":
		c.Check(brandID, Equals, "canonical")
	case "generic-classic":
		c.Check(brandID, Equals, "generic")
		headers["authority-id"] = "generic"
		keyID = s.storeSigning.GenericKey.PublicKeyID()
	default:
		c.Fatal("unknown model")
	}
	return s.storeSigning.Sign(asserts.SerialType, headers, body, keyID)
}

func (s *deviceMgrSuite) mockServer(c *C, reqID string, bhv *devicestatetest.DeviceServiceBehavior) *httptest.Server {
	if bhv == nil {
		bhv = &devicestatetest.DeviceServiceBehavior{}
	}

	bhv.ReqID = reqID
	bhv.SignSerial = s.signSerial

	return devicestatetest.MockDeviceService(c, bhv)
}

func (s *deviceMgrSuite) setupCore(c *C, name, snapYaml string, snapContents string) {
	sideInfoCore := &snap.SideInfo{
		RealName: name,
		Revision: snap.R(3),
	}
	snaptest.MockSnap(c, snapYaml, sideInfoCore)
	snapstate.Set(s.state, name, &snapstate.SnapState{
		SnapType: "os",
		Active:   true,
		Sequence: []*snap.SideInfo{sideInfoCore},
		Current:  sideInfoCore.Revision,
	})
}

func (s *deviceMgrSuite) findBecomeOperationalChange(skipIDs ...string) *state.Change {
	for _, chg := range s.state.Changes() {
		if chg.Kind() == "become-operational" && !strutil.ListContains(skipIDs, chg.ID()) {
			return chg
		}
	}
	return nil
}

func (s *deviceMgrSuite) TestFullDeviceRegistrationHappy(c *C) {
	r1 := devicestate.MockKeyLength(testKeyLength)
	defer r1()

	mockServer := s.mockServer(c, "REQID-1", nil)
	defer mockServer.Close()

	r2 := devicestate.MockBaseStoreURL(mockServer.URL)
	defer r2()

	// setup state as will be done by first-boot
	s.state.Lock()
	defer s.state.Unlock()

	s.makeModelAssertionInState(c, "canonical", "pc", map[string]interface{}{
		"architecture": "amd64",
		"kernel":       "pc-kernel",
		"gadget":       "pc",
	})

	devicestatetest.SetDevice(s.state, &auth.DeviceState{
		Brand: "canonical",
		Model: "pc",
	})

	// avoid full seeding
	s.seeding()

	// not started if not seeded
	s.state.Unlock()
	s.se.Ensure()
	s.state.Lock()

	becomeOperational := s.findBecomeOperationalChange()
	c.Check(becomeOperational, IsNil)

	devicestatetest.MockGadget(c, s.state, "pc", snap.R(2), nil)
	// mark it as seeded
	s.state.Set("seeded", true)

	// runs the whole device registration process
	s.state.Unlock()
	s.settle(c)
	s.state.Lock()

	becomeOperational = s.findBecomeOperationalChange()
	c.Assert(becomeOperational, NotNil)

	c.Check(becomeOperational.Status().Ready(), Equals, true)
	c.Check(becomeOperational.Err(), IsNil)

	device, err := devicestatetest.Device(s.state)
	c.Assert(err, IsNil)
	c.Check(device.Brand, Equals, "canonical")
	c.Check(device.Model, Equals, "pc")
	c.Check(device.Serial, Equals, "9999")

	ok := false
	select {
	case <-s.mgr.Registered():
		ok = true
	case <-time.After(5 * time.Second):
		c.Fatal("should have been marked registered")
	}
	c.Check(ok, Equals, true)

	a, err := s.db.Find(asserts.SerialType, map[string]string{
		"brand-id": "canonical",
		"model":    "pc",
		"serial":   "9999",
	})
	c.Assert(err, IsNil)
	serial := a.(*asserts.Serial)

	privKey, err := devicestate.KeypairManager(s.mgr).Get(serial.DeviceKey().ID())
	c.Assert(err, IsNil)
	c.Check(privKey, NotNil)

	c.Check(device.KeyID, Equals, privKey.PublicKey().ID())
}

func (s *deviceMgrSuite) TestFullDeviceRegistrationHappyWithProxy(c *C) {
	r1 := devicestate.MockKeyLength(testKeyLength)
	defer r1()

	mockServer := s.mockServer(c, "REQID-1", nil)
	defer mockServer.Close()

	// as core.proxy.store is set, should not need to do this but just in case
	r2 := devicestate.MockBaseStoreURL(mockServer.URL + "/direct/baaad/")
	defer r2()

	// setup state as will be done by first-boot
	s.state.Lock()
	defer s.state.Unlock()

	tr := config.NewTransaction(s.state)
	c.Assert(tr.Set("core", "proxy.store", "foo"), IsNil)
	tr.Commit()
	operatorAcct := assertstest.NewAccount(s.storeSigning, "foo-operator", nil, "")

	// have a store assertion.
	stoAs, err := s.storeSigning.Sign(asserts.StoreType, map[string]interface{}{
		"store":       "foo",
		"url":         mockServer.URL,
		"operator-id": operatorAcct.AccountID(),
		"timestamp":   time.Now().Format(time.RFC3339),
	}, nil, "")
	c.Assert(err, IsNil)

	assertstatetest.AddMany(s.state, operatorAcct, stoAs)

	s.makeModelAssertionInState(c, "canonical", "pc", map[string]interface{}{
		"architecture": "amd64",
		"kernel":       "pc-kernel",
		"gadget":       "pc",
	})

	devicestatetest.SetDevice(s.state, &auth.DeviceState{
		Brand: "canonical",
		Model: "pc",
	})

	devicestatetest.MockGadget(c, s.state, "pc", snap.R(2), nil)
	// mark as seeded
	s.state.Set("seeded", true)

	// runs the whole device registration process
	s.state.Unlock()
	s.settle(c)
	s.state.Lock()

	becomeOperational := s.findBecomeOperationalChange()
	c.Assert(becomeOperational, NotNil)

	c.Check(becomeOperational.Status().Ready(), Equals, true)
	c.Check(becomeOperational.Err(), IsNil)

	device, err := devicestatetest.Device(s.state)
	c.Assert(err, IsNil)
	c.Check(device.Brand, Equals, "canonical")
	c.Check(device.Model, Equals, "pc")
	c.Check(device.Serial, Equals, "9999")

	ok := false
	select {
	case <-s.mgr.Registered():
		ok = true
	case <-time.After(5 * time.Second):
		c.Fatal("should have been marked registered")
	}
	c.Check(ok, Equals, true)

	a, err := s.db.Find(asserts.SerialType, map[string]string{
		"brand-id": "canonical",
		"model":    "pc",
		"serial":   "9999",
	})
	c.Assert(err, IsNil)
	serial := a.(*asserts.Serial)

	privKey, err := devicestate.KeypairManager(s.mgr).Get(serial.DeviceKey().ID())
	c.Assert(err, IsNil)
	c.Check(privKey, NotNil)

	c.Check(device.KeyID, Equals, privKey.PublicKey().ID())
}

func (s *deviceMgrSuite) TestFullDeviceRegistrationHappyClassicNoGadget(c *C) {
	restore := release.MockOnClassic(true)
	defer restore()

	r1 := devicestate.MockKeyLength(testKeyLength)
	defer r1()

	mockServer := s.mockServer(c, "REQID-1", nil)
	defer mockServer.Close()

	r2 := devicestate.MockBaseStoreURL(mockServer.URL)
	defer r2()

	// setup state as will be done by first-boot
	s.state.Lock()
	defer s.state.Unlock()

	s.makeModelAssertionInState(c, "canonical", "classic-alt-store", map[string]interface{}{
		"classic": "true",
		"store":   "alt-store",
	})

	devicestatetest.SetDevice(s.state, &auth.DeviceState{
		Brand: "canonical",
		Model: "classic-alt-store",
	})

	// avoid full seeding
	s.seeding()

	// runs the whole device registration process
	s.state.Unlock()
	s.settle(c)
	s.state.Lock()

	becomeOperational := s.findBecomeOperationalChange()
	c.Assert(becomeOperational, NotNil)

	c.Check(becomeOperational.Status().Ready(), Equals, true)
	c.Check(becomeOperational.Err(), IsNil)

	device, err := devicestatetest.Device(s.state)
	c.Assert(err, IsNil)
	c.Check(device.Brand, Equals, "canonical")
	c.Check(device.Model, Equals, "classic-alt-store")
	c.Check(device.Serial, Equals, "9999")

	a, err := s.db.Find(asserts.SerialType, map[string]string{
		"brand-id": "canonical",
		"model":    "classic-alt-store",
		"serial":   "9999",
	})
	c.Assert(err, IsNil)
	serial := a.(*asserts.Serial)

	privKey, err := devicestate.KeypairManager(s.mgr).Get(serial.DeviceKey().ID())
	c.Assert(err, IsNil)
	c.Check(privKey, NotNil)

	c.Check(device.KeyID, Equals, privKey.PublicKey().ID())
}

func (s *deviceMgrSuite) TestFullDeviceRegistrationHappyClassicFallback(c *C) {
	restore := release.MockOnClassic(true)
	defer restore()

	r1 := devicestate.MockKeyLength(testKeyLength)
	defer r1()

	mockServer := s.mockServer(c, "REQID-1", nil)
	defer mockServer.Close()

	r2 := devicestate.MockBaseStoreURL(mockServer.URL)
	defer r2()

	// setup state as will be done by first-boot
	s.state.Lock()
	defer s.state.Unlock()

	// in this case is just marked seeded without snaps
	s.state.Set("seeded", true)

	// not started without some installation happening or happened
	s.state.Unlock()
	s.se.Ensure()
	s.state.Lock()

	becomeOperational := s.findBecomeOperationalChange()
	c.Check(becomeOperational, IsNil)

	// have a in-progress installation
	inst := s.state.NewChange("install", "...")
	task := s.state.NewTask("mount-snap", "...")
	inst.AddTask(task)

	// runs the whole device registration process
	s.state.Unlock()
	s.settle(c)
	s.state.Lock()

	becomeOperational = s.findBecomeOperationalChange()
	c.Assert(becomeOperational, NotNil)

	c.Check(becomeOperational.Status().Ready(), Equals, true)
	c.Check(becomeOperational.Err(), IsNil)

	device, err := devicestatetest.Device(s.state)
	c.Assert(err, IsNil)
	c.Check(device.Brand, Equals, "generic")
	c.Check(device.Model, Equals, "generic-classic")
	c.Check(device.Serial, Equals, "9999")

	// model was installed
	_, err = s.db.Find(asserts.ModelType, map[string]string{
		"series":   "16",
		"brand-id": "generic",
		"model":    "generic-classic",
		"classic":  "true",
	})
	c.Assert(err, IsNil)

	a, err := s.db.Find(asserts.SerialType, map[string]string{
		"brand-id": "generic",
		"model":    "generic-classic",
		"serial":   "9999",
	})
	c.Assert(err, IsNil)
	serial := a.(*asserts.Serial)

	privKey, err := devicestate.KeypairManager(s.mgr).Get(serial.DeviceKey().ID())
	c.Assert(err, IsNil)
	c.Check(privKey, NotNil)

	c.Check(device.KeyID, Equals, privKey.PublicKey().ID())

	// auto-refreshes are possible
	ok, err := devicestate.CanAutoRefresh(s.state)
	c.Assert(err, IsNil)
	c.Check(ok, Equals, true)
}

func (s *deviceMgrSuite) TestFullDeviceRegistrationAltBrandHappy(c *C) {
	c.Skip("not yet supported")
	r1 := devicestate.MockKeyLength(testKeyLength)
	defer r1()

	mockServer := s.mockServer(c, "REQID-1", nil)
	defer mockServer.Close()

	r2 := devicestate.MockBaseStoreURL(mockServer.URL)
	defer r2()

	// setup state as will be done by first-boot
	s.state.Lock()
	defer s.state.Unlock()

	s.makeModelAssertionInState(c, "my-brand", "my-model", map[string]interface{}{
		"classic": "true",
		"store":   "alt-store",
	})

	devicestatetest.MockGadget(c, s.state, "gadget", snap.R(2), nil)

	devicestatetest.SetDevice(s.state, &auth.DeviceState{
		Brand: "my-brand",
		Model: "my-model",
	})

	// avoid full seeding
	s.seeding()

	// runs the whole device registration process
	s.state.Unlock()
	s.settle(c)
	s.state.Lock()

	becomeOperational := s.findBecomeOperationalChange()
	c.Assert(becomeOperational, NotNil)

	c.Check(becomeOperational.Status().Ready(), Equals, true)
	c.Check(becomeOperational.Err(), IsNil)

	device, err := devicestatetest.Device(s.state)
	c.Assert(err, IsNil)
	c.Check(device.Brand, Equals, "my-brand")
	c.Check(device.Model, Equals, "my-model")
	c.Check(device.Serial, Equals, "9999")

	a, err := s.db.Find(asserts.SerialType, map[string]string{
		"brand-id": "my-brand",
		"model":    "my-model",
		"serial":   "9999",
	})
	c.Assert(err, IsNil)
	serial := a.(*asserts.Serial)

	privKey, err := devicestate.KeypairManager(s.mgr).Get(serial.DeviceKey().ID())
	c.Assert(err, IsNil)
	c.Check(privKey, NotNil)

	c.Check(device.KeyID, Equals, privKey.PublicKey().ID())
}

func (s *deviceMgrSuite) TestDoRequestSerialIdempotentAfterAddSerial(c *C) {
	privKey, _ := assertstest.GenerateKey(testKeyLength)

	mockServer := s.mockServer(c, "REQID-1", nil)
	defer mockServer.Close()

	restore := devicestate.MockBaseStoreURL(mockServer.URL)
	defer restore()

	restore = devicestate.MockRepeatRequestSerial("after-add-serial")
	defer restore()

	// setup state as done by first-boot/Ensure/doGenerateDeviceKey
	s.state.Lock()
	defer s.state.Unlock()

	s.makeModelAssertionInState(c, "canonical", "pc", map[string]interface{}{
		"architecture": "amd64",
		"kernel":       "pc-kernel",
		"gadget":       "pc",
	})

	devicestatetest.MockGadget(c, s.state, "pc", snap.R(2), nil)

	devicestatetest.SetDevice(s.state, &auth.DeviceState{
		Brand: "canonical",
		Model: "pc",
		KeyID: privKey.PublicKey().ID(),
	})
	devicestate.KeypairManager(s.mgr).Put(privKey)

	t := s.state.NewTask("request-serial", "test")
	chg := s.state.NewChange("become-operational", "...")
	chg.AddTask(t)

	// avoid full seeding
	s.seeding()

	s.state.Unlock()
	s.se.Ensure()
	s.se.Wait()
	s.state.Lock()

	c.Check(chg.Status(), Equals, state.DoingStatus)
	c.Check(chg.Err(), IsNil)
	device, err := devicestatetest.Device(s.state)
	c.Check(err, IsNil)
	_, err = s.db.Find(asserts.SerialType, map[string]string{
		"brand-id": "canonical",
		"model":    "pc",
		"serial":   "9999",
	})
	c.Assert(err, IsNil)

	ok := false
	select {
	case <-s.mgr.Registered():
	default:
		ok = true
	}
	c.Check(ok, Equals, true)

	s.state.Unlock()
	s.se.Ensure()
	s.se.Wait()
	s.state.Lock()

	// Repeated handler run but set original serial.
	c.Check(chg.Status(), Equals, state.DoneStatus)
	device, err = devicestatetest.Device(s.state)
	c.Check(err, IsNil)
	c.Check(device.Serial, Equals, "9999")

	ok = false
	select {
	case <-s.mgr.Registered():
		ok = true
	case <-time.After(5 * time.Second):
		c.Fatal("should have been marked registered")
	}
	c.Check(ok, Equals, true)
}

func (s *deviceMgrSuite) TestDoRequestSerialIdempotentAfterGotSerial(c *C) {
	privKey, _ := assertstest.GenerateKey(testKeyLength)

	mockServer := s.mockServer(c, "REQID-1", nil)
	defer mockServer.Close()

	restore := devicestate.MockBaseStoreURL(mockServer.URL)
	defer restore()

	restore = devicestate.MockRepeatRequestSerial("after-got-serial")
	defer restore()

	// setup state as done by first-boot/Ensure/doGenerateDeviceKey
	s.state.Lock()
	defer s.state.Unlock()

	s.makeModelAssertionInState(c, "canonical", "pc", map[string]interface{}{
		"architecture": "amd64",
		"kernel":       "pc-kernel",
		"gadget":       "pc",
	})

	devicestatetest.MockGadget(c, s.state, "pc", snap.R(2), nil)

	devicestatetest.SetDevice(s.state, &auth.DeviceState{
		Brand: "canonical",
		Model: "pc",
		KeyID: privKey.PublicKey().ID(),
	})
	devicestate.KeypairManager(s.mgr).Put(privKey)

	t := s.state.NewTask("request-serial", "test")
	chg := s.state.NewChange("become-operational", "...")
	chg.AddTask(t)

	// avoid full seeding
	s.seeding()

	s.state.Unlock()
	s.se.Ensure()
	s.se.Wait()
	s.state.Lock()

	c.Check(chg.Status(), Equals, state.DoingStatus)
	device, err := devicestatetest.Device(s.state)
	c.Check(err, IsNil)
	_, err = s.db.Find(asserts.SerialType, map[string]string{
		"brand-id": "canonical",
		"model":    "pc",
		"serial":   "9999",
	})
	c.Assert(asserts.IsNotFound(err), Equals, true)

	s.state.Unlock()
	s.se.Ensure()
	s.se.Wait()
	s.state.Lock()

	// Repeated handler run but set original serial.
	c.Check(chg.Status(), Equals, state.DoneStatus)
	c.Check(chg.Err(), IsNil)
	device, err = devicestatetest.Device(s.state)
	c.Check(err, IsNil)
	c.Check(device.Serial, Equals, "9999")
}

func (s *deviceMgrSuite) TestDoRequestSerialErrorsOnNoHost(c *C) {
	if os.Getenv("http_proxy") != "" {
		c.Skip("cannot run test when http proxy is in use, the error pattern is different")
	}

	const nonexistent_host = "nowhere.nowhere.test"

	// check internet access
	_, err := net.LookupHost(nonexistent_host)
	if netErr, ok := err.(net.Error); !ok || netErr.Temporary() {
		c.Skip("cannot run test with no internet access, the error pattern is different")
	}

	privKey, _ := assertstest.GenerateKey(testKeyLength)

	nowhere := "http://" + nonexistent_host

	restore := devicestate.MockBaseStoreURL(nowhere)
	defer restore()

	// setup state as done by first-boot/Ensure/doGenerateDeviceKey
	s.state.Lock()
	defer s.state.Unlock()

	devicestatetest.MockGadget(c, s.state, "gadget", snap.R(2), nil)

	devicestatetest.SetDevice(s.state, &auth.DeviceState{
		Brand: "canonical",
		Model: "pc",
		KeyID: privKey.PublicKey().ID(),
	})
	devicestate.KeypairManager(s.mgr).Put(privKey)

	t := s.state.NewTask("request-serial", "test")
	chg := s.state.NewChange("become-operational", "...")
	chg.AddTask(t)

	// avoid full seeding
	s.seeding()

	s.state.Unlock()
	s.se.Ensure()
	s.se.Wait()
	s.state.Lock()

	c.Check(chg.Status(), Equals, state.ErrorStatus)
}

func (s *deviceMgrSuite) TestDoRequestSerialMaxTentatives(c *C) {
	privKey, _ := assertstest.GenerateKey(testKeyLength)

	// immediate
	r := devicestate.MockRetryInterval(0)
	defer r()

	r = devicestate.MockMaxTentatives(2)
	defer r()

	mockServer := s.mockServer(c, devicestatetest.ReqIDFailID501, nil)
	defer mockServer.Close()

	restore := devicestate.MockBaseStoreURL(mockServer.URL)
	defer restore()

	restore = devicestate.MockRepeatRequestSerial("after-add-serial")
	defer restore()

	// setup state as done by first-boot/Ensure/doGenerateDeviceKey
	s.state.Lock()
	defer s.state.Unlock()

	s.makeModelAssertionInState(c, "canonical", "pc", map[string]interface{}{
		"architecture": "amd64",
		"kernel":       "pc-kernel",
		"gadget":       "pc",
	})

	devicestatetest.MockGadget(c, s.state, "pc", snap.R(2), nil)

	devicestatetest.SetDevice(s.state, &auth.DeviceState{
		Brand: "canonical",
		Model: "pc",
		KeyID: privKey.PublicKey().ID(),
	})
	devicestate.KeypairManager(s.mgr).Put(privKey)

	t := s.state.NewTask("request-serial", "test")
	chg := s.state.NewChange("become-operational", "...")
	chg.AddTask(t)

	// avoid full seeding
	s.seeding()

	s.state.Unlock()
	s.se.Ensure()
	s.se.Wait()
	s.state.Lock()

	c.Check(chg.Status(), Equals, state.DoingStatus)

	s.state.Unlock()
	s.se.Ensure()
	s.se.Wait()
	s.state.Lock()

	c.Check(chg.Status(), Equals, state.ErrorStatus)
	c.Check(chg.Err(), ErrorMatches, `(?s).*cannot retrieve request-id for making a request for a serial: unexpected status 501.*`)
}

func (s *deviceMgrSuite) TestFullDeviceRegistrationPollHappy(c *C) {
	r1 := devicestate.MockKeyLength(testKeyLength)
	defer r1()

	mockServer := s.mockServer(c, devicestatetest.ReqIDPoll, nil)
	defer mockServer.Close()

	r2 := devicestate.MockBaseStoreURL(mockServer.URL)
	defer r2()

	// immediately
	r3 := devicestate.MockRetryInterval(0)
	defer r3()

	// setup state as will be done by first-boot
	s.state.Lock()
	defer s.state.Unlock()

	s.makeModelAssertionInState(c, "canonical", "pc", map[string]interface{}{
		"architecture": "amd64",
		"kernel":       "pc-kernel",
		"gadget":       "pc",
	})

	devicestatetest.SetDevice(s.state, &auth.DeviceState{
		Brand: "canonical",
		Model: "pc",
	})

	devicestatetest.MockGadget(c, s.state, "pc", snap.R(2), nil)
	// mark as seeded
	s.state.Set("seeded", true)

	// runs the whole device registration process with polling
	s.state.Unlock()
	s.settle(c)
	s.state.Lock()

	becomeOperational := s.findBecomeOperationalChange()
	c.Assert(becomeOperational, NotNil)

	// needs 3 more Retry passes of polling
	for i := 0; i < 3; i++ {
		s.state.Unlock()
		s.settle(c)
		s.state.Lock()
	}

	c.Check(becomeOperational.Status().Ready(), Equals, true)
	c.Check(becomeOperational.Err(), IsNil)

	device, err := devicestatetest.Device(s.state)
	c.Assert(err, IsNil)
	c.Check(device.Brand, Equals, "canonical")
	c.Check(device.Model, Equals, "pc")
	c.Check(device.Serial, Equals, "10002")

	a, err := s.db.Find(asserts.SerialType, map[string]string{
		"brand-id": "canonical",
		"model":    "pc",
		"serial":   "10002",
	})
	c.Assert(err, IsNil)
	serial := a.(*asserts.Serial)

	privKey, err := devicestate.KeypairManager(s.mgr).Get(serial.DeviceKey().ID())
	c.Assert(err, IsNil)
	c.Check(privKey, NotNil)

	c.Check(device.KeyID, Equals, privKey.PublicKey().ID())
}

func (s *deviceMgrSuite) TestFullDeviceRegistrationHappyPrepareDeviceHook(c *C) {
	r1 := devicestate.MockKeyLength(testKeyLength)
	defer r1()

	bhv := &devicestatetest.DeviceServiceBehavior{
		RequestIDURLPath: "/svc/request-id",
		SerialURLPath:    "/svc/serial",
	}
	bhv.PostPreflight = func(c *C, bhv *devicestatetest.DeviceServiceBehavior, w http.ResponseWriter, r *http.Request) {
		c.Check(r.Header.Get("X-Extra-Header"), Equals, "extra")
	}

	mockServer := s.mockServer(c, "REQID-1", bhv)
	defer mockServer.Close()

	// setup state as will be done by first-boot
	// & have a gadget with a prepare-device hook
	s.state.Lock()
	defer s.state.Unlock()

	pDBhv := &devicestatetest.PrepareDeviceBehavior{
		DeviceSvcURL: mockServer.URL + "/svc/",
		Headers: map[string]string{
			"x-extra-header": "extra",
		},
		RegBody: map[string]string{
			"mac": "00:00:00:00:ff:00",
		},
		ProposedSerial: "Y9999",
	}

	r2 := devicestatetest.MockGadget(c, s.state, "gadget", snap.R(2), pDBhv)
	defer r2()

	// as device-service.url is set, should not need to do this but just in case
	r3 := devicestate.MockBaseStoreURL(mockServer.URL + "/direct/baad/")
	defer r3()

	s.makeModelAssertionInState(c, "canonical", "pc2", map[string]interface{}{
		"architecture": "amd64",
		"kernel":       "pc-kernel",
		"gadget":       "gadget",
	})

	devicestatetest.SetDevice(s.state, &auth.DeviceState{
		Brand: "canonical",
		Model: "pc2",
	})

	// avoid full seeding
	s.seeding()

	// runs the whole device registration process, note that the
	// device is not seeded yet
	s.state.Unlock()
	s.settle(c)
	s.state.Lock()

	// without a seeded device, there is no become-operational change
	becomeOperational := s.findBecomeOperationalChange()
	c.Assert(becomeOperational, IsNil)

	// now mark it as seeded
	s.state.Set("seeded", true)
	// and run the device registration again
	s.state.Unlock()
	s.settle(c)
	s.state.Lock()

	becomeOperational = s.findBecomeOperationalChange()
	c.Assert(becomeOperational, NotNil)

	c.Check(becomeOperational.Status().Ready(), Equals, true)
	c.Check(becomeOperational.Err(), IsNil)

	device, err := devicestatetest.Device(s.state)
	c.Assert(err, IsNil)
	c.Check(device.Brand, Equals, "canonical")
	c.Check(device.Model, Equals, "pc2")
	c.Check(device.Serial, Equals, "Y9999")

	a, err := s.db.Find(asserts.SerialType, map[string]string{
		"brand-id": "canonical",
		"model":    "pc2",
		"serial":   "Y9999",
	})
	c.Assert(err, IsNil)
	serial := a.(*asserts.Serial)

	var details map[string]interface{}
	err = yaml.Unmarshal(serial.Body(), &details)
	c.Assert(err, IsNil)

	c.Check(details, DeepEquals, map[string]interface{}{
		"mac": "00:00:00:00:ff:00",
	})

	privKey, err := devicestate.KeypairManager(s.mgr).Get(serial.DeviceKey().ID())
	c.Assert(err, IsNil)
	c.Check(privKey, NotNil)

	c.Check(device.KeyID, Equals, privKey.PublicKey().ID())
}

func (s *deviceMgrSuite) TestFullDeviceRegistrationHappyWithHookAndNewProxy(c *C) {
	s.testFullDeviceRegistrationHappyWithHookAndProxy(c, true)
}

func (s *deviceMgrSuite) TestFullDeviceRegistrationHappyWithHookAndOldProxy(c *C) {
	s.testFullDeviceRegistrationHappyWithHookAndProxy(c, false)
}

func (s *deviceMgrSuite) testFullDeviceRegistrationHappyWithHookAndProxy(c *C, newEnough bool) {
	r1 := devicestate.MockKeyLength(testKeyLength)
	defer r1()

	var reqID string
	var storeVersion string
	head := func(c *C, bhv *devicestatetest.DeviceServiceBehavior, w http.ResponseWriter, r *http.Request) {
		w.Header().Set("Snap-Store-Version", storeVersion)
	}
	bhv := &devicestatetest.DeviceServiceBehavior{
		Head: head,
	}
	svcPath := "/svc/"
	if newEnough {
		reqID = "REQID-42"
		storeVersion = "6"
		bhv.PostPreflight = func(c *C, bhv *devicestatetest.DeviceServiceBehavior, w http.ResponseWriter, r *http.Request) {
			c.Check(r.Header.Get("X-Snap-Device-Service-URL"), Matches, "http://[^/]*/bad/svc/")
			c.Check(r.Header.Get("X-Extra-Header"), Equals, "extra")
		}
		svcPath = "/bad/svc/"
	} else {
		reqID = "REQID-41"
		storeVersion = "5"
		bhv.RequestIDURLPath = "/svc/request-id"
		bhv.SerialURLPath = "/svc/serial"
		bhv.PostPreflight = func(c *C, bhv *devicestatetest.DeviceServiceBehavior, w http.ResponseWriter, r *http.Request) {
			c.Check(r.Header.Get("X-Extra-Header"), Equals, "extra")
		}
	}

	mockServer := s.mockServer(c, reqID, bhv)
	defer mockServer.Close()

	// setup state as will be done by first-boot
	// & have a gadget with a prepare-device hook
	s.state.Lock()
	defer s.state.Unlock()

	pDBhv := &devicestatetest.PrepareDeviceBehavior{
		DeviceSvcURL: mockServer.URL + svcPath,
		Headers: map[string]string{
			"x-extra-header": "extra",
		},
	}
	r2 := devicestatetest.MockGadget(c, s.state, "gadget", snap.R(2), pDBhv)
	defer r2()

	// as device-service.url is set, should not need to do this but just in case
	r3 := devicestate.MockBaseStoreURL(mockServer.URL + "/direct/baad/")
	defer r3()

	tr := config.NewTransaction(s.state)
	c.Assert(tr.Set("core", "proxy.store", "foo"), IsNil)
	tr.Commit()
	operatorAcct := assertstest.NewAccount(s.storeSigning, "foo-operator", nil, "")

	// have a store assertion.
	stoAs, err := s.storeSigning.Sign(asserts.StoreType, map[string]interface{}{
		"store":       "foo",
		"url":         mockServer.URL,
		"operator-id": operatorAcct.AccountID(),
		"timestamp":   time.Now().Format(time.RFC3339),
	}, nil, "")
	c.Assert(err, IsNil)

	assertstatetest.AddMany(s.state, operatorAcct, stoAs)

	s.makeModelAssertionInState(c, "canonical", "pc2", map[string]interface{}{
		"architecture": "amd64",
		"kernel":       "pc-kernel",
		"gadget":       "gadget",
	})

	devicestatetest.SetDevice(s.state, &auth.DeviceState{
		Brand: "canonical",
		Model: "pc2",
	})

	// mark it as seeded
	s.state.Set("seeded", true)

	// runs the whole device registration process
	s.state.Unlock()
	s.settle(c)
	s.state.Lock()

	becomeOperational := s.findBecomeOperationalChange()
	c.Assert(becomeOperational, NotNil)

	c.Check(becomeOperational.Status().Ready(), Equals, true)
	c.Check(becomeOperational.Err(), IsNil)

	device, err := devicestatetest.Device(s.state)
	c.Assert(err, IsNil)
	c.Check(device.Brand, Equals, "canonical")
	c.Check(device.Model, Equals, "pc2")
	c.Check(device.Serial, Equals, "9999")

	a, err := s.db.Find(asserts.SerialType, map[string]string{
		"brand-id": "canonical",
		"model":    "pc2",
		"serial":   "9999",
	})
	c.Assert(err, IsNil)
	serial := a.(*asserts.Serial)

	privKey, err := devicestate.KeypairManager(s.mgr).Get(serial.DeviceKey().ID())
	c.Assert(err, IsNil)
	c.Check(privKey, NotNil)

	c.Check(device.KeyID, Equals, privKey.PublicKey().ID())
}

func (s *deviceMgrSuite) TestFullDeviceRegistrationErrorBackoff(c *C) {
	r1 := devicestate.MockKeyLength(testKeyLength)
	defer r1()

	bhv := &devicestatetest.DeviceServiceBehavior{}
	mockServer := s.mockServer(c, devicestatetest.ReqIDBadRequest, bhv)
	defer mockServer.Close()

	r2 := devicestate.MockBaseStoreURL(mockServer.URL)
	defer r2()

	// setup state as will be done by first-boot
	s.state.Lock()
	defer s.state.Unlock()

	// sanity
	c.Check(devicestate.EnsureOperationalAttempts(s.state), Equals, 0)

	s.makeModelAssertionInState(c, "canonical", "pc", map[string]interface{}{
		"architecture": "amd64",
		"kernel":       "pc-kernel",
		"gadget":       "pc",
	})

	devicestatetest.SetDevice(s.state, &auth.DeviceState{
		Brand: "canonical",
		Model: "pc",
	})

	devicestatetest.MockGadget(c, s.state, "pc", snap.R(2), nil)
	// mark as seeded
	s.state.Set("seeded", true)

	// try the whole device registration process
	s.state.Unlock()
	s.settle(c)
	s.state.Lock()

	becomeOperational := s.findBecomeOperationalChange()
	c.Assert(becomeOperational, NotNil)
	firstTryID := becomeOperational.ID()

	c.Check(becomeOperational.Status().Ready(), Equals, true)
	c.Check(becomeOperational.Err(), ErrorMatches, `(?s).*cannot deliver device serial request: bad serial-request.*`)

	device, err := devicestatetest.Device(s.state)
	c.Assert(err, IsNil)
	c.Check(device.KeyID, Not(Equals), "")
	keyID := device.KeyID

	c.Check(devicestate.EnsureOperationalShouldBackoff(s.mgr, time.Now()), Equals, true)
	c.Check(devicestate.EnsureOperationalShouldBackoff(s.mgr, time.Now().Add(6*time.Minute)), Equals, false)
	c.Check(devicestate.EnsureOperationalAttempts(s.state), Equals, 1)

	// try again the whole device registration process
	bhv.ReqID = "REQID-1"
	devicestate.SetLastBecomeOperationalAttempt(s.mgr, time.Now().Add(-15*time.Minute))
	s.state.Unlock()
	s.settle(c)
	s.state.Lock()

	becomeOperational = s.findBecomeOperationalChange(firstTryID)
	c.Assert(becomeOperational, NotNil)

	c.Check(becomeOperational.Status().Ready(), Equals, true)
	c.Check(becomeOperational.Err(), IsNil)

	c.Check(devicestate.EnsureOperationalAttempts(s.state), Equals, 2)

	device, err = devicestatetest.Device(s.state)
	c.Assert(err, IsNil)
	c.Check(device.KeyID, Equals, keyID)
	c.Check(device.Serial, Equals, "10000")
}

func (s *deviceMgrSuite) TestEnsureBecomeOperationalShouldBackoff(c *C) {
	t0 := time.Now()
	c.Check(devicestate.EnsureOperationalShouldBackoff(s.mgr, t0), Equals, false)
	c.Check(devicestate.BecomeOperationalBackoff(s.mgr), Equals, 5*time.Minute)

	backoffs := []time.Duration{5, 10, 20, 40, 80, 160, 320, 640, 1440, 1440}
	t1 := t0
	for _, m := range backoffs {
		c.Check(devicestate.EnsureOperationalShouldBackoff(s.mgr, t1.Add(time.Duration(m-1)*time.Minute)), Equals, true)

		t1 = t1.Add(time.Duration(m+1) * time.Minute)
		c.Check(devicestate.EnsureOperationalShouldBackoff(s.mgr, t1), Equals, false)
		m *= 2
		if m > (12 * 60) {
			m = 24 * 60
		}
		c.Check(devicestate.BecomeOperationalBackoff(s.mgr), Equals, m*time.Minute)
	}
}

func (s *deviceMgrSuite) TestFullDeviceRegistrationMismatchedSerial(c *C) {
	r1 := devicestate.MockKeyLength(testKeyLength)
	defer r1()

	mockServer := s.mockServer(c, devicestatetest.ReqIDSerialWithBadModel, nil)
	defer mockServer.Close()

	r2 := devicestate.MockBaseStoreURL(mockServer.URL)
	defer r2()

	// setup state as will be done by first-boot
	s.state.Lock()
	defer s.state.Unlock()

	// sanity
	c.Check(devicestate.EnsureOperationalAttempts(s.state), Equals, 0)

	devicestatetest.MockGadget(c, s.state, "gadget", snap.R(2), nil)

	s.makeModelAssertionInState(c, "canonical", "pc", map[string]interface{}{
		"architecture": "amd64",
		"kernel":       "pc-kernel",
		"gadget":       "gadget",
	})

	devicestatetest.SetDevice(s.state, &auth.DeviceState{
		Brand: "canonical",
		Model: "pc",
	})

	// mark as seeded
	s.state.Set("seeded", true)

	// try the whole device registration process
	s.state.Unlock()
	s.settle(c)
	s.state.Lock()

	becomeOperational := s.findBecomeOperationalChange()
	c.Assert(becomeOperational, NotNil)

	c.Check(becomeOperational.Status().Ready(), Equals, true)
	c.Check(becomeOperational.Err(), ErrorMatches, `(?s).*obtained serial assertion does not match provided device identity information.*`)
}

func (s *deviceMgrSuite) TestModelAndSerial(c *C) {
	s.state.Lock()
	defer s.state.Unlock()
	// nothing in the state
	_, err := s.mgr.Model()
	c.Check(err, Equals, state.ErrNoState)
	_, err = s.mgr.Serial()
	c.Check(err, Equals, state.ErrNoState)

	// just brand and model
	devicestatetest.SetDevice(s.state, &auth.DeviceState{
		Brand: "canonical",
		Model: "pc",
	})
	_, err = s.mgr.Model()
	c.Check(err, Equals, state.ErrNoState)
	_, err = s.mgr.Serial()
	c.Check(err, Equals, state.ErrNoState)

	// have a model assertion
	model := s.brands.Model("canonical", "pc", map[string]interface{}{
		"gadget":       "pc",
		"kernel":       "kernel",
		"architecture": "amd64",
	})
	assertstatetest.AddMany(s.state, model)

	mod, err := s.mgr.Model()
	c.Assert(err, IsNil)
	c.Assert(mod.BrandID(), Equals, "canonical")

	_, err = s.mgr.Serial()
	c.Check(err, Equals, state.ErrNoState)

	// have a serial as well
	devicestatetest.SetDevice(s.state, &auth.DeviceState{
		Brand:  "canonical",
		Model:  "pc",
		Serial: "8989",
	})
	_, err = s.mgr.Model()
	c.Assert(err, IsNil)
	_, err = s.mgr.Serial()
	c.Check(err, Equals, state.ErrNoState)

	// have a serial assertion
	s.makeSerialAssertionInState(c, "canonical", "pc", "8989")

	_, err = s.mgr.Model()
	c.Assert(err, IsNil)
	ser, err := s.mgr.Serial()
	c.Assert(err, IsNil)
	c.Check(ser.Serial(), Equals, "8989")
}

func (s *deviceMgrSuite) TestStoreContextBackendSetDevice(c *C) {
	s.state.Lock()
	defer s.state.Unlock()

	scb := s.mgr.StoreContextBackend()

	device, err := scb.Device()
	c.Check(err, IsNil)
	c.Check(device, DeepEquals, &auth.DeviceState{})

	err = scb.SetDevice(&auth.DeviceState{Brand: "some-brand"})
	c.Check(err, IsNil)
	device, err = scb.Device()
	c.Check(err, IsNil)
	c.Check(device, DeepEquals, &auth.DeviceState{Brand: "some-brand"})
}

func (s *deviceMgrSuite) TestStoreContextBackendModelAndSerial(c *C) {
	s.state.Lock()
	defer s.state.Unlock()

	scb := s.mgr.StoreContextBackend()

	// nothing in the state
	_, err := scb.Model()
	c.Check(err, Equals, state.ErrNoState)
	_, err = scb.Serial()
	c.Check(err, Equals, state.ErrNoState)

	// just brand and model
	devicestatetest.SetDevice(s.state, &auth.DeviceState{
		Brand: "canonical",
		Model: "pc",
	})
	_, err = scb.Model()
	c.Check(err, Equals, state.ErrNoState)
	_, err = scb.Serial()
	c.Check(err, Equals, state.ErrNoState)

	// have a model assertion
	model := s.brands.Model("canonical", "pc", map[string]interface{}{
		"gadget":       "pc",
		"kernel":       "kernel",
		"architecture": "amd64",
	})
	assertstatetest.AddMany(s.state, model)

	mod, err := scb.Model()
	c.Assert(err, IsNil)
	c.Assert(mod.BrandID(), Equals, "canonical")

	_, err = scb.Serial()
	c.Check(err, Equals, state.ErrNoState)

	// have a serial as well
	devicestatetest.SetDevice(s.state, &auth.DeviceState{
		Brand:  "canonical",
		Model:  "pc",
		Serial: "8989",
	})
	_, err = scb.Model()
	c.Assert(err, IsNil)
	_, err = scb.Serial()
	c.Check(err, Equals, state.ErrNoState)

	// have a serial assertion
	s.makeSerialAssertionInState(c, "canonical", "pc", "8989")

	_, err = scb.Model()
	c.Assert(err, IsNil)
	ser, err := scb.Serial()
	c.Assert(err, IsNil)
	c.Check(ser.Serial(), Equals, "8989")
}

var (
	devKey, _ = assertstest.GenerateKey(testKeyLength)
)

func (s *deviceMgrSuite) TestStoreContextBackendDeviceSessionRequestParams(c *C) {
	s.state.Lock()
	defer s.state.Unlock()

	scb := s.mgr.StoreContextBackend()

	// nothing there
	_, err := scb.SignDeviceSessionRequest(nil, "NONCE-1")
	c.Check(err, ErrorMatches, "internal error: cannot sign a session request without a serial")

	// setup state as done by device initialisation
	encDevKey, err := asserts.EncodePublicKey(devKey.PublicKey())
	c.Check(err, IsNil)
	seriala, err := s.storeSigning.Sign(asserts.SerialType, map[string]interface{}{
		"brand-id":            "canonical",
		"model":               "pc",
		"serial":              "8989",
		"device-key":          string(encDevKey),
		"device-key-sha3-384": devKey.PublicKey().ID(),
		"timestamp":           time.Now().Format(time.RFC3339),
	}, nil, "")
	c.Assert(err, IsNil)
	assertstatetest.AddMany(s.state, seriala)
	serial := seriala.(*asserts.Serial)

	_, err = scb.SignDeviceSessionRequest(serial, "NONCE-1")
	c.Check(err, ErrorMatches, "internal error: inconsistent state with serial but no device key")

	// have a key
	devicestate.KeypairManager(s.mgr).Put(devKey)

	devicestatetest.SetDevice(s.state, &auth.DeviceState{
		Brand:  "canonical",
		Model:  "pc",
		Serial: "8989",
		KeyID:  devKey.PublicKey().ID(),
	})

	sessReq, err := scb.SignDeviceSessionRequest(serial, "NONCE-1")
	c.Assert(err, IsNil)

	// correctly signed with device key
	err = asserts.SignatureCheck(sessReq, devKey.PublicKey())
	c.Check(err, IsNil)

	c.Check(sessReq.BrandID(), Equals, "canonical")
	c.Check(sessReq.Model(), Equals, "pc")
	c.Check(sessReq.Serial(), Equals, "8989")
	c.Check(sessReq.Nonce(), Equals, "NONCE-1")
}

func (s *deviceMgrSuite) TestStoreContextBackendProxyStore(c *C) {
	mockServer := s.mockServer(c, "", nil)
	defer mockServer.Close()
	s.state.Lock()
	defer s.state.Unlock()

	scb := s.mgr.StoreContextBackend()

	// nothing in the state
	_, err := scb.ProxyStore()
	c.Check(err, Equals, state.ErrNoState)

	// have a store referenced
	tr := config.NewTransaction(s.state)
	err = tr.Set("core", "proxy.store", "foo")
	tr.Commit()
	c.Assert(err, IsNil)

	_, err = scb.ProxyStore()
	c.Check(err, Equals, state.ErrNoState)

	operatorAcct := assertstest.NewAccount(s.storeSigning, "foo-operator", nil, "")

	// have a store assertion.
	stoAs, err := s.storeSigning.Sign(asserts.StoreType, map[string]interface{}{
		"store":       "foo",
		"operator-id": operatorAcct.AccountID(),
		"url":         mockServer.URL,
		"timestamp":   time.Now().Format(time.RFC3339),
	}, nil, "")
	c.Assert(err, IsNil)

	assertstatetest.AddMany(s.state, operatorAcct, stoAs)

	sto, err := scb.ProxyStore()
	c.Assert(err, IsNil)
	c.Assert(sto.Store(), Equals, "foo")
	c.Assert(sto.URL().String(), Equals, mockServer.URL)
}

func (s *deviceMgrSuite) TestInitialRegistrationContext(c *C) {
	s.state.Lock()
	defer s.state.Unlock()

	// have a model assertion
	model, err := s.storeSigning.Sign(asserts.ModelType, map[string]interface{}{
		"series":       "16",
		"brand-id":     "canonical",
		"model":        "pc",
		"gadget":       "pc-gadget",
		"kernel":       "kernel",
		"architecture": "amd64",
		"timestamp":    time.Now().Format(time.RFC3339),
	}, nil, "")
	c.Assert(err, IsNil)
	err = assertstate.Add(s.state, model)
	c.Assert(err, IsNil)
	devicestatetest.SetDevice(s.state, &auth.DeviceState{
		Brand: "canonical",
		Model: "pc",
	})

	// TODO: will need to pass in a task later
	regCtx, err := devicestate.RegistrationCtx(s.mgr, nil)
	c.Assert(err, IsNil)
	c.Assert(regCtx, NotNil)

	c.Check(regCtx.ForRemodeling(), Equals, false)

	device, err := regCtx.Device()
	c.Check(err, IsNil)
	c.Check(device, DeepEquals, &auth.DeviceState{
		Brand: "canonical",
		Model: "pc",
	})

	c.Check(regCtx.GadgetForSerialRequestConfig(), Equals, "pc-gadget")
	c.Check(regCtx.SerialRequestExtraHeaders(), HasLen, 0)
	c.Check(regCtx.SerialRequestAncillaryAssertions(), HasLen, 0)

}

func (s *deviceMgrSuite) TestDeviceManagerEnsureSeedYamlAlreadySeeded(c *C) {
	s.state.Lock()
	s.state.Set("seeded", true)
	s.state.Unlock()

	called := false
	restore := devicestate.MockPopulateStateFromSeed(func(*state.State, timings.Measurer) ([]*state.TaskSet, error) {
		called = true
		return nil, nil
	})
	defer restore()

	err := devicestate.EnsureSeedYaml(s.mgr)
	c.Assert(err, IsNil)
	c.Assert(called, Equals, false)
}

func (s *deviceMgrSuite) TestDeviceManagerEnsureSeedYamlChangeInFlight(c *C) {
	s.state.Lock()
	chg := s.state.NewChange("seed", "just for testing")
	chg.AddTask(s.state.NewTask("test-task", "the change needs a task"))
	s.state.Unlock()

	called := false
	restore := devicestate.MockPopulateStateFromSeed(func(*state.State, timings.Measurer) ([]*state.TaskSet, error) {
		called = true
		return nil, nil
	})
	defer restore()

	err := devicestate.EnsureSeedYaml(s.mgr)
	c.Assert(err, IsNil)
	c.Assert(called, Equals, false)
}

func (s *deviceMgrSuite) TestDeviceManagerEnsureSeedYamlAlsoOnClassic(c *C) {
	release.OnClassic = true

	called := false
	restore := devicestate.MockPopulateStateFromSeed(func(*state.State, timings.Measurer) ([]*state.TaskSet, error) {
		called = true
		return nil, nil
	})
	defer restore()

	err := devicestate.EnsureSeedYaml(s.mgr)
	c.Assert(err, IsNil)
	c.Assert(called, Equals, true)
}

func (s *deviceMgrSuite) TestDeviceManagerEnsureSeedYamlHappy(c *C) {
	restore := devicestate.MockPopulateStateFromSeed(func(*state.State, timings.Measurer) (ts []*state.TaskSet, err error) {
		t := s.state.NewTask("test-task", "a random task")
		ts = append(ts, state.NewTaskSet(t))
		return ts, nil
	})
	defer restore()

	err := devicestate.EnsureSeedYaml(s.mgr)
	c.Assert(err, IsNil)

	s.state.Lock()
	defer s.state.Unlock()

	c.Check(s.state.Changes(), HasLen, 1)
}

func (s *deviceMgrSuite) TestDeviceManagerEnsureBootOkSkippedOnClassic(c *C) {
	release.OnClassic = true

	err := devicestate.EnsureBootOk(s.mgr)
	c.Assert(err, IsNil)
}

func (s *deviceMgrSuite) TestDeviceManagerEnsureBootOkBootloaderHappy(c *C) {
	s.bootloader.SetBootVars(map[string]string{
		"snap_mode":     "trying",
		"snap_try_core": "core_1.snap",
	})

	s.state.Lock()
	defer s.state.Unlock()
	siCore1 := &snap.SideInfo{RealName: "core", Revision: snap.R(1)}
	snapstate.Set(s.state, "core", &snapstate.SnapState{
		SnapType: "os",
		Active:   true,
		Sequence: []*snap.SideInfo{siCore1},
		Current:  siCore1.Revision,
	})

	s.state.Unlock()
	err := devicestate.EnsureBootOk(s.mgr)
	s.state.Lock()
	c.Assert(err, IsNil)

	m, err := s.bootloader.GetBootVars("snap_mode")
	c.Assert(err, IsNil)
	c.Assert(m, DeepEquals, map[string]string{"snap_mode": ""})
}

func (s *deviceMgrSuite) TestDeviceManagerEnsureBootOkUpdateBootRevisionsHappy(c *C) {
	// simulate that we have a new core_2, tried to boot it but that failed
	s.bootloader.SetBootVars(map[string]string{
		"snap_mode":     "",
		"snap_try_core": "core_2.snap",
		"snap_core":     "core_1.snap",
	})

	s.state.Lock()
	defer s.state.Unlock()
	siKernel1 := &snap.SideInfo{RealName: "kernel", Revision: snap.R(1)}
	snapstate.Set(s.state, "kernel", &snapstate.SnapState{
		SnapType: "kernel",
		Active:   true,
		Sequence: []*snap.SideInfo{siKernel1},
		Current:  siKernel1.Revision,
	})

	siCore1 := &snap.SideInfo{RealName: "core", Revision: snap.R(1)}
	siCore2 := &snap.SideInfo{RealName: "core", Revision: snap.R(2)}
	snapstate.Set(s.state, "core", &snapstate.SnapState{
		SnapType: "os",
		Active:   true,
		Sequence: []*snap.SideInfo{siCore1, siCore2},
		Current:  siCore2.Revision,
	})

	s.state.Unlock()
	err := devicestate.EnsureBootOk(s.mgr)
	s.state.Lock()
	c.Assert(err, IsNil)

	c.Check(s.state.Changes(), HasLen, 1)
	c.Check(s.state.Changes()[0].Kind(), Equals, "update-revisions")
}

func (s *deviceMgrSuite) TestDeviceManagerEnsureBootOkNotRunAgain(c *C) {
	s.bootloader.SetBootVars(map[string]string{
		"snap_mode":     "trying",
		"snap_try_core": "core_1.snap",
	})
	s.bootloader.SetErr = fmt.Errorf("ensure bootloader is not used")

	devicestate.SetBootOkRan(s.mgr, true)

	err := devicestate.EnsureBootOk(s.mgr)
	c.Assert(err, IsNil)
}

func (s *deviceMgrSuite) TestDeviceManagerEnsureBootOkError(c *C) {
	s.state.Lock()
	// seeded
	s.state.Set("seeded", true)
	// has serial
	devicestatetest.SetDevice(s.state, &auth.DeviceState{
		Brand:  "canonical",
		Model:  "pc",
		Serial: "8989",
	})
	s.state.Unlock()

	s.bootloader.GetErr = fmt.Errorf("bootloader err")

	devicestate.SetBootOkRan(s.mgr, false)

	err := s.mgr.Ensure()
	c.Assert(err, ErrorMatches, "devicemgr: bootloader err")
}

func (s *deviceMgrSuite) setupBrands(c *C) {
	assertstatetest.AddMany(s.state, s.brands.AccountsAndKeys("my-brand")...)
	otherAcct := assertstest.NewAccount(s.storeSigning, "other-brand", map[string]interface{}{
		"account-id": "other-brand",
	}, "")
	assertstatetest.AddMany(s.state, otherAcct)
}

func (s *deviceMgrSuite) setupSnapDecl(c *C, info *snap.Info, publisherID string) {
	snapDecl, err := s.storeSigning.Sign(asserts.SnapDeclarationType, map[string]interface{}{
		"series":       "16",
		"snap-name":    info.SnapName(),
		"snap-id":      info.SnapID,
		"publisher-id": publisherID,
		"timestamp":    time.Now().UTC().Format(time.RFC3339),
	}, nil, "")
	c.Assert(err, IsNil)
	assertstatetest.AddMany(s.state, snapDecl)
}

func fakeMyModel(extra map[string]interface{}) *asserts.Model {
	model := map[string]interface{}{
		"type":         "model",
		"authority-id": "my-brand",
		"series":       "16",
		"brand-id":     "my-brand",
		"model":        "my-model",
	}
	return assertstest.FakeAssertion(model, extra).(*asserts.Model)
}

func (s *deviceMgrSuite) TestCheckGadget(c *C) {
	s.state.Lock()
	defer s.state.Unlock()

	gadgetInfo := snaptest.MockInfo(c, "{type: gadget, name: other-gadget, version: 0}", nil)

	s.setupBrands(c)
	// model assertion in device context
	model := fakeMyModel(map[string]interface{}{
		"architecture": "amd64",
		"gadget":       "gadget",
		"kernel":       "krnl",
	})
	deviceCtx := &snapstatetest.TrivialDeviceContext{DeviceModel: model}

	err := devicestate.CheckGadgetOrKernel(s.state, gadgetInfo, nil, snapstate.Flags{}, deviceCtx)
	c.Check(err, ErrorMatches, `cannot install gadget "other-gadget", model assertion requests "gadget"`)

	// brand gadget
	brandGadgetInfo := snaptest.MockInfo(c, "{type: gadget, name: gadget, version: 0}", nil)
	brandGadgetInfo.SnapID = "brand-gadget-id"
	s.setupSnapDecl(c, brandGadgetInfo, "my-brand")

	// canonical gadget
	canonicalGadgetInfo := snaptest.MockInfo(c, "{type: gadget, name: gadget, version: 0}", nil)
	canonicalGadgetInfo.SnapID = "canonical-gadget-id"
	s.setupSnapDecl(c, canonicalGadgetInfo, "canonical")

	// other gadget
	otherGadgetInfo := snaptest.MockInfo(c, "{type: gadget, name: gadget, version: 0}", nil)
	otherGadgetInfo.SnapID = "other-gadget-id"
	s.setupSnapDecl(c, otherGadgetInfo, "other-brand")

	// install brand gadget ok
	err = devicestate.CheckGadgetOrKernel(s.state, brandGadgetInfo, nil, snapstate.Flags{}, deviceCtx)
	c.Check(err, IsNil)

	// install canonical gadget ok
	err = devicestate.CheckGadgetOrKernel(s.state, canonicalGadgetInfo, nil, snapstate.Flags{}, deviceCtx)
	c.Check(err, IsNil)

	// install other gadget fails
	err = devicestate.CheckGadgetOrKernel(s.state, otherGadgetInfo, nil, snapstate.Flags{}, deviceCtx)
	c.Check(err, ErrorMatches, `cannot install gadget "gadget" published by "other-brand" for model by "my-brand"`)

	// unasserted installation of other works
	otherGadgetInfo.SnapID = ""
	err = devicestate.CheckGadgetOrKernel(s.state, otherGadgetInfo, nil, snapstate.Flags{}, deviceCtx)
	c.Check(err, IsNil)

	// parallel install fails
	otherGadgetInfo.InstanceKey = "foo"
	err = devicestate.CheckGadgetOrKernel(s.state, otherGadgetInfo, nil, snapstate.Flags{}, deviceCtx)
	c.Check(err, ErrorMatches, `cannot install "gadget_foo", parallel installation of kernel or gadget snaps is not supported`)
}

func (s *deviceMgrSuite) TestCheckGadgetOnClassic(c *C) {
	release.OnClassic = true

	s.state.Lock()
	defer s.state.Unlock()

	gadgetInfo := snaptest.MockInfo(c, "{type: gadget, name: other-gadget, version: 0}", nil)

	s.setupBrands(c)
	// model assertion in device context
	model := fakeMyModel(map[string]interface{}{
		"classic": "true",
		"gadget":  "gadget",
	})
	deviceCtx := &snapstatetest.TrivialDeviceContext{DeviceModel: model}

	err := devicestate.CheckGadgetOrKernel(s.state, gadgetInfo, nil, snapstate.Flags{}, deviceCtx)
	c.Check(err, ErrorMatches, `cannot install gadget "other-gadget", model assertion requests "gadget"`)

	// brand gadget
	brandGadgetInfo := snaptest.MockInfo(c, "{type: gadget, name: gadget, version: 0}", nil)
	brandGadgetInfo.SnapID = "brand-gadget-id"
	s.setupSnapDecl(c, brandGadgetInfo, "my-brand")

	// canonical gadget
	canonicalGadgetInfo := snaptest.MockInfo(c, "{type: gadget, name: gadget, version: 0}", nil)
	canonicalGadgetInfo.SnapID = "canonical-gadget-id"
	s.setupSnapDecl(c, canonicalGadgetInfo, "canonical")

	// other gadget
	otherGadgetInfo := snaptest.MockInfo(c, "{type: gadget, name: gadget, version: 0}", nil)
	otherGadgetInfo.SnapID = "other-gadget-id"
	s.setupSnapDecl(c, otherGadgetInfo, "other-brand")

	// install brand gadget ok
	err = devicestate.CheckGadgetOrKernel(s.state, brandGadgetInfo, nil, snapstate.Flags{}, deviceCtx)
	c.Check(err, IsNil)

	// install canonical gadget ok
	err = devicestate.CheckGadgetOrKernel(s.state, canonicalGadgetInfo, nil, snapstate.Flags{}, deviceCtx)
	c.Check(err, IsNil)

	// install other gadget fails
	err = devicestate.CheckGadgetOrKernel(s.state, otherGadgetInfo, nil, snapstate.Flags{}, deviceCtx)
	c.Check(err, ErrorMatches, `cannot install gadget "gadget" published by "other-brand" for model by "my-brand"`)

	// unasserted installation of other works
	otherGadgetInfo.SnapID = ""
	err = devicestate.CheckGadgetOrKernel(s.state, otherGadgetInfo, nil, snapstate.Flags{}, deviceCtx)
	c.Check(err, IsNil)
}

func (s *deviceMgrSuite) TestCheckGadgetOnClassicGadgetNotSpecified(c *C) {
	release.OnClassic = true

	s.state.Lock()
	defer s.state.Unlock()

	gadgetInfo := snaptest.MockInfo(c, "{type: gadget, name: gadget, version: 0}", nil)

	s.setupBrands(c)
	// model assertion in device context
	model := fakeMyModel(map[string]interface{}{
		"classic": "true",
	})
	deviceCtx := &snapstatetest.TrivialDeviceContext{DeviceModel: model}

	err := devicestate.CheckGadgetOrKernel(s.state, gadgetInfo, nil, snapstate.Flags{}, deviceCtx)
	c.Check(err, ErrorMatches, `cannot install gadget snap on classic if not requested by the model`)
}

func (s *deviceMgrSuite) TestCheckKernel(c *C) {
	s.state.Lock()
	defer s.state.Unlock()
	kernelInfo := snaptest.MockInfo(c, "{type: kernel, name: lnrk, version: 0}", nil)

	// not on classic
	release.OnClassic = true
	err := devicestate.CheckGadgetOrKernel(s.state, kernelInfo, nil, snapstate.Flags{}, nil)
	c.Check(err, ErrorMatches, `cannot install a kernel snap on classic`)
	release.OnClassic = false

	s.setupBrands(c)
	// model assertion in device context
	model := fakeMyModel(map[string]interface{}{
		"architecture": "amd64",
		"gadget":       "gadget",
		"kernel":       "krnl",
	})
	deviceCtx := &snapstatetest.TrivialDeviceContext{DeviceModel: model}

	err = devicestate.CheckGadgetOrKernel(s.state, kernelInfo, nil, snapstate.Flags{}, deviceCtx)
	c.Check(err, ErrorMatches, `cannot install kernel "lnrk", model assertion requests "krnl"`)

	// brand kernel
	brandKrnlInfo := snaptest.MockInfo(c, "{type: kernel, name: krnl, version: 0}", nil)
	brandKrnlInfo.SnapID = "brand-krnl-id"
	s.setupSnapDecl(c, brandKrnlInfo, "my-brand")

	// canonical kernel
	canonicalKrnlInfo := snaptest.MockInfo(c, "{type: kernel, name: krnl, version: 0}", nil)
	canonicalKrnlInfo.SnapID = "canonical-krnl-id"
	s.setupSnapDecl(c, canonicalKrnlInfo, "canonical")

	// other kernel
	otherKrnlInfo := snaptest.MockInfo(c, "{type: kernel, name: krnl, version: 0}", nil)
	otherKrnlInfo.SnapID = "other-krnl-id"
	s.setupSnapDecl(c, otherKrnlInfo, "other-brand")

	// install brand kernel ok
	err = devicestate.CheckGadgetOrKernel(s.state, brandKrnlInfo, nil, snapstate.Flags{}, deviceCtx)
	c.Check(err, IsNil)

	// install canonical kernel ok
	err = devicestate.CheckGadgetOrKernel(s.state, canonicalKrnlInfo, nil, snapstate.Flags{}, deviceCtx)
	c.Check(err, IsNil)

	// install other kernel fails
	err = devicestate.CheckGadgetOrKernel(s.state, otherKrnlInfo, nil, snapstate.Flags{}, deviceCtx)
	c.Check(err, ErrorMatches, `cannot install kernel "krnl" published by "other-brand" for model by "my-brand"`)

	// unasserted installation of other works
	otherKrnlInfo.SnapID = ""
	err = devicestate.CheckGadgetOrKernel(s.state, otherKrnlInfo, nil, snapstate.Flags{}, deviceCtx)
	c.Check(err, IsNil)

	// parallel install fails
	otherKrnlInfo.InstanceKey = "foo"
	err = devicestate.CheckGadgetOrKernel(s.state, otherKrnlInfo, nil, snapstate.Flags{}, deviceCtx)
	c.Check(err, ErrorMatches, `cannot install "krnl_foo", parallel installation of kernel or gadget snaps is not supported`)
}

func (s *deviceMgrSuite) makeModelAssertionInState(c *C, brandID, model string, extras map[string]interface{}) {
	modelAs := s.brands.Model(brandID, model, extras)

	s.setupBrands(c)
	assertstatetest.AddMany(s.state, modelAs)
}

func makeSerialAssertionInState(c *C, brands *assertstest.SigningAccounts, st *state.State, brandID, model, serialN string) *asserts.Serial {
	encDevKey, err := asserts.EncodePublicKey(devKey.PublicKey())
	c.Assert(err, IsNil)
	serial, err := brands.Signing(brandID).Sign(asserts.SerialType, map[string]interface{}{
		"brand-id":            brandID,
		"model":               model,
		"serial":              serialN,
		"device-key":          string(encDevKey),
		"device-key-sha3-384": devKey.PublicKey().ID(),
		"timestamp":           time.Now().Format(time.RFC3339),
	}, nil, "")
	c.Assert(err, IsNil)
	err = assertstate.Add(st, serial)
	c.Assert(err, IsNil)
	return serial.(*asserts.Serial)
}

func (s *deviceMgrSuite) makeSerialAssertionInState(c *C, brandID, model, serialN string) {
	makeSerialAssertionInState(c, s.brands, s.state, brandID, model, serialN)
}

func (s *deviceMgrSuite) TestCanAutoRefreshOnCore(c *C) {
	s.state.Lock()
	defer s.state.Unlock()

	canAutoRefresh := func() bool {
		ok, err := devicestate.CanAutoRefresh(s.state)
		c.Assert(err, IsNil)
		return ok
	}

	// not seeded, no model, no serial -> no auto-refresh
	s.state.Set("seeded", false)
	c.Check(canAutoRefresh(), Equals, false)

	// seeded, model, no serial -> no auto-refresh
	s.state.Set("seeded", true)
	devicestatetest.SetDevice(s.state, &auth.DeviceState{
		Brand: "canonical",
		Model: "pc",
	})
	s.makeModelAssertionInState(c, "canonical", "pc", map[string]interface{}{
		"architecture": "amd64",
		"kernel":       "pc-kernel",
		"gadget":       "pc",
	})
	c.Check(canAutoRefresh(), Equals, false)

	// seeded, model, serial -> auto-refresh
	devicestatetest.SetDevice(s.state, &auth.DeviceState{
		Brand:  "canonical",
		Model:  "pc",
		Serial: "8989",
	})
	s.makeSerialAssertionInState(c, "canonical", "pc", "8989")
	c.Check(canAutoRefresh(), Equals, true)

	// not seeded, model, serial -> no auto-refresh
	s.state.Set("seeded", false)
	c.Check(canAutoRefresh(), Equals, false)
}

func (s *deviceMgrSuite) TestCanAutoRefreshNoSerialFallback(c *C) {
	s.state.Lock()
	defer s.state.Unlock()

	canAutoRefresh := func() bool {
		ok, err := devicestate.CanAutoRefresh(s.state)
		c.Assert(err, IsNil)
		return ok
	}

	// seeded, model, no serial, two attempts at getting serial
	// -> no auto-refresh
	devicestate.IncEnsureOperationalAttempts(s.state)
	devicestate.IncEnsureOperationalAttempts(s.state)
	s.state.Set("seeded", true)
	devicestatetest.SetDevice(s.state, &auth.DeviceState{
		Brand: "canonical",
		Model: "pc",
	})
	s.makeModelAssertionInState(c, "canonical", "pc", map[string]interface{}{
		"architecture": "amd64",
		"kernel":       "pc-kernel",
		"gadget":       "pc",
	})
	c.Check(canAutoRefresh(), Equals, false)

	// third attempt ongoing, or done
	// fallback, try auto-refresh
	devicestate.IncEnsureOperationalAttempts(s.state)
	// sanity
	c.Check(devicestate.EnsureOperationalAttempts(s.state), Equals, 3)
	c.Check(canAutoRefresh(), Equals, true)
}

func (s *deviceMgrSuite) TestCanAutoRefreshOnClassic(c *C) {
	release.OnClassic = true

	s.state.Lock()
	defer s.state.Unlock()

	canAutoRefresh := func() bool {
		ok, err := devicestate.CanAutoRefresh(s.state)
		c.Assert(err, IsNil)
		return ok
	}

	// not seeded, no model, no serial -> no auto-refresh
	s.state.Set("seeded", false)
	c.Check(canAutoRefresh(), Equals, false)

	// seeded, no model -> auto-refresh
	s.state.Set("seeded", true)
	c.Check(canAutoRefresh(), Equals, false)

	// seeded, model, no serial -> no auto-refresh
	devicestatetest.SetDevice(s.state, &auth.DeviceState{
		Brand: "canonical",
		Model: "pc",
	})
	s.makeModelAssertionInState(c, "canonical", "pc", map[string]interface{}{
		"classic": "true",
	})
	c.Check(canAutoRefresh(), Equals, false)

	// seeded, model, serial -> auto-refresh
	devicestatetest.SetDevice(s.state, &auth.DeviceState{
		Brand:  "canonical",
		Model:  "pc",
		Serial: "8989",
	})
	s.makeSerialAssertionInState(c, "canonical", "pc", "8989")
	c.Check(canAutoRefresh(), Equals, true)

	// not seeded, model, serial -> no auto-refresh
	s.state.Set("seeded", false)
	c.Check(canAutoRefresh(), Equals, false)
}

func makeInstalledMockCoreSnapWithSnapdControl(c *C, st *state.State) *snap.Info {
	sideInfoCore11 := &snap.SideInfo{RealName: "core", Revision: snap.R(11), SnapID: "core-id"}
	snapstate.Set(st, "core", &snapstate.SnapState{
		Active:   true,
		Sequence: []*snap.SideInfo{sideInfoCore11},
		Current:  sideInfoCore11.Revision,
		SnapType: "os",
	})
	core11 := snaptest.MockSnap(c, `
name: core
version: 1.0
slots:
 snapd-control:
`, sideInfoCore11)
	c.Assert(core11.Slots, HasLen, 1)

	return core11
}

var snapWithSnapdControlRefreshScheduleManagedYAML = `
name: snap-with-snapd-control
version: 1.0
plugs:
 snapd-control:
  refresh-schedule: managed
`

var snapWithSnapdControlOnlyYAML = `
name: snap-with-snapd-control
version: 1.0
plugs:
 snapd-control:
`

func makeInstalledMockSnap(c *C, st *state.State, yml string) *snap.Info {
	sideInfo11 := &snap.SideInfo{RealName: "snap-with-snapd-control", Revision: snap.R(11), SnapID: "snap-with-snapd-control-id"}
	snapstate.Set(st, "snap-with-snapd-control", &snapstate.SnapState{
		Active:   true,
		Sequence: []*snap.SideInfo{sideInfo11},
		Current:  sideInfo11.Revision,
		SnapType: "app",
	})
	info11 := snaptest.MockSnap(c, yml, sideInfo11)
	c.Assert(info11.Plugs, HasLen, 1)

	return info11
}

<<<<<<< HEAD
func (s *deviceMgrSuite) makeSnapDeclaration(c *C, st *state.State, info *snap.Info) {
	decl, err := s.storeSigning.Sign(asserts.SnapDeclarationType, map[string]interface{}{
		"series":       "16",
		"snap-name":    info.SnapName(),
		"snap-id":      info.SideInfo.SnapID,
		"publisher-id": "canonical",
		"timestamp":    time.Now().UTC().Format(time.RFC3339),
	}, nil, "")
	c.Assert(err, IsNil)
	err = assertstate.Add(s.state, decl)
	c.Assert(err, IsNil)
=======
func makeMockRepoWithConnectedSnaps(c *C, st *state.State, info11, core11 *snap.Info, ifname string) {
	repo := interfaces.NewRepository()
	for _, iface := range builtin.Interfaces() {
		err := repo.AddInterface(iface)
		c.Assert(err, IsNil)
	}
	err := repo.AddSnap(info11)
	c.Assert(err, IsNil)
	err = repo.AddSnap(core11)
	c.Assert(err, IsNil)
	_, err = repo.Connect(&interfaces.ConnRef{
		PlugRef: interfaces.PlugRef{Snap: info11.InstanceName(), Name: ifname},
		SlotRef: interfaces.SlotRef{Snap: core11.InstanceName(), Name: ifname},
	}, nil, nil, nil, nil, nil)
	c.Assert(err, IsNil)
	conns, err := repo.Connected("snap-with-snapd-control", "snapd-control")
	c.Assert(err, IsNil)
	c.Assert(conns, HasLen, 1)
	ifacerepo.Replace(st, repo)
>>>>>>> b07cfb54
}

func (s *deviceMgrSuite) TestCanManageRefreshes(c *C) {
	st := s.state
	st.Lock()
	defer st.Unlock()

	// not possbile to manage by default
	c.Check(devicestate.CanManageRefreshes(st), Equals, false)

	// not possible with just a snap with "snapd-control" plug with the
	// right attribute
	info11 := makeInstalledMockSnap(c, st, snapWithSnapdControlRefreshScheduleManagedYAML)
	c.Check(devicestate.CanManageRefreshes(st), Equals, false)

	// not possible with a core snap with snapd control
	core11 := makeInstalledMockCoreSnapWithSnapdControl(c, st)
	c.Check(devicestate.CanManageRefreshes(st), Equals, false)

	// not possible even with connected interfaces
	ifacestatetest.MakeMockRepoWithConnectedSnaps(c, st, info11, core11, "snapd-control")
	c.Check(devicestate.CanManageRefreshes(st), Equals, false)

	// if all of the above plus a snap declaration are in place we can
	// manage schedules
	s.setupSnapDecl(c, info11, "canonical")
	c.Check(devicestate.CanManageRefreshes(st), Equals, true)

	// works if the snap is not active as well (to fix race when a
	// snap is refreshed)
	var sideInfo11 snapstate.SnapState
	err := snapstate.Get(st, "snap-with-snapd-control", &sideInfo11)
	c.Assert(err, IsNil)
	sideInfo11.Active = false
	snapstate.Set(st, "snap-with-snapd-control", &sideInfo11)
	c.Check(devicestate.CanManageRefreshes(st), Equals, true)
}

func (s *deviceMgrSuite) TestCanManageRefreshesNoRefreshScheduleManaged(c *C) {
	st := s.state
	st.Lock()
	defer st.Unlock()

	// just having a connected "snapd-control" interface is not enough
	// for setting refresh.schedule=managed
	info11 := makeInstalledMockSnap(c, st, snapWithSnapdControlOnlyYAML)
	core11 := makeInstalledMockCoreSnapWithSnapdControl(c, st)
<<<<<<< HEAD
	ifacestatetest.MakeMockRepoWithConnectedSnaps(c, st, info11, core11, "snapd-control")
	s.makeSnapDeclaration(c, st, info11)
=======
	makeMockRepoWithConnectedSnaps(c, st, info11, core11, "snapd-control")
	s.setupSnapDecl(c, info11, "canonical")
>>>>>>> b07cfb54

	c.Check(devicestate.CanManageRefreshes(st), Equals, false)
}

func (s *deviceMgrSuite) TestReloadRegistered(c *C) {
	st := state.New(nil)

	runner1 := state.NewTaskRunner(st)
	hookMgr1, err := hookstate.Manager(st, runner1)
	c.Assert(err, IsNil)
	mgr1, err := devicestate.Manager(st, hookMgr1, runner1, nil)
	c.Assert(err, IsNil)

	ok := false
	select {
	case <-mgr1.Registered():
	default:
		ok = true
	}
	c.Check(ok, Equals, true)

	st.Lock()
	devicestatetest.SetDevice(st, &auth.DeviceState{
		Brand:  "canonical",
		Model:  "pc",
		Serial: "serial",
	})
	st.Unlock()

	runner2 := state.NewTaskRunner(st)
	hookMgr2, err := hookstate.Manager(st, runner2)
	c.Assert(err, IsNil)
	mgr2, err := devicestate.Manager(st, hookMgr2, runner2, nil)
	c.Assert(err, IsNil)

	ok = false
	select {
	case <-mgr2.Registered():
		ok = true
	case <-time.After(5 * time.Second):
		c.Fatal("should have been marked registered")
	}
	c.Check(ok, Equals, true)
}

func (s *deviceMgrSuite) TestMarkSeededInConfig(c *C) {
	st := s.state
	st.Lock()
	defer st.Unlock()

	// avoid device registration
	devicestatetest.SetDevice(s.state, &auth.DeviceState{
		Serial: "123",
	})

	// avoid full seeding
	s.seeding()

	// not seeded -> no config is set
	s.state.Unlock()
	s.mgr.Ensure()
	s.state.Lock()

	var seedLoaded bool
	tr := config.NewTransaction(st)
	tr.Get("core", "seed.loaded", &seedLoaded)
	c.Check(seedLoaded, Equals, false)

	// pretend we are seeded now
	s.state.Set("seeded", true)

	// seeded -> config got updated
	s.state.Unlock()
	s.mgr.Ensure()
	s.state.Lock()

	tr = config.NewTransaction(st)
	tr.Get("core", "seed.loaded", &seedLoaded)
	c.Check(seedLoaded, Equals, true)

	// only the fake seeding change is in the state, no further
	// changes
	c.Check(s.state.Changes(), HasLen, 1)
}

func (s *deviceMgrSuite) TestNewEnoughProxyParse(c *C) {
	s.state.Lock()
	defer s.state.Unlock()

	log, restore := logger.MockLogger()
	defer restore()
	os.Setenv("SNAPD_DEBUG", "1")
	defer os.Unsetenv("SNAPD_DEBUG")

	badURL := &url.URL{Opaque: "%a"} // url.Parse(badURL.String()) needs to fail, which isn't easy :-)
	c.Check(devicestate.NewEnoughProxy(s.state, badURL, http.DefaultClient), Equals, false)
	c.Check(log.String(), Matches, "(?m).* DEBUG: Cannot check whether proxy store supports a custom serial vault: parse .*")
}

func (s *deviceMgrSuite) TestNewEnoughProxy(c *C) {
	s.state.Lock()
	defer s.state.Unlock()

	expectedUserAgent := httputil.UserAgent()
	log, restore := logger.MockLogger()
	defer restore()
	os.Setenv("SNAPD_DEBUG", "1")
	defer os.Unsetenv("SNAPD_DEBUG")

	expecteds := []string{
		`Head http://\S+: EOF`,
		`Head request returned 403 Forbidden.`,
		`Bogus Snap-Store-Version header "5pre1".`,
		``,
	}

	n := 0
	server := httptest.NewServer(http.HandlerFunc(func(w http.ResponseWriter, r *http.Request) {
		c.Check(r.Header.Get("User-Agent"), Equals, expectedUserAgent)
		n++
		switch n {
		case 1:
			conn, _, err := w.(http.Hijacker).Hijack()
			c.Assert(err, IsNil)
			conn.Close()
		case 2:
			w.WriteHeader(403)
		case 3:
			w.Header().Set("Snap-Store-Version", "5pre1")
			w.WriteHeader(200)
		case 4:
			w.Header().Set("Snap-Store-Version", "5")
			w.WriteHeader(200)
		case 5:
			w.Header().Set("Snap-Store-Version", "6")
			w.WriteHeader(200)
		default:
			c.Errorf("expected %d results, now on %d", len(expecteds), n)
		}
	}))
	defer server.Close()

	u, err := url.Parse(server.URL)
	c.Assert(err, IsNil)
	for _, expected := range expecteds {
		log.Reset()
		c.Check(devicestate.NewEnoughProxy(s.state, u, http.DefaultClient), Equals, false)
		if len(expected) > 0 {
			expected = "(?m).* DEBUG: Cannot check whether proxy store supports a custom serial vault: " + expected
		}
		c.Check(log.String(), Matches, expected)
	}
	c.Check(n, Equals, len(expecteds))

	// and success at last
	log.Reset()
	c.Check(devicestate.NewEnoughProxy(s.state, u, http.DefaultClient), Equals, true)
	c.Check(log.String(), Equals, "")
	c.Check(n, Equals, len(expecteds)+1)
}

func (s *deviceMgrSuite) TestDevicemgrCanStandby(c *C) {
	st := state.New(nil)

	runner := state.NewTaskRunner(st)
	hookMgr, err := hookstate.Manager(st, runner)
	c.Assert(err, IsNil)
	mgr, err := devicestate.Manager(st, hookMgr, runner, nil)
	c.Assert(err, IsNil)

	st.Lock()
	defer st.Unlock()
	c.Check(mgr.CanStandby(), Equals, false)

	st.Set("seeded", true)
	c.Check(mgr.CanStandby(), Equals, true)
}

type testModel struct {
	brand, model               string
	arch, base, kernel, gadget string
}

func (s *deviceMgrSuite) TestRemodelUnhappyNotSeeded(c *C) {
	s.state.Lock()
	defer s.state.Unlock()
	s.state.Set("seeded", false)

	newModel := s.brands.Model("canonical", "pc", map[string]interface{}{
		"architecture": "amd64",
		"kernel":       "pc-kernel",
		"gadget":       "pc",
	})
	_, err := devicestate.Remodel(s.state, newModel)
	c.Assert(err, ErrorMatches, "cannot remodel until fully seeded")
}

func (s *deviceMgrSuite) TestRemodelUnhappy(c *C) {
	s.state.Lock()
	defer s.state.Unlock()
	s.state.Set("seeded", true)

	// set a model assertion
	cur := map[string]string{
		"brand":        "canonical",
		"model":        "pc-model",
		"architecture": "amd64",
		"kernel":       "pc-kernel",
		"gadget":       "pc",
		"base":         "core18",
	}
	s.makeModelAssertionInState(c, cur["brand"], cur["model"], map[string]interface{}{
		"architecture": cur["architecture"],
		"kernel":       cur["kernel"],
		"gadget":       cur["gadget"],
		"base":         cur["base"],
	})
	devicestatetest.SetDevice(s.state, &auth.DeviceState{
		Brand: cur["brand"],
		Model: cur["model"],
	})

	// ensure all error cases are checked
	for _, t := range []struct {
		new    map[string]string
		errStr string
	}{
		{map[string]string{"brand": "my-brand"}, "cannot remodel to different brand/model yet"},
		{map[string]string{"model": "other-model"}, "cannot remodel to different brand/model yet"},
		{map[string]string{"architecture": "pdp-7"}, "cannot remodel to different architectures yet"},
		{map[string]string{"base": "core20"}, "cannot remodel to different bases yet"},
		{map[string]string{"kernel": "other-kernel"}, "cannot remodel to different kernels yet"},
		{map[string]string{"gadget": "other-gadget"}, "cannot remodel to different gadgets yet"},
	} {
		// copy current model unless new model test data is different
		for k, v := range cur {
			if t.new[k] != "" {
				continue
			}
			t.new[k] = v
		}
		new := s.brands.Model(t.new["brand"], t.new["model"], map[string]interface{}{
			"architecture": t.new["architecture"],
			"kernel":       t.new["kernel"],
			"gadget":       t.new["gadget"],
			"base":         t.new["base"],
		})
		chg, err := devicestate.Remodel(s.state, new)
		c.Check(chg, IsNil)
		c.Check(err, ErrorMatches, t.errStr)
	}
}

func (s *deviceMgrSuite) TestRemodelTasksSmoke(c *C) {
	s.state.Lock()
	defer s.state.Unlock()
	s.state.Set("seeded", true)
	s.state.Set("refresh-privacy-key", "some-privacy-key")

	var testDeviceCtx snapstate.DeviceContext

	restore := devicestate.MockSnapstateInstallWithDeviceContext(func(st *state.State, name string, opts *snapstate.RevisionOptions, userID int, flags snapstate.Flags, deviceCtx snapstate.DeviceContext) (*state.TaskSet, error) {

		c.Check(flags.Required, Equals, true)
		c.Check(deviceCtx, Equals, testDeviceCtx)

		tDownload := s.state.NewTask("fake-download", fmt.Sprintf("Download %s", name))
		tValidate := s.state.NewTask("validate-snap", fmt.Sprintf("Validate %s", name))
		tValidate.WaitFor(tDownload)
		tInstall := s.state.NewTask("fake-install", fmt.Sprintf("Install %s", name))
		tInstall.WaitFor(tValidate)
		ts := state.NewTaskSet(tDownload, tValidate, tInstall)
		ts.MarkEdge(tValidate, snapstate.DownloadAndChecksDoneEdge)
		return ts, nil
	})
	defer restore()

	// set a model assertion
	current := s.brands.Model("canonical", "pc-model", map[string]interface{}{
		"architecture": "amd64",
		"kernel":       "pc-kernel",
		"gadget":       "pc",
		"base":         "core18",
	})
	err := assertstate.Add(s.state, current)
	c.Assert(err, IsNil)
	devicestatetest.SetDevice(s.state, &auth.DeviceState{
		Brand: "canonical",
		Model: "pc-model",
	})

	new := s.brands.Model("canonical", "pc-model", map[string]interface{}{
		"architecture":   "amd64",
		"kernel":         "pc-kernel",
		"gadget":         "pc",
		"base":           "core18",
		"required-snaps": []interface{}{"new-required-snap-1", "new-required-snap-2"},
		"revision":       "1",
	})

	testDeviceCtx = &snapstatetest.TrivialDeviceContext{}

	tss, err := devicestate.RemodelTasks(s.state, current, new, testDeviceCtx)
	c.Assert(err, IsNil)
	// 2 snaps plus the remodel task, the wait chain is tested in
	// TestRemodel*
	c.Assert(tss, HasLen, 3)
}

func (s *deviceMgrSuite) TestRemodelRequiredSnaps(c *C) {
	s.state.Lock()
	defer s.state.Unlock()
	s.state.Set("seeded", true)
	s.state.Set("refresh-privacy-key", "some-privacy-key")

	restore := devicestate.MockSnapstateInstallWithDeviceContext(func(st *state.State, name string, opts *snapstate.RevisionOptions, userID int, flags snapstate.Flags, deviceCtx snapstate.DeviceContext) (*state.TaskSet, error) {

		c.Check(flags.Required, Equals, true)
		c.Check(deviceCtx, NotNil)
		c.Check(deviceCtx.ForRemodeling(), Equals, true)

		tDownload := s.state.NewTask("fake-download", fmt.Sprintf("Download %s", name))
		tValidate := s.state.NewTask("validate-snap", fmt.Sprintf("Validate %s", name))
		tValidate.WaitFor(tDownload)
		tInstall := s.state.NewTask("fake-install", fmt.Sprintf("Install %s", name))
		tInstall.WaitFor(tValidate)
		ts := state.NewTaskSet(tDownload, tValidate, tInstall)
		ts.MarkEdge(tValidate, snapstate.DownloadAndChecksDoneEdge)
		return ts, nil
	})
	defer restore()

	// set a model assertion
	s.makeModelAssertionInState(c, "canonical", "pc-model", map[string]interface{}{
		"architecture": "amd64",
		"kernel":       "pc-kernel",
		"gadget":       "pc",
		"base":         "core18",
	})
	devicestatetest.SetDevice(s.state, &auth.DeviceState{
		Brand: "canonical",
		Model: "pc-model",
	})

	new := s.brands.Model("canonical", "pc-model", map[string]interface{}{
		"architecture":   "amd64",
		"kernel":         "pc-kernel",
		"gadget":         "pc",
		"base":           "core18",
		"required-snaps": []interface{}{"new-required-snap-1", "new-required-snap-2"},
		"revision":       "1",
	})
	chg, err := devicestate.Remodel(s.state, new)
	c.Assert(err, IsNil)
	c.Assert(chg.Summary(), Equals, "Refresh model assertion from revision 0 to 1")

	tl := chg.Tasks()
	// 2 snaps,
	c.Assert(tl, HasLen, 2*3+1)

	remodCtx, err := devicestate.RemodelCtxFromTask(tl[0])
	c.Assert(err, IsNil)
	c.Check(remodCtx.ForRemodeling(), Equals, true)
	c.Check(remodCtx.Kind(), Equals, devicestate.UpdateRemodel)
	c.Check(remodCtx.Model(), DeepEquals, new)
	c.Check(remodCtx.Store(), IsNil)

	// check the tasks
	tDownloadSnap1 := tl[0]
	tValidateSnap1 := tl[1]
	tInstallSnap1 := tl[2]
	tDownloadSnap2 := tl[3]
	tValidateSnap2 := tl[4]
	tInstallSnap2 := tl[5]
	tSetModel := tl[6]

	// check the tasks
	c.Assert(tDownloadSnap1.Kind(), Equals, "fake-download")
	c.Assert(tDownloadSnap1.Summary(), Equals, "Download new-required-snap-1")
	c.Assert(tDownloadSnap1.WaitTasks(), HasLen, 0)
	c.Assert(tValidateSnap1.Kind(), Equals, "validate-snap")
	c.Assert(tValidateSnap1.Summary(), Equals, "Validate new-required-snap-1")
	c.Assert(tDownloadSnap1.WaitTasks(), HasLen, 0)
	c.Assert(tDownloadSnap2.Kind(), Equals, "fake-download")
	c.Assert(tDownloadSnap2.Summary(), Equals, "Download new-required-snap-2")
	// check the ordering, download/validate everything first, then install

	// snap2 downloads wait for the downloads of snap1
	c.Assert(tDownloadSnap1.WaitTasks(), HasLen, 0)
	c.Assert(tValidateSnap1.WaitTasks(), DeepEquals, []*state.Task{
		tDownloadSnap1,
	})
	c.Assert(tDownloadSnap2.WaitTasks(), DeepEquals, []*state.Task{
		tValidateSnap1,
	})
	c.Assert(tValidateSnap2.WaitTasks(), DeepEquals, []*state.Task{
		tDownloadSnap2,
	})
	c.Assert(tInstallSnap1.WaitTasks(), DeepEquals, []*state.Task{
		// wait for own check-snap
		tValidateSnap1,
		// and also the last check-snap of the download chain
		tValidateSnap2,
	})
	c.Assert(tInstallSnap2.WaitTasks(), DeepEquals, []*state.Task{
		// last snap of the download chain
		tValidateSnap2,
		// previous install chain
		tInstallSnap1,
	})

	c.Assert(tSetModel.Kind(), Equals, "set-model")
	c.Assert(tSetModel.Summary(), Equals, "Set new model assertion")
	// setModel waits for everything in the change
	c.Assert(tSetModel.WaitTasks(), DeepEquals, []*state.Task{tDownloadSnap1, tValidateSnap1, tInstallSnap1, tDownloadSnap2, tValidateSnap2, tInstallSnap2})
}

func (s *deviceMgrSuite) TestRemodelSwitchKernelTrack(c *C) {
	s.state.Lock()
	defer s.state.Unlock()
	s.state.Set("seeded", true)
	s.state.Set("refresh-privacy-key", "some-privacy-key")

	restore := devicestate.MockSnapstateInstallWithDeviceContext(func(st *state.State, name string, opts *snapstate.RevisionOptions, userID int, flags snapstate.Flags, deviceCtx snapstate.DeviceContext) (*state.TaskSet, error) {
		c.Check(flags.Required, Equals, true)
		c.Check(deviceCtx, NotNil)
		c.Check(deviceCtx.ForRemodeling(), Equals, true)

		tDownload := s.state.NewTask("fake-download", fmt.Sprintf("Download %s", name))
		tValidate := s.state.NewTask("validate-snap", fmt.Sprintf("Validate %s", name))
		tValidate.WaitFor(tDownload)
		tInstall := s.state.NewTask("fake-install", fmt.Sprintf("Install %s", name))
		tInstall.WaitFor(tValidate)
		ts := state.NewTaskSet(tDownload, tValidate, tInstall)
		ts.MarkEdge(tValidate, snapstate.DownloadAndChecksDoneEdge)
		return ts, nil
	})
	defer restore()

	restore = devicestate.MockSnapstateUpdateWithDeviceContext(func(st *state.State, name string, opts *snapstate.RevisionOptions, userID int, flags snapstate.Flags, deviceCtx snapstate.DeviceContext) (*state.TaskSet, error) {
		c.Check(flags.Required, Equals, false)
		c.Check(flags.NoReRefresh, Equals, true)
		c.Check(deviceCtx, NotNil)
		c.Check(deviceCtx.ForRemodeling(), Equals, true)

		tDownload := s.state.NewTask("fake-download", fmt.Sprintf("Download %s to track %s", name, opts.Channel))
		tValidate := s.state.NewTask("validate-snap", fmt.Sprintf("Validate %s", name))
		tValidate.WaitFor(tDownload)
		tUpdate := s.state.NewTask("fake-update", fmt.Sprintf("Update %s to track %s", name, opts.Channel))
		tUpdate.WaitFor(tValidate)
		ts := state.NewTaskSet(tDownload, tValidate, tUpdate)
		ts.MarkEdge(tValidate, snapstate.DownloadAndChecksDoneEdge)
		return ts, nil
	})
	defer restore()

	// set a model assertion
	s.makeModelAssertionInState(c, "canonical", "pc-model", map[string]interface{}{
		"architecture": "amd64",
		"kernel":       "pc-kernel",
		"gadget":       "pc",
		"base":         "core18",
	})
	devicestatetest.SetDevice(s.state, &auth.DeviceState{
		Brand: "canonical",
		Model: "pc-model",
	})

	new := s.brands.Model("canonical", "pc-model", map[string]interface{}{
		"architecture":   "amd64",
		"kernel":         "pc-kernel=18",
		"gadget":         "pc",
		"base":           "core18",
		"required-snaps": []interface{}{"new-required-snap-1"},
		"revision":       "1",
	})
	chg, err := devicestate.Remodel(s.state, new)
	c.Assert(err, IsNil)
	c.Assert(chg.Summary(), Equals, "Refresh model assertion from revision 0 to 1")

	tl := chg.Tasks()
	c.Assert(tl, HasLen, 2*3+1)

	tDownloadKernel := tl[0]
	tValidateKernel := tl[1]
	tUpdateKernel := tl[2]
	tDownloadSnap1 := tl[3]
	tValidateSnap1 := tl[4]
	tInstallSnap1 := tl[5]
	tSetModel := tl[6]

	c.Assert(tDownloadKernel.Kind(), Equals, "fake-download")
	c.Assert(tDownloadKernel.Summary(), Equals, "Download pc-kernel to track 18")
	c.Assert(tValidateKernel.Kind(), Equals, "validate-snap")
	c.Assert(tValidateKernel.Summary(), Equals, "Validate pc-kernel")
	c.Assert(tUpdateKernel.Kind(), Equals, "fake-update")
	c.Assert(tUpdateKernel.Summary(), Equals, "Update pc-kernel to track 18")
	c.Assert(tDownloadSnap1.Kind(), Equals, "fake-download")
	c.Assert(tDownloadSnap1.Summary(), Equals, "Download new-required-snap-1")
	c.Assert(tValidateSnap1.Kind(), Equals, "validate-snap")
	c.Assert(tValidateSnap1.Summary(), Equals, "Validate new-required-snap-1")
	c.Assert(tInstallSnap1.Kind(), Equals, "fake-install")
	c.Assert(tInstallSnap1.Summary(), Equals, "Install new-required-snap-1")

	c.Assert(tSetModel.Kind(), Equals, "set-model")
	c.Assert(tSetModel.Summary(), Equals, "Set new model assertion")

	// check the ordering
	c.Assert(tDownloadSnap1.WaitTasks(), DeepEquals, []*state.Task{
		// previous download finished
		tValidateKernel,
	})
	c.Assert(tInstallSnap1.WaitTasks(), DeepEquals, []*state.Task{
		// last download in the chain finished
		tValidateSnap1,
		// and kernel got updated
		tUpdateKernel,
	})
	c.Assert(tUpdateKernel.WaitTasks(), DeepEquals, []*state.Task{
		// kernel is valid
		tValidateKernel,
		// and last download in the chain finished
		tValidateSnap1,
	})
}

func (s *deviceMgrSuite) TestRemodelLessRequiredSnaps(c *C) {
	s.state.Lock()
	defer s.state.Unlock()
	s.state.Set("seeded", true)
	s.state.Set("refresh-privacy-key", "some-privacy-key")

	// set a model assertion
	s.makeModelAssertionInState(c, "canonical", "pc-model", map[string]interface{}{
		"architecture":   "amd64",
		"kernel":         "pc-kernel",
		"gadget":         "pc",
		"base":           "core18",
		"required-snaps": []interface{}{"some-required-snap"},
	})
	devicestatetest.SetDevice(s.state, &auth.DeviceState{
		Brand: "canonical",
		Model: "pc-model",
	})

	new := s.brands.Model("canonical", "pc-model", map[string]interface{}{
		"architecture": "amd64",
		"kernel":       "pc-kernel",
		"gadget":       "pc",
		"base":         "core18",
		"revision":     "1",
	})
	chg, err := devicestate.Remodel(s.state, new)
	c.Assert(err, IsNil)
	c.Assert(chg.Summary(), Equals, "Refresh model assertion from revision 0 to 1")

	tl := chg.Tasks()
	c.Assert(tl, HasLen, 1)
	tSetModel := tl[0]
	c.Assert(tSetModel.Kind(), Equals, "set-model")
	c.Assert(tSetModel.Summary(), Equals, "Set new model assertion")
}

type freshSessionStore struct {
	storetest.Store

	ensureDeviceSession int
}

func (sto *freshSessionStore) EnsureDeviceSession() (*auth.DeviceState, error) {
	sto.ensureDeviceSession += 1
	return nil, nil
}

func (s *deviceMgrSuite) TestRemodelStoreSwitch(c *C) {
	s.state.Lock()
	defer s.state.Unlock()
	s.state.Set("seeded", true)
	s.state.Set("refresh-privacy-key", "some-privacy-key")

	var testStore snapstate.StoreService

	restore := devicestate.MockSnapstateInstallWithDeviceContext(func(st *state.State, name string, opts *snapstate.RevisionOptions, userID int, flags snapstate.Flags, deviceCtx snapstate.DeviceContext) (*state.TaskSet, error) {
		c.Check(flags.Required, Equals, true)
		c.Check(deviceCtx, NotNil)
		c.Check(deviceCtx.ForRemodeling(), Equals, true)

		c.Check(deviceCtx.Store(), Equals, testStore)

		tDownload := s.state.NewTask("fake-download", fmt.Sprintf("Download %s", name))
		tValidate := s.state.NewTask("validate-snap", fmt.Sprintf("Validate %s", name))
		tValidate.WaitFor(tDownload)
		tInstall := s.state.NewTask("fake-install", fmt.Sprintf("Install %s", name))
		tInstall.WaitFor(tValidate)
		ts := state.NewTaskSet(tDownload, tValidate, tInstall)
		ts.MarkEdge(tValidate, snapstate.DownloadAndChecksDoneEdge)
		return ts, nil
	})
	defer restore()

	// set a model assertion
	s.makeModelAssertionInState(c, "canonical", "pc-model", map[string]interface{}{
		"architecture": "amd64",
		"kernel":       "pc-kernel",
		"gadget":       "pc",
		"base":         "core18",
	})
	devicestatetest.SetDevice(s.state, &auth.DeviceState{
		Brand: "canonical",
		Model: "pc-model",
	})

	new := s.brands.Model("canonical", "pc-model", map[string]interface{}{
		"architecture":   "amd64",
		"kernel":         "pc-kernel",
		"gadget":         "pc",
		"base":           "core18",
		"store":          "switched-store",
		"required-snaps": []interface{}{"new-required-snap-1", "new-required-snap-2"},
		"revision":       "1",
	})

	freshStore := &freshSessionStore{}
	testStore = freshStore

	s.newFakeStore = func(devBE storecontext.DeviceBackend) snapstate.StoreService {
		mod, err := devBE.Model()
		c.Check(err, IsNil)
		if err == nil {
			c.Check(mod, DeepEquals, new)
		}
		return testStore
	}

	chg, err := devicestate.Remodel(s.state, new)
	c.Assert(err, IsNil)
	c.Assert(chg.Summary(), Equals, "Refresh model assertion from revision 0 to 1")

	c.Check(freshStore.ensureDeviceSession, Equals, 1)

	tl := chg.Tasks()
	// 2 snaps * 3 tasks (from the mock install above) +
	// 1 "set-model" task at the end
	c.Assert(tl, HasLen, 2*3+1)

	remodCtx, err := devicestate.RemodelCtxFromTask(tl[0])
	c.Assert(err, IsNil)
	c.Check(remodCtx.ForRemodeling(), Equals, true)
	c.Check(remodCtx.Kind(), Equals, devicestate.StoreSwitchRemodel)
	c.Check(remodCtx.Model(), DeepEquals, new)
	c.Check(remodCtx.Store(), Equals, testStore)
}

func (s *deviceMgrSuite) TestRemodeling(c *C) {
	s.state.Lock()
	defer s.state.Unlock()

	// no changes
	c.Check(devicestate.Remodeling(s.state), Equals, false)

	// other change
	s.state.NewChange("other", "...")
	c.Check(devicestate.Remodeling(s.state), Equals, false)

	// remodel change
	chg := s.state.NewChange("remodel", "...")
	c.Check(devicestate.Remodeling(s.state), Equals, true)

	// done
	chg.SetStatus(state.DoneStatus)
	c.Check(devicestate.Remodeling(s.state), Equals, false)
}

func (s *deviceMgrSuite) TestDeviceCtxNoTask(c *C) {
	s.state.Lock()
	defer s.state.Unlock()
	// nothing in the state

	_, err := devicestate.DeviceCtx(s.state, nil, nil)
	c.Check(err, Equals, state.ErrNoState)

	// have a model assertion
	model := s.brands.Model("canonical", "pc", map[string]interface{}{
		"gadget":       "pc",
		"kernel":       "kernel",
		"architecture": "amd64",
	})
	assertstatetest.AddMany(s.state, model)
	devicestatetest.SetDevice(s.state, &auth.DeviceState{
		Brand: "canonical",
		Model: "pc",
	})

	deviceCtx, err := devicestate.DeviceCtx(s.state, nil, nil)
	c.Assert(err, IsNil)
	c.Assert(deviceCtx.Model().BrandID(), Equals, "canonical")
}

func (s *deviceMgrSuite) TestDeviceCtxProvided(c *C) {
	s.state.Lock()
	defer s.state.Unlock()

	model := assertstest.FakeAssertion(map[string]interface{}{
		"type":         "model",
		"authority-id": "canonical",
		"series":       "16",
		"brand-id":     "canonical",
		"model":        "pc",
		"gadget":       "pc",
		"kernel":       "kernel",
		"architecture": "amd64",
	}).(*asserts.Model)

	deviceCtx := &snapstatetest.TrivialDeviceContext{DeviceModel: model}

	deviceCtx1, err := devicestate.DeviceCtx(s.state, nil, deviceCtx)
	c.Assert(err, IsNil)
	c.Assert(deviceCtx1, Equals, deviceCtx)
}

var snapYaml = `
name: foo-gadget
type: gadget
`

var gadgetYaml = `
volumes:
  pc:
    bootloader: grub
`

func setupGadgetUpdate(c *C, st *state.State) (chg *state.Change, tsk *state.Task) {
	siCurrent := &snap.SideInfo{
		RealName: "foo-gadget",
		Revision: snap.R(33),
		SnapID:   "foo-id",
	}
	si := &snap.SideInfo{
		RealName: "foo-gadget",
		Revision: snap.R(34),
		SnapID:   "foo-id",
	}
	snaptest.MockSnapWithFiles(c, snapYaml, siCurrent, [][]string{
		{"meta/gadget.yaml", gadgetYaml},
	})
	snaptest.MockSnapWithFiles(c, snapYaml, si, [][]string{
		{"meta/gadget.yaml", gadgetYaml},
	})

	st.Lock()

	snapstate.Set(st, "foo-gadget", &snapstate.SnapState{
		SnapType: "gadget",
		Sequence: []*snap.SideInfo{siCurrent},
		Current:  siCurrent.Revision,
		Active:   true,
	})

	tsk = st.NewTask("update-gadget-assets", "update gadget")
	tsk.Set("snap-setup", &snapstate.SnapSetup{
		SideInfo: si,
		Type:     snap.TypeGadget,
	})
	chg = st.NewChange("dummy", "...")
	chg.AddTask(tsk)

	st.Unlock()

	return chg, tsk
}

func (s *deviceMgrSuite) TestUpdateGadgetOnCoreSimple(c *C) {
	var updateCalled bool
	var passedRollbackDir string
	restore := devicestate.MockGadgetUpdate(func(current, update *gadget.Info, path string) error {
		updateCalled = true
		passedRollbackDir = path
		st, err := os.Stat(path)
		c.Assert(err, IsNil)
		m := st.Mode()
		c.Assert(m.IsDir(), Equals, true)
		c.Check(m.Perm(), Equals, os.FileMode(0750))
		return nil
	})
	defer restore()

	chg, t := setupGadgetUpdate(c, s.state)

	for i := 0; i < 6; i++ {
		s.se.Ensure()
		s.se.Wait()
	}

	s.state.Lock()
	defer s.state.Unlock()
	c.Assert(chg.IsReady(), Equals, true)
	c.Check(chg.Err(), IsNil)
	c.Check(t.Status(), Equals, state.DoneStatus)
	c.Check(updateCalled, Equals, true)
	rollbackDir := filepath.Join(dirs.SnapRollbackDir, "foo-gadget_34")
	c.Check(rollbackDir, Equals, passedRollbackDir)
	// should have been removed right after update
	c.Check(osutil.IsDirectory(rollbackDir), Equals, false)
	c.Check(s.restartRequests, DeepEquals, []state.RestartType{state.RestartSystem})
}

func (s *deviceMgrSuite) TestUpdateGadgetOnCoreNoUpdateNeeded(c *C) {
	var called bool
	restore := devicestate.MockGadgetUpdate(func(current, update *gadget.Info, path string) error {
		called = true
		return gadget.ErrNoUpdate
	})
	defer restore()

	chg, t := setupGadgetUpdate(c, s.state)

	s.se.Ensure()
	s.se.Wait()

	s.state.Lock()
	defer s.state.Unlock()
	c.Assert(chg.IsReady(), Equals, true)
	c.Check(chg.Err(), IsNil)
	c.Check(t.Status(), Equals, state.DoneStatus)
	c.Check(t.Log(), HasLen, 1)
	c.Check(t.Log()[0], Matches, ".* INFO No gadget assets update needed")
	c.Check(called, Equals, true)
	c.Check(s.restartRequests, HasLen, 0)
}

func (s *deviceMgrSuite) TestUpdateGadgetOnCoreRollbackDirCreateFailed(c *C) {
	if os.Geteuid() == 0 {
		c.Skip("this test cannot run as root (permissions are not honored)")
	}

	restore := devicestate.MockGadgetUpdate(func(current, update *gadget.Info, path string) error {
		return errors.New("unexpected call")
	})
	defer restore()

	chg, t := setupGadgetUpdate(c, s.state)

	rollbackDir := filepath.Join(dirs.SnapRollbackDir, "foo-gadget_34")
	err := os.MkdirAll(dirs.SnapRollbackDir, 0000)
	c.Assert(err, IsNil)

	for i := 0; i < 6; i++ {
		s.se.Ensure()
		s.se.Wait()
	}

	s.state.Lock()
	defer s.state.Unlock()
	c.Assert(chg.IsReady(), Equals, true)
	c.Check(chg.Err(), ErrorMatches, `(?s).*cannot prepare update rollback directory: .*`)
	c.Check(t.Status(), Equals, state.ErrorStatus)
	c.Check(osutil.IsDirectory(rollbackDir), Equals, false)
	c.Check(s.restartRequests, HasLen, 0)
}

func (s *deviceMgrSuite) TestUpdateGadgetOnCoreUpdateFailed(c *C) {
	restore := devicestate.MockGadgetUpdate(func(current, update *gadget.Info, path string) error {
		return errors.New("gadget exploded")
	})
	defer restore()
	chg, t := setupGadgetUpdate(c, s.state)

	for i := 0; i < 6; i++ {
		s.se.Ensure()
		s.se.Wait()
	}

	s.state.Lock()
	defer s.state.Unlock()
	c.Assert(chg.IsReady(), Equals, true)
	c.Check(chg.Err(), ErrorMatches, `(?s).*update gadget \(gadget exploded\).*`)
	c.Check(t.Status(), Equals, state.ErrorStatus)
	rollbackDir := filepath.Join(dirs.SnapRollbackDir, "foo-gadget_34")
	// update rollback left for inspection
	c.Check(osutil.IsDirectory(rollbackDir), Equals, true)
	c.Check(s.restartRequests, HasLen, 0)
}

func (s *deviceMgrSuite) TestUpdateGadgetOnCoreNotDuringFirstboot(c *C) {
	restore := devicestate.MockGadgetUpdate(func(current, update *gadget.Info, path string) error {
		return errors.New("unexpected call")
	})
	defer restore()

	// simulate first-boot/seeding, there is no existing snap state information

	si := &snap.SideInfo{
		RealName: "foo-gadget",
		Revision: snap.R(34),
		SnapID:   "foo-id",
	}
	snaptest.MockSnapWithFiles(c, snapYaml, si, [][]string{
		{"meta/gadget.yaml", gadgetYaml},
	})

	s.state.Lock()

	t := s.state.NewTask("update-gadget-assets", "update gadget")
	t.Set("snap-setup", &snapstate.SnapSetup{
		SideInfo: si,
		Type:     snap.TypeGadget,
	})
	chg := s.state.NewChange("dummy", "...")
	chg.AddTask(t)

	s.state.Unlock()

	for i := 0; i < 6; i++ {
		s.se.Ensure()
		s.se.Wait()
	}

	s.state.Lock()
	defer s.state.Unlock()
	c.Assert(chg.IsReady(), Equals, true)
	c.Check(chg.Err(), IsNil)
	c.Check(t.Status(), Equals, state.DoneStatus)
	rollbackDir := filepath.Join(dirs.SnapRollbackDir, "foo-gadget")
	c.Check(osutil.IsDirectory(rollbackDir), Equals, false)
	c.Check(s.restartRequests, HasLen, 0)
}

func (s *deviceMgrSuite) TestUpdateGadgetOnCoreBadGadgetYaml(c *C) {
	restore := devicestate.MockGadgetUpdate(func(current, update *gadget.Info, path string) error {
		return errors.New("unexpected call")
	})
	defer restore()
	siCurrent := &snap.SideInfo{
		RealName: "foo-gadget",
		Revision: snap.R(33),
		SnapID:   "foo-id",
	}
	si := &snap.SideInfo{
		RealName: "foo-gadget",
		Revision: snap.R(34),
		SnapID:   "foo-id",
	}
	snaptest.MockSnapWithFiles(c, snapYaml, siCurrent, [][]string{
		{"meta/gadget.yaml", gadgetYaml},
	})
	// invalid gadget.yaml data
	snaptest.MockSnapWithFiles(c, snapYaml, si, [][]string{
		{"meta/gadget.yaml", "foobar"},
	})

	s.state.Lock()

	snapstate.Set(s.state, "foo-gadget", &snapstate.SnapState{
		SnapType: "gadget",
		Sequence: []*snap.SideInfo{siCurrent},
		Current:  siCurrent.Revision,
		Active:   true,
	})

	t := s.state.NewTask("update-gadget-assets", "update gadget")
	t.Set("snap-setup", &snapstate.SnapSetup{
		SideInfo: si,
		Type:     snap.TypeGadget,
	})
	chg := s.state.NewChange("dummy", "...")
	chg.AddTask(t)

	s.state.Unlock()

	for i := 0; i < 6; i++ {
		s.se.Ensure()
		s.se.Wait()
	}

	s.state.Lock()
	defer s.state.Unlock()
	c.Assert(chg.IsReady(), Equals, true)
	c.Check(chg.Err(), ErrorMatches, `(?s).*update gadget \(cannot read gadget snap details: .*\).*`)
	c.Check(t.Status(), Equals, state.ErrorStatus)
	rollbackDir := filepath.Join(dirs.SnapRollbackDir, "foo-gadget")
	c.Check(osutil.IsDirectory(rollbackDir), Equals, false)
	c.Check(s.restartRequests, HasLen, 0)
}

func (s *deviceMgrSuite) TestUpdateGadgetOnClassicErrorsOut(c *C) {
	restore := release.MockOnClassic(true)
	defer restore()

	restore = devicestate.MockGadgetUpdate(func(current, update *gadget.Info, path string) error {
		return errors.New("unexpected call")
	})
	defer restore()

	s.state.Lock()

	t := s.state.NewTask("update-gadget-assets", "update gadget")
	chg := s.state.NewChange("dummy", "...")
	chg.AddTask(t)

	s.state.Unlock()

	// we cannot use "s.o.Settle()" here because this change has an
	// error which means that the settle will never converge
	for i := 0; i < 50; i++ {
		s.se.Ensure()
		s.se.Wait()

		s.state.Lock()
		ready := chg.IsReady()
		s.state.Unlock()
		if ready {
			break
		}
	}

	s.state.Lock()
	defer s.state.Unlock()
	c.Assert(chg.IsReady(), Equals, true)
	c.Check(chg.Err(), ErrorMatches, `(?s).*update gadget \(cannot run update gadget assets task on a classic system\).*`)
	c.Check(t.Status(), Equals, state.ErrorStatus)
}

func (s *deviceMgrSuite) TestCurrentAndUpdateInfo(c *C) {
	siCurrent := &snap.SideInfo{
		RealName: "foo-gadget",
		Revision: snap.R(33),
		SnapID:   "foo-id",
	}
	si := &snap.SideInfo{
		RealName: "foo-gadget",
		Revision: snap.R(34),
		SnapID:   "foo-id",
	}

	s.state.Lock()
	defer s.state.Unlock()

	snapsup := &snapstate.SnapSetup{
		SideInfo: si,
		Type:     snap.TypeGadget,
	}

	current, update, err := devicestate.GadgetCurrentAndUpdate(s.state, snapsup)
	c.Assert(current, IsNil)
	c.Assert(update, IsNil)
	c.Assert(err, IsNil)

	snapstate.Set(s.state, "foo-gadget", &snapstate.SnapState{
		SnapType: "gadget",
		Sequence: []*snap.SideInfo{siCurrent},
		Current:  siCurrent.Revision,
		Active:   true,
	})

	// mock current first, but gadget.yaml is still missing
	ci := snaptest.MockSnapWithFiles(c, snapYaml, siCurrent, nil)

	current, update, err = devicestate.GadgetCurrentAndUpdate(s.state, snapsup)
	c.Assert(current, IsNil)
	c.Assert(update, IsNil)
	c.Assert(err, ErrorMatches, "cannot read gadget snap details: .*/meta/gadget.yaml: no such file or directory")

	// drop gadget.yaml for current snap
	ioutil.WriteFile(filepath.Join(ci.MountDir(), "meta/gadget.yaml"), []byte(gadgetYaml), 0644)

	current, update, err = devicestate.GadgetCurrentAndUpdate(s.state, snapsup)
	c.Assert(current, IsNil)
	c.Assert(update, IsNil)
	c.Assert(err, ErrorMatches, "cannot find installed snap \"foo-gadget\" at revision 34: .*")

	ui := snaptest.MockSnapWithFiles(c, snapYaml, si, nil)

	current, update, err = devicestate.GadgetCurrentAndUpdate(s.state, snapsup)
	c.Assert(current, IsNil)
	c.Assert(update, IsNil)
	c.Assert(err, ErrorMatches, "cannot read gadget snap details: .*")

	var updateGadgetYaml = `
volumes:
  pc:
    bootloader: grub
    id: 123
`

	// drop gadget.yaml for update snap
	ioutil.WriteFile(filepath.Join(ui.MountDir(), "meta/gadget.yaml"), []byte(updateGadgetYaml), 0644)

	current, update, err = devicestate.GadgetCurrentAndUpdate(s.state, snapsup)
	c.Assert(err, IsNil)
	c.Assert(current, DeepEquals, &gadget.Info{
		Volumes: map[string]gadget.Volume{
			"pc": {
				Bootloader: "grub",
			},
		},
	})
	c.Assert(update, DeepEquals, &gadget.Info{
		Volumes: map[string]gadget.Volume{
			"pc": {
				Bootloader: "grub",
				ID:         "123",
			},
		},
	})
}

func (s *deviceMgrSuite) TestGadgetUpdateBlocksWhenOtherTasks(c *C) {
	restore := release.MockOnClassic(true)
	defer restore()

	s.state.Lock()
	defer s.state.Unlock()

	tUpdate := s.state.NewTask("update-gadget-assets", "update gadget")
	t1 := s.state.NewTask("other-task-1", "other 1")
	t2 := s.state.NewTask("other-task-2", "other 2")

	// no other running tasks, does not block
	c.Assert(devicestate.GadgetUpdateBlocked(tUpdate, nil), Equals, false)

	// list of running tasks actually contains ones that are in the 'running' state
	t1.SetStatus(state.DoingStatus)
	t2.SetStatus(state.UndoingStatus)
	// block on any other running tasks
	c.Assert(devicestate.GadgetUpdateBlocked(tUpdate, []*state.Task{t1, t2}), Equals, true)
}

func (s *deviceMgrSuite) TestGadgetUpdateBlocksOtherTasks(c *C) {
	restore := release.MockOnClassic(true)
	defer restore()

	s.state.Lock()
	defer s.state.Unlock()

	tUpdate := s.state.NewTask("update-gadget-assets", "update gadget")
	tUpdate.SetStatus(state.DoingStatus)
	t1 := s.state.NewTask("other-task-1", "other 1")
	t2 := s.state.NewTask("other-task-2", "other 2")

	// block on any other running tasks
	c.Assert(devicestate.GadgetUpdateBlocked(t1, []*state.Task{tUpdate}), Equals, true)
	c.Assert(devicestate.GadgetUpdateBlocked(t2, []*state.Task{tUpdate}), Equals, true)

	t2.SetStatus(state.UndoingStatus)
	// update-gadget should be the only running task, for the sake of
	// completeness pretend it's one of many running tasks
	c.Assert(devicestate.GadgetUpdateBlocked(t1, []*state.Task{tUpdate, t2}), Equals, true)

	// not blocking without gadget update task
	c.Assert(devicestate.GadgetUpdateBlocked(t1, []*state.Task{t2}), Equals, false)
}<|MERGE_RESOLUTION|>--- conflicted
+++ resolved
@@ -2187,7 +2187,6 @@
 	return info11
 }
 
-<<<<<<< HEAD
 func (s *deviceMgrSuite) makeSnapDeclaration(c *C, st *state.State, info *snap.Info) {
 	decl, err := s.storeSigning.Sign(asserts.SnapDeclarationType, map[string]interface{}{
 		"series":       "16",
@@ -2199,7 +2198,8 @@
 	c.Assert(err, IsNil)
 	err = assertstate.Add(s.state, decl)
 	c.Assert(err, IsNil)
-=======
+}
+
 func makeMockRepoWithConnectedSnaps(c *C, st *state.State, info11, core11 *snap.Info, ifname string) {
 	repo := interfaces.NewRepository()
 	for _, iface := range builtin.Interfaces() {
@@ -2219,7 +2219,6 @@
 	c.Assert(err, IsNil)
 	c.Assert(conns, HasLen, 1)
 	ifacerepo.Replace(st, repo)
->>>>>>> b07cfb54
 }
 
 func (s *deviceMgrSuite) TestCanManageRefreshes(c *C) {
@@ -2267,13 +2266,10 @@
 	// for setting refresh.schedule=managed
 	info11 := makeInstalledMockSnap(c, st, snapWithSnapdControlOnlyYAML)
 	core11 := makeInstalledMockCoreSnapWithSnapdControl(c, st)
-<<<<<<< HEAD
+
 	ifacestatetest.MakeMockRepoWithConnectedSnaps(c, st, info11, core11, "snapd-control")
 	s.makeSnapDeclaration(c, st, info11)
-=======
-	makeMockRepoWithConnectedSnaps(c, st, info11, core11, "snapd-control")
 	s.setupSnapDecl(c, info11, "canonical")
->>>>>>> b07cfb54
 
 	c.Check(devicestate.CanManageRefreshes(st), Equals, false)
 }
