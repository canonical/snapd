--- conflicted
+++ resolved
@@ -83,14 +83,6 @@
 	finalStatus := state.DoneStatus
 	if updated {
 		t.Logf("updated boot config assets")
-<<<<<<< HEAD
-		// boot assets were updated, request a restart now if allowed by
-		// the system type so that the situation does not end up more
-		// complicated if more updates of boot assets were to be applied
-		if err := snapstate.MaybeRestartSystem(t); err != nil {
-			return err
-		}
-=======
 		// boot assets were updated, request a restart now so that the
 		// situation does not end up more complicated if more updates of
 		// boot assets were to be applied
@@ -98,6 +90,5 @@
 	} else {
 		t.SetStatus(finalStatus)
 		return nil
->>>>>>> 6e5e298f
 	}
 }