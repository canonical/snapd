// -*- Mode: Go; indent-tabs-mode: t -*-

/*
 * Copyright (C) 2016-2021 Canonical Ltd
 *
 * This program is free software: you can redistribute it and/or modify
 * it under the terms of the GNU General Public License version 3 as
 * published by the Free Software Foundation.
 *
 * This program is distributed in the hope that it will be useful,
 * but WITHOUT ANY WARRANTY; without even the implied warranty of
 * MERCHANTABILITY or FITNESS FOR A PARTICULAR PURPOSE.  See the
 * GNU General Public License for more details.
 *
 * You should have received a copy of the GNU General Public License
 * along with this program.  If not, see <http://www.gnu.org/licenses/>.
 *
 */

package devicestate

import (
	"context"
	"errors"
	"fmt"
	"io/ioutil"
	"os"
	"path/filepath"
	"regexp"
	"strings"
	"time"

	"github.com/snapcore/snapd/asserts"
	"github.com/snapcore/snapd/asserts/sysdb"
	"github.com/snapcore/snapd/boot"
	"github.com/snapcore/snapd/client"
	"github.com/snapcore/snapd/dirs"
	"github.com/snapcore/snapd/gadget"
	"github.com/snapcore/snapd/gadget/device"
	"github.com/snapcore/snapd/i18n"
	"github.com/snapcore/snapd/kernel/fde"
	"github.com/snapcore/snapd/logger"
	"github.com/snapcore/snapd/osutil"
	"github.com/snapcore/snapd/overlord/assertstate"
	"github.com/snapcore/snapd/overlord/auth"
	"github.com/snapcore/snapd/overlord/configstate/config"
	"github.com/snapcore/snapd/overlord/devicestate/internal"
	"github.com/snapcore/snapd/overlord/hookstate"
	"github.com/snapcore/snapd/overlord/restart"
	"github.com/snapcore/snapd/overlord/snapstate"
	"github.com/snapcore/snapd/overlord/state"
	"github.com/snapcore/snapd/overlord/storecontext"
	"github.com/snapcore/snapd/progress"
	"github.com/snapcore/snapd/release"
	"github.com/snapcore/snapd/secboot"
	"github.com/snapcore/snapd/secboot/keys"
	"github.com/snapcore/snapd/seed"
	"github.com/snapcore/snapd/snap"
	"github.com/snapcore/snapd/snap/snapfile"
	"github.com/snapcore/snapd/snapdenv"
	"github.com/snapcore/snapd/strutil"
	"github.com/snapcore/snapd/sysconfig"
	"github.com/snapcore/snapd/systemd"
	"github.com/snapcore/snapd/timeutil"
	"github.com/snapcore/snapd/timings"
)

var (
	cloudInitStatus   = sysconfig.CloudInitStatus
	restrictCloudInit = sysconfig.RestrictCloudInit

	secbootMarkSuccessful = secboot.MarkSuccessful
)

// EarlyConfig is a hook set by configstate that can process early configuration
// during managers' startup.
var EarlyConfig func(st *state.State, preloadGadget func() (sysconfig.Device, *gadget.Info, error)) error

// DeviceManager is responsible for managing the device identity and device
// policies.
type DeviceManager struct {
	// sysMode is the system mode from modeenv or "" on pre-UC20,
	// use SystemMode instead
	sysMode string
	// saveAvailable keeps track whether /var/lib/snapd/save
	// is available, i.e. exists and is mounted from ubuntu-save
	// if the latter exists.
	// TODO: evolve this to state to track things if we start mounting
	// save as rw vs ro, or mount/umount it fully on demand
	saveAvailable bool

	// isClassicBoot is true if classic system with classic initramfs
	isClassicBoot bool

	state   *state.State
	hookMgr *hookstate.HookManager

	cachedKeypairMgr asserts.KeypairManager

	// newStore can make new stores for remodeling
	newStore func(storecontext.DeviceBackend) snapstate.StoreService

	bootOkRan            bool
	bootRevisionsUpdated bool

	seedTimings *timings.Timings

	ensureSeedInConfigRan bool

	ensureInstalledRan        bool
	ensureFactoryResetRan     bool
	ensurePostFactoryResetRan bool

	ensureTriedRecoverySystemRan bool

	cloudInitAlreadyRestricted           bool
	cloudInitErrorAttemptStart           *time.Time
	cloudInitEnabledInactiveAttemptStart *time.Time

	lastBecomeOperationalAttempt time.Time
	becomeOperationalBackoff     time.Duration
	registered                   bool
	reg                          chan struct{}
	noRegister                   bool

	preseed            bool
	preseedSystemLabel string

	ntpSyncedOrTimedOut bool
}

// Manager returns a new device manager.
func Manager(s *state.State, hookManager *hookstate.HookManager, runner *state.TaskRunner, newStore func(storecontext.DeviceBackend) snapstate.StoreService) (*DeviceManager, error) {
	delayedCrossMgrInit()

	m := &DeviceManager{
		state:    s,
		hookMgr:  hookManager,
		newStore: newStore,
		reg:      make(chan struct{}),
		preseed:  snapdenv.Preseeding(),
	}

	if !m.preseed {
		modeenv, err := maybeReadModeenv()
		if err != nil {
			return nil, err
		}
		if modeenv != nil {
			logger.Debugf("modeenv for model %q found", modeenv.Model)
			m.sysMode = modeenv.Mode
		} else if release.OnClassic {
			m.isClassicBoot = true
		}
	} else {
		// cache system label for preseeding of core20; note, this will fail on
		// core16/core18 (they are not supported by preseeding) as core20 system
		// label is expected.
		if !release.OnClassic {
			var err error
			m.preseedSystemLabel, err = systemForPreseeding()
			if err != nil {
				return nil, err
			}
			m.sysMode = "run"
		}
	}

	s.Lock()
	s.Cache(deviceMgrKey{}, m)
	s.Unlock()

	if err := m.confirmRegistered(); err != nil {
		return nil, err
	}

	hookManager.Register(regexp.MustCompile("^prepare-device$"), newBasicHookStateHandler)
	hookManager.Register(regexp.MustCompile("^install-device$"), newBasicHookStateHandler)

	runner.AddHandler("generate-device-key", m.doGenerateDeviceKey, nil)
	runner.AddHandler("request-serial", m.doRequestSerial, nil)
	runner.AddHandler("mark-preseeded", m.doMarkPreseeded, nil)
	runner.AddHandler("mark-seeded", m.doMarkSeeded, nil)
	runner.AddHandler("setup-ubuntu-save", m.doSetupUbuntuSave, nil)
	runner.AddHandler("setup-run-system", m.doSetupRunSystem, nil)
	runner.AddHandler("factory-reset-run-system", m.doFactoryResetRunSystem, nil)
	runner.AddHandler("restart-system-to-run-mode", m.doRestartSystemToRunMode, nil)
	runner.AddHandler("prepare-remodeling", m.doPrepareRemodeling, nil)
	runner.AddCleanup("prepare-remodeling", m.cleanupRemodel)
	// this *must* always run last and finalizes a remodel
	runner.AddHandler("set-model", m.doSetModel, nil)
	runner.AddCleanup("set-model", m.cleanupRemodel)
	// There is no undo for successful gadget updates. The system is
	// rebooted during update, if it boots up to the point where snapd runs
	// we deem the new assets (be it bootloader or firmware) functional. The
	// deployed boot assets must be backward compatible with reverted kernel
	// or gadget snaps. There are no further changes to the boot assets,
	// unless a new gadget update is deployed.
	runner.AddHandler("update-gadget-assets", m.doUpdateGadgetAssets, nil)
	// There is no undo handler for successful boot config update. The
	// config assets are assumed to be always backwards compatible.
	runner.AddHandler("update-managed-boot-config", m.doUpdateManagedBootConfig, nil)
	// kernel command line updates from a gadget supplied file
	runner.AddHandler("update-gadget-cmdline", m.doUpdateGadgetCommandLine, m.undoUpdateGadgetCommandLine)
	// recovery systems
	runner.AddHandler("create-recovery-system", m.doCreateRecoverySystem, m.undoCreateRecoverySystem)
	runner.AddHandler("finalize-recovery-system", m.doFinalizeTriedRecoverySystem, m.undoFinalizeTriedRecoverySystem)
	runner.AddCleanup("finalize-recovery-system", m.cleanupRecoverySystem)

	// used from the install API
	// TODO: use better task names that are close to our usual pattern
	runner.AddHandler("install-finish", m.doInstallFinish, nil)
	runner.AddHandler("install-setup-storage-encryption", m.doInstallSetupStorageEncryption, nil)

	runner.AddBlocked(gadgetUpdateBlocked)

	// wire FDE kernel hook support into boot
	boot.HasFDESetupHook = m.hasFDESetupHook
	boot.RunFDESetupHook = m.runFDESetupHook
	hookManager.Register(regexp.MustCompile("^fde-setup$"), newFdeSetupHandler)

	return m, nil
}

func ensureFileDirPermissions() error {
	// Ensure the /var/lib/snapd/void dir has correct permissions, we
	// do this in the postinst for classic systems already but it's
	// needed here for Core systems.
	st, err := os.Stat(dirs.SnapVoidDir)
	if err == nil && st.Mode().Perm() != 0111 {
		logger.Noticef("fixing permissions of %v to 0111", dirs.SnapVoidDir)
		if err := os.Chmod(dirs.SnapVoidDir, 0111); err != nil {
			return err
		}
	}
	return nil
}

type genericHook struct{}

func (h genericHook) Before() error                 { return nil }
func (h genericHook) Done() error                   { return nil }
func (h genericHook) Error(err error) (bool, error) { return false, nil }

func newBasicHookStateHandler(context *hookstate.Context) hookstate.Handler {
	return genericHook{}
}

func maybeReadModeenv() (*boot.Modeenv, error) {
	modeenv, err := boot.ReadModeenv("")
	if err != nil && !os.IsNotExist(err) {
		return nil, fmt.Errorf("cannot read modeenv: %v", err)
	}
	return modeenv, nil
}

// ReloadModeenv is only useful for integration testing
func (m *DeviceManager) ReloadModeenv() error {
	osutil.MustBeTestBinary("ReloadModeenv can only be called from tests")
	modeenv, err := maybeReadModeenv()
	if err != nil {
		return err
	}
	if modeenv != nil {
		m.sysMode = modeenv.Mode
	}
	return nil
}

type SysExpectation int

const (
	// SysAny indicates any system is appropriate.
	SysAny SysExpectation = iota
	// SysHasModeenv indicates only systems with modeenv are appropriate.
	SysHasModeenv
)

// SystemMode returns the current mode of the system.
// An expectation about the system controls the returned mode when
// none is set explicitly, as it's the case on pre-UC20 systems. In
// which case, with SysAny, the mode defaults to implicit "run", thus
// covering pre-UC20 systems. With SysHasModeeenv, as there is always
// an explicit mode in systems that use modeenv, no implicit default
// is used and thus "" is returned for pre-UC20 systems.
func (m *DeviceManager) SystemMode(sysExpect SysExpectation) string {
	if m.sysMode == "" {
		if sysExpect == SysHasModeenv {
			return ""
		}
		return "run"
	}
	return m.sysMode
}

// StartUp implements StateStarterUp.Startup.
func (m *DeviceManager) StartUp() error {
	if m.shouldMountUbuntuSave() {
		if err := m.setupUbuntuSave(); err != nil {
			return fmt.Errorf("cannot set up ubuntu-save: %v", err)
		}
	}

	// ensure /var/lib/snapd/void permissions are ok
	if err := ensureFileDirPermissions(); err != nil {
		logger.Noticef("%v", fmt.Errorf("cannot ensure device file/dir permissions: %v", err))
	}

	// TODO: setup proper timings measurements for this

	m.state.Lock()
	defer m.state.Unlock()
	return EarlyConfig(m.state, m.preloadGadget)
}

func (m *DeviceManager) shouldMountUbuntuSave() bool {
	if release.OnClassic {
		return false
	}
	// TODO:UC20+: ubuntu-save needs to be mounted for recover too
	return m.SystemMode(SysHasModeenv) == "run"
}

func (m *DeviceManager) ensureUbuntuSaveIsMounted() error {
	saveMounted, err := osutil.IsMounted(dirs.SnapSaveDir)
	if err != nil {
		return err
	}
	if saveMounted {
		logger.Noticef("save already mounted under %v", dirs.SnapSaveDir)
		return nil
	}

	runMntSaveMounted, err := osutil.IsMounted(boot.InitramfsUbuntuSaveDir)
	if err != nil {
		return err
	}
	if !runMntSaveMounted {
		// we don't have ubuntu-save, save will be used directly
		logger.Noticef("no ubuntu-save mount")
		return nil
	}

	sysd := systemd.New(systemd.SystemMode, progress.Null)

	// In newer core20/core22 we have a mount unit for ubuntu-save, which we
	// will try to start first. Invoking systemd-mount in this case would fail.
	err = sysd.Start([]string{"var-lib-snapd-save.mount"})
	if err == nil {
		logger.Noticef("mount unit for ubuntu-save was started")
		return nil
	} else {
		// We only fall through and mount directly if the failure was because of a missing
		// mount file, which possible does not exist. Any other failure we treat as an actual
		// error.
		// XXX: systemd ideally should start returning some kind UnitNotFound errors in this situation
		if !strings.Contains(err.Error(), "Unit var-lib-snapd-save.mount not found.") {
			return err
		}
	}

	// Otherwise try to directly mount the partition with systemd-mount.
	logger.Noticef("bind-mounting ubuntu-save under %v", dirs.SnapSaveDir)
	err = sysd.Mount(boot.InitramfsUbuntuSaveDir, dirs.SnapSaveDir, "-o", "bind")
	if err != nil {
		logger.Noticef("bind-mounting ubuntu-save failed %v", err)
		return fmt.Errorf("cannot bind mount %v under %v: %v", boot.InitramfsUbuntuSaveDir, dirs.SnapSaveDir, err)
	}
	return nil
}

// ensureUbuntuSaveSnapFolders creates the necessary folder structure for
// /var/lib/snapd/save/snap/<snap>. This is normally done during installation
// of a snap, but there are two cases where this can be insufficient.
//
// 1. When migrating to a newer snapd, folders are not automatically created for
//    snaps that are already installed. They will only be created during a refresh of
//    the snap itself, whereas we want to cover all the cases.
// 2. During install mode for the gadget/kernel/etc, the folders are not created.
//    So this function can be invoked as a part of system-setup.
func (m *DeviceManager) ensureUbuntuSaveSnapFolders() error {
	m.state.Lock()
	defer m.state.Unlock()

	snaps, err := snapstate.All(m.state)
	if err != nil {
		return err
	}

	for _, s := range snaps {
		saveDir := snap.CommonDataSaveDir(s.InstanceName())
		if err := os.MkdirAll(saveDir, 0755); err != nil {
			return err
		}
	}
	return nil
}

// setupUbuntuSave sets up ubuntu-save partition. It makes sure
// to mount ubuntu-save (if feasible), and ensures the correct snap
// folders are present according to currently installed snaps.
func (m *DeviceManager) setupUbuntuSave() error {
	if err := m.ensureUbuntuSaveIsMounted(); err != nil {
		return err
	}

	// At this point ubuntu-save should be available under the
	// /var/lib/snapd/save path, so we mark the partition as such.
	// The last step is to ensure needed folder structure is present
	// for the per-snap folder storage.
	m.saveAvailable = true
	return m.ensureUbuntuSaveSnapFolders()
}

type deviceMgrKey struct{}

func deviceMgr(st *state.State) *DeviceManager {
	mgr := st.Cached(deviceMgrKey{})
	if mgr == nil {
		panic("internal error: device manager is not yet associated with state")
	}
	return mgr.(*DeviceManager)
}

func (m *DeviceManager) CanStandby() bool {
	var seeded bool
	if err := m.state.Get("seeded", &seeded); err != nil {
		return false
	}
	return seeded
}

func (m *DeviceManager) confirmRegistered() error {
	m.state.Lock()
	defer m.state.Unlock()

	device, err := m.device()
	if err != nil {
		return err
	}

	if device.Serial != "" {
		m.markRegistered()
	}
	return nil
}

func (m *DeviceManager) markRegistered() {
	if m.registered {
		return
	}
	m.registered = true
	close(m.reg)
}

func gadgetUpdateBlocked(cand *state.Task, running []*state.Task) bool {
	if cand.Kind() == "update-gadget-assets" && len(running) != 0 {
		// update-gadget-assets must be the only task running
		return true
	}
	for _, other := range running {
		if other.Kind() == "update-gadget-assets" {
			// no other task can be started when
			// update-gadget-assets is running
			return true
		}
	}

	return false
}

func (m *DeviceManager) changeInFlight(kind string) bool {
	for _, chg := range m.state.Changes() {
		if chg.Kind() == kind && !chg.Status().Ready() {
			// change already in motion
			return true
		}
	}
	return false
}

// helpers to keep count of attempts to get a serial, useful to decide
// to give up holding off trying to auto-refresh

type ensureOperationalAttemptsKey struct{}

func incEnsureOperationalAttempts(st *state.State) {
	cur, _ := st.Cached(ensureOperationalAttemptsKey{}).(int)
	st.Cache(ensureOperationalAttemptsKey{}, cur+1)
}

func ensureOperationalAttempts(st *state.State) int {
	cur, _ := st.Cached(ensureOperationalAttemptsKey{}).(int)
	return cur
}

// ensureOperationalShouldBackoff returns whether we should abstain from
// further become-operational tentatives while its backoff interval is
// not expired.
func (m *DeviceManager) ensureOperationalShouldBackoff(now time.Time) bool {
	if !m.lastBecomeOperationalAttempt.IsZero() && m.lastBecomeOperationalAttempt.Add(m.becomeOperationalBackoff).After(now) {
		return true
	}
	if m.becomeOperationalBackoff == 0 {
		m.becomeOperationalBackoff = 5 * time.Minute
	} else {
		newBackoff := m.becomeOperationalBackoff * 2
		if newBackoff > (12 * time.Hour) {
			newBackoff = 24 * time.Hour
		}
		m.becomeOperationalBackoff = newBackoff
	}
	m.lastBecomeOperationalAttempt = now
	return false
}

func setClassicFallbackModel(st *state.State, device *auth.DeviceState) error {
	err := assertstate.Add(st, sysdb.GenericClassicModel())
	if err != nil && !asserts.IsUnaccceptedUpdate(err) {
		return fmt.Errorf(`cannot install "generic-classic" fallback model assertion: %v`, err)
	}
	device.Brand = "generic"
	device.Model = "generic-classic"
	if err := internal.SetDevice(st, device); err != nil {
		return err
	}
	return nil
}

func (m *DeviceManager) ensureOperational() error {
	m.state.Lock()
	defer m.state.Unlock()

	if m.SystemMode(SysAny) != "run" {
		// avoid doing registration in ephemeral mode
		// note: this also stop auto-refreshes indirectly
		return nil
	}

	device, err := m.device()
	if err != nil {
		return err
	}

	if device.Serial != "" {
		// serial is set, we are all set
		return nil
	}

	perfTimings := timings.New(map[string]string{"ensure": "become-operational"})

	// conditions to trigger device registration
	//
	// * have a model assertion with a gadget (core and
	//   device-like classic) in which case we need also to wait
	//   for the gadget to have been installed though
	// TODO: consider a way to support lazy registration on classic
	// even with a gadget and some preseeded snaps
	//
	// * classic with a model assertion with a non-default store specified
	// * lazy classic case (might have a model with no gadget nor store
	//   or no model): we wait to have some snaps installed or be
	//   in the process to install some

	var seeded bool
	err = m.state.Get("seeded", &seeded)
	if err != nil && !errors.Is(err, state.ErrNoState) {
		return err
	}

	if device.Brand == "" || device.Model == "" {
		if !release.OnClassic || !seeded {
			return nil
		}
		// we are on classic and seeded but there is no model:
		// use a fallback model!
		err := setClassicFallbackModel(m.state, device)
		if err != nil {
			return err
		}
	}

	if m.noRegister {
		return nil
	}
	// noregister marker file is checked below after mostly in-memory checks

	if m.changeInFlight("become-operational") {
		return nil
	}

	var storeID, gadget string
	model, err := m.Model()
	if err != nil && !errors.Is(err, state.ErrNoState) {
		return err
	}
	if err == nil {
		gadget = model.Gadget()
		storeID = model.Store()
	} else {
		return fmt.Errorf("internal error: core device brand and model are set but there is no model assertion")
	}

	if gadget == "" && storeID == "" {
		// classic: if we have no gadget and no non-default store
		// wait to have snaps or snap installation

		n, err := snapstate.NumSnaps(m.state)
		if err != nil {
			return err
		}
		if n == 0 && !snapstate.Installing(m.state) {
			return nil
		}
	}

	// registration is blocked until reboot
	if osutil.FileExists(filepath.Join(dirs.SnapRunDir, "noregister")) {
		m.noRegister = true
		return nil
	}

	var hasPrepareDeviceHook bool
	// if there's a gadget specified wait for it
	if gadget != "" {
		// if have a gadget wait until seeded to proceed
		if !seeded {
			// this will be run again, so eventually when the system is
			// seeded the code below runs
			return nil

		}

		gadgetInfo, err := snapstate.CurrentInfo(m.state, gadget)
		if err != nil {
			return err
		}
		hasPrepareDeviceHook = (gadgetInfo.Hooks["prepare-device"] != nil)
	}
	if device.KeyID == "" && model.Grade() != "" {
		// UC20+ devices support factory reset
		serial, err := m.maybeRestoreAfterReset(device)
		if err != nil {
			return err
		}
		if serial != nil {
			device.KeyID = serial.DeviceKey().ID()
			device.Serial = serial.Serial()
			if err := m.setDevice(device); err != nil {
				return fmt.Errorf("cannot set device for restored serial and key: %v", err)
			}
			logger.Noticef("restored serial %v for %v/%v signed with key %v",
				device.Serial, device.Brand, device.Model, device.KeyID)
			return nil
		}
	}

	// have some backoff between full retries
	if m.ensureOperationalShouldBackoff(time.Now()) {
		return nil
	}
	// increment attempt count
	incEnsureOperationalAttempts(m.state)

	// XXX: some of these will need to be split and use hooks
	// retries might need to embrace more than one "task" then,
	// need to be careful

	tasks := []*state.Task{}

	var prepareDevice *state.Task
	if hasPrepareDeviceHook {
		summary := i18n.G("Run prepare-device hook")
		hooksup := &hookstate.HookSetup{
			Snap: gadget,
			Hook: "prepare-device",
		}
		prepareDevice = hookstate.HookTask(m.state, summary, hooksup, nil)
		tasks = append(tasks, prepareDevice)
	}

	genKey := m.state.NewTask("generate-device-key", i18n.G("Generate device key"))
	if prepareDevice != nil {
		genKey.WaitFor(prepareDevice)
	}
	tasks = append(tasks, genKey)
	requestSerial := m.state.NewTask("request-serial", i18n.G("Request device serial"))
	requestSerial.WaitFor(genKey)
	tasks = append(tasks, requestSerial)

	chg := m.state.NewChange("become-operational", i18n.G("Initialize device"))
	chg.AddAll(state.NewTaskSet(tasks...))

	state.TagTimingsWithChange(perfTimings, chg)
	perfTimings.Save(m.state)

	return nil
}

// maybeRestoreAfterReset attempts to restore the serial assertion with a
// matching key in a post-factory reset scenario. It is possible that it is
// called when the device was unregistered, but when doing so, the device key is
// removed.
func (m *DeviceManager) maybeRestoreAfterReset(device *auth.DeviceState) (*asserts.Serial, error) {
	// there should be a serial assertion for the current model
	serials, err := assertstate.DB(m.state).FindMany(asserts.SerialType, map[string]string{
		"brand-id": device.Brand,
		"model":    device.Model,
	})
	if err != nil {
		if asserts.IsNotFound(err) {
			// no serial assertion
			return nil, nil
		}
		return nil, err
	}
	for _, serial := range serials {
		serialAs := serial.(*asserts.Serial)
		deviceKeyID := serialAs.DeviceKey().ID()
		logger.Debugf("processing candidate serial assertion for %v/%v signed with key %v",
			device.Brand, device.Model, deviceKeyID)
		// serial assertion is signed with the device key, its ID is in
		// the header; factory-reset would have restored the serial
		// assertion and a matching device key, OTOH when the device is
		// unregistered we explicitly remove the key, hence should this
		// code process such serial assertion, there will be no matching
		// key for it
		err = m.withKeypairMgr(func(kpmgr asserts.KeypairManager) error {
			_, err := kpmgr.Get(deviceKeyID)
			return err
		})
		if err != nil {
			if asserts.IsKeyNotFound(err) {
				// there is no key matching this serial assertion,
				// perhaps device was unregistered at some point
				continue
			}
			return nil, err
		}
		return serialAs, nil
	}
	// none of the assertions has a matching key
	return nil, nil
}

var startTime time.Time

func init() {
	startTime = time.Now()
}

func (m *DeviceManager) setTimeOnce(name string, t time.Time) error {
	var prev time.Time
	err := m.state.Get(name, &prev)
	if err != nil && !errors.Is(err, state.ErrNoState) {
		return err
	}
	if !prev.IsZero() {
		// already set
		return nil
	}
	m.state.Set(name, t)
	return nil
}

func (m *DeviceManager) seedStart() (*timings.Timings, error) {
	if m.seedTimings != nil {
		// reuse the early cached one
		return m.seedTimings, nil
	}
	perfTimings := timings.New(map[string]string{"ensure": "seed"})

	var recordedStart string
	var start time.Time
	if m.preseed {
		recordedStart = "preseed-start-time"
		start = timeNow()
	} else {
		recordedStart = "seed-start-time"
		start = startTime
	}
	if err := m.setTimeOnce(recordedStart, start); err != nil {
		return nil, err
	}
	return perfTimings, nil
}

func (m *DeviceManager) systemForPreseeding() string {
	if m.preseedSystemLabel == "" {
		panic("no system to preseed")
	}
	return m.preseedSystemLabel
}

func (m *DeviceManager) preloadGadget() (sysconfig.Device, *gadget.Info, error) {
	var sysLabel string
	if m.preseed && !release.OnClassic {
		sysLabel = m.systemForPreseeding()
	}

	if !m.preseed {
		modeenv, err := maybeReadModeenv()
		if err != nil {
			return nil, nil, err
		}
		if modeenv != nil {
			sysLabel = modeenv.RecoverySystem
		}
	}

	// we time preloadGadget + first ensureSeeded together
	// under --ensure=seed
	tm, err := m.seedStart()
	if err != nil {
		return nil, nil, err
	}
	// cached for first ensureSeeded
	m.seedTimings = tm

	// Here we behave as if there was no gadget if we encounter
	// errors, under the assumption that those will be resurfaced
	// in ensureSeed. This preserves having a failing to seed
	// snapd continuing running.
	//
	// TODO: consider changing that again but we need consider the
	// effect of the different failure mode.
	//
	// We also assume that anything sensitive will not be guarded
	// just by option flags. For example automatic user creation
	// also requires the model to be known/set. Otherwise ignoring
	// errors here would be problematic.
	var deviceSeed seed.Seed
	timings.Run(tm, "import-assertions[early]", "early import assertions from seed", func(nested timings.Measurer) {
		deviceSeed, err = loadDeviceSeed(m.state, sysLabel)
	})
	if err != nil {
		// this same error will be resurfaced in ensureSeed later
		if err != seed.ErrNoAssertions {
			logger.Debugf("early import assertions from seed failed: %v", err)
		}
		return nil, nil, state.ErrNoState
	}
	model := deviceSeed.Model()
	if model.Gadget() == "" {
		// no gadget
		return nil, nil, state.ErrNoState
	}
	var gi *gadget.Info
	timings.Run(tm, "preload-verified-gadget-metadata", "preload verified gadget metadata from seed", func(nested timings.Measurer) {
		gi, err = func() (*gadget.Info, error) {
			if err := deviceSeed.LoadEssentialMeta([]snap.Type{snap.TypeGadget}, nested); err != nil {
				return nil, err
			}
			essGadget := deviceSeed.EssentialSnaps()
			if len(essGadget) != 1 {
				return nil, fmt.Errorf("multiple gadgets among essential snaps are unexpected")
			}
			snapf, err := snapfile.Open(essGadget[0].Path)
			if err != nil {
				return nil, err
			}
			return gadget.ReadInfoFromSnapFile(snapf, model)
		}()
	})
	if err != nil {
		logger.Noticef("preload verified gadget metadata from seed failed: %v", err)
		return nil, nil, state.ErrNoState
	}

	dev := newModelDeviceContext(m, model)
	return dev, gi, nil
}

var populateStateFromSeed = populateStateFromSeedImpl

// ensureSeeded makes sure that the snaps from seed.yaml get installed
// with the matching assertions
func (m *DeviceManager) ensureSeeded() error {
	m.state.Lock()
	defer m.state.Unlock()

	var seeded bool
	err := m.state.Get("seeded", &seeded)
	if err != nil && !errors.Is(err, state.ErrNoState) {
		return err
	}
	if seeded {
		return nil
	}

	if m.changeInFlight("seed") {
		return nil
	}

	perfTimings, err := m.seedStart()
	if err != nil {
		return err
	}
	// we time preloadGadget + first ensureSeeded together
	// succcessive ensureSeeded should be timed separately
	m.seedTimings = nil

	var opts *populateStateFromSeedOptions
	if m.preseed {
		opts = &populateStateFromSeedOptions{Preseed: true}
		if !release.OnClassic {
			opts.Mode = "run"
			opts.Label = m.systemForPreseeding()
		}
	} else {
		modeenv, err := maybeReadModeenv()
		if err != nil {
			return err
		}
		if modeenv != nil {
			logger.Debugf("modeenv read, mode %q label %q",
				modeenv.Mode, modeenv.RecoverySystem)
			opts = &populateStateFromSeedOptions{
				Mode:  modeenv.Mode,
				Label: modeenv.RecoverySystem,
			}
		}
	}

	var tsAll []*state.TaskSet
	timings.Run(perfTimings, "state-from-seed", "populate state from seed", func(tm timings.Measurer) {
		tsAll, err = populateStateFromSeed(m.state, opts, tm)
	})
	if err != nil {
		return err
	}
	if len(tsAll) == 0 {
		return nil
	}

	chg := m.state.NewChange("seed", "Initialize system state")
	for _, ts := range tsAll {
		chg.AddAll(ts)
	}
	m.state.EnsureBefore(0)

	state.TagTimingsWithChange(perfTimings, chg)
	perfTimings.Save(m.state)
	return nil
}

func (m *DeviceManager) ensureBootOk() error {
	m.state.Lock()
	defer m.state.Unlock()

	if m.isClassicBoot {
		return nil
	}

	// boot-ok/update-boot-revision is only relevant in run-mode
	if m.SystemMode(SysAny) != "run" {
		return nil
	}

	if !m.bootOkRan {
		deviceCtx, err := DeviceCtx(m.state, nil, nil)
		if err != nil && !errors.Is(err, state.ErrNoState) {
			return err
		}
		if err == nil {
			if err := boot.MarkBootSuccessful(deviceCtx); err != nil {
				return err
			}
		}
		if err := secbootMarkSuccessful(); err != nil {
			return err
		}

		m.bootOkRan = true
	}

	if !m.bootRevisionsUpdated {
		if err := snapstate.UpdateBootRevisions(m.state); err != nil {
			return err
		}
		m.bootRevisionsUpdated = true
	}

	return nil
}

func (m *DeviceManager) ensureCloudInitRestricted() error {
	m.state.Lock()
	defer m.state.Unlock()

	if m.cloudInitAlreadyRestricted {
		return nil
	}

	var seeded bool
	err := m.state.Get("seeded", &seeded)
	if err != nil && !errors.Is(err, state.ErrNoState) {
		return err
	}

	if !seeded {
		// we need to wait until we are seeded
		return nil
	}

	if release.OnClassic {
		// don't re-run on classic since classic devices don't get subject to
		// the cloud-init restricting that core devices do
		m.cloudInitAlreadyRestricted = true
		return nil
	}

	// On Ubuntu Core devices that have been seeded, we want to restrict
	// cloud-init so that its more dangerous (for an IoT device at least)
	// features are not exploitable after a device has been seeded. This allows
	// device administrators and other tools (such as multipass) to still
	// configure an Ubuntu Core device on first boot, and also allows cloud
	// vendors to run cloud-init with only a specific data-source on subsequent
	// boots but disallows arbitrary cloud-init {user,meta,vendor}-data to be
	// attached to a device via a USB drive and inject code onto the device.

	opts := &sysconfig.CloudInitRestrictOptions{}

	// check the current state of cloud-init, if it is disabled or already
	// restricted then we have nothing to do
	cloudInitStatus, err := cloudInitStatus()
	if err != nil {
		return err
	}
	statusMsg := ""

	switch cloudInitStatus {
	case sysconfig.CloudInitDisabledPermanently, sysconfig.CloudInitRestrictedBySnapd:
		// already been permanently disabled, nothing to do
		m.cloudInitAlreadyRestricted = true
		return nil
	case sysconfig.CloudInitNotFound:
		// no cloud init at all
		statusMsg = "not found"
	case sysconfig.CloudInitUntriggered:
		// hasn't been used
		statusMsg = "reported to be in disabled state"
	case sysconfig.CloudInitDone:
		// is done being used
		statusMsg = "reported to be done"
	case sysconfig.CloudInitErrored:
		// cloud-init errored, so we give the device admin / developer a few
		// minutes to reboot the machine to re-run cloud-init and try again,
		// otherwise we will disable cloud-init permanently

		// initialize the time we first saw cloud-init in error state
		if m.cloudInitErrorAttemptStart == nil {
			// save the time we started the attempt to restrict
			now := timeNow()
			m.cloudInitErrorAttemptStart = &now
			logger.Noticef("System initialized, cloud-init reported to be in error state, will disable in 3 minutes")
		}

		// check if 3 minutes have elapsed since we first saw cloud-init in
		// error state
		timeSinceFirstAttempt := timeNow().Sub(*m.cloudInitErrorAttemptStart)
		if timeSinceFirstAttempt <= 3*time.Minute {
			// we need to keep waiting for cloud-init, up to 3 minutes
			nextCheck := 3*time.Minute - timeSinceFirstAttempt
			m.state.EnsureBefore(nextCheck)
			return nil
		}
		// otherwise, we timed out waiting for cloud-init to be fixed or
		// rebooted and should restrict cloud-init
		// we will restrict cloud-init below, but we need to force the
		// disable, as by default RestrictCloudInit will error on state
		// CloudInitErrored
		opts.ForceDisable = true
		statusMsg = "reported to be in error state after 3 minutes"
	default:
		// in unknown states we are conservative and let the device run for
		// a while to see if it transitions to a known state, but eventually
		// will disable anyways
		fallthrough
	case sysconfig.CloudInitEnabled:
		// we will give cloud-init up to 5 minutes to try and run, if it
		// still has not transitioned to some other known state, then we
		// will give up waiting for it and disable it anyways

		// initialize the first time we saw cloud-init in enabled state
		if m.cloudInitEnabledInactiveAttemptStart == nil {
			// save the time we started the attempt to restrict
			now := timeNow()
			m.cloudInitEnabledInactiveAttemptStart = &now
		}

		// keep re-scheduling again in 10 seconds until we hit 5 minutes
		timeSinceFirstAttempt := timeNow().Sub(*m.cloudInitEnabledInactiveAttemptStart)
		if timeSinceFirstAttempt <= 5*time.Minute {
			// TODO: should we log a message here about waiting for cloud-init
			//       to be in a "known state"?
			m.state.EnsureBefore(10 * time.Second)
			return nil
		}

		// otherwise, we gave cloud-init 5 minutes to run, if it's still not
		// done disable it anyways
		// note we we need to force the disable, as by default
		// RestrictCloudInit will error on state CloudInitEnabled
		opts.ForceDisable = true
		statusMsg = "failed to transition to done or error state after 5 minutes"
	}

	// we should always have a model if we are seeded and are not on classic
	model, err := m.Model()
	if err != nil {
		return err
	}

	// For UC20, we want to always disable cloud-init after it has run on
	// first boot unless we are in a "real cloud", i.e. not using NoCloud,
	// or if we installed cloud-init configuration from the gadget
	if model.Grade() != asserts.ModelGradeUnset {
		// always disable NoCloud/local datasources after first boot on
		// uc20, this is because even if the gadget has a cloud.conf
		// configuring NoCloud, the config installed by cloud-init should
		// not work differently for later boots, so it's sufficient that
		// NoCloud runs on first-boot and never again
		opts.DisableAfterLocalDatasourcesRun = true
	}

	// now restrict/disable cloud-init
	res, err := restrictCloudInit(cloudInitStatus, opts)
	if err != nil {
		return err
	}

	// log a message about what we did
	actionMsg := ""
	switch res.Action {
	case "disable":
		actionMsg = "disabled permanently"
	case "restrict":
		// log different messages depending on what datasource was used
		if res.DataSource == "NoCloud" {
			actionMsg = "set datasource_list to [ NoCloud ] and disabled auto-import by filesystem label"
		} else {
			// all other datasources just log that we limited it to that datasource
			actionMsg = fmt.Sprintf("set datasource_list to [ %s ]", res.DataSource)
		}
	default:
		return fmt.Errorf("internal error: unexpected action %s taken while restricting cloud-init", res.Action)
	}
	logger.Noticef("System initialized, cloud-init %s, %s", statusMsg, actionMsg)

	m.cloudInitAlreadyRestricted = true

	return nil
}

// hasInstallDeviceHook returns whether the gadget has an install-device hook.
// It can return an error if the device has no gadget snap
func (m *DeviceManager) hasInstallDeviceHook(model *asserts.Model) (bool, error) {
	gadgetInfo, err := snapstate.CurrentInfo(m.state, model.Gadget())
	if err != nil {
		return false, fmt.Errorf("device is seeded in install mode but has no gadget snap: %v", err)
	}
	hasInstallDeviceHook := (gadgetInfo.Hooks["install-device"] != nil)
	return hasInstallDeviceHook, nil
}

func (m *DeviceManager) installDeviceHookTask(model *asserts.Model) *state.Task {
	summary := i18n.G("Run install-device hook")
	hooksup := &hookstate.HookSetup{
		// TODO: add a reasonable timeout for the install-device hook
		Snap: model.Gadget(),
		Hook: "install-device",
	}
	return hookstate.HookTask(m.state, summary, hooksup, nil)
}

func (m *DeviceManager) ensureInstalled() error {
	m.state.Lock()
	defer m.state.Unlock()

	if release.OnClassic {
		return nil
	}

	if m.ensureInstalledRan {
		return nil
	}

	if m.SystemMode(SysHasModeenv) != "install" {
		return nil
	}

	var seeded bool
	err := m.state.Get("seeded", &seeded)
	if err != nil && !errors.Is(err, state.ErrNoState) {
		return err
	}
	if !seeded {
		return nil
	}

	perfTimings := timings.New(map[string]string{"ensure": "install-system"})

	model, err := m.Model()
	if err != nil {
		if errors.Is(err, state.ErrNoState) {
			return fmt.Errorf("internal error: core device brand and model are set but there is no model assertion")
		}
		return err
	}

	// check if the gadget has an install-device hook, do this before
	// we mark ensureInstalledRan as true, as this can fail if no gadget
	// snap is present
	hasInstallDeviceHook, err := m.hasInstallDeviceHook(model)
	if err != nil {
		return fmt.Errorf("internal error: %v", err)
	}

	m.ensureInstalledRan = true

	// Create both setup-run-system and restart-system-to-run-mode tasks as they
	// will run unconditionally. They will be chained together with optionally the
	// install-device hook task.
	setupRunSystem := m.state.NewTask("setup-run-system", i18n.G("Setup system for run mode"))
	restartSystem := m.state.NewTask("restart-system-to-run-mode", i18n.G("Ensure next boot to run mode"))

	prev := setupRunSystem
	tasks := []*state.Task{setupRunSystem}
	addTask := func(t *state.Task) {
		t.WaitFor(prev)
		tasks = append(tasks, t)
		prev = t
	}

	// add the install-device hook before ensure-next-boot-to-run-mode if it
	// exists in the snap
	var installDevice *state.Task
	if hasInstallDeviceHook {
<<<<<<< HEAD
		installDevice = m.installDeviceHookTask(model)
=======
		// add the task that ensures ubuntu-save is available after the system
		// setup to the install-device hook
		addTask(m.state.NewTask("setup-ubuntu-save", i18n.G("Setup ubuntu-save snap folders")))

		summary := i18n.G("Run install-device hook")
		hooksup := &hookstate.HookSetup{
			// TODO: what's a reasonable timeout for the install-device hook?
			Snap: model.Gadget(),
			Hook: "install-device",
		}
		installDevice = hookstate.HookTask(m.state, summary, hooksup, nil)
		addTask(installDevice)
	}

	restartSystem := m.state.NewTask("restart-system-to-run-mode", i18n.G("Ensure next boot to run mode"))
	addTask(restartSystem)
>>>>>>> 735f3b5d

		// reference used by snapctl reboot
		installDevice.Set("restart-task", restartSystem.ID())
		addTask(installDevice)
	}

	addTask(restartSystem)

	chg := m.state.NewChange("install-system", i18n.G("Install the system"))
	chg.AddAll(state.NewTaskSet(tasks...))

	state.TagTimingsWithChange(perfTimings, chg)
	perfTimings.Save(m.state)

	return nil
}

func (m *DeviceManager) ensureFactoryReset() error {
	m.state.Lock()
	defer m.state.Unlock()

	if release.OnClassic {
		return nil
	}

	if m.ensureFactoryResetRan {
		return nil
	}

	if m.SystemMode(SysHasModeenv) != "factory-reset" {
		return nil
	}

	var seeded bool
	err := m.state.Get("seeded", &seeded)
	if err != nil && !errors.Is(err, state.ErrNoState) {
		return err
	}
	if !seeded {
		return nil
	}

	perfTimings := timings.New(map[string]string{"ensure": "factory-reset"})

	model, err := m.Model()
	if err != nil {
		if errors.Is(err, state.ErrNoState) {
			return fmt.Errorf("internal error: core device brand and model are set but there is no model assertion")
		}
		return err
	}

	// We perform this check before setting ensureFactoryResetRan in
	// case this should fail. This should in theory not be possible as
	// the same type of check is made during install-mode.
	hasInstallDeviceHook, err := m.hasInstallDeviceHook(model)
	if err != nil {
		return fmt.Errorf("internal error: %v", err)
	}

	m.ensureFactoryResetRan = true

	// Create both factory-reset-run-system and restart-system-to-run-mode tasks as they
	// will run unconditionally. They will be chained together with optionally the
	// install-device hook task.
	factoryReset := m.state.NewTask("factory-reset-run-system", i18n.G("Perform factory reset of the system"))
	restartSystem := m.state.NewTask("restart-system-to-run-mode", i18n.G("Ensure next boot to run mode"))

	prev := factoryReset
	tasks := []*state.Task{factoryReset}
	addTask := func(t *state.Task) {
		t.WaitFor(prev)
		tasks = append(tasks, t)
		prev = t
	}

	if hasInstallDeviceHook {
		installDevice := m.installDeviceHookTask(model)

		// reference used by snapctl reboot
		installDevice.Set("restart-task", restartSystem.ID())
		addTask(installDevice)
	}

	addTask(restartSystem)

	chg := m.state.NewChange("factory-reset", i18n.G("Perform factory reset"))
	chg.AddAll(state.NewTaskSet(tasks...))

	state.TagTimingsWithChange(perfTimings, chg)
	perfTimings.Save(m.state)

	return nil
}

var timeNow = time.Now

// StartOfOperationTime returns the time when snapd started operating,
// and sets it in the state when called for the first time.
// The StartOfOperationTime time is seed-time if available,
// or current time otherwise.
func (m *DeviceManager) StartOfOperationTime() (time.Time, error) {
	var opTime time.Time
	if m.preseed {
		return opTime, fmt.Errorf("internal error: unexpected call to StartOfOperationTime in preseed mode")
	}
	err := m.state.Get("start-of-operation-time", &opTime)
	if err == nil {
		return opTime, nil
	}
	if err != nil && !errors.Is(err, state.ErrNoState) {
		return opTime, err
	}

	// start-of-operation-time not set yet, use seed-time if available
	var seedTime time.Time
	err = m.state.Get("seed-time", &seedTime)
	if err != nil && !errors.Is(err, state.ErrNoState) {
		return opTime, err
	}
	if err == nil {
		opTime = seedTime
	} else {
		opTime = timeNow()
	}
	m.state.Set("start-of-operation-time", opTime)
	return opTime, nil
}

func markSeededInConfig(st *state.State) error {
	var seedDone bool
	tr := config.NewTransaction(st)
	if err := tr.Get("core", "seed.loaded", &seedDone); err != nil && !config.IsNoOption(err) {
		return err
	}
	if !seedDone {
		if err := tr.Set("core", "seed.loaded", true); err != nil {
			return err
		}
		tr.Commit()
	}
	return nil
}

func (m *DeviceManager) ensureSeedInConfig() error {
	m.state.Lock()
	defer m.state.Unlock()

	if !m.ensureSeedInConfigRan {
		// get global seeded option
		var seeded bool
		if err := m.state.Get("seeded", &seeded); err != nil && !errors.Is(err, state.ErrNoState) {
			return err
		}
		if !seeded {
			// wait for ensure again, this is fine because
			// doMarkSeeded will run "EnsureBefore(0)"
			return nil
		}

		// Sync seeding with the configuration state. We need to
		// do this here to ensure that old systems which did not
		// set the configuration on seeding get the configuration
		// update too.
		if err := markSeededInConfig(m.state); err != nil {
			return err
		}
		m.ensureSeedInConfigRan = true
	}

	return nil

}

func (m *DeviceManager) appendTriedRecoverySystem(label string) error {
	// state is locked by the caller

	var triedSystems []string
	if err := m.state.Get("tried-systems", &triedSystems); err != nil && !errors.Is(err, state.ErrNoState) {
		return err
	}
	if strutil.ListContains(triedSystems, label) {
		// system already recorded as tried?
		return nil
	}
	triedSystems = append(triedSystems, label)
	m.state.Set("tried-systems", triedSystems)
	return nil
}

func (m *DeviceManager) ensureTriedRecoverySystem() error {
	if release.OnClassic {
		return nil
	}
	// nothing to do if not UC20 and run mode
	if m.SystemMode(SysHasModeenv) != "run" {
		return nil
	}
	if m.ensureTriedRecoverySystemRan {
		return nil
	}

	m.state.Lock()
	defer m.state.Unlock()

	deviceCtx, err := DeviceCtx(m.state, nil, nil)
	if err != nil && !errors.Is(err, state.ErrNoState) {
		return err
	}
	outcome, label, err := boot.InspectTryRecoverySystemOutcome(deviceCtx)
	if err != nil {
		if !boot.IsInconsistentRecoverySystemState(err) {
			return err
		}
		// boot variables state was inconsistent
		logger.Noticef("tried recovery system outcome error: %v", err)
	}
	switch outcome {
	case boot.TryRecoverySystemOutcomeSuccess:
		logger.Noticef("tried recovery system %q was successful", label)
		if err := m.appendTriedRecoverySystem(label); err != nil {
			return err
		}
	case boot.TryRecoverySystemOutcomeFailure:
		logger.Noticef("tried recovery system %q failed", label)
	case boot.TryRecoverySystemOutcomeInconsistent:
		logger.Noticef("inconsistent outcome of a tried recovery system")
	case boot.TryRecoverySystemOutcomeNoneTried:
		// no system was tried
	}
	if outcome != boot.TryRecoverySystemOutcomeNoneTried {
		if err := boot.ClearTryRecoverySystem(deviceCtx, label); err != nil {
			logger.Noticef("cannot clear tried recovery system status: %v", err)
			return err
		}
	}

	m.ensureTriedRecoverySystemRan = true
	return nil
}

var bootMarkFactoryResetComplete = boot.MarkFactoryResetComplete

func (m *DeviceManager) ensurePostFactoryReset() error {
	m.state.Lock()
	defer m.state.Unlock()

	if release.OnClassic {
		return nil
	}

	if m.ensurePostFactoryResetRan {
		return nil
	}

	mode := m.SystemMode(SysHasModeenv)
	if mode != "run" {
		return nil
	}

	var seeded bool
	err := m.state.Get("seeded", &seeded)
	if err != nil && !errors.Is(err, state.ErrNoState) {
		return err
	}
	if !seeded {
		return nil
	}

	m.ensurePostFactoryResetRan = true

	factoryResetMarker := filepath.Join(dirs.SnapDeviceDir, "factory-reset")
	if !osutil.FileExists(factoryResetMarker) {
		// marker is gone already
		return nil
	}

	encrypted := true
	// XXX have a helper somewhere for this?
	if !osutil.FileExists(filepath.Join(dirs.SnapFDEDir, "marker")) {
		encrypted = false
	}

	// verify the marker
	if err := verifyFactoryResetMarkerInRun(factoryResetMarker, encrypted); err != nil {
		return fmt.Errorf("cannot verify factory reset marker: %v", err)
	}

	// if encrypted, rotates the fallback keys on disk
	if err := bootMarkFactoryResetComplete(encrypted); err != nil {
		return fmt.Errorf("cannot complete factory reset: %v", err)
	}

	if encrypted {
		if err := rotateEncryptionKeys(); err != nil {
			return fmt.Errorf("cannot transition encryption keys: %v", err)
		}
	}

	return os.Remove(factoryResetMarker)
}

type ensureError struct {
	errs []error
}

func (e *ensureError) Error() string {
	if len(e.errs) == 1 {
		return fmt.Sprintf("devicemgr: %v", e.errs[0])
	}
	parts := []string{"devicemgr:"}
	for _, e := range e.errs {
		parts = append(parts, e.Error())
	}
	return strings.Join(parts, "\n - ")
}

// no \n allowed in warnings
var seedFailureFmt = `seeding failed with: %v. This indicates an error in your distribution, please see https://forum.snapcraft.io/t/16341 for more information.`

// Ensure implements StateManager.Ensure.
func (m *DeviceManager) Ensure() error {
	var errs []error

	if err := m.ensureSeeded(); err != nil {
		m.state.Lock()
		m.state.Warnf(seedFailureFmt, err)
		m.state.Unlock()
		errs = append(errs, fmt.Errorf("cannot seed: %v", err))
	}

	if !m.preseed {
		if err := m.ensureCloudInitRestricted(); err != nil {
			errs = append(errs, err)
		}

		if err := m.ensureOperational(); err != nil {
			errs = append(errs, err)
		}

		if err := m.ensureBootOk(); err != nil {
			errs = append(errs, err)
		}

		if err := m.ensureSeedInConfig(); err != nil {
			errs = append(errs, err)
		}

		if err := m.ensureInstalled(); err != nil {
			errs = append(errs, err)
		}

		if err := m.ensureTriedRecoverySystem(); err != nil {
			errs = append(errs, err)
		}

		if err := m.ensureFactoryReset(); err != nil {
			errs = append(errs, err)
		}

		if err := m.ensurePostFactoryReset(); err != nil {
			errs = append(errs, err)
		}
	}

	if len(errs) > 0 {
		return &ensureError{errs}
	}

	return nil
}

// ResetToPostBootState is only useful for integration testing.
func (m *DeviceManager) ResetToPostBootState() {
	osutil.MustBeTestBinary("ResetToPostBootState can only be called from tests")
	m.bootOkRan = false
	m.bootRevisionsUpdated = false
	m.ensureTriedRecoverySystemRan = false
}

var errNoSaveSupport = errors.New("no save directory before UC20")

// withSaveDir invokes a function making sure save dir is available.
// Under UC16/18 it returns errNoSaveSupport
// For UC20 it also checks that ubuntu-save is available/mounted.
func (m *DeviceManager) withSaveDir(f func() error) error {
	// we use the model to check whether this is a UC20 device
	model, err := m.Model()
	if errors.Is(err, state.ErrNoState) {
		return fmt.Errorf("internal error: cannot access save dir before a model is set")
	}
	if err != nil {
		return err
	}
	if model.Grade() == asserts.ModelGradeUnset {
		return errNoSaveSupport
	}
	// at this point we need save available
	if !m.saveAvailable {
		return fmt.Errorf("internal error: save dir is unavailable")
	}

	return f()
}

// withSaveAssertDB invokes a function making the save device assertion
// backup database available to it.
// Under UC16/18 it returns errNoSaveSupport
// For UC20 it also checks that ubuntu-save is available/mounted.
func (m *DeviceManager) withSaveAssertDB(f func(*asserts.Database) error) error {
	return m.withSaveDir(func() error {
		// open an ancillary backup assertion database in save/device
		assertDB, err := sysdb.OpenAt(dirs.SnapDeviceSaveDir)
		if err != nil {
			return err
		}
		return f(assertDB)
	})
}

// withKeypairMgr invokes a function making the device KeypairManager
// available to it.
// It uses the right location for the manager depending on UC16/18 vs 20,
// the latter uses ubuntu-save.
// For UC20 it also checks that ubuntu-save is available/mounted.
func (m *DeviceManager) withKeypairMgr(f func(asserts.KeypairManager) error) error {
	// we use the model to check whether this is a UC20 device
	// TODO: during a theoretical UC18->20 remodel the location of
	// keypair manager keys would move, we will need dedicated code
	// to deal with that, this code typically will return the old location
	// until a restart
	model, err := m.Model()
	if errors.Is(err, state.ErrNoState) {
		return fmt.Errorf("internal error: cannot access device keypair manager before a model is set")
	}
	if err != nil {
		return err
	}
	underSave := false
	if model.Grade() != asserts.ModelGradeUnset {
		// on UC20 the keys are kept under the save dir
		underSave = true
	}
	where := dirs.SnapDeviceDir
	if underSave {
		// at this point we need save available
		if !m.saveAvailable {
			return fmt.Errorf("internal error: cannot access device keypair manager if ubuntu-save is unavailable")
		}
		where = dirs.SnapDeviceSaveDir
	}
	keypairMgr := m.cachedKeypairMgr
	if keypairMgr == nil {
		var err error
		keypairMgr, err = asserts.OpenFSKeypairManager(where)
		if err != nil {
			return err
		}
		m.cachedKeypairMgr = keypairMgr
	}
	return f(keypairMgr)
}

// TODO:UC20: we need proper encapsulated support to read
// tpm-policy-auth-key from save if the latter can get unmounted on
// demand

func (m *DeviceManager) keyPair() (asserts.PrivateKey, error) {
	device, err := m.device()
	if err != nil {
		return nil, err
	}

	if device.KeyID == "" {
		return nil, state.ErrNoState
	}

	var privKey asserts.PrivateKey
	err = m.withKeypairMgr(func(keypairMgr asserts.KeypairManager) (err error) {
		privKey, err = keypairMgr.Get(device.KeyID)
		if err != nil {
			return fmt.Errorf("cannot read device key pair: %v", err)
		}
		return nil
	})
	if err != nil {
		return nil, err
	}
	return privKey, nil
}

// Registered returns a channel that is closed when the device is known to have been registered.
func (m *DeviceManager) Registered() <-chan struct{} {
	return m.reg
}

type UnregisterOptions struct {
	NoRegistrationUntilReboot bool
}

// Unregister unregisters the device forgetting its serial
// plus the additional behavior described by the UnregisterOptions
func (m *DeviceManager) Unregister(opts *UnregisterOptions) error {
	device, err := m.device()
	if err != nil {
		return err
	}
	if !release.OnClassic || (device.Brand != "generic" && device.Brand != "canonical") {
		return fmt.Errorf("cannot currently unregister device if not classic or model brand is not generic or canonical")
	}

	if opts == nil {
		opts = &UnregisterOptions{}
	}
	if opts.NoRegistrationUntilReboot {
		if err := os.MkdirAll(dirs.SnapRunDir, 0755); err != nil {
			return err
		}
		if err := ioutil.WriteFile(filepath.Join(dirs.SnapRunDir, "noregister"), nil, 0644); err != nil {
			return err
		}
	}
	oldKeyID := device.KeyID
	device.Serial = ""
	device.KeyID = ""
	device.SessionMacaroon = ""
	if err := m.setDevice(device); err != nil {
		return err
	}
	// commit forgetting serial and key
	m.state.Unlock()
	m.state.Lock()
	// delete the device key
	err = m.withKeypairMgr(func(keypairMgr asserts.KeypairManager) error {
		err := keypairMgr.Delete(oldKeyID)
		if err != nil {
			return fmt.Errorf("cannot delete device key pair: %v", err)
		}
		return nil
	})

	m.lastBecomeOperationalAttempt = time.Time{}
	m.becomeOperationalBackoff = 0
	return err
}

// device returns current device state.
func (m *DeviceManager) device() (*auth.DeviceState, error) {
	return internal.Device(m.state)
}

// setDevice sets the device details in the state.
func (m *DeviceManager) setDevice(device *auth.DeviceState) error {
	return internal.SetDevice(m.state, device)
}

// Model returns the device model assertion.
func (m *DeviceManager) Model() (*asserts.Model, error) {
	return findModel(m.state)
}

// Serial returns the device serial assertion.
func (m *DeviceManager) Serial() (*asserts.Serial, error) {
	return findSerial(m.state, nil)
}

type SystemModeInfo struct {
	Mode              string
	HasModeenv        bool
	Seeded            bool
	BootFlags         []string
	HostDataLocations []string
}

// SystemModeInfo returns details about the current system mode the device is in.
func (m *DeviceManager) SystemModeInfo() (*SystemModeInfo, error) {
	deviceCtx, err := DeviceCtx(m.state, nil, nil)
	if errors.Is(err, state.ErrNoState) {
		return nil, fmt.Errorf("cannot report system mode information before device model is acknowledged")
	}
	if err != nil {
		return nil, err
	}

	var seeded bool
	err = m.state.Get("seeded", &seeded)
	if err != nil && !errors.Is(err, state.ErrNoState) {
		return nil, err
	}

	mode := deviceCtx.SystemMode()
	smi := SystemModeInfo{
		Mode:       mode,
		HasModeenv: deviceCtx.HasModeenv(),
		Seeded:     seeded,
	}
	if smi.HasModeenv {
		bootFlags, err := boot.BootFlags(deviceCtx)
		if err != nil {
			return nil, err
		}
		smi.BootFlags = bootFlags

		hostDataLocs, err := boot.HostUbuntuDataForMode(mode)
		if err != nil {
			return nil, err
		}
		smi.HostDataLocations = hostDataLocs
	}
	return &smi, nil
}

type SystemAction struct {
	Title string
	Mode  string
}

type System struct {
	// Current is true when the system running now was installed from that
	// seed
	Current bool
	// Label of the seed system
	Label string
	// Model assertion of the system
	Model *asserts.Model
	// Brand information
	Brand *asserts.Account
	// Actions available for this system
	Actions []SystemAction
}

var defaultSystemActions = []SystemAction{
	{Title: "Install", Mode: "install"},
}
var currentSystemActions = []SystemAction{
	{Title: "Reinstall", Mode: "install"},
	{Title: "Recover", Mode: "recover"},
	{Title: "Factory reset", Mode: "factory-reset"},
	{Title: "Run normally", Mode: "run"},
}
var recoverSystemActions = []SystemAction{
	{Title: "Reinstall", Mode: "install"},
	{Title: "Factory reset", Mode: "factory-reset"},
	{Title: "Run normally", Mode: "run"},
}

var ErrNoSystems = errors.New("no systems seeds")

// Systems list the available recovery/seeding systems. Returns the list of
// systems, ErrNoSystems when no systems seeds were found or other error.
func (m *DeviceManager) Systems() ([]*System, error) {
	// it's tough luck when we cannot determine the current system seed
	systemMode := m.SystemMode(SysAny)
	currentSys, _ := currentSystemForMode(m.state, systemMode)

	systemLabels, err := filepath.Glob(filepath.Join(dirs.SnapSeedDir, "systems", "*"))
	if err != nil && !os.IsNotExist(err) {
		return nil, fmt.Errorf("cannot list available systems: %v", err)
	}
	if len(systemLabels) == 0 {
		// maybe not a UC20 system
		return nil, ErrNoSystems
	}

	var systems []*System
	for _, fpLabel := range systemLabels {
		label := filepath.Base(fpLabel)
		system, err := systemFromSeed(label, currentSys)
		if err != nil {
			// TODO:UC20 add a Broken field to the seed system like
			// we do for snap.Info
			logger.Noticef("cannot load system %q seed: %v", label, err)
			continue
		}
		systems = append(systems, system)
	}
	return systems, nil
}

// SystemAndGadgetAndEncryptionInfo return the system details
// including the model assertion, gadget details and encryption info
// for the given system label.
func (m *DeviceManager) SystemAndGadgetAndEncryptionInfo(wantedSystemLabel string) (*System, *gadget.Info, *EncryptionSupportInfo, error) {
	if m.isClassicBoot {
		return nil, nil, nil, fmt.Errorf("cannot get model and gadget information on a classic boot system")
	}
	// get current system as input for loadSeedAndSystem()
	systemMode := m.SystemMode(SysAny)
	currentSys, _ := currentSystemForMode(m.state, systemMode)

	s, sys, err := loadSeedAndSystem(wantedSystemLabel, currentSys)
	if err != nil {
		return nil, nil, nil, err
	}

	// 2. get the gadget volumes for the given system-label
	perf := &timings.Timings{}
	if err := s.LoadEssentialMeta([]snap.Type{snap.TypeKernel, snap.TypeGadget}, perf); err != nil {
		return nil, nil, nil, fmt.Errorf("cannot load gadget snap metadata: %v", err)
	}
	// EssentialSnaps is always ordered, see asserts.Model.EssentialSnaps:
	// "snapd, kernel, boot base, gadget." and snaps not loaded above
	// like "snapd" will be skipped and not part of the EssentialSnaps list
	//
	// kernel info needed to check encryptionSupport
	kernelSnap := s.EssentialSnaps()[0]
	if kernelSnap.Path == "" {
		return nil, nil, nil, fmt.Errorf("internal error: cannot get kernel snap path")
	}
	snapf, err := snapfile.Open(kernelSnap.Path)
	if err != nil {
		return nil, nil, nil, fmt.Errorf("cannot open kernel snap: %v", err)
	}
	kernelInfo, err := snap.ReadInfoFromSnapFile(snapf, kernelSnap.SideInfo)
	if err != nil {
		return nil, nil, nil, err
	}
	if kernelInfo.SnapType != snap.TypeKernel {
		return nil, nil, nil, fmt.Errorf("cannot use kernel info, expected kernel but got: %v", kernelInfo.SnapType)
	}

	// gadget info needed to check encryptionSupport and gadget contraints
	gadgetSnap := s.EssentialSnaps()[1]
	if gadgetSnap.Path == "" {
		return nil, nil, nil, fmt.Errorf("internal error: cannot get gadget snap path")
	}
	snapf, err = snapfile.Open(gadgetSnap.Path)
	if err != nil {
		return nil, nil, nil, fmt.Errorf("cannot open gadget snap: %v", err)
	}
	gadgetYaml, err := snapf.ReadFile("meta/gadget.yaml")
	if err != nil {
		return nil, nil, nil, fmt.Errorf("cannot read gadget.yaml: %v", err)
	}
	gadgetInfo, err := gadget.InfoFromGadgetYaml(gadgetYaml, sys.Model)
	if err != nil {
		return nil, nil, nil, fmt.Errorf("cannot parse gadget.yaml: %v", err)
	}

	encInfo, err := m.encryptionSupportInfo(sys.Model, kernelInfo, gadgetInfo)
	if err != nil {
		return nil, nil, nil, err
	}
	opts := &gadget.ValidationConstraints{
		EncryptedData: encInfo.StorageSafety == asserts.StorageSafetyEncrypted,
	}
	if err := gadget.Validate(gadgetInfo, sys.Model, opts); err != nil {
		return nil, nil, nil, fmt.Errorf("cannot validate gadget.yaml: %v", err)
	}

	return sys, gadgetInfo, &encInfo, nil
}

var ErrUnsupportedAction = errors.New("unsupported action")

// Reboot triggers a reboot into the given systemLabel and mode.
//
// When called without a systemLabel and without a mode it will just
// trigger a regular reboot.
//
// When called without a systemLabel but with a mode it will use
// the current system to enter the given mode.
//
// Note that "recover" and "run" modes are only available for the
// current system.
func (m *DeviceManager) Reboot(systemLabel, mode string) error {
	rebootCurrent := func() {
		logger.Noticef("rebooting system")
		restart.Request(m.state, restart.RestartSystemNow, nil)
	}

	// most simple case: just reboot
	if systemLabel == "" && mode == "" {
		m.state.Lock()
		defer m.state.Unlock()

		rebootCurrent()
		return nil
	}

	// no systemLabel means "current" so get the current system label
	if systemLabel == "" {
		systemMode := m.SystemMode(SysAny)
		currentSys, err := currentSystemForMode(m.state, systemMode)
		if err != nil {
			return fmt.Errorf("cannot get current system: %v", err)
		}
		systemLabel = currentSys.System
	}

	switched := func(systemLabel string, sysAction *SystemAction) {
		logger.Noticef("rebooting into system %q in %q mode", systemLabel, sysAction.Mode)
		restart.Request(m.state, restart.RestartSystemNow, nil)
	}
	// even if we are already in the right mode we restart here by
	// passing rebootCurrent as this is what the user requested
	return m.switchToSystemAndMode(systemLabel, mode, rebootCurrent, switched)
}

// RequestSystemAction requests the provided system to be run in a
// given mode as specified by action.
// A system reboot will be requested when the request can be
// successfully carried out.
func (m *DeviceManager) RequestSystemAction(systemLabel string, action SystemAction) error {
	if systemLabel == "" {
		return fmt.Errorf("internal error: system label is unset")
	}

	nop := func() {}
	switched := func(systemLabel string, sysAction *SystemAction) {
		logger.Noticef("restarting into system %q for action %q", systemLabel, sysAction.Title)
		restart.Request(m.state, restart.RestartSystemNow, nil)
	}
	// we do nothing (nop) if the mode and system are the same
	return m.switchToSystemAndMode(systemLabel, action.Mode, nop, switched)
}

// switchToSystemAndMode switches to given systemLabel and mode.
// If the systemLabel and mode are the same as current, it calls
// sameSystemAndMode. If successful otherwise it calls switched. Both
// are called with the state lock held.
func (m *DeviceManager) switchToSystemAndMode(systemLabel, mode string, sameSystemAndMode func(), switched func(systemLabel string, sysAction *SystemAction)) error {
	if err := checkSystemRequestConflict(m.state, systemLabel); err != nil {
		return err
	}

	systemMode := m.SystemMode(SysAny)
	// ignore the error to be robust in scenarios that
	// dont' stricly require currentSys to be carried through.
	// make sure that currentSys == nil does not break
	// the code below!
	// TODO: should we log the error?
	currentSys, _ := currentSystemForMode(m.state, systemMode)

	systemSeedDir := filepath.Join(dirs.SnapSeedDir, "systems", systemLabel)
	if _, err := os.Stat(systemSeedDir); err != nil {
		// XXX: should we wrap this instead return a naked stat error?
		return err
	}
	system, err := systemFromSeed(systemLabel, currentSys)
	if err != nil {
		return fmt.Errorf("cannot load seed system: %v", err)
	}

	var sysAction *SystemAction
	for _, act := range system.Actions {
		if mode == act.Mode {
			sysAction = &act
			break
		}
	}
	if sysAction == nil {
		// XXX: provide more context here like what mode was requested?
		return ErrUnsupportedAction
	}

	// XXX: requested mode is valid; only current system has 'run' and
	// recover 'actions'

	switch systemMode {
	case "recover", "run":
		// if going from recover to recover or from run to run and the systems
		// are the same do nothing
		if systemMode == sysAction.Mode && currentSys != nil && systemLabel == currentSys.System {
			m.state.Lock()
			defer m.state.Unlock()
			sameSystemAndMode()
			return nil
		}
	case "install", "factory-reset":
		// requesting system actions in install or factory-reset modes
		// does not make sense atm
		//
		// TODO:UC20: maybe factory hooks will be able to something like
		// this?
		return ErrUnsupportedAction
	default:
		// probably test device manager mocking problem, or also potentially
		// missing modeenv
		return fmt.Errorf("internal error: unexpected manager system mode %q", systemMode)
	}

	m.state.Lock()
	defer m.state.Unlock()

	deviceCtx, err := DeviceCtx(m.state, nil, nil)
	if err != nil {
		return err
	}
	if err := boot.SetRecoveryBootSystemAndMode(deviceCtx, systemLabel, mode); err != nil {
		return fmt.Errorf("cannot set device to boot into system %q in mode %q: %v", systemLabel, mode, err)
	}

	switched(systemLabel, sysAction)
	return nil
}

// implement storecontext.Backend

type storeContextBackend struct {
	*DeviceManager
}

func (scb storeContextBackend) Device() (*auth.DeviceState, error) {
	return scb.DeviceManager.device()
}

func (scb storeContextBackend) SetDevice(device *auth.DeviceState) error {
	return scb.DeviceManager.setDevice(device)
}

func (scb storeContextBackend) ProxyStore() (*asserts.Store, error) {
	st := scb.DeviceManager.state
	return proxyStore(st, config.NewTransaction(st))
}

// SignDeviceSessionRequest produces a signed device-session-request with for given serial assertion and nonce.
func (scb storeContextBackend) SignDeviceSessionRequest(serial *asserts.Serial, nonce string) (*asserts.DeviceSessionRequest, error) {
	if serial == nil {
		// shouldn't happen, but be safe
		return nil, fmt.Errorf("internal error: cannot sign a session request without a serial")
	}

	privKey, err := scb.DeviceManager.keyPair()
	if errors.Is(err, state.ErrNoState) {
		return nil, fmt.Errorf("internal error: inconsistent state with serial but no device key")
	}
	if err != nil {
		return nil, err
	}

	a, err := asserts.SignWithoutAuthority(asserts.DeviceSessionRequestType, map[string]interface{}{
		"brand-id":  serial.BrandID(),
		"model":     serial.Model(),
		"serial":    serial.Serial(),
		"nonce":     nonce,
		"timestamp": time.Now().UTC().Format(time.RFC3339),
	}, nil, privKey)
	if err != nil {
		return nil, err
	}

	return a.(*asserts.DeviceSessionRequest), nil
}

func (m *DeviceManager) StoreContextBackend() storecontext.Backend {
	return storeContextBackend{m}
}

var timeutilIsNTPSynchronized = timeutil.IsNTPSynchronized

func (m *DeviceManager) ntpSyncedOrWaitedLongerThan(maxWait time.Duration) bool {
	if m.ntpSyncedOrTimedOut {
		return true
	}
	if time.Now().After(startTime.Add(maxWait)) {
		logger.Noticef("no NTP sync after %v, trying auto-refresh anyway", maxWait)
		m.ntpSyncedOrTimedOut = true
		return true
	}

	var err error
	m.ntpSyncedOrTimedOut, err = timeutilIsNTPSynchronized()
	if errors.As(err, &timeutil.NoTimedate1Error{}) {
		// no timedate1 dbus service, no need to wait for it
		m.ntpSyncedOrTimedOut = true
		return true
	}
	if err != nil {
		logger.Debugf("cannot check if ntp is syncronized: %v", err)
	}

	return m.ntpSyncedOrTimedOut
}

func (m *DeviceManager) hasFDESetupHook() (bool, error) {
	// state must be locked
	st := m.state

	deviceCtx, err := DeviceCtx(st, nil, nil)
	if err != nil {
		return false, fmt.Errorf("cannot get device context: %v", err)
	}

	kernelInfo, err := snapstate.KernelInfo(st, deviceCtx)
	if err != nil {
		return false, fmt.Errorf("cannot get kernel info: %v", err)
	}
	return hasFDESetupHookInKernel(kernelInfo), nil
}

func (m *DeviceManager) runFDESetupHook(req *fde.SetupRequest) ([]byte, error) {
	// TODO:UC20: when this runs on refresh we need to be very careful
	// that we never run this when the kernel is not fully configured
	// i.e. when there are no security profiles for the hook

	// state must be locked
	st := m.state

	deviceCtx, err := DeviceCtx(st, nil, nil)
	if err != nil {
		return nil, fmt.Errorf("cannot get device context to run fde-setup hook: %v", err)
	}
	kernelInfo, err := snapstate.KernelInfo(st, deviceCtx)
	if err != nil {
		return nil, fmt.Errorf("cannot get kernel info to run fde-setup hook: %v", err)
	}
	hooksup := &hookstate.HookSetup{
		Snap:     kernelInfo.InstanceName(),
		Revision: kernelInfo.Revision,
		Hook:     "fde-setup",
		// XXX: should this be configurable somehow?
		Timeout: 5 * time.Minute,
	}
	contextData := map[string]interface{}{
		"fde-setup-request": req,
	}
	st.Unlock()
	defer st.Lock()
	context, err := m.hookMgr.EphemeralRunHook(context.Background(), hooksup, contextData)
	if err != nil {
		return nil, fmt.Errorf("cannot run hook for %q: %v", req.Op, err)
	}
	// the hook is expected to call "snapctl fde-setup-result" which
	// will set the "fde-setup-result" value on the task
	var hookOutput []byte
	context.Lock()
	err = context.Get("fde-setup-result", &hookOutput)
	context.Unlock()
	if err != nil {
		return nil, fmt.Errorf("cannot get result from fde-setup hook %q: %v", req.Op, err)
	}
	return hookOutput, nil
}

func (m *DeviceManager) checkFDEFeatures() (et secboot.EncryptionType, err error) {
	// Run fde-setup hook with "op":"features". If the hook
	// returns any {"features":[...]} reply we consider the
	// hardware supported. If the hook errors or if it returns
	// {"error":"hardware-unsupported"} we don't.
	features, err := fde.CheckFeatures(m.runFDESetupHook)
	if err != nil {
		return et, err
	}
	if strutil.ListContains(features, "device-setup") {
		et = secboot.EncryptionTypeDeviceSetupHook
	} else {
		et = secboot.EncryptionTypeLUKS
	}

	return et, nil
}

func hasFDESetupHookInKernel(kernelInfo *snap.Info) bool {
	_, ok := kernelInfo.Hooks["fde-setup"]
	return ok
}

type fdeSetupHandler struct {
	context *hookstate.Context
}

func newFdeSetupHandler(ctx *hookstate.Context) hookstate.Handler {
	return fdeSetupHandler{context: ctx}
}

func (h fdeSetupHandler) Before() error {
	return nil
}

func (h fdeSetupHandler) Done() error {
	return nil
}

func (h fdeSetupHandler) Error(err error) (bool, error) {
	return false, nil
}

var (
	secbootEnsureRecoveryKey  = secboot.EnsureRecoveryKey
	secbootRemoveRecoveryKeys = secboot.RemoveRecoveryKeys
)

// EnsureRecoveryKeys makes sure appropriate recovery keys exist and
// returns them. Usually a single recovery key is created/used, but
// older systems might return both a recovery key for ubuntu-data and a
// reinstall key for ubuntu-save.
func (m *DeviceManager) EnsureRecoveryKeys() (*client.SystemRecoveryKeysResponse, error) {
	fdeDir := dirs.SnapFDEDir
	mode := m.SystemMode(SysAny)
	if mode == "install" {
		fdeDir = boot.InstallHostFDEDataDir
	} else if mode != "run" {
		return nil, fmt.Errorf("cannot ensure recovery keys from system mode %q", mode)
	}
	sysKeys := &client.SystemRecoveryKeysResponse{}
	// backward compatibility
	reinstallKeyFile := filepath.Join(fdeDir, "reinstall.key")
	if osutil.FileExists(reinstallKeyFile) {
		rkey, err := keys.RecoveryKeyFromFile(device.RecoveryKeyUnder(fdeDir))
		if err != nil {
			return nil, err
		}
		sysKeys.RecoveryKey = rkey.String()

		reinstallKey, err := keys.RecoveryKeyFromFile(reinstallKeyFile)
		if err != nil {
			return nil, err
		}
		sysKeys.ReinstallKey = reinstallKey.String()
		return sysKeys, nil
	}
	if !device.HasEncryptedMarkerUnder(fdeDir) {
		return nil, fmt.Errorf("system does not use disk encryption")
	}
	dataMountPoints, err := boot.HostUbuntuDataForMode(m.SystemMode(SysHasModeenv))
	if err != nil {
		return nil, fmt.Errorf("cannot determine ubuntu-data mount point: %v", err)
	}
	if len(dataMountPoints) == 0 {
		// shouldn't happen as the marker file is under ubuntu-data
		return nil, fmt.Errorf("cannot ensure recovery keys without any ubuntu-data mount points")
	}
	recoveryKeyDevices := []secboot.RecoveryKeyDevice{
		{
			Mountpoint: dataMountPoints[0],
			// TODO ubuntu-data key in install mode? key isn't
			// available in the keyring nor exists on disk
		},
		{
			Mountpoint:         boot.InitramfsUbuntuSaveDir,
			AuthorizingKeyFile: device.SaveKeyUnder(dirs.SnapFDEDirUnder(filepath.Join(dataMountPoints[0], "system-data"))),
		},
	}
	rkey, err := secbootEnsureRecoveryKey(device.RecoveryKeyUnder(fdeDir), recoveryKeyDevices)
	if err != nil {
		return nil, err
	}
	sysKeys.RecoveryKey = rkey.String()
	return sysKeys, nil
}

// RemoveRecoveryKeys removes and disables all recovery keys.
func (m *DeviceManager) RemoveRecoveryKeys() error {
	mode := m.SystemMode(SysAny)
	if mode != "run" {
		return fmt.Errorf("cannot remove recovery keys from system mode %q", mode)
	}
	if !device.HasEncryptedMarkerUnder(dirs.SnapFDEDir) {
		return fmt.Errorf("system does not use disk encryption")
	}
	dataMountPoints, err := boot.HostUbuntuDataForMode(m.SystemMode(SysHasModeenv))
	if err != nil {
		return fmt.Errorf("cannot determine ubuntu-data mount point: %v", err)
	}
	recoveryKeyDevices := make(map[secboot.RecoveryKeyDevice]string, 2)
	rkey := device.RecoveryKeyUnder(dirs.SnapFDEDir)
	recoveryKeyDevices[secboot.RecoveryKeyDevice{
		Mountpoint: dataMountPoints[0],
		// authorization from keyring
	}] = rkey
	// reinstall.key is deprecated, there is no path helper for it
	reinstallKeyFile := filepath.Join(dirs.SnapFDEDir, "reinstall.key")
	if !osutil.FileExists(reinstallKeyFile) {
		reinstallKeyFile = rkey
	}
	recoveryKeyDevices[secboot.RecoveryKeyDevice{
		Mountpoint:         boot.InitramfsUbuntuSaveDir,
		AuthorizingKeyFile: device.SaveKeyUnder(dirs.SnapFDEDirUnder(filepath.Join(dataMountPoints[0], "system-data"))),
	}] = reinstallKeyFile

	return secbootRemoveRecoveryKeys(recoveryKeyDevices)
}

// EncryptionSupportInfo describes what encryption is available and needed
// for the current device.
type EncryptionSupportInfo struct {
	// Disabled is set if to true encryption was forcefully
	// disabled (e.g. via the seed partition), if set the rest
	// of the struct content is not relevant.
	Disabled bool

	// StorageSafety describes the level safety properties
	// requested by the model
	StorageSafety asserts.StorageSafety
	// Available is set to true if encryption is available on this device
	// with the used gadget.
	Available bool

	// Type is set to the EncryptionType that can be used if
	// Available is true.
	Type secboot.EncryptionType

	// UnvailableErr is set if the encryption support availability of
	// the this device and used gadget do not match the
	// storage safety requirements.
	UnavailableErr error
	// UnavailbleWarning describes why encryption support is not
	// available in case it is optional.
	UnavailableWarning string
}

var secbootCheckTPMKeySealingSupported = secboot.CheckTPMKeySealingSupported

// checkEncryption verifies whether encryption should be used based on the
// model grade and the availability of a TPM device or a fde-setup hook
// in the kernel.
func (m *DeviceManager) checkEncryption(st *state.State, deviceCtx snapstate.DeviceContext) (secboot.EncryptionType, error) {
	model := deviceCtx.Model()

	kernelInfo, err := snapstate.KernelInfo(st, deviceCtx)
	if err != nil {
		return "", fmt.Errorf("cannot check encryption support: %v", err)
	}
	gadgetSnapInfo, err := snapstate.GadgetInfo(st, deviceCtx)
	if err != nil {
		return "", err
	}
	gadgetInfo, err := gadget.ReadInfo(gadgetSnapInfo.MountDir(), nil)
	if err != nil {
		return "", err
	}

	res, err := m.encryptionSupportInfo(model, kernelInfo, gadgetInfo)
	if err != nil {
		return "", err
	}
	if res.UnavailableWarning != "" {
		logger.Noticef("%s", res.UnavailableWarning)
	}
	// encryption disabled or preferred unencrypted: follow the model preferences here even if encryption would be available
	if res.Disabled || res.StorageSafety == asserts.StorageSafetyPreferUnencrypted {
		res.Type = secboot.EncryptionTypeNone
	}

	return res.Type, res.UnavailableErr
}

func (m *DeviceManager) encryptionSupportInfo(model *asserts.Model, kernelInfo *snap.Info, gadgetInfo *gadget.Info) (EncryptionSupportInfo, error) {
	secured := model.Grade() == asserts.ModelSecured
	dangerous := model.Grade() == asserts.ModelDangerous
	encrypted := model.StorageSafety() == asserts.StorageSafetyEncrypted

	res := EncryptionSupportInfo{
		StorageSafety: model.StorageSafety(),
	}

	// check if we should disable encryption non-secured devices
	// TODO:UC20: this is not the final mechanism to bypass encryption
	if dangerous && osutil.FileExists(filepath.Join(boot.InitramfsUbuntuSeedDir, ".force-unencrypted")) {
		res.Disabled = true
		return res, nil
	}

	// check encryption: this can either be provided by the fde-setup
	// hook mechanism or by the built-in secboot based encryption
	checkFDESetupHookEncryption := hasFDESetupHookInKernel(kernelInfo)
	// Note that having a fde-setup hook will disable the internal
	// secboot based encryption
	checkSecbootEncryption := !checkFDESetupHookEncryption
	var checkEncryptionErr error
	switch {
	case checkFDESetupHookEncryption:
		res.Type, checkEncryptionErr = m.checkFDEFeatures()
	case checkSecbootEncryption:
		checkEncryptionErr = secbootCheckTPMKeySealingSupported()
		if checkEncryptionErr == nil {
			res.Type = secboot.EncryptionTypeLUKS
		}
	default:
		return res, fmt.Errorf("internal error: no encryption checked in encryptionSupportInfo")
	}
	res.Available = (checkEncryptionErr == nil)

	if checkEncryptionErr != nil {
		switch {
		case secured:
			res.UnavailableErr = fmt.Errorf("cannot encrypt device storage as mandated by model grade secured: %v", checkEncryptionErr)
		case encrypted:
			res.UnavailableErr = fmt.Errorf("cannot encrypt device storage as mandated by encrypted storage-safety model option: %v", checkEncryptionErr)
		case checkFDESetupHookEncryption:
			res.UnavailableWarning = fmt.Sprintf("not encrypting device storage as querying kernel fde-setup hook did not succeed: %v", checkEncryptionErr)
		case checkSecbootEncryption:
			res.UnavailableWarning = fmt.Sprintf("not encrypting device storage as checking TPM gave: %v", checkEncryptionErr)
		default:
			return res, fmt.Errorf("internal error: checkEncryptionErr is set but not handled by the code")
		}
	}

	// If encryption is available check if the gadget is
	// compatible with encryption.
	if res.Available {
		opts := &gadget.ValidationConstraints{
			EncryptedData: true,
		}
		if err := gadget.Validate(gadgetInfo, model, opts); err != nil {
			if secured || encrypted {
				res.UnavailableErr = fmt.Errorf("cannot use encryption with the gadget: %v", err)
			} else {
				res.UnavailableWarning = fmt.Sprintf("cannot use encryption with the gadget, disabling encryption: %v", err)
			}
			res.Available = false
			res.Type = secboot.EncryptionTypeNone
		}
	}

	return res, nil
}<|MERGE_RESOLUTION|>--- conflicted
+++ resolved
@@ -1237,27 +1237,13 @@
 	// exists in the snap
 	var installDevice *state.Task
 	if hasInstallDeviceHook {
-<<<<<<< HEAD
-		installDevice = m.installDeviceHookTask(model)
-=======
 		// add the task that ensures ubuntu-save is available after the system
 		// setup to the install-device hook
 		addTask(m.state.NewTask("setup-ubuntu-save", i18n.G("Setup ubuntu-save snap folders")))
-
-		summary := i18n.G("Run install-device hook")
-		hooksup := &hookstate.HookSetup{
-			// TODO: what's a reasonable timeout for the install-device hook?
-			Snap: model.Gadget(),
-			Hook: "install-device",
-		}
-		installDevice = hookstate.HookTask(m.state, summary, hooksup, nil)
+		
+    installDevice = m.installDeviceHookTask(model)
 		addTask(installDevice)
-	}
-
-	restartSystem := m.state.NewTask("restart-system-to-run-mode", i18n.G("Ensure next boot to run mode"))
-	addTask(restartSystem)
->>>>>>> 735f3b5d
-
+    
 		// reference used by snapctl reboot
 		installDevice.Set("restart-task", restartSystem.ID())
 		addTask(installDevice)
