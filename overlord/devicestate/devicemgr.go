--- conflicted
+++ resolved
@@ -1745,48 +1745,22 @@
 	return hookOutput, nil
 }
 
-<<<<<<< HEAD
-func (m *DeviceManager) checkFDEFeatures() error {
-=======
 func (m *DeviceManager) checkFDEFeatures() (et secboot.EncryptionType, err error) {
-	// TODO: move most of this to kernel/fde.Features
->>>>>>> e64a656b
 	// Run fde-setup hook with "op":"features". If the hook
 	// returns any {"features":[...]} reply we consider the
 	// hardware supported. If the hook errors or if it returns
 	// {"error":"hardware-unsupported"} we don't.
-<<<<<<< HEAD
-	_, err := fde.CheckFeatures(m.runFDESetupHook)
-	return err
-=======
-	req := &fde.SetupRequest{
-		Op: "features",
-	}
-	output, err := m.runFDESetupHook(req)
+	features, err := fde.CheckFeatures(m.runFDESetupHook)
 	if err != nil {
 		return et, err
 	}
-	var res struct {
-		Features []string `json:"features"`
-		Error    string   `json:"error"`
-	}
-	if err := json.Unmarshal(output, &res); err != nil {
-		return et, fmt.Errorf("cannot parse hook output %q: %v", output, err)
-	}
-	if res.Features == nil && res.Error == "" {
-		return et, fmt.Errorf(`cannot use hook: neither "features" nor "error" returned`)
-	}
-	if res.Error != "" {
-		return et, fmt.Errorf("cannot use hook: it returned error: %v", res.Error)
-	}
-	if strutil.ListContains(res.Features, "device-setup") {
+	if strutil.ListContains(features, "device-setup") {
 		et = secboot.EncryptionTypeDeviceSetupHook
 	} else {
 		et = secboot.EncryptionTypeLUKS
 	}
 
 	return et, nil
->>>>>>> e64a656b
 }
 
 func hasFDESetupHookInKernel(kernelInfo *snap.Info) bool {
