// -*- Mode: Go; indent-tabs-mode: t -*-
/*
 * Copyright (C) 2016-2017 Canonical Ltd
 *
 * This program is free software: you can redistribute it and/or modify
 * it under the terms of the GNU General Public License version 3 as
 * published by the Free Software Foundation.
 *
 * This program is distributed in the hope that it will be useful,
 * but WITHOUT ANY WARRANTY; without even the implied warranty of
 * MERCHANTABILITY or FITNESS FOR A PARTICULAR PURPOSE.  See the
 * GNU General Public License for more details.
 *
 * You should have received a copy of the GNU General Public License
 * along with this program.  If not, see <http://www.gnu.org/licenses/>.
 *
 */

package devicestate

import (
	"errors"
	"fmt"
	"os"
	"path/filepath"

	"gopkg.in/tomb.v2"

	"github.com/snapcore/snapd/asserts"
	"github.com/snapcore/snapd/boot"
	"github.com/snapcore/snapd/dirs"
	"github.com/snapcore/snapd/gadget"
	"github.com/snapcore/snapd/logger"
	"github.com/snapcore/snapd/overlord/restart"
	"github.com/snapcore/snapd/overlord/snapstate"
	"github.com/snapcore/snapd/overlord/state"
	"github.com/snapcore/snapd/snap"
)

func makeRollbackDir(name string) (string, error) {
	rollbackDir := filepath.Join(dirs.SnapRollbackDir, name)

	if err := os.MkdirAll(rollbackDir, 0750); err != nil {
		return "", err
	}

	return rollbackDir, nil
}

func currentGadgetInfo(st *state.State, curDeviceCtx snapstate.DeviceContext) (*gadget.GadgetData, error) {
	currentInfo, err := snapstate.GadgetInfo(st, curDeviceCtx)
	if err != nil && !errors.Is(err, state.ErrNoState) {
		return nil, err
	}
	if currentInfo == nil {
		// no current yet
		return nil, nil
	}

	ci, err := gadgetDataFromInfo(currentInfo, curDeviceCtx.Model())
	if err != nil {
		return nil, fmt.Errorf("cannot read current gadget snap details: %v", err)
	}
	return ci, nil
}

func pendingGadgetInfo(snapsup *snapstate.SnapSetup, pendingDeviceCtx snapstate.DeviceContext) (*gadget.GadgetData, error) {
	info, err := snap.ReadInfo(snapsup.InstanceName(), snapsup.SideInfo)
	if err != nil {
		return nil, fmt.Errorf("cannot read candidate gadget snap details: %v", err)
	}

	gi, err := gadgetDataFromInfo(info, pendingDeviceCtx.Model())
	if err != nil {
		return nil, fmt.Errorf("cannot read candidate snap gadget metadata: %v", err)
	}
	return gi, nil
}

var (
	gadgetUpdate = gadget.Update
)

func (m *DeviceManager) doUpdateGadgetAssets(t *state.Task, _ *tomb.Tomb) error {
	st := t.State()
	st.Lock()
	defer st.Unlock()

	snapsup, err := snapstate.TaskSnapSetup(t)
	if err != nil {
		return err
	}

	remodelCtx, err := DeviceCtx(st, t, nil)
	if err != nil {
		return err
	}
	if remodelCtx.IsClassicBoot() {
		return fmt.Errorf("cannot run update gadget assets task on a classic system")
	}
	isRemodel := remodelCtx.ForRemodeling()
	groundDeviceCtx := remodelCtx.GroundContext()

	model := groundDeviceCtx.Model()
	if isRemodel {
		model = remodelCtx.Model()
	}
	// be extra paranoid when checking we are installing the right gadget
	var updateData *gadget.GadgetData
	switch snapsup.Type {
	case snap.TypeGadget:
		expectedGadgetSnap := model.Gadget()
		if snapsup.InstanceName() != expectedGadgetSnap {
			return fmt.Errorf("cannot apply gadget assets update from non-model gadget snap %q, expected %q snap",
				snapsup.InstanceName(), expectedGadgetSnap)
		}

		updateData, err = pendingGadgetInfo(snapsup, remodelCtx)
		if err != nil {
			return err
		}
	case snap.TypeKernel:
		expectedKernelSnap := model.Kernel()
		if snapsup.InstanceName() != expectedKernelSnap {
			return fmt.Errorf("cannot apply kernel assets update from non-model kernel snap %q, expected %q snap",
				snapsup.InstanceName(), expectedKernelSnap)
		}

		// now calculate the "update" data, it's the same gadget but
		// argumented from a different kernel
		updateData, err = currentGadgetInfo(t.State(), groundDeviceCtx)
		if err != nil {
			return err
		}
	default:
		return fmt.Errorf("internal errror: doUpdateGadgetAssets called with snap type %v", snapsup.Type)
	}

	currentData, err := currentGadgetInfo(t.State(), groundDeviceCtx)
	if err != nil {
		return err
	}
	if currentData == nil {
		// no updates during first boot & seeding
		return nil
	}

	// add kernel directories
	currentKernelInfo, err := snapstate.CurrentInfo(st, groundDeviceCtx.Model().Kernel())
	// XXX: switch to the normal `if err != nil { return err }` pattern
	// here once all tests are updated and have a kernel
	if err == nil {
		currentData.KernelRootDir = currentKernelInfo.MountDir()
		updateData.KernelRootDir = currentKernelInfo.MountDir()
	}
	// if this is a gadget update triggered by an updated kernel we
	// need to ensure "updateData.KernelRootDir" points to the new kernel
	if snapsup.Type == snap.TypeKernel {
		updateKernelInfo, err := snap.ReadInfo(snapsup.InstanceName(), snapsup.SideInfo)
		if err != nil {
			return fmt.Errorf("cannot read candidate kernel snap details: %v", err)
		}
		updateData.KernelRootDir = updateKernelInfo.MountDir()
	}

	snapRollbackDir, err := makeRollbackDir(fmt.Sprintf("%v_%v", snapsup.InstanceName(), snapsup.SideInfo.Revision))
	if err != nil {
		return fmt.Errorf("cannot prepare update rollback directory: %v", err)
	}

	var updatePolicy gadget.UpdatePolicyFunc = nil

	// Even with a remodel a kernel refresh only updates the kernel assets
	if snapsup.Type == snap.TypeKernel {
		updatePolicy = gadget.KernelUpdatePolicy
	} else if isRemodel {
		// use the remodel policy which triggers an update of all
		// structures
		updatePolicy = gadget.RemodelUpdatePolicy
	}

	var updateObserver gadget.ContentUpdateObserver
	observeTrustedBootAssets, err := boot.TrustedAssetsUpdateObserverForModel(model, updateData.RootDir)
	if err != nil && err != boot.ErrObserverNotApplicable {
		return fmt.Errorf("cannot setup asset update observer: %v", err)
	}
	if err == nil {
		updateObserver = observeTrustedBootAssets
	}
	// do not release the state lock, the update observer may attempt to
	// modify modeenv inside, which implicitly is guarded by the state lock;
	// on top of that we do not expect the update to be moving large amounts
	// of data
	err = gadgetUpdate(model, *currentData, *updateData, snapRollbackDir, updatePolicy, updateObserver)
	if err != nil {
		if err == gadget.ErrNoUpdate {
			// no update needed
			t.Logf("No gadget assets update needed")
			return nil
		}
		return err
	}

	if err := os.RemoveAll(snapRollbackDir); err != nil && !os.IsNotExist(err) {
		logger.Noticef("failed to remove gadget update rollback directory %q: %v", snapRollbackDir, err)
	}

	// TODO: consider having the option to do this early via recovery in
	// core20, have fallback code as well there
<<<<<<< HEAD
	return snapstate.MaybeRestartSystem(t)
=======
	return snapstate.FinishTaskWithRestart(t, state.DoneStatus, restart.RestartSystem, nil)
>>>>>>> 6e5e298f
}

func (m *DeviceManager) updateGadgetCommandLine(t *state.Task, st *state.State, isUndo bool) (updated bool, err error) {
	snapsup, err := snapstate.TaskSnapSetup(t)
	if err != nil {
		return false, err
	}
	devCtx, err := DeviceCtx(st, t, nil)
	if err != nil {
		return false, err
	}
	if devCtx.Model().Grade() == asserts.ModelGradeUnset {
		// pre UC20 system, do nothing
		return false, nil
	}
	var gadgetData *gadget.GadgetData
	if !isUndo {
		// when updating, command line comes from the new gadget
		gadgetData, err = pendingGadgetInfo(snapsup, devCtx)
	} else {
		// but when undoing, we use the current gadget which should have
		// been restored
		currentGadgetData, err := currentGadgetInfo(st, devCtx)
		if err != nil {
			return false, err
		}
		gadgetData = currentGadgetData
	}
	updated, err = boot.UpdateCommandLineForGadgetComponent(devCtx, gadgetData.RootDir)
	if err != nil {
		return false, fmt.Errorf("cannot update kernel command line from gadget: %v", err)
	}
	return updated, nil
}

func (m *DeviceManager) doUpdateGadgetCommandLine(t *state.Task, _ *tomb.Tomb) error {
	st := t.State()
	st.Lock()
	defer st.Unlock()

	devCtx, err := DeviceCtx(st, t, nil)
	if err != nil {
		return err
	}
	if devCtx.IsClassicBoot() {
		return fmt.Errorf("internal error: cannot run update gadget kernel command line task on a classic system")
	}

	var seeded bool
	err = st.Get("seeded", &seeded)
	if err != nil && !errors.Is(err, state.ErrNoState) {
		return err
	}
	if !seeded {
		// do nothing during first boot & seeding
		return nil
	}

	const isUndo = false
	updated, err := m.updateGadgetCommandLine(t, st, isUndo)
	if err != nil {
		return err
	}
	if !updated {
		logger.Debugf("no kernel command line update from gadget")
		return nil
	}
	t.Logf("Updated kernel command line")

	// TODO: consider optimization to avoid double reboot when the gadget
	// snap carries an update to the gadget assets and a change in the
	// kernel command line

	// kernel command line was updated, request a reboot to make it effective
<<<<<<< HEAD
	return snapstate.MaybeRestartSystem(t)
=======
	return snapstate.FinishTaskWithRestart(t, state.DoneStatus, restart.RestartSystem, nil)
>>>>>>> 6e5e298f
}

func (m *DeviceManager) undoUpdateGadgetCommandLine(t *state.Task, _ *tomb.Tomb) error {
	st := t.State()
	st.Lock()
	defer st.Unlock()

	devCtx, err := DeviceCtx(st, t, nil)
	if err != nil {
		return err
	}
	if devCtx.IsClassicBoot() {
		return fmt.Errorf("internal error: cannot run undo update gadget kernel command line task on a classic system")
	}

	var seeded bool
	err = st.Get("seeded", &seeded)
	if err != nil && !errors.Is(err, state.ErrNoState) {
		return err
	}
	if !seeded {
		// do nothing during first boot & seeding
		return nil
	}

	const isUndo = true
	updated, err := m.updateGadgetCommandLine(t, st, isUndo)
	if err != nil {
		return err
	}
	if !updated {
		logger.Debugf("no kernel command line update to undo")
		return nil
	}
	t.Logf("Reverted kernel command line change")

	// kernel command line was updated, request a reboot to make it effective
<<<<<<< HEAD
	return snapstate.MaybeRestartSystem(t)
=======
	return snapstate.FinishTaskWithRestart(t, state.UndoneStatus, restart.RestartSystem, nil)
>>>>>>> 6e5e298f
}<|MERGE_RESOLUTION|>--- conflicted
+++ resolved
@@ -207,11 +207,7 @@
 
 	// TODO: consider having the option to do this early via recovery in
 	// core20, have fallback code as well there
-<<<<<<< HEAD
-	return snapstate.MaybeRestartSystem(t)
-=======
 	return snapstate.FinishTaskWithRestart(t, state.DoneStatus, restart.RestartSystem, nil)
->>>>>>> 6e5e298f
 }
 
 func (m *DeviceManager) updateGadgetCommandLine(t *state.Task, st *state.State, isUndo bool) (updated bool, err error) {
@@ -286,11 +282,8 @@
 	// kernel command line
 
 	// kernel command line was updated, request a reboot to make it effective
-<<<<<<< HEAD
-	return snapstate.MaybeRestartSystem(t)
-=======
+
 	return snapstate.FinishTaskWithRestart(t, state.DoneStatus, restart.RestartSystem, nil)
->>>>>>> 6e5e298f
 }
 
 func (m *DeviceManager) undoUpdateGadgetCommandLine(t *state.Task, _ *tomb.Tomb) error {
@@ -328,9 +321,5 @@
 	t.Logf("Reverted kernel command line change")
 
 	// kernel command line was updated, request a reboot to make it effective
-<<<<<<< HEAD
-	return snapstate.MaybeRestartSystem(t)
-=======
 	return snapstate.FinishTaskWithRestart(t, state.UndoneStatus, restart.RestartSystem, nil)
->>>>>>> 6e5e298f
 }