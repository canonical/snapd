--- conflicted
+++ resolved
@@ -162,6 +162,7 @@
 			panic(err)
 		}
 		if prereqTask != nil {
+			// hooks must wait for mark-preseeded
 			hookTask.WaitFor(preseedDone)
 			if lastAliasesTask != nil {
 				prereqTask.WaitFor(lastAliasesTask)
@@ -217,15 +218,8 @@
 			// wait for the previous configTss
 			configTss = chainTs(configTss, configTs)
 		}
-<<<<<<< HEAD
-
-		essInfos = append(essInfos, info)
-		essInfoToTs[info] = ts
-		allSnapInfos[info.SnapName()] = info
-=======
 		infos = append(infos, info)
 		infoToTs[info] = ts
->>>>>>> 7714e3ae
 	}
 	// now add/chain the tasksets in the right order based on essential
 	// snap types
@@ -271,31 +265,12 @@
 
 	ts := tsAll[len(tsAll)-1]
 	endTs := state.NewTaskSet()
-<<<<<<< HEAD
-	if model.Gadget() != "" {
-		// we have a gadget that could have interface
-		// connection instructions
-		gadgetConnect := st.NewTask("gadget-connect", "Connect plugs and slots as instructed by the gadget")
-		if preseed {
-			if lastAliasesTask != nil {
-				gadgetConnect.WaitFor(lastAliasesTask)
-			}
-		} else {
-			gadgetConnect.WaitAll(ts)
-		}
-		endTs.AddTask(gadgetConnect)
-		ts = endTs
-		if preseed {
-			preseedDone.WaitFor(gadgetConnect)
-		}
-	}
 
 	if preseed {
 		endTs.AddTask(preseedDone)
-	}
-
-=======
->>>>>>> 7714e3ae
+		markSeeded.WaitFor(preseedDone)
+	}
+
 	markSeeded.WaitAll(ts)
 	endTs.AddTask(markSeeded)
 	tsAll = append(tsAll, endTs)
