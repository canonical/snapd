// -*- Mode: Go; indent-tabs-mode: t -*-

/*
 * Copyright (C) 2019 Canonical Ltd
 *
 * This program is free software: you can redistribute it and/or modify
 * it under the terms of the GNU General Public License version 3 as
 * published by the Free Software Foundation.
 *
 * This program is distributed in the hope that it will be useful,
 * but WITHOUT ANY WARRANTY; without even the implied warranty of
 * MERCHANTABILITY or FITNESS FOR A PARTICULAR PURPOSE.  See the
 * GNU General Public License for more details.
 *
 * You should have received a copy of the GNU General Public License
 * along with this program.  If not, see <http://www.gnu.org/licenses/>.
 *
 */

package devicestate

import (
	"fmt"
	"os"
	"path/filepath"

	"gopkg.in/tomb.v2"

	"github.com/snapcore/snapd/asserts"
	"github.com/snapcore/snapd/boot"
	"github.com/snapcore/snapd/dirs"
	"github.com/snapcore/snapd/gadget"
	"github.com/snapcore/snapd/gadget/install"
	"github.com/snapcore/snapd/logger"
	"github.com/snapcore/snapd/osutil"
	"github.com/snapcore/snapd/overlord/snapstate"
	"github.com/snapcore/snapd/overlord/state"
	"github.com/snapcore/snapd/secboot"
	"github.com/snapcore/snapd/sysconfig"
)

var (
	bootMakeBootable = boot.MakeBootable
	installRun       = install.Run

	sysconfigConfigureTargetSystem = sysconfig.ConfigureTargetSystem
)

func setSysconfigCloudOptions(opts *sysconfig.Options, gadgetDir string, model *asserts.Model) {
	ubuntuSeedCloudCfg := filepath.Join(boot.InitramfsUbuntuSeedDir, "data/etc/cloud/cloud.cfg.d")

	switch {
	// if the gadget has a cloud.conf file, always use that regardless of grade
	case sysconfig.HasGadgetCloudConf(gadgetDir):
		// this is implicitly handled by ConfigureTargetSystem when it configures
		// cloud-init if none of the other options are set, so just break here
		opts.AllowCloudInit = true

	// next thing is if are in secured grade and didn't have gadget config, we
	// disable cloud-init always, clouds should have their own config via
	// gadgets for grade secured
	case model.Grade() == asserts.ModelSecured:
		opts.AllowCloudInit = false

	// TODO:UC20: on grade signed, allow files from ubuntu-seed, but do
	//            filtering on the resultant cloud config

	// next if we are grade dangerous, then we also install cloud configuration
	// from ubuntu-seed if it exists
	case model.Grade() == asserts.ModelDangerous && osutil.IsDirectory(ubuntuSeedCloudCfg):
		opts.AllowCloudInit = true
		opts.CloudInitSrcDir = ubuntuSeedCloudCfg

	// note that if none of the conditions were true, it means we are on grade
	// dangerous or signed, and cloud-init is still allowed to run without
	// additional configuration on first-boot, so that NoCloud CIDATA can be
	// provided for example
	default:
		opts.AllowCloudInit = true
	}
}

func writeModel(model *asserts.Model, where string) error {
	f, err := os.OpenFile(where, os.O_WRONLY|os.O_CREATE|os.O_EXCL, 0644)
	if err != nil {
		return err
	}
	defer f.Close()
	return asserts.NewEncoder(f).Encode(model)
}

func (m *DeviceManager) doSetupRunSystem(t *state.Task, _ *tomb.Tomb) error {
	st := t.State()
	st.Lock()
	defer st.Unlock()

	perfTimings := state.TimingsForTask(t)
	defer perfTimings.Save(st)

	// get gadget dir
	deviceCtx, err := DeviceCtx(st, t, nil)
	if err != nil {
		return fmt.Errorf("cannot get device context: %v", err)
	}
	gadgetInfo, err := snapstate.GadgetInfo(st, deviceCtx)
	if err != nil {
		return fmt.Errorf("cannot get gadget info: %v", err)
	}
	gadgetDir := gadgetInfo.MountDir()

	kernelInfo, err := snapstate.KernelInfo(st, deviceCtx)
	if err != nil {
		return fmt.Errorf("cannot get kernel info: %v", err)
	}

	modeEnv, err := maybeReadModeenv()
	if err != nil {
		return err
	}
	if modeEnv == nil {
		return fmt.Errorf("missing modeenv, cannot proceed")
	}

	// bootstrap
	bopts := install.Options{
		Mount: true,
	}
	useEncryption, err := checkEncryption(deviceCtx.Model())
	if err != nil {
		return err
	}
	bopts.Encrypt = useEncryption

	var trustedInstallObserver *boot.TrustedAssetsInstallObserver
	// get a nice nil interface by default
	var installObserver gadget.ContentObserver
	trustedInstallObserver, err = boot.TrustedAssetsInstallObserverForModel(deviceCtx.Model(), gadgetDir, useEncryption)
	if err != nil && err != boot.ErrObserverNotApplicable {
		return fmt.Errorf("cannot setup asset install observer: %v", err)
	}
	if err == nil {
		installObserver = trustedInstallObserver
		if !useEncryption {
			// there will be no key sealing, so past the
			// installation pass no other methods need to be called
			trustedInstallObserver = nil
		}
	}

	var installedSystem *install.InstalledSystemSideData
	// run the create partition code
	logger.Noticef("create and deploy partitions")
	func() {
		st.Unlock()
		defer st.Lock()
<<<<<<< HEAD
		err = installRun(gadgetDir, kernelDir, "", bopts, installObserver)
=======
		installedSystem, err = installRun(gadgetDir, "", bopts, installObserver)
>>>>>>> 17f47f7f
	}()
	if err != nil {
		return fmt.Errorf("cannot install system: %v", err)
	}

	if trustedInstallObserver != nil {
		// sanity check
		if installedSystem.KeysForRoles == nil || installedSystem.KeysForRoles[gadget.SystemData] == nil {
			return fmt.Errorf("internal error: system encryption keys are unset")
		}
		dataKeySet := installedSystem.KeysForRoles[gadget.SystemData]

		// make note of the encryption key
		trustedInstallObserver.ChosenEncryptionKey(dataKeySet.Key)

		// keep track of recovery assets
		if err := trustedInstallObserver.ObserveExistingTrustedRecoveryAssets(boot.InitramfsUbuntuSeedDir); err != nil {
			return fmt.Errorf("cannot observe existing trusted recovery assets: err")
		}
		if err := saveKeys(installedSystem.KeysForRoles); err != nil {
			return err
		}
	}

	// keep track of the model we installed
	err = writeModel(deviceCtx.Model(), filepath.Join(boot.InitramfsUbuntuBootDir, "model"))
	if err != nil {
		return fmt.Errorf("cannot store the model: %v", err)
	}

	// configure the run system
	opts := &sysconfig.Options{TargetRootDir: boot.InstallHostWritableDir, GadgetDir: gadgetDir}
	// configure cloud init
	setSysconfigCloudOptions(opts, gadgetDir, deviceCtx.Model())
	if err := sysconfigConfigureTargetSystem(opts); err != nil {
		return err
	}

	// make it bootable
	logger.Noticef("make system bootable")
	bootBaseInfo, err := snapstate.BootBaseInfo(st, deviceCtx)
	if err != nil {
		return fmt.Errorf("cannot get boot base info: %v", err)
	}
	recoverySystemDir := filepath.Join("/systems", modeEnv.RecoverySystem)
	bootWith := &boot.BootableSet{
		Base:              bootBaseInfo,
		BasePath:          bootBaseInfo.MountFile(),
		Kernel:            kernelInfo,
		KernelPath:        kernelInfo.MountFile(),
		RecoverySystemDir: recoverySystemDir,
		UnpackedGadgetDir: gadgetDir,
	}
	rootdir := dirs.GlobalRootDir
	if err := bootMakeBootable(deviceCtx.Model(), rootdir, bootWith, trustedInstallObserver); err != nil {
		return fmt.Errorf("cannot make run system bootable: %v", err)
	}

	// request a restart as the last action after a successful install
	logger.Noticef("request system restart")
	st.RequestRestart(state.RestartSystemNow)

	return nil
}

func saveKeys(keysForRoles map[string]*install.EncryptionKeySet) error {
	dataKeySet := keysForRoles[gadget.SystemData]

	// ensure directory for keys exists
	if err := os.MkdirAll(boot.InstallHostFDEDataDir, 0755); err != nil {
		return err
	}

	// Write the recovery key
	recoveryKeyFile := filepath.Join(boot.InstallHostFDEDataDir, "recovery.key")
	if err := dataKeySet.RecoveryKey.Save(recoveryKeyFile); err != nil {
		return fmt.Errorf("cannot store recovery key: %v", err)
	}

	saveKeySet := keysForRoles[gadget.SystemSave]
	if saveKeySet == nil {
		// no system-save support
		return nil
	}

	saveKey := filepath.Join(boot.InstallHostFDEDataDir, "ubuntu-save.key")
	reinstallSaveKey := filepath.Join(boot.InstallHostFDEDataDir, "reinstall.key")

	if err := saveKeySet.Key.Save(saveKey); err != nil {
		return fmt.Errorf("cannot store system save key: %v", err)
	}
	if err := saveKeySet.RecoveryKey.Save(reinstallSaveKey); err != nil {
		return fmt.Errorf("cannot store reinstall key: %v", err)
	}
	return nil
}

var secbootCheckKeySealingSupported = secboot.CheckKeySealingSupported

// checkEncryption verifies whether encryption should be used based on the
// model grade and the availability of a TPM device.
func checkEncryption(model *asserts.Model) (res bool, err error) {
	secured := model.Grade() == asserts.ModelSecured
	dangerous := model.Grade() == asserts.ModelDangerous

	// check if we should disable encryption non-secured devices
	// TODO:UC20: this is not the final mechanism to bypass encryption
	if dangerous && osutil.FileExists(filepath.Join(boot.InitramfsUbuntuSeedDir, ".force-unencrypted")) {
		return false, nil
	}

	// encryption is required in secured devices and optional in other grades
	if err := secbootCheckKeySealingSupported(); err != nil {
		if secured {
			return false, fmt.Errorf("cannot encrypt secured device: %v", err)
		}
		return false, nil
	}

	return true, nil
}<|MERGE_RESOLUTION|>--- conflicted
+++ resolved
@@ -112,6 +112,7 @@
 	if err != nil {
 		return fmt.Errorf("cannot get kernel info: %v", err)
 	}
+	kernelDir := kernelInfo.MountDir()
 
 	modeEnv, err := maybeReadModeenv()
 	if err != nil {
@@ -153,11 +154,7 @@
 	func() {
 		st.Unlock()
 		defer st.Lock()
-<<<<<<< HEAD
-		err = installRun(gadgetDir, kernelDir, "", bopts, installObserver)
-=======
-		installedSystem, err = installRun(gadgetDir, "", bopts, installObserver)
->>>>>>> 17f47f7f
+		installedSystem, err = installRun(gadgetDir, kernelDir, "", bopts, installObserver)
 	}()
 	if err != nil {
 		return fmt.Errorf("cannot install system: %v", err)
