// -*- Mode: Go; indent-tabs-mode: t -*-

/*
 * Copyright (C) 2015-2016 Canonical Ltd
 *
 * This program is free software: you can redistribute it and/or modify
 * it under the terms of the GNU General Public License version 3 as
 * published by the Free Software Foundation.
 *
 * This program is distributed in the hope that it will be useful,
 * but WITHOUT ANY WARRANTY; without even the implied warranty of
 * MERCHANTABILITY or FITNESS FOR A PARTICULAR PURPOSE.  See the
 * GNU General Public License for more details.
 *
 * You should have received a copy of the GNU General Public License
 * along with this program.  If not, see <http://www.gnu.org/licenses/>.
 *
 */

package servicestate

import (
	"fmt"
	"time"

	"github.com/snapcore/snapd/client"
	"github.com/snapcore/snapd/overlord/cmdstate"
	"github.com/snapcore/snapd/overlord/hookstate"
	"github.com/snapcore/snapd/overlord/snapstate"
	"github.com/snapcore/snapd/overlord/state"
	"github.com/snapcore/snapd/snap"
)

type Instruction struct {
	Action string   `json:"action"`
	Names  []string `json:"names"`
	client.StartOptions
	client.StopOptions
	client.RestartOptions
}

type ServiceActionConflictError struct{ error }

// Control creates a taskset for starting/stopping/restarting services via systemctl.
// The appInfos and inst define the services and the command to execute.
// Context is used to determine change conflicts - we will not conflict with
// tasks from same change as that of context's.
func Control(st *state.State, appInfos []*snap.AppInfo, inst *Instruction, context *hookstate.Context) ([]*state.TaskSet, error) {
	var tts []*state.TaskSet

	var ctlcmds []string
	switch {
	case inst.Action == "start":
		if inst.Enable {
			ctlcmds = []string{"enable"}
		}
		ctlcmds = append(ctlcmds, "start")
	case inst.Action == "stop":
		if inst.Disable {
			ctlcmds = []string{"disable"}
		}
		ctlcmds = append(ctlcmds, "stop")
	case inst.Action == "restart":
		if inst.Reload {
			ctlcmds = []string{"reload-or-restart"}
		} else {
			ctlcmds = []string{"restart"}
		}
	default:
		return nil, fmt.Errorf("unknown action %q", inst.Action)
	}

	st.Lock()
	defer st.Unlock()

	svcs := make([]string, 0, len(appInfos))
	snapNames := make([]string, 0, len(appInfos))
	lastName := ""
	names := make([]string, len(appInfos))
	for i, svc := range appInfos {
		svcs = append(svcs, svc.ServiceName())
		snapName := svc.Snap.Name()
		names[i] = snapName + "." + svc.Name
		if snapName != lastName {
			snapNames = append(snapNames, snapName)
			lastName = snapName
		}
	}

	var checkConflict func(otherTask *state.Task) bool
	if context != nil && !context.IsEphemeral() {
		if task, ok := context.Task(); ok {
			chg := task.Change()
			checkConflict = func(otherTask *state.Task) bool {
				if chg != nil && otherTask.Change() != nil {
					// if same change, then return false (no conflict)
					return chg.ID() != otherTask.Change().ID()
				}
				return true
			}
		}
	}

	if err := snapstate.CheckChangeConflictMany(st, snapNames, checkConflict); err != nil {
		return nil, &ServiceActionConflictError{err}
	}

<<<<<<< HEAD
	// Give the systemctl a maximum time of 61 for now.
	//
	// Longer term we need to refactor this code and
	// reuse the snapd/systemd and snapd/wrapper packages
	// to control the timeout in a single place.
	return cmdstate.ExecWithTimeout(st, desc, argv, 61*time.Second), nil
=======
	for _, cmd := range ctlcmds {
		argv := append([]string{"systemctl", cmd}, svcs...)
		desc := fmt.Sprintf("%s of %v", cmd, names)
		// Give the systemctl a maximum time of 61 for now.
		//
		// Longer term we need to refactor this code and
		// reuse the snapd/systemd and snapd/wrapper packages
		// to control the timeout in a single place.
		ts := cmdstate.ExecWithTimeout(st, desc, argv, 61*time.Second)
		tts = append(tts, ts)
	}

	// make a taskset wait for its predecessor
	for i := 1; i < len(tts); i++ {
		tts[i].WaitAll(tts[i-1])
	}

	return tts, nil
>>>>>>> f7b6d059
}<|MERGE_RESOLUTION|>--- conflicted
+++ resolved
@@ -105,14 +105,6 @@
 		return nil, &ServiceActionConflictError{err}
 	}
 
-<<<<<<< HEAD
-	// Give the systemctl a maximum time of 61 for now.
-	//
-	// Longer term we need to refactor this code and
-	// reuse the snapd/systemd and snapd/wrapper packages
-	// to control the timeout in a single place.
-	return cmdstate.ExecWithTimeout(st, desc, argv, 61*time.Second), nil
-=======
 	for _, cmd := range ctlcmds {
 		argv := append([]string{"systemctl", cmd}, svcs...)
 		desc := fmt.Sprintf("%s of %v", cmd, names)
@@ -131,5 +123,4 @@
 	}
 
 	return tts, nil
->>>>>>> f7b6d059
 }