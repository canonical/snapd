// -*- Mode: Go; indent-tabs-mode: t -*-

/*
 * Copyright (C) 2015-2021 Canonical Ltd
 *
 * This program is free software: you can redistribute it and/or modify
 * it under the terms of the GNU General Public License version 3 as
 * published by the Free Software Foundation.
 *
 * This program is distributed in the hope that it will be useful,
 * but WITHOUT ANY WARRANTY; without even the implied warranty of
 * MERCHANTABILITY or FITNESS FOR A PARTICULAR PURPOSE.  See the
 * GNU General Public License for more details.
 *
 * You should have received a copy of the GNU General Public License
 * along with this program.  If not, see <http://www.gnu.org/licenses/>.
 *
 */

package servicestate_test

import (
	"bytes"
	"fmt"
	"os"
	"path/filepath"
	"strings"

	. "gopkg.in/check.v1"

	"github.com/snapcore/snapd/client"
	"github.com/snapcore/snapd/dirs"
<<<<<<< HEAD
=======
	"github.com/snapcore/snapd/gadget/quantity"
>>>>>>> dda30e53
	"github.com/snapcore/snapd/overlord/configstate/config"
	"github.com/snapcore/snapd/overlord/servicestate"
	"github.com/snapcore/snapd/overlord/state"
	"github.com/snapcore/snapd/snap"
	"github.com/snapcore/snapd/snap/quota"
	"github.com/snapcore/snapd/systemd"
	"github.com/snapcore/snapd/testutil"
	"github.com/snapcore/snapd/wrappers"
)

type statusDecoratorSuite struct{}

var _ = Suite(&statusDecoratorSuite{})

func (s *statusDecoratorSuite) TestDecorateWithStatus(c *C) {
	dirs.SetRootDir(c.MkDir())
	defer dirs.SetRootDir("")
	snp := &snap.Info{
		SideInfo: snap.SideInfo{
			RealName: "foo",
			Revision: snap.R(1),
		},
	}
	err := os.MkdirAll(snp.MountDir(), 0755)
	c.Assert(err, IsNil)
	err = os.Symlink(snp.Revision.String(), filepath.Join(filepath.Dir(snp.MountDir()), "current"))
	c.Assert(err, IsNil)

	disabled := false
	r := systemd.MockSystemctl(func(args ...string) (buf []byte, err error) {
		switch args[0] {
		case "show":
			c.Assert(args[0], Equals, "show")
			unit := args[2]
			activeState, unitState := "active", "enabled"
			if disabled {
				activeState = "inactive"
				unitState = "disabled"
			}
			if strings.HasSuffix(unit, ".timer") || strings.HasSuffix(unit, ".socket") {
				return []byte(fmt.Sprintf(`Id=%s
ActiveState=%s
UnitFileState=%s
`, args[2], activeState, unitState)), nil
			} else {
				return []byte(fmt.Sprintf(`Id=%s
Type=simple
ActiveState=%s
UnitFileState=%s
`, args[2], activeState, unitState)), nil
			}
		case "--user":
			c.Assert(args[1], Equals, "--global")
			c.Assert(args[2], Equals, "is-enabled")
			unitState := "enabled\n"
			if disabled {
				unitState = "disabled\n"
			}
			return bytes.Repeat([]byte(unitState), len(args)-3), nil
		default:
			c.Errorf("unexpected systemctl command: %v", args)
			return nil, fmt.Errorf("should not be reached")
		}
	})
	defer r()

	sd := servicestate.NewStatusDecorator(nil)

	// not a service
	app := &client.AppInfo{
		Snap: "foo",
		Name: "app",
	}
	snapApp := &snap.AppInfo{Snap: snp, Name: "app"}

	err = sd.DecorateWithStatus(app, snapApp)
	c.Assert(err, IsNil)

	for _, enabled := range []bool{true, false} {
		disabled = !enabled

		// service only
		app = &client.AppInfo{
			Snap:   snp.InstanceName(),
			Name:   "svc",
			Daemon: "simple",
		}
		snapApp = &snap.AppInfo{
			Snap:        snp,
			Name:        "svc",
			Daemon:      "simple",
			DaemonScope: snap.SystemDaemon,
		}

		err = sd.DecorateWithStatus(app, snapApp)
		c.Assert(err, IsNil)
		c.Check(app.Active, Equals, enabled)
		c.Check(app.Enabled, Equals, enabled)

		// service  + timer
		app = &client.AppInfo{
			Snap:   snp.InstanceName(),
			Name:   "svc",
			Daemon: "simple",
		}
		snapApp = &snap.AppInfo{
			Snap:        snp,
			Name:        "svc",
			Daemon:      "simple",
			DaemonScope: snap.SystemDaemon,
		}
		snapApp.Timer = &snap.TimerInfo{
			App:   snapApp,
			Timer: "10:00",
		}

		err = sd.DecorateWithStatus(app, snapApp)
		c.Assert(err, IsNil)
		c.Check(app.Active, Equals, enabled)
		c.Check(app.Enabled, Equals, enabled)
		c.Check(app.Activators, DeepEquals, []client.AppActivator{
			{Name: "svc", Type: "timer", Active: enabled, Enabled: enabled},
		})

		// service with socket
		app = &client.AppInfo{
			Snap:   snp.InstanceName(),
			Name:   "svc",
			Daemon: "simple",
		}
		snapApp = &snap.AppInfo{
			Snap:        snp,
			Name:        "svc",
			Daemon:      "simple",
			DaemonScope: snap.SystemDaemon,
		}
		snapApp.Sockets = map[string]*snap.SocketInfo{
			"socket1": {
				App:          snapApp,
				Name:         "socket1",
				ListenStream: "a.socket",
			},
		}

		err = sd.DecorateWithStatus(app, snapApp)
		c.Assert(err, IsNil)
		c.Check(app.Active, Equals, enabled)
		c.Check(app.Enabled, Equals, enabled)
		c.Check(app.Activators, DeepEquals, []client.AppActivator{
			{Name: "socket1", Type: "socket", Active: enabled, Enabled: enabled},
		})

		// service with D-Bus activation
		app = &client.AppInfo{
			Snap:   snp.InstanceName(),
			Name:   "svc",
			Daemon: "simple",
		}
		snapApp = &snap.AppInfo{
			Snap:        snp,
			Name:        "svc",
			Daemon:      "simple",
			DaemonScope: snap.SystemDaemon,
		}
		snapApp.ActivatesOn = []*snap.SlotInfo{
			{
				Snap:      snp,
				Name:      "dbus-slot",
				Interface: "dbus",
				Attrs: map[string]interface{}{
					"bus":  "system",
					"name": "org.example.Svc",
				},
			},
		}

		err = sd.DecorateWithStatus(app, snapApp)
		c.Assert(err, IsNil)
		c.Check(app.Active, Equals, enabled)
		c.Check(app.Enabled, Equals, enabled)
		c.Check(app.Activators, DeepEquals, []client.AppActivator{
			{Name: "org.example.Svc", Type: "dbus", Active: true, Enabled: true},
		})

		// No state is currently extracted for user daemons
		app = &client.AppInfo{
			Snap:   snp.InstanceName(),
			Name:   "svc",
			Daemon: "simple",
		}
		snapApp = &snap.AppInfo{
			Snap:        snp,
			Name:        "svc",
			Daemon:      "simple",
			DaemonScope: snap.UserDaemon,
		}
		snapApp.Sockets = map[string]*snap.SocketInfo{
			"socket1": {
				App:          snapApp,
				Name:         "socket1",
				ListenStream: "a.socket",
			},
		}
		snapApp.Timer = &snap.TimerInfo{
			App:   snapApp,
			Timer: "10:00",
		}
		snapApp.ActivatesOn = []*snap.SlotInfo{
			{
				Snap:      snp,
				Name:      "dbus-slot",
				Interface: "dbus",
				Attrs: map[string]interface{}{
					"bus":  "session",
					"name": "org.example.Svc",
				},
			},
		}

		err = sd.DecorateWithStatus(app, snapApp)
		c.Assert(err, IsNil)
		c.Check(app.Active, Equals, false)
		c.Check(app.Enabled, Equals, enabled)
		c.Check(app.Activators, DeepEquals, []client.AppActivator{
			{Name: "socket1", Type: "socket", Active: false, Enabled: enabled},
			{Name: "svc", Type: "timer", Active: false, Enabled: enabled},
			{Name: "org.example.Svc", Type: "dbus", Active: true, Enabled: true},
		})
	}
}

type snapServiceOptionsSuite struct {
	testutil.BaseTest
	state *state.State
}

var _ = Suite(&snapServiceOptionsSuite{})

func (s *snapServiceOptionsSuite) SetUpTest(c *C) {
	s.BaseTest.SetUpTest(c)
	s.state = state.New(nil)
}

<<<<<<< HEAD
func (s *snapServiceOptionsSuite) TestSnapServiceOptions(c *C) {
=======
func (s *snapServiceOptionsSuite) TestSnapServiceOptionsVitalityRank(c *C) {
>>>>>>> dda30e53
	st := s.state
	st.Lock()
	defer st.Unlock()
	t := config.NewTransaction(st)
	err := t.Set("core", "resilience.vitality-hint", "bar,foo")
	c.Assert(err, IsNil)
	t.Commit()

<<<<<<< HEAD
	opts, err := servicestate.SnapServiceOptions(st, "foo")
=======
	opts, err := servicestate.SnapServiceOptions(st, "foo", nil)
>>>>>>> dda30e53
	c.Assert(err, IsNil)
	c.Check(opts, DeepEquals, &wrappers.SnapServiceOptions{
		VitalityRank: 2,
	})
<<<<<<< HEAD
	opts, err = servicestate.SnapServiceOptions(st, "bar")
=======
	opts, err = servicestate.SnapServiceOptions(st, "bar", nil)
>>>>>>> dda30e53
	c.Assert(err, IsNil)
	c.Check(opts, DeepEquals, &wrappers.SnapServiceOptions{
		VitalityRank: 1,
	})
<<<<<<< HEAD
	opts, err = servicestate.SnapServiceOptions(st, "unknown")
=======
	opts, err = servicestate.SnapServiceOptions(st, "unknown", nil)
>>>>>>> dda30e53
	c.Assert(err, IsNil)
	c.Check(opts, DeepEquals, &wrappers.SnapServiceOptions{
		VitalityRank: 0,
	})
<<<<<<< HEAD
=======
}

func (s *snapServiceOptionsSuite) TestSnapServiceOptionsQuotaGroups(c *C) {
	st := s.state
	st.Lock()
	defer st.Unlock()

	// make a quota group
	grp, err := quota.NewGroup("foogroup", quantity.SizeGiB)
	c.Assert(err, IsNil)

	grp.Snaps = []string{"foosnap"}

	// add it into the state
	newGrps, err := servicestate.PatchQuotas(st, grp)
	c.Assert(err, IsNil)
	c.Assert(newGrps, DeepEquals, map[string]*quota.Group{
		"foogroup": grp,
	})

	opts, err := servicestate.SnapServiceOptions(st, "foosnap", nil)
	c.Assert(err, IsNil)
	c.Check(opts, DeepEquals, &wrappers.SnapServiceOptions{
		QuotaGroup: grp,
	})

	// save the current state of the quota group before modifying it to prove
	// that the group caching works
	grps, err := servicestate.AllQuotas(st)
	c.Assert(err, IsNil)

	// modify state to use an instance name instead now
	grp.Snaps = []string{"foosnap_instance"}
	newGrps, err = servicestate.PatchQuotas(st, grp)
	c.Assert(err, IsNil)
	c.Assert(newGrps, DeepEquals, map[string]*quota.Group{
		"foogroup": grp,
	})

	// we can still get the quota group using the local map we got before
	// modifying state
	opts, err = servicestate.SnapServiceOptions(st, "foosnap", grps)
	c.Assert(err, IsNil)
	grp.Snaps = []string{"foosnap"}
	c.Check(opts, DeepEquals, &wrappers.SnapServiceOptions{
		QuotaGroup: grp,
	})

	// but using state produces nothing for the non-instance name snap
	opts, err = servicestate.SnapServiceOptions(st, "foosnap", nil)
	c.Assert(err, IsNil)
	c.Check(opts, DeepEquals, &wrappers.SnapServiceOptions{})

	// but it does work with instance names
	grp.Snaps = []string{"foosnap_instance"}
	opts, err = servicestate.SnapServiceOptions(st, "foosnap_instance", nil)
	c.Assert(err, IsNil)
	c.Check(opts, DeepEquals, &wrappers.SnapServiceOptions{
		QuotaGroup: grp,
	})

	// works with vitality rank for the snap too
	t := config.NewTransaction(st)
	err = t.Set("core", "resilience.vitality-hint", "bar,foosnap_instance")
	c.Assert(err, IsNil)
	t.Commit()

	opts, err = servicestate.SnapServiceOptions(st, "foosnap_instance", nil)
	c.Assert(err, IsNil)
	c.Check(opts, DeepEquals, &wrappers.SnapServiceOptions{
		VitalityRank: 2,
		QuotaGroup:   grp,
	})
>>>>>>> dda30e53
}<|MERGE_RESOLUTION|>--- conflicted
+++ resolved
@@ -30,10 +30,7 @@
 
 	"github.com/snapcore/snapd/client"
 	"github.com/snapcore/snapd/dirs"
-<<<<<<< HEAD
-=======
 	"github.com/snapcore/snapd/gadget/quantity"
->>>>>>> dda30e53
 	"github.com/snapcore/snapd/overlord/configstate/config"
 	"github.com/snapcore/snapd/overlord/servicestate"
 	"github.com/snapcore/snapd/overlord/state"
@@ -277,11 +274,7 @@
 	s.state = state.New(nil)
 }
 
-<<<<<<< HEAD
-func (s *snapServiceOptionsSuite) TestSnapServiceOptions(c *C) {
-=======
 func (s *snapServiceOptionsSuite) TestSnapServiceOptionsVitalityRank(c *C) {
->>>>>>> dda30e53
 	st := s.state
 	st.Lock()
 	defer st.Unlock()
@@ -290,35 +283,21 @@
 	c.Assert(err, IsNil)
 	t.Commit()
 
-<<<<<<< HEAD
-	opts, err := servicestate.SnapServiceOptions(st, "foo")
-=======
 	opts, err := servicestate.SnapServiceOptions(st, "foo", nil)
->>>>>>> dda30e53
 	c.Assert(err, IsNil)
 	c.Check(opts, DeepEquals, &wrappers.SnapServiceOptions{
 		VitalityRank: 2,
 	})
-<<<<<<< HEAD
-	opts, err = servicestate.SnapServiceOptions(st, "bar")
-=======
 	opts, err = servicestate.SnapServiceOptions(st, "bar", nil)
->>>>>>> dda30e53
 	c.Assert(err, IsNil)
 	c.Check(opts, DeepEquals, &wrappers.SnapServiceOptions{
 		VitalityRank: 1,
 	})
-<<<<<<< HEAD
-	opts, err = servicestate.SnapServiceOptions(st, "unknown")
-=======
 	opts, err = servicestate.SnapServiceOptions(st, "unknown", nil)
->>>>>>> dda30e53
 	c.Assert(err, IsNil)
 	c.Check(opts, DeepEquals, &wrappers.SnapServiceOptions{
 		VitalityRank: 0,
 	})
-<<<<<<< HEAD
-=======
 }
 
 func (s *snapServiceOptionsSuite) TestSnapServiceOptionsQuotaGroups(c *C) {
@@ -392,5 +371,4 @@
 		VitalityRank: 2,
 		QuotaGroup:   grp,
 	})
->>>>>>> dda30e53
 }