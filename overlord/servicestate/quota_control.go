// -*- Mode: Go; indent-tabs-mode: t -*-

/*
 * Copyright (C) 2021 Canonical Ltd
 *
 * This program is free software: you can redistribute it and/or modify
 * it under the terms of the GNU General Public License version 3 as
 * published by the Free Software Foundation.
 *
 * This program is distributed in the hope that it will be useful,
 * but WITHOUT ANY WARRANTY; without even the implied warranty of
 * MERCHANTABILITY or FITNESS FOR A PARTICULAR PURPOSE.  See the
 * GNU General Public License for more details.
 *
 * You should have received a copy of the GNU General Public License
 * along with this program.  If not, see <http://www.gnu.org/licenses/>.
 *
 */

package servicestate

import (
	"bufio"
	"fmt"
	"os"
	"strings"

	"github.com/snapcore/snapd/dirs"
	"github.com/snapcore/snapd/features"
	"github.com/snapcore/snapd/overlord/configstate/config"
	"github.com/snapcore/snapd/overlord/servicestate/internal"
	"github.com/snapcore/snapd/overlord/snapstate"
	"github.com/snapcore/snapd/overlord/state"
	"github.com/snapcore/snapd/snap/quota"
	"github.com/snapcore/snapd/snapdenv"
	"github.com/snapcore/snapd/systemd"
)

var (
	systemdVersionError error
	memoryCGroupError   error
)

var (
	cgroupsFilePath = dirs.CGroupsStatusFile
)

func checkSystemdVersion() {
	systemdVersionError = systemd.EnsureAtLeast(230)
}

func init() {
	EnsureQuotaUsability()
}

// EnsureQuotaUsability is exported for unit tests from other packages to re-run
// the init() time checks for quota usability which set the errors which
// quotaGroupsAvailable() checks for.
// It saves the previous state of the usability errors to be restored via the
// provided restore function.
func EnsureQuotaUsability() (restore func()) {
	oldSystemdErr := systemdVersionError
	checkSystemdVersion()
<<<<<<< HEAD

	return func() {
		systemdVersionError = oldSystemdErr
	}
=======
	checkMemoryCGroupEnabled()
}

func checkMemoryCGroupEnabled() {
	memoryCGroupError = memoryCGroupEnabled()
}

// added to enable path update for testing purposes
func setCGroupsFilePath(path string) {
	cgroupsFilePath = path
	checkMemoryCGroupEnabled()
}

// since the control groups can be enabled/disabled without the kernel config the only
// way to identify the status of memory control groups is via /proc/cgroups
// "cat /proc/cgroups | grep memory" returns the active status of memory control group
// and the 3rd parameter is the status
// 0 => false => disabled
// 1 => true => enabled
func memoryCGroupEnabled() error {
	cgroupsFile, err := os.Open(cgroupsFilePath)
	if err != nil {
		return fmt.Errorf("cannot open cgroups file: %v", err)
	}
	defer cgroupsFile.Close()
	scanner := bufio.NewScanner(cgroupsFile)
	scanner.Split(bufio.ScanLines)
	for scanner.Scan() {
		line := scanner.Text()
		if strings.HasPrefix(line, "memory\t") {
			memoryCgroupValues := strings.Fields(line)
			if len(memoryCgroupValues) >= 4 { // assuming any increase in size will lead to values added to the end
				isMemoryEnabled := memoryCgroupValues[3] == "1"
				if !isMemoryEnabled {
					return fmt.Errorf("cannot retrieve quota information, memory cgroup is disabled on this system")
				}
				return nil
			}
			// change in size, should investigate the new structure
			return fmt.Errorf("cannot parse memory control group configuration")
		}
	}

	if err := scanner.Err(); err != nil {
		return fmt.Errorf("cannot read %v contents: %v", cgroupsFilePath, err)
	}

	// no errors so far but the only path here is the cgroups file without the memory line
	return fmt.Errorf("cannot retrieve memory cgroup configuration, it is not available in the kernel config")
>>>>>>> ad45df2e
}

func quotaGroupsAvailable(st *state.State) error {
	if memoryCGroupError != nil {
		return memoryCGroupError
	}

	// check if the systemd version is too old
	if systemdVersionError != nil {
		return fmt.Errorf("cannot use quotas with incompatible systemd: %v", systemdVersionError)
	}

	tr := config.NewTransaction(st)
	enableQuotaGroups, err := features.Flag(tr, features.QuotaGroups)
	if err != nil && !config.IsNoOption(err) {
		return err
	}
	if !enableQuotaGroups {
		return fmt.Errorf("experimental feature disabled - test it by setting 'experimental.quota-groups' to true")
	}

	return nil
}

// CreateQuota attempts to create the specified quota group with the specified
// snaps in it.
// TODO: should this use something like QuotaGroupUpdate with fewer fields?
func CreateQuota(st *state.State, name string, parentName string, snaps []string, resourceLimits quota.Resources) (*state.TaskSet, error) {
	if err := quotaGroupsAvailable(st); err != nil {
		return nil, err
	}

	allGrps, err := AllQuotas(st)
	if err != nil {
		return nil, err
	}

	// make sure the group does not exist yet
	if _, ok := allGrps[name]; ok {
		return nil, fmt.Errorf("group %q already exists", name)
	}

	// validate the resource limits for the group
	if err := resourceLimits.Validate(); err != nil {
		return nil, fmt.Errorf("cannot create quota group %q: %v", name, err)
	}

	// make sure the specified snaps exist and aren't currently in another group
	if err := validateSnapForAddingToGroup(st, snaps, name, allGrps); err != nil {
		return nil, err
	}

	if err := CheckQuotaChangeConflictMany(st, []string{name}); err != nil {
		return nil, err
	}
	if err := snapstate.CheckChangeConflictMany(st, snaps, ""); err != nil {
		return nil, err
	}

	// create the task with the action in it
	qc := QuotaControlAction{
		Action:         "create",
		QuotaName:      name,
		ResourceLimits: resourceLimits,
		AddSnaps:       snaps,
		ParentName:     parentName,
	}

	ts := state.NewTaskSet()

	summary := fmt.Sprintf("Create quota group %q", name)
	task := st.NewTask("quota-control", summary)
	task.Set("quota-control-actions", []QuotaControlAction{qc})
	ts.AddTask(task)

	return ts, nil
}

// RemoveQuota deletes the specific quota group. Any snaps currently in the
// quota will no longer be in any quota group, even if the quota group being
// removed is a sub-group.
// TODO: currently this only supports removing leaf sub-group groups, it doesn't
// support removing parent quotas, but probably it makes sense to allow that too
func RemoveQuota(st *state.State, name string) (*state.TaskSet, error) {
	if memoryCGroupError != nil {
		return nil, memoryCGroupError
	}

	if snapdenv.Preseeding() {
		return nil, fmt.Errorf("removing quota groups not supported while preseeding")
	}

	allGrps, err := AllQuotas(st)
	if err != nil {
		return nil, err
	}

	// make sure the group exists
	grp, ok := allGrps[name]
	if !ok {
		return nil, fmt.Errorf("cannot remove non-existent quota group %q", name)
	}

	// XXX: remove this limitation eventually
	if len(grp.SubGroups) != 0 {
		return nil, fmt.Errorf("cannot remove quota group %q with sub-groups, remove the sub-groups first", name)
	}

	if err := CheckQuotaChangeConflictMany(st, []string{name}); err != nil {
		return nil, err
	}
	if err := snapstate.CheckChangeConflictMany(st, grp.Snaps, ""); err != nil {
		return nil, err
	}

	qc := QuotaControlAction{
		Action:    "remove",
		QuotaName: name,
	}

	ts := state.NewTaskSet()

	summary := fmt.Sprintf("Remove quota group %q", name)
	task := st.NewTask("quota-control", summary)
	task.Set("quota-control-actions", []QuotaControlAction{qc})
	ts.AddTask(task)

	return ts, nil
}

// QuotaGroupUpdate reflects all of the modifications that can be performed on
// a quota group in one operation.
type QuotaGroupUpdate struct {
	// AddSnaps is the set of snaps to add to the quota group. These are
	// instance names of snaps, and are appended to the existing snaps in
	// the quota group
	AddSnaps []string

	// NewResourceLimits is the new resource limits to be used for the quota group. A
	// limit is only changed if the corresponding limit is != nil.
	NewResourceLimits quota.Resources
}

// UpdateQuota updates the quota as per the options.
// TODO: this should support more kinds of updates such as moving groups between
// parents, removing sub-groups from their parents, and removing snaps from
// the group.
func UpdateQuota(st *state.State, name string, updateOpts QuotaGroupUpdate) (*state.TaskSet, error) {
	if err := quotaGroupsAvailable(st); err != nil {
		return nil, err
	}

	allGrps, err := AllQuotas(st)
	if err != nil {
		return nil, err
	}

	grp, ok := allGrps[name]
	if !ok {
		return nil, fmt.Errorf("group %q does not exist", name)
	}

	currentQuotas := grp.GetQuotaResources()
	if err := currentQuotas.ValidateChange(updateOpts.NewResourceLimits); err != nil {
		return nil, fmt.Errorf("cannot update group %q: %v", name, err)
	}

	// ensure that the group we are modifying does not contain a mix of snaps and sub-groups
	// as we no longer support this, and existing quota groups might have this
	if err := ensureGroupIsNotMixed(name, allGrps); err != nil {
		return nil, err
	}

	// now ensure that all of the snaps mentioned in AddSnaps exist as snaps and
	// that they aren't already in an existing quota group
	if err := validateSnapForAddingToGroup(st, updateOpts.AddSnaps, name, allGrps); err != nil {
		return nil, err
	}

	if err := CheckQuotaChangeConflictMany(st, []string{name}); err != nil {
		return nil, err
	}
	if err := snapstate.CheckChangeConflictMany(st, updateOpts.AddSnaps, ""); err != nil {
		return nil, err
	}

	// create the action and the correspoding task set
	qc := QuotaControlAction{
		Action:         "update",
		QuotaName:      name,
		ResourceLimits: updateOpts.NewResourceLimits,
		AddSnaps:       updateOpts.AddSnaps,
	}

	ts := state.NewTaskSet()

	summary := fmt.Sprintf("Update quota group %q", name)
	task := st.NewTask("quota-control", summary)
	task.Set("quota-control-actions", []QuotaControlAction{qc})
	ts.AddTask(task)

	return ts, nil
}

// EnsureSnapAbsentFromQuota ensures that the specified snap is not present
// in any quota group, usually in preparation for removing that snap from the
// system to keep the quota group itself consistent.
// This function is idempotent, since if it was interrupted after unlocking the
// state inside ensureSnapServicesForGroup it will not re-execute since the
// specified snap will not be present inside the group reference in the state.
func EnsureSnapAbsentFromQuota(st *state.State, snap string) error {
	allGrps, err := AllQuotas(st)
	if err != nil {
		return err
	}

	// try to find the snap in any group
	for _, grp := range allGrps {
		for idx, sn := range grp.Snaps {
			if sn == snap {
				// drop this snap from the list of Snaps by swapping it with the
				// last snap in the list, and then dropping the last snap from
				// the list
				grp.Snaps[idx] = grp.Snaps[len(grp.Snaps)-1]
				grp.Snaps = grp.Snaps[:len(grp.Snaps)-1]

				// update the quota group state
				allGrps, err = internal.PatchQuotas(st, grp)
				if err != nil {
					return err
				}

				// ensure service states are updated - note we have to add the
				// snap as an extra snap to ensure since it was removed from the
				// group and thus won't be considered just by looking at the
				// group pointer directly
				opts := &ensureSnapServicesForGroupOptions{
					allGrps:    allGrps,
					extraSnaps: []string{snap},
				}
				// TODO: we could pass timing and progress here from the task we
				// are executing as eventually
				return ensureSnapServicesStateForGroup(st, grp, opts)
			}
		}
	}

	// the snap wasn't in any group, nothing to do
	return nil
}

// QuotaChangeConflictError represents an error because of quota group conflicts between changes.
type QuotaChangeConflictError struct {
	Quota      string
	ChangeKind string
	// a Message is optional, otherwise one is composed from the other information
	Message string
}

func (e *QuotaChangeConflictError) Error() string {
	if e.Message != "" {
		return e.Message
	}
	if e.ChangeKind != "" {
		return fmt.Sprintf("quota group %q has %q change in progress", e.Quota, e.ChangeKind)
	}
	return fmt.Sprintf("quota group %q has changes in progress", e.Quota)
}

// CheckQuotaChangeConflictMany ensures that for the given quota groups no other
// changes that alters them (like create, update, remove) are in
// progress. If a conflict is detected an error is returned.
func CheckQuotaChangeConflictMany(st *state.State, quotaNames []string) error {
	quotaMap := make(map[string]bool, len(quotaNames))
	for _, k := range quotaNames {
		quotaMap[k] = true
	}

	for _, task := range st.Tasks() {
		chg := task.Change()
		if chg == nil || chg.IsReady() {
			continue
		}

		quotas, err := affectedQuotas(task)
		if err != nil {
			return err
		}

		for _, quota := range quotas {
			if quotaMap[quota] {
				return &QuotaChangeConflictError{Quota: quota, ChangeKind: chg.Kind()}
			}
		}
	}

	return nil
}

func affectedQuotas(task *state.Task) ([]string, error) {
	// so far only quota-control is relevant
	if task.Kind() != "quota-control" {
		return nil, nil
	}

	qcs := []QuotaControlAction{}
	if err := task.Get("quota-control-actions", &qcs); err != nil {
		return nil, fmt.Errorf("internal error: cannot get quota-control-actions: %v", err)
	}
	quotas := make([]string, 0, len(qcs))
	for _, qc := range qcs {
		// TODO: the affected quotas will expand beyond this
		// if we support reparenting or orphaning
		quotas = append(quotas, qc.QuotaName)
	}
	return quotas, nil
}<|MERGE_RESOLUTION|>--- conflicted
+++ resolved
@@ -42,7 +42,7 @@
 )
 
 var (
-	cgroupsFilePath = dirs.CGroupsStatusFile
+	CGroupsFilePath = dirs.CGroupsStatusFile
 )
 
 func checkSystemdVersion() {
@@ -61,13 +61,10 @@
 func EnsureQuotaUsability() (restore func()) {
 	oldSystemdErr := systemdVersionError
 	checkSystemdVersion()
-<<<<<<< HEAD
 
 	return func() {
 		systemdVersionError = oldSystemdErr
 	}
-=======
-	checkMemoryCGroupEnabled()
 }
 
 func checkMemoryCGroupEnabled() {
@@ -75,8 +72,8 @@
 }
 
 // added to enable path update for testing purposes
-func setCGroupsFilePath(path string) {
-	cgroupsFilePath = path
+func SetCGroupsFilePath(path string) {
+	CGroupsFilePath = path
 	checkMemoryCGroupEnabled()
 }
 
@@ -87,7 +84,7 @@
 // 0 => false => disabled
 // 1 => true => enabled
 func memoryCGroupEnabled() error {
-	cgroupsFile, err := os.Open(cgroupsFilePath)
+	cgroupsFile, err := os.Open(CGroupsFilePath)
 	if err != nil {
 		return fmt.Errorf("cannot open cgroups file: %v", err)
 	}
@@ -111,12 +108,11 @@
 	}
 
 	if err := scanner.Err(); err != nil {
-		return fmt.Errorf("cannot read %v contents: %v", cgroupsFilePath, err)
+		return fmt.Errorf("cannot read %v contents: %v", CGroupsFilePath, err)
 	}
 
 	// no errors so far but the only path here is the cgroups file without the memory line
 	return fmt.Errorf("cannot retrieve memory cgroup configuration, it is not available in the kernel config")
->>>>>>> ad45df2e
 }
 
 func quotaGroupsAvailable(st *state.State) error {
