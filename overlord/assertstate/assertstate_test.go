// -*- Mode: Go; indent-tabs-mode: t -*-

/*
 * Copyright (C) 2016-2021 Canonical Ltd
 *
 * This program is free software: you can redistribute it and/or modify
 * it under the terms of the GNU General Public License version 3 as
 * published by the Free Software Foundation.
 *
 * This program is distributed in the hope that it will be useful,
 * but WITHOUT ANY WARRANTY; without even the implied warranty of
 * MERCHANTABILITY or FITNESS FOR A PARTICULAR PURPOSE.  See the
 * GNU General Public License for more details.
 *
 * You should have received a copy of the GNU General Public License
 * along with this program.  If not, see <http://www.gnu.org/licenses/>.
 *
 */

package assertstate_test

import (
	"bytes"
	"context"
	"crypto"
	"errors"
	"fmt"
	"io/ioutil"
	"path/filepath"
	"sort"
	"strings"
	"testing"
	"time"

	"golang.org/x/crypto/sha3"
	. "gopkg.in/check.v1"

	"github.com/snapcore/snapd/asserts"
	"github.com/snapcore/snapd/asserts/assertstest"
	"github.com/snapcore/snapd/asserts/snapasserts"
	"github.com/snapcore/snapd/asserts/sysdb"
	"github.com/snapcore/snapd/dirs"
	"github.com/snapcore/snapd/httputil"
	"github.com/snapcore/snapd/logger"
	"github.com/snapcore/snapd/overlord"
	"github.com/snapcore/snapd/overlord/assertstate"
	"github.com/snapcore/snapd/overlord/auth"
	"github.com/snapcore/snapd/overlord/snapstate"
	"github.com/snapcore/snapd/overlord/snapstate/snapstatetest"
	"github.com/snapcore/snapd/overlord/state"
	"github.com/snapcore/snapd/snap"
	"github.com/snapcore/snapd/snap/snaptest"
	"github.com/snapcore/snapd/store"
	"github.com/snapcore/snapd/store/storetest"
	"github.com/snapcore/snapd/testutil"
)

func TestAssertManager(t *testing.T) { TestingT(t) }

type assertMgrSuite struct {
	testutil.BaseTest

	o     *overlord.Overlord
	state *state.State
	se    *overlord.StateEngine
	mgr   *assertstate.AssertManager

	storeSigning *assertstest.StoreStack
	dev1Acct     *asserts.Account
	dev1AcctKey  *asserts.AccountKey
	dev1Signing  *assertstest.SigningDB

	fakeStore        snapstate.StoreService
	trivialDeviceCtx snapstate.DeviceContext
}

var _ = Suite(&assertMgrSuite{})

type fakeStore struct {
	storetest.Store
	state                           *state.State
	db                              asserts.RODatabase
	maxDeclSupportedFormat          int
	maxValidationSetSupportedFormat int

	requestedTypes [][]string
	opts           *store.RefreshOptions

	snapActionErr         error
	downloadAssertionsErr error
}

func (sto *fakeStore) pokeStateLock() {
	// the store should be called without the state lock held. Try
	// to acquire it.
	sto.state.Lock()
	sto.state.Unlock()
}

func (sto *fakeStore) Assertion(assertType *asserts.AssertionType, key []string, _ *auth.UserState) (asserts.Assertion, error) {
	sto.pokeStateLock()

	restore := asserts.MockMaxSupportedFormat(asserts.SnapDeclarationType, sto.maxDeclSupportedFormat)
	defer restore()

	ref := &asserts.Ref{Type: assertType, PrimaryKey: key}
	return ref.Resolve(sto.db.Find)
}

func (sto *fakeStore) SnapAction(_ context.Context, currentSnaps []*store.CurrentSnap, actions []*store.SnapAction, assertQuery store.AssertionQuery, user *auth.UserState, opts *store.RefreshOptions) ([]store.SnapActionResult, []store.AssertionResult, error) {
	sto.pokeStateLock()

	if len(currentSnaps) != 0 || len(actions) != 0 {
		panic("only assertion query supported")
	}

	toResolve, toResolveSeq, err := assertQuery.ToResolve()
	if err != nil {
		return nil, nil, err
	}

	if sto.snapActionErr != nil {
		return nil, nil, sto.snapActionErr
	}

	sto.opts = opts

	restore := asserts.MockMaxSupportedFormat(asserts.SnapDeclarationType, sto.maxDeclSupportedFormat)
	defer restore()

	restoreSeq := asserts.MockMaxSupportedFormat(asserts.ValidationSetType, sto.maxValidationSetSupportedFormat)
	defer restoreSeq()

	reqTypes := make(map[string]bool)
	ares := make([]store.AssertionResult, 0, len(toResolve)+len(toResolveSeq))
	for g, ats := range toResolve {
		urls := make([]string, 0, len(ats))
		for _, at := range ats {
			reqTypes[at.Ref.Type.Name] = true
			a, err := at.Ref.Resolve(sto.db.Find)
			if err != nil {
				assertQuery.AddError(err, &at.Ref)
				continue
			}
			if a.Revision() > at.Revision {
				urls = append(urls, fmt.Sprintf("/assertions/%s", at.Unique()))
			}
		}
		ares = append(ares, store.AssertionResult{
			Grouping:   asserts.Grouping(g),
			StreamURLs: urls,
		})
	}

	for g, ats := range toResolveSeq {
		urls := make([]string, 0, len(ats))
		for _, at := range ats {
			reqTypes[at.Type.Name] = true
			var a asserts.Assertion
			headers, err := asserts.HeadersFromSequenceKey(at.Type, at.SequenceKey)
			if err != nil {
				return nil, nil, err
			}
			if !at.Pinned {
				a, err = sto.db.FindSequence(at.Type, headers, -1, asserts.ValidationSetType.MaxSupportedFormat())
			} else {
				a, err = at.Resolve(sto.db.Find)
			}
			if err != nil {
				assertQuery.AddSequenceError(err, at)
				continue
			}
			storeVs := a.(*asserts.ValidationSet)
			if storeVs.Sequence() > at.Sequence || (storeVs.Sequence() == at.Sequence && storeVs.Revision() >= at.Revision) {
				urls = append(urls, fmt.Sprintf("/assertions/%s/%s", a.Type().Name, strings.Join(a.At().PrimaryKey, "/")))
			}
		}
		ares = append(ares, store.AssertionResult{
			Grouping:   asserts.Grouping(g),
			StreamURLs: urls,
		})
	}

	// behave like the actual SnapAction if there are no results
	if len(ares) == 0 {
		return nil, ares, &store.SnapActionError{
			NoResults: true,
		}
	}

	typeNames := make([]string, 0, len(reqTypes))
	for k := range reqTypes {
		typeNames = append(typeNames, k)
	}
	sort.Strings(typeNames)
	sto.requestedTypes = append(sto.requestedTypes, typeNames)

	return nil, ares, nil
}

func (sto *fakeStore) DownloadAssertions(urls []string, b *asserts.Batch, user *auth.UserState) error {
	sto.pokeStateLock()

	if sto.downloadAssertionsErr != nil {
		return sto.downloadAssertionsErr
	}

	resolve := func(ref *asserts.Ref) (asserts.Assertion, error) {
		restore := asserts.MockMaxSupportedFormat(asserts.SnapDeclarationType, sto.maxDeclSupportedFormat)
		defer restore()

		restoreSeq := asserts.MockMaxSupportedFormat(asserts.ValidationSetType, sto.maxValidationSetSupportedFormat)
		defer restoreSeq()
		return ref.Resolve(sto.db.Find)
	}

	for _, u := range urls {
		comps := strings.Split(u, "/")

		if len(comps) < 4 {
			return fmt.Errorf("cannot use URL: %s", u)
		}

		assertType := asserts.Type(comps[2])
		key := comps[3:]
		ref := &asserts.Ref{Type: assertType, PrimaryKey: key}
		a, err := resolve(ref)
		if err != nil {
			return err
		}
		if err := b.Add(a); err != nil {
			return err
		}
	}

	return nil
}

var (
	dev1PrivKey, _ = assertstest.GenerateKey(752)
)

func (s *assertMgrSuite) SetUpTest(c *C) {
	dirs.SetRootDir(c.MkDir())

	s.storeSigning = assertstest.NewStoreStack("can0nical", nil)
	s.AddCleanup(sysdb.InjectTrusted(s.storeSigning.Trusted))

	s.dev1Acct = assertstest.NewAccount(s.storeSigning, "developer1", nil, "")
	err := s.storeSigning.Add(s.dev1Acct)
	c.Assert(err, IsNil)

	// developer signing
	s.dev1AcctKey = assertstest.NewAccountKey(s.storeSigning, s.dev1Acct, nil, dev1PrivKey.PublicKey(), "")
	err = s.storeSigning.Add(s.dev1AcctKey)
	c.Assert(err, IsNil)

	s.dev1Signing = assertstest.NewSigningDB(s.dev1Acct.AccountID(), dev1PrivKey)

	s.o = overlord.Mock()
	s.state = s.o.State()
	s.se = s.o.StateEngine()
	mgr, err := assertstate.Manager(s.state, s.o.TaskRunner())
	c.Assert(err, IsNil)
	s.mgr = mgr
	s.o.AddManager(s.mgr)

	s.o.AddManager(s.o.TaskRunner())

	s.fakeStore = &fakeStore{
		state: s.state,
		db:    s.storeSigning,
		// leave this comment to keep old gofmt happy
		maxDeclSupportedFormat:          asserts.SnapDeclarationType.MaxSupportedFormat(),
		maxValidationSetSupportedFormat: asserts.ValidationSetType.MaxSupportedFormat(),
	}
	s.trivialDeviceCtx = &snapstatetest.TrivialDeviceContext{
		CtxStore: s.fakeStore,
	}
}

func (s *assertMgrSuite) TestDB(c *C) {
	s.state.Lock()
	defer s.state.Unlock()

	db := assertstate.DB(s.state)
	c.Check(db, FitsTypeOf, (*asserts.Database)(nil))
}

func (s *assertMgrSuite) TestAdd(c *C) {
	s.state.Lock()
	defer s.state.Unlock()

	// prereq store key
	err := assertstate.Add(s.state, s.storeSigning.StoreAccountKey(""))
	c.Assert(err, IsNil)

	err = assertstate.Add(s.state, s.dev1Acct)
	c.Assert(err, IsNil)

	db := assertstate.DB(s.state)
	devAcct, err := db.Find(asserts.AccountType, map[string]string{
		"account-id": s.dev1Acct.AccountID(),
	})
	c.Assert(err, IsNil)
	c.Check(devAcct.(*asserts.Account).Username(), Equals, "developer1")
}

func (s *assertMgrSuite) TestAddBatch(c *C) {
	s.state.Lock()
	defer s.state.Unlock()

	b := &bytes.Buffer{}
	enc := asserts.NewEncoder(b)
	// wrong order is ok
	err := enc.Encode(s.dev1Acct)
	c.Assert(err, IsNil)
	enc.Encode(s.storeSigning.StoreAccountKey(""))
	c.Assert(err, IsNil)

	batch := asserts.NewBatch(nil)
	refs, err := batch.AddStream(b)
	c.Assert(err, IsNil)
	c.Check(refs, DeepEquals, []*asserts.Ref{
		{Type: asserts.AccountType, PrimaryKey: []string{s.dev1Acct.AccountID()}},
		{Type: asserts.AccountKeyType, PrimaryKey: []string{s.storeSigning.StoreAccountKey("").PublicKeyID()}},
	})

	// noop
	err = batch.Add(s.storeSigning.StoreAccountKey(""))
	c.Assert(err, IsNil)

	err = assertstate.AddBatch(s.state, batch, nil)
	c.Assert(err, IsNil)

	db := assertstate.DB(s.state)
	devAcct, err := db.Find(asserts.AccountType, map[string]string{
		"account-id": s.dev1Acct.AccountID(),
	})
	c.Assert(err, IsNil)
	c.Check(devAcct.(*asserts.Account).Username(), Equals, "developer1")
}

func (s *assertMgrSuite) TestAddBatchPartial(c *C) {
	// Commit does add any successful assertion until the first error
	s.state.Lock()
	defer s.state.Unlock()

	// store key already present
	err := assertstate.Add(s.state, s.storeSigning.StoreAccountKey(""))
	c.Assert(err, IsNil)

	batch := asserts.NewBatch(nil)

	snapDeclFoo := s.snapDecl(c, "foo", nil)

	err = batch.Add(snapDeclFoo)
	c.Assert(err, IsNil)
	err = batch.Add(s.dev1Acct)
	c.Assert(err, IsNil)

	// too old
	rev := 1
	headers := map[string]interface{}{
		"snap-id":       "foo-id",
		"snap-sha3-384": makeDigest(rev),
		"snap-size":     fmt.Sprintf("%d", len(fakeSnap(rev))),
		"snap-revision": fmt.Sprintf("%d", rev),
		"developer-id":  s.dev1Acct.AccountID(),
		"timestamp":     time.Time{}.Format(time.RFC3339),
	}
	snapRev, err := s.storeSigning.Sign(asserts.SnapRevisionType, headers, nil, "")
	c.Assert(err, IsNil)

	err = batch.Add(snapRev)
	c.Assert(err, IsNil)

	err = assertstate.AddBatch(s.state, batch, nil)
	c.Check(err, ErrorMatches, `(?ms).*validity.*`)

	// snap-declaration was added anyway
	_, err = assertstate.DB(s.state).Find(asserts.SnapDeclarationType, map[string]string{
		"series":  "16",
		"snap-id": "foo-id",
	})
	c.Assert(err, IsNil)
}

func (s *assertMgrSuite) TestAddBatchPrecheckPartial(c *C) {
	s.state.Lock()
	defer s.state.Unlock()

	// store key already present
	err := assertstate.Add(s.state, s.storeSigning.StoreAccountKey(""))
	c.Assert(err, IsNil)

	batch := asserts.NewBatch(nil)

	snapDeclFoo := s.snapDecl(c, "foo", nil)

	err = batch.Add(snapDeclFoo)
	c.Assert(err, IsNil)
	err = batch.Add(s.dev1Acct)
	c.Assert(err, IsNil)

	// too old
	rev := 1
	headers := map[string]interface{}{
		"snap-id":       "foo-id",
		"snap-sha3-384": makeDigest(rev),
		"snap-size":     fmt.Sprintf("%d", len(fakeSnap(rev))),
		"snap-revision": fmt.Sprintf("%d", rev),
		"developer-id":  s.dev1Acct.AccountID(),
		"timestamp":     time.Time{}.Format(time.RFC3339),
	}
	snapRev, err := s.storeSigning.Sign(asserts.SnapRevisionType, headers, nil, "")
	c.Assert(err, IsNil)

	err = batch.Add(snapRev)
	c.Assert(err, IsNil)

	err = assertstate.AddBatch(s.state, batch, &asserts.CommitOptions{
		Precheck: true,
	})
	c.Check(err, ErrorMatches, `(?ms).*validity.*`)

	// nothing was added
	_, err = assertstate.DB(s.state).Find(asserts.SnapDeclarationType, map[string]string{
		"series":  "16",
		"snap-id": "foo-id",
	})
	c.Assert(asserts.IsNotFound(err), Equals, true)
}

func (s *assertMgrSuite) TestAddBatchPrecheckHappy(c *C) {
	s.state.Lock()
	defer s.state.Unlock()

	// store key already present
	err := assertstate.Add(s.state, s.storeSigning.StoreAccountKey(""))
	c.Assert(err, IsNil)

	batch := asserts.NewBatch(nil)

	snapDeclFoo := s.snapDecl(c, "foo", nil)

	err = batch.Add(snapDeclFoo)
	c.Assert(err, IsNil)
	err = batch.Add(s.dev1Acct)
	c.Assert(err, IsNil)

	rev := 1
	revDigest := makeDigest(rev)
	headers := map[string]interface{}{
		"snap-id":       "foo-id",
		"snap-sha3-384": revDigest,
		"snap-size":     fmt.Sprintf("%d", len(fakeSnap(rev))),
		"snap-revision": fmt.Sprintf("%d", rev),
		"developer-id":  s.dev1Acct.AccountID(),
		"timestamp":     time.Now().Format(time.RFC3339),
	}
	snapRev, err := s.storeSigning.Sign(asserts.SnapRevisionType, headers, nil, "")
	c.Assert(err, IsNil)

	err = batch.Add(snapRev)
	c.Assert(err, IsNil)

	err = assertstate.AddBatch(s.state, batch, &asserts.CommitOptions{
		Precheck: true,
	})
	c.Assert(err, IsNil)

	_, err = assertstate.DB(s.state).Find(asserts.SnapRevisionType, map[string]string{
		"snap-sha3-384": revDigest,
	})
	c.Check(err, IsNil)
}

func fakeSnap(rev int) []byte {
	fake := fmt.Sprintf("hsqs________________%d", rev)
	return []byte(fake)
}

func fakeHash(rev int) []byte {
	h := sha3.Sum384(fakeSnap(rev))
	return h[:]
}

func makeDigest(rev int) string {
	d, err := asserts.EncodeDigest(crypto.SHA3_384, fakeHash(rev))
	if err != nil {
		panic(err)
	}
	return string(d)
}

func (s *assertMgrSuite) prereqSnapAssertions(c *C, revisions ...int) {
	headers := map[string]interface{}{
		"series":       "16",
		"snap-id":      "snap-id-1",
		"snap-name":    "foo",
		"publisher-id": s.dev1Acct.AccountID(),
		"timestamp":    time.Now().Format(time.RFC3339),
	}
	snapDecl, err := s.storeSigning.Sign(asserts.SnapDeclarationType, headers, nil, "")
	c.Assert(err, IsNil)
	err = s.storeSigning.Add(snapDecl)
	c.Assert(err, IsNil)

	for _, rev := range revisions {
		headers = map[string]interface{}{
			"snap-id":       "snap-id-1",
			"snap-sha3-384": makeDigest(rev),
			"snap-size":     fmt.Sprintf("%d", len(fakeSnap(rev))),
			"snap-revision": fmt.Sprintf("%d", rev),
			"developer-id":  s.dev1Acct.AccountID(),
			"timestamp":     time.Now().Format(time.RFC3339),
		}
		snapRev, err := s.storeSigning.Sign(asserts.SnapRevisionType, headers, nil, "")
		c.Assert(err, IsNil)
		err = s.storeSigning.Add(snapRev)
		c.Assert(err, IsNil)
	}
}

func (s *assertMgrSuite) TestDoFetch(c *C) {
	s.prereqSnapAssertions(c, 10)

	s.state.Lock()
	defer s.state.Unlock()

	ref := &asserts.Ref{
		Type:       asserts.SnapRevisionType,
		PrimaryKey: []string{makeDigest(10)},
	}

	err := assertstate.DoFetch(s.state, 0, s.trivialDeviceCtx, func(f asserts.Fetcher) error {
		return f.Fetch(ref)
	})
	c.Assert(err, IsNil)

	snapRev, err := ref.Resolve(assertstate.DB(s.state).Find)
	c.Assert(err, IsNil)
	c.Check(snapRev.(*asserts.SnapRevision).SnapRevision(), Equals, 10)
}

func (s *assertMgrSuite) TestFetchIdempotent(c *C) {
	s.prereqSnapAssertions(c, 10, 11)

	s.state.Lock()
	defer s.state.Unlock()

	ref := &asserts.Ref{
		Type:       asserts.SnapRevisionType,
		PrimaryKey: []string{makeDigest(10)},
	}
	fetching := func(f asserts.Fetcher) error {
		return f.Fetch(ref)
	}

	err := assertstate.DoFetch(s.state, 0, s.trivialDeviceCtx, fetching)
	c.Assert(err, IsNil)

	ref = &asserts.Ref{
		Type:       asserts.SnapRevisionType,
		PrimaryKey: []string{makeDigest(11)},
	}

	err = assertstate.DoFetch(s.state, 0, s.trivialDeviceCtx, fetching)
	c.Assert(err, IsNil)

	snapRev, err := ref.Resolve(assertstate.DB(s.state).Find)
	c.Assert(err, IsNil)
	c.Check(snapRev.(*asserts.SnapRevision).SnapRevision(), Equals, 11)
}

func (s *assertMgrSuite) settle(c *C) {
	err := s.o.Settle(5 * time.Second)
	c.Assert(err, IsNil)
}

func (s *assertMgrSuite) TestFetchUnsupportedUpdateIgnored(c *C) {
	// ATM in principle we ignore updated assertions with unsupported formats
	// NB: this scenario can only happen if there is a bug
	// we ask the store to filter what is returned by max supported format!
	restore := asserts.MockMaxSupportedFormat(asserts.SnapDeclarationType, 111)
	defer restore()

	logbuf, restore := logger.MockLogger()
	defer restore()

	snapDeclFoo0 := s.snapDecl(c, "foo", nil)

	s.state.Lock()
	defer s.state.Unlock()
	err := assertstate.Add(s.state, s.storeSigning.StoreAccountKey(""))
	c.Assert(err, IsNil)

	err = assertstate.Add(s.state, s.dev1Acct)
	c.Assert(err, IsNil)
	err = assertstate.Add(s.state, snapDeclFoo0)
	c.Assert(err, IsNil)

	var snapDeclFoo1 *asserts.SnapDeclaration
	(func() {
		restore := asserts.MockMaxSupportedFormat(asserts.SnapDeclarationType, 999)
		defer restore()
		snapDeclFoo1 = s.snapDecl(c, "foo", map[string]interface{}{
			"format":   "999",
			"revision": "1",
		})
	})()
	c.Check(snapDeclFoo1.Revision(), Equals, 1)

	ref := &asserts.Ref{
		Type:       asserts.SnapDeclarationType,
		PrimaryKey: []string{"16", "foo-id"},
	}
	fetching := func(f asserts.Fetcher) error {
		return f.Fetch(ref)
	}

	s.fakeStore.(*fakeStore).maxDeclSupportedFormat = 999
	err = assertstate.DoFetch(s.state, 0, s.trivialDeviceCtx, fetching)
	// no error and the old one was kept
	c.Assert(err, IsNil)
	snapDecl, err := ref.Resolve(assertstate.DB(s.state).Find)
	c.Assert(err, IsNil)
	c.Check(snapDecl.Revision(), Equals, 0)

	// we log the issue
	c.Check(logbuf.String(), testutil.Contains, `Cannot update assertion snap-declaration (foo-id;`)
}

func (s *assertMgrSuite) TestFetchUnsupportedError(c *C) {
	// NB: this scenario can only happen if there is a bug
	// we ask the store to filter what is returned by max supported format!

	restore := asserts.MockMaxSupportedFormat(asserts.SnapDeclarationType, 111)
	defer restore()

	s.state.Lock()
	defer s.state.Unlock()

	var snapDeclFoo1 *asserts.SnapDeclaration
	(func() {
		restore := asserts.MockMaxSupportedFormat(asserts.SnapDeclarationType, 999)
		defer restore()
		snapDeclFoo1 = s.snapDecl(c, "foo", map[string]interface{}{
			"format":   "999",
			"revision": "1",
		})
	})()
	c.Check(snapDeclFoo1.Revision(), Equals, 1)

	ref := &asserts.Ref{
		Type:       asserts.SnapDeclarationType,
		PrimaryKey: []string{"16", "foo-id"},
	}
	fetching := func(f asserts.Fetcher) error {
		return f.Fetch(ref)
	}

	s.fakeStore.(*fakeStore).maxDeclSupportedFormat = 999
	err := assertstate.DoFetch(s.state, 0, s.trivialDeviceCtx, fetching)
	c.Check(err, ErrorMatches, `(?s).*proposed "snap-declaration" assertion has format 999 but 111 is latest supported.*`)
}

func (s *assertMgrSuite) setModel(model *asserts.Model) {
	deviceCtx := &snapstatetest.TrivialDeviceContext{
		DeviceModel: model,
		CtxStore:    s.fakeStore,
	}
	s.AddCleanup(snapstatetest.MockDeviceContext(deviceCtx))
	s.state.Set("seeded", true)
}

func (s *assertMgrSuite) setupModelAndStore(c *C) *asserts.Store {
	// setup a model and store assertion
	a := assertstest.FakeAssertion(map[string]interface{}{
		"type":         "model",
		"authority-id": "my-brand",
		"series":       "16",
		"brand-id":     "my-brand",
		"model":        "my-model",
		"architecture": "amd64",
		"store":        "my-brand-store",
		"gadget":       "gadget",
		"kernel":       "krnl",
	})
	s.setModel(a.(*asserts.Model))

	a, err := s.storeSigning.Sign(asserts.StoreType, map[string]interface{}{
		"authority-id": s.storeSigning.AuthorityID,
		"operator-id":  s.storeSigning.AuthorityID,
		"store":        "my-brand-store",
		"timestamp":    time.Now().Format(time.RFC3339),
	}, nil, "")
	c.Assert(err, IsNil)
	return a.(*asserts.Store)
}

func (s *assertMgrSuite) TestValidateSnap(c *C) {
	s.prereqSnapAssertions(c, 10)

	tempdir := c.MkDir()
	snapPath := filepath.Join(tempdir, "foo.snap")
	err := ioutil.WriteFile(snapPath, fakeSnap(10), 0644)
	c.Assert(err, IsNil)

	s.state.Lock()
	defer s.state.Unlock()

	// have a model and the store assertion available
	storeAs := s.setupModelAndStore(c)
	err = s.storeSigning.Add(storeAs)
	c.Assert(err, IsNil)

	chg := s.state.NewChange("install", "...")
	t := s.state.NewTask("validate-snap", "Fetch and check snap assertions")
	snapsup := snapstate.SnapSetup{
		SnapPath: snapPath,
		UserID:   0,
		SideInfo: &snap.SideInfo{
			RealName: "foo",
			SnapID:   "snap-id-1",
			Revision: snap.R(10),
		},
	}
	t.Set("snap-setup", snapsup)
	chg.AddTask(t)

	s.state.Unlock()
	defer s.se.Stop()
	s.settle(c)
	s.state.Lock()

	c.Assert(chg.Err(), IsNil)

	snapRev, err := assertstate.DB(s.state).Find(asserts.SnapRevisionType, map[string]string{
		"snap-id":       "snap-id-1",
		"snap-sha3-384": makeDigest(10),
	})
	c.Assert(err, IsNil)
	c.Check(snapRev.(*asserts.SnapRevision).SnapRevision(), Equals, 10)

	// store assertion was also fetched
	_, err = assertstate.DB(s.state).Find(asserts.StoreType, map[string]string{
		"store": "my-brand-store",
	})
	c.Assert(err, IsNil)
}

func (s *assertMgrSuite) TestValidateSnapStoreNotFound(c *C) {
	s.prereqSnapAssertions(c, 10)

	tempdir := c.MkDir()
	snapPath := filepath.Join(tempdir, "foo.snap")
	err := ioutil.WriteFile(snapPath, fakeSnap(10), 0644)
	c.Assert(err, IsNil)

	s.state.Lock()
	defer s.state.Unlock()

	// have a model and store but store assertion is not made available
	s.setupModelAndStore(c)

	chg := s.state.NewChange("install", "...")
	t := s.state.NewTask("validate-snap", "Fetch and check snap assertions")
	snapsup := snapstate.SnapSetup{
		SnapPath: snapPath,
		UserID:   0,
		SideInfo: &snap.SideInfo{
			RealName: "foo",
			SnapID:   "snap-id-1",
			Revision: snap.R(10),
		},
	}
	t.Set("snap-setup", snapsup)
	chg.AddTask(t)

	s.state.Unlock()
	defer s.se.Stop()
	s.settle(c)
	s.state.Lock()

	c.Assert(chg.Err(), IsNil)

	snapRev, err := assertstate.DB(s.state).Find(asserts.SnapRevisionType, map[string]string{
		"snap-id":       "snap-id-1",
		"snap-sha3-384": makeDigest(10),
	})
	c.Assert(err, IsNil)
	c.Check(snapRev.(*asserts.SnapRevision).SnapRevision(), Equals, 10)

	// store assertion was not found and ignored
	_, err = assertstate.DB(s.state).Find(asserts.StoreType, map[string]string{
		"store": "my-brand-store",
	})
	c.Assert(asserts.IsNotFound(err), Equals, true)
}

func (s *assertMgrSuite) TestValidateSnapMissingSnapSetup(c *C) {
	s.state.Lock()
	defer s.state.Unlock()

	chg := s.state.NewChange("install", "...")
	t := s.state.NewTask("validate-snap", "Fetch and check snap assertions")
	chg.AddTask(t)

	s.state.Unlock()
	defer s.se.Stop()
	s.settle(c)
	s.state.Lock()

	c.Assert(chg.Err(), ErrorMatches, `(?s).*internal error: cannot obtain snap setup: no state entry for key.*`)
}

func (s *assertMgrSuite) TestValidateSnapNotFound(c *C) {
	tempdir := c.MkDir()
	snapPath := filepath.Join(tempdir, "foo.snap")
	err := ioutil.WriteFile(snapPath, fakeSnap(33), 0644)
	c.Assert(err, IsNil)

	s.state.Lock()
	defer s.state.Unlock()

	s.setModel(sysdb.GenericClassicModel())

	chg := s.state.NewChange("install", "...")
	t := s.state.NewTask("validate-snap", "Fetch and check snap assertions")
	snapsup := snapstate.SnapSetup{
		SnapPath: snapPath,
		UserID:   0,
		SideInfo: &snap.SideInfo{
			RealName: "foo",
			SnapID:   "snap-id-1",
			Revision: snap.R(33),
		},
	}
	t.Set("snap-setup", snapsup)
	chg.AddTask(t)

	s.state.Unlock()
	defer s.se.Stop()
	s.settle(c)
	s.state.Lock()

	c.Assert(chg.Err(), ErrorMatches, `(?s).*cannot verify snap "foo", no matching signatures found.*`)
}

func (s *assertMgrSuite) TestValidateSnapCrossCheckFail(c *C) {
	s.prereqSnapAssertions(c, 10)

	tempdir := c.MkDir()
	snapPath := filepath.Join(tempdir, "foo.snap")
	err := ioutil.WriteFile(snapPath, fakeSnap(10), 0644)
	c.Assert(err, IsNil)

	s.state.Lock()
	defer s.state.Unlock()

	s.setModel(sysdb.GenericClassicModel())

	chg := s.state.NewChange("install", "...")
	t := s.state.NewTask("validate-snap", "Fetch and check snap assertions")
	snapsup := snapstate.SnapSetup{
		SnapPath: snapPath,
		UserID:   0,
		SideInfo: &snap.SideInfo{
			RealName: "f",
			SnapID:   "snap-id-1",
			Revision: snap.R(10),
		},
	}
	t.Set("snap-setup", snapsup)
	chg.AddTask(t)

	s.state.Unlock()
	defer s.se.Stop()
	s.settle(c)
	s.state.Lock()

	c.Assert(chg.Err(), ErrorMatches, `(?s).*cannot install "f", snap "f" is undergoing a rename to "foo".*`)
}

func (s *assertMgrSuite) validationSetAssert(c *C, name, sequence, revision string, snapPresence, requiredRevision string) *asserts.ValidationSet {
	snaps := []interface{}{map[string]interface{}{
		"id":       "qOqKhntON3vR7kwEbVPsILm7bUViPDzz",
		"name":     "foo",
		"presence": snapPresence,
	}}
	if requiredRevision != "" {
		snaps[0].(map[string]interface{})["revision"] = requiredRevision
	}
	return s.validationSetAssertForSnaps(c, name, sequence, revision, snaps)
}

func (s *assertMgrSuite) validationSetAssertForSnaps(c *C, name, sequence, revision string, snaps []interface{}) *asserts.ValidationSet {
	headers := map[string]interface{}{
		"series":       "16",
		"account-id":   s.dev1Acct.AccountID(),
		"authority-id": s.dev1Acct.AccountID(),
		"publisher-id": s.dev1Acct.AccountID(),
		"name":         name,
		"sequence":     sequence,
		"snaps":        snaps,
		"timestamp":    time.Now().Format(time.RFC3339),
		"revision":     revision,
	}
	a, err := s.dev1Signing.Sign(asserts.ValidationSetType, headers, nil, "")
	c.Assert(err, IsNil)
	return a.(*asserts.ValidationSet)
}

func (s *assertMgrSuite) snapDecl(c *C, name string, extraHeaders map[string]interface{}) *asserts.SnapDeclaration {
	headers := map[string]interface{}{
		"series":       "16",
		"snap-id":      name + "-id",
		"snap-name":    name,
		"publisher-id": s.dev1Acct.AccountID(),
		"timestamp":    time.Now().Format(time.RFC3339),
	}
	for h, v := range extraHeaders {
		headers[h] = v
	}
	decl, err := s.storeSigning.Sign(asserts.SnapDeclarationType, headers, nil, "")
	c.Assert(err, IsNil)
	err = s.storeSigning.Add(decl)
	c.Assert(err, IsNil)
	return decl.(*asserts.SnapDeclaration)
}

func (s *assertMgrSuite) stateFromDecl(c *C, decl *asserts.SnapDeclaration, instanceName string, revno snap.Revision) {
	snapName, instanceKey := snap.SplitInstanceName(instanceName)
	if snapName == "" {
		snapName = decl.SnapName()
		instanceName = snapName
	}

	c.Assert(snapName, Equals, decl.SnapName())

	snapID := decl.SnapID()
	snapstate.Set(s.state, instanceName, &snapstate.SnapState{
		Active: true,
		Sequence: []*snap.SideInfo{
			{RealName: snapName, SnapID: snapID, Revision: revno},
		},
		Current:     revno,
		InstanceKey: instanceKey,
	})
}

func (s *assertMgrSuite) TestRefreshAssertionsRefreshSnapDeclarationsAndValidationSets(c *C) {
	s.state.Lock()
	defer s.state.Unlock()

	storeAs := s.setupModelAndStore(c)
	snapDeclFoo := s.snapDecl(c, "foo", nil)

	s.stateFromDecl(c, snapDeclFoo, "", snap.R(7))
	c.Assert(s.storeSigning.Add(storeAs), IsNil)

	// previous state
	c.Assert(assertstate.Add(s.state, s.storeSigning.StoreAccountKey("")), IsNil)
	c.Assert(assertstate.Add(s.state, s.dev1Acct), IsNil)
	c.Assert(assertstate.Add(s.state, snapDeclFoo), IsNil)
	c.Assert(assertstate.Add(s.state, s.dev1AcctKey), IsNil)

	vsetAs1 := s.validationSetAssert(c, "bar", "1", "1", "required", "1")
	c.Assert(assertstate.Add(s.state, vsetAs1), IsNil)
	tr := assertstate.ValidationSetTracking{
		AccountID: s.dev1Acct.AccountID(),
		Name:      "bar",
		Mode:      assertstate.Monitor,
		Current:   1,
	}
	assertstate.UpdateValidationSet(s.state, &tr)

	// changed snap decl assertion
	headers := map[string]interface{}{
		"series":       "16",
		"snap-id":      "foo-id",
		"snap-name":    "fo-o",
		"publisher-id": s.dev1Acct.AccountID(),
		"timestamp":    time.Now().Format(time.RFC3339),
		"revision":     "1",
	}
	snapDeclFoo1, err := s.storeSigning.Sign(asserts.SnapDeclarationType, headers, nil, "")
	c.Assert(err, IsNil)
	err = s.storeSigning.Add(snapDeclFoo1)
	c.Assert(err, IsNil)

	// changed validation set assertion
	vsetAs2 := s.validationSetAssert(c, "bar", "2", "3", "required", "1")
	c.Assert(s.storeSigning.Add(vsetAs2), IsNil)

	err = assertstate.RefreshSnapAssertions(s.state, 0, &assertstate.RefreshAssertionsOptions{IsRefreshOfAllSnaps: true})
	c.Assert(err, IsNil)

	a, err := assertstate.DB(s.state).Find(asserts.SnapDeclarationType, map[string]string{
		"series":  "16",
		"snap-id": "foo-id",
	})
	c.Assert(err, IsNil)
	c.Check(a.(*asserts.SnapDeclaration).SnapName(), Equals, "fo-o")

	a, err = assertstate.DB(s.state).Find(asserts.ValidationSetType, map[string]string{
		"series":     "16",
		"account-id": s.dev1Acct.AccountID(),
		"name":       "bar",
		"sequence":   "2",
	})
	c.Assert(err, IsNil)
	c.Check(a.Revision(), Equals, 3)

	c.Assert(err, IsNil)
	c.Check(s.fakeStore.(*fakeStore).opts.IsAutoRefresh, Equals, false)

	// changed validation set assertion again
	vsetAs3 := s.validationSetAssert(c, "bar", "4", "5", "required", "1")
	c.Assert(s.storeSigning.Add(vsetAs3), IsNil)

	// but pretend it's not a refresh of all snaps
	err = assertstate.RefreshSnapAssertions(s.state, 0, &assertstate.RefreshAssertionsOptions{IsRefreshOfAllSnaps: false})
	c.Assert(err, IsNil)

	// so the assertion is not updated
	_, err = assertstate.DB(s.state).Find(asserts.ValidationSetType, map[string]string{
		"series":     "16",
		"account-id": s.dev1Acct.AccountID(),
		"name":       "bar",
		"sequence":   "4",
	})
	c.Check(asserts.IsNotFound(err), Equals, true)
}

func (s *assertMgrSuite) TestRefreshSnapDeclarationsTooEarly(c *C) {
	s.state.Lock()
	defer s.state.Unlock()

	r := snapstatetest.MockDeviceModel(nil)
	defer r()

	err := assertstate.RefreshSnapDeclarations(s.state, 0, nil)
	c.Check(err, FitsTypeOf, &snapstate.ChangeConflictError{})
}

func (s *assertMgrSuite) TestRefreshSnapDeclarationsNop(c *C) {
	s.state.Lock()
	defer s.state.Unlock()

	s.setModel(sysdb.GenericClassicModel())

	err := assertstate.RefreshSnapDeclarations(s.state, 0, &assertstate.RefreshAssertionsOptions{IsAutoRefresh: true})
	c.Assert(err, IsNil)
	c.Check(s.fakeStore.(*fakeStore).opts.IsAutoRefresh, Equals, true)
}

func (s *assertMgrSuite) TestRefreshSnapDeclarationsNoStore(c *C) {
	s.state.Lock()
	defer s.state.Unlock()

	s.setModel(sysdb.GenericClassicModel())

	snapDeclFoo := s.snapDecl(c, "foo", nil)
	snapDeclBar := s.snapDecl(c, "bar", nil)

	s.stateFromDecl(c, snapDeclFoo, "", snap.R(7))
	s.stateFromDecl(c, snapDeclBar, "", snap.R(3))
	snapstate.Set(s.state, "local", &snapstate.SnapState{
		Active: false,
		Sequence: []*snap.SideInfo{
			{RealName: "local", Revision: snap.R(-1)},
		},
		Current: snap.R(-1),
	})

	// previous state
	err := assertstate.Add(s.state, s.storeSigning.StoreAccountKey(""))
	c.Assert(err, IsNil)
	err = assertstate.Add(s.state, s.dev1Acct)
	c.Assert(err, IsNil)
	err = assertstate.Add(s.state, snapDeclFoo)
	c.Assert(err, IsNil)
	err = assertstate.Add(s.state, snapDeclBar)
	c.Assert(err, IsNil)

	// one changed assertion
	headers := map[string]interface{}{
		"series":       "16",
		"snap-id":      "foo-id",
		"snap-name":    "fo-o",
		"publisher-id": s.dev1Acct.AccountID(),
		"timestamp":    time.Now().Format(time.RFC3339),
		"revision":     "1",
	}
	snapDeclFoo1, err := s.storeSigning.Sign(asserts.SnapDeclarationType, headers, nil, "")
	c.Assert(err, IsNil)
	err = s.storeSigning.Add(snapDeclFoo1)
	c.Assert(err, IsNil)

	err = assertstate.RefreshSnapDeclarations(s.state, 0, nil)
	c.Assert(err, IsNil)

	a, err := assertstate.DB(s.state).Find(asserts.SnapDeclarationType, map[string]string{
		"series":  "16",
		"snap-id": "foo-id",
	})
	c.Assert(err, IsNil)
	c.Check(a.(*asserts.SnapDeclaration).SnapName(), Equals, "fo-o")

	// another one
	// one changed assertion
	headers = s.dev1Acct.Headers()
	headers["display-name"] = "Dev 1 edited display-name"
	headers["revision"] = "1"
	dev1Acct1, err := s.storeSigning.Sign(asserts.AccountType, headers, nil, "")
	c.Assert(err, IsNil)
	err = s.storeSigning.Add(dev1Acct1)
	c.Assert(err, IsNil)

	err = assertstate.RefreshSnapDeclarations(s.state, 0, nil)
	c.Assert(err, IsNil)

	a, err = assertstate.DB(s.state).Find(asserts.AccountType, map[string]string{
		"account-id": s.dev1Acct.AccountID(),
	})
	c.Assert(err, IsNil)
	c.Check(a.(*asserts.Account).DisplayName(), Equals, "Dev 1 edited display-name")

	// change snap decl to something that has a too new format
	s.fakeStore.(*fakeStore).maxDeclSupportedFormat = 999
	(func() {
		restore := asserts.MockMaxSupportedFormat(asserts.SnapDeclarationType, 999)
		defer restore()

		headers := map[string]interface{}{
			"format":       "999",
			"series":       "16",
			"snap-id":      "foo-id",
			"snap-name":    "foo",
			"publisher-id": s.dev1Acct.AccountID(),
			"timestamp":    time.Now().Format(time.RFC3339),
			"revision":     "2",
		}

		snapDeclFoo2, err := s.storeSigning.Sign(asserts.SnapDeclarationType, headers, nil, "")
		c.Assert(err, IsNil)
		err = s.storeSigning.Add(snapDeclFoo2)
		c.Assert(err, IsNil)
	})()

	// no error, kept the old one
	err = assertstate.RefreshSnapDeclarations(s.state, 0, nil)
	c.Assert(err, IsNil)

	a, err = assertstate.DB(s.state).Find(asserts.SnapDeclarationType, map[string]string{
		"series":  "16",
		"snap-id": "foo-id",
	})
	c.Assert(err, IsNil)
	c.Check(a.(*asserts.SnapDeclaration).SnapName(), Equals, "fo-o")
	c.Check(a.(*asserts.SnapDeclaration).Revision(), Equals, 1)
}

func (s *assertMgrSuite) TestRefreshSnapDeclarationsChangingKey(c *C) {
	s.state.Lock()
	defer s.state.Unlock()

	s.setModel(sysdb.GenericClassicModel())

	snapDeclFoo := s.snapDecl(c, "foo", nil)

	s.stateFromDecl(c, snapDeclFoo, "", snap.R(7))

	// previous state
	err := assertstate.Add(s.state, s.storeSigning.StoreAccountKey(""))
	c.Assert(err, IsNil)
	err = assertstate.Add(s.state, s.dev1Acct)
	c.Assert(err, IsNil)
	err = assertstate.Add(s.state, snapDeclFoo)
	c.Assert(err, IsNil)

	storePrivKey2, _ := assertstest.GenerateKey(752)
	err = s.storeSigning.ImportKey(storePrivKey2)
	c.Assert(err, IsNil)
	storeKey2 := assertstest.NewAccountKey(s.storeSigning.RootSigning, s.storeSigning.TrustedAccount, map[string]interface{}{
		"name": "store2",
	}, storePrivKey2.PublicKey(), "")
	err = s.storeSigning.Add(storeKey2)
	c.Assert(err, IsNil)

	// one changed assertion signed with different key
	headers := map[string]interface{}{
		"series":       "16",
		"snap-id":      "foo-id",
		"snap-name":    "foo",
		"publisher-id": s.dev1Acct.AccountID(),
		"timestamp":    time.Now().Format(time.RFC3339),
		"revision":     "1",
	}
	storeKey2ID := storePrivKey2.PublicKey().ID()
	snapDeclFoo1, err := s.storeSigning.Sign(asserts.SnapDeclarationType, headers, nil, storeKey2ID)
	c.Assert(err, IsNil)
	c.Check(snapDeclFoo1.SignKeyID(), Not(Equals), snapDeclFoo.SignKeyID())
	err = s.storeSigning.Add(snapDeclFoo1)
	c.Assert(err, IsNil)

	_, err = storeKey2.Ref().Resolve(assertstate.DB(s.state).Find)
	c.Check(asserts.IsNotFound(err), Equals, true)

	err = assertstate.RefreshSnapDeclarations(s.state, 0, nil)
	c.Assert(err, IsNil)

	a, err := assertstate.DB(s.state).Find(asserts.SnapDeclarationType, map[string]string{
		"series":  "16",
		"snap-id": "foo-id",
	})
	c.Assert(err, IsNil)
	c.Check(a.Revision(), Equals, 1)
	c.Check(a.SignKeyID(), Equals, storeKey2ID)

	// key was fetched as well
	_, err = storeKey2.Ref().Resolve(assertstate.DB(s.state).Find)
	c.Check(err, IsNil)
}

func (s *assertMgrSuite) TestRefreshSnapDeclarationsWithStore(c *C) {
	s.state.Lock()
	defer s.state.Unlock()

	storeAs := s.setupModelAndStore(c)

	snapDeclFoo := s.snapDecl(c, "foo", nil)

	s.stateFromDecl(c, snapDeclFoo, "", snap.R(7))

	// previous state
	err := assertstate.Add(s.state, s.storeSigning.StoreAccountKey(""))
	c.Assert(err, IsNil)
	err = assertstate.Add(s.state, s.dev1Acct)
	c.Assert(err, IsNil)
	err = assertstate.Add(s.state, snapDeclFoo)
	c.Assert(err, IsNil)

	// one changed assertion
	headers := map[string]interface{}{
		"series":       "16",
		"snap-id":      "foo-id",
		"snap-name":    "fo-o",
		"publisher-id": s.dev1Acct.AccountID(),
		"timestamp":    time.Now().Format(time.RFC3339),
		"revision":     "1",
	}
	snapDeclFoo1, err := s.storeSigning.Sign(asserts.SnapDeclarationType, headers, nil, "")
	c.Assert(err, IsNil)
	err = s.storeSigning.Add(snapDeclFoo1)
	c.Assert(err, IsNil)

	// store assertion is missing
	err = assertstate.RefreshSnapDeclarations(s.state, 0, nil)
	c.Assert(err, IsNil)

	a, err := assertstate.DB(s.state).Find(asserts.SnapDeclarationType, map[string]string{
		"series":  "16",
		"snap-id": "foo-id",
	})
	c.Assert(err, IsNil)
	c.Check(a.(*asserts.SnapDeclaration).SnapName(), Equals, "fo-o")

	// changed again
	headers = map[string]interface{}{
		"series":       "16",
		"snap-id":      "foo-id",
		"snap-name":    "f-oo",
		"publisher-id": s.dev1Acct.AccountID(),
		"timestamp":    time.Now().Format(time.RFC3339),
		"revision":     "2",
	}
	snapDeclFoo2, err := s.storeSigning.Sign(asserts.SnapDeclarationType, headers, nil, "")
	c.Assert(err, IsNil)
	err = s.storeSigning.Add(snapDeclFoo2)
	c.Assert(err, IsNil)

	// store assertion is available
	err = s.storeSigning.Add(storeAs)
	c.Assert(err, IsNil)

	err = assertstate.RefreshSnapDeclarations(s.state, 0, nil)
	c.Assert(err, IsNil)

	a, err = assertstate.DB(s.state).Find(asserts.SnapDeclarationType, map[string]string{
		"series":  "16",
		"snap-id": "foo-id",
	})
	c.Assert(err, IsNil)
	c.Check(a.(*asserts.SnapDeclaration).SnapName(), Equals, "f-oo")

	_, err = assertstate.DB(s.state).Find(asserts.StoreType, map[string]string{
		"store": "my-brand-store",
	})
	c.Assert(err, IsNil)

	// store assertion has changed
	a, err = s.storeSigning.Sign(asserts.StoreType, map[string]interface{}{
		"authority-id": s.storeSigning.AuthorityID,
		"operator-id":  s.storeSigning.AuthorityID,
		"store":        "my-brand-store",
		"location":     "the-cloud",
		"revision":     "1",
		"timestamp":    time.Now().Format(time.RFC3339),
	}, nil, "")
	c.Assert(err, IsNil)
	storeAs = a.(*asserts.Store)
	err = s.storeSigning.Add(storeAs)
	c.Assert(err, IsNil)

	err = assertstate.RefreshSnapDeclarations(s.state, 0, nil)
	c.Assert(err, IsNil)
	a, err = assertstate.DB(s.state).Find(asserts.StoreType, map[string]string{
		"store": "my-brand-store",
	})
	c.Assert(err, IsNil)
	c.Check(a.(*asserts.Store).Location(), Equals, "the-cloud")
}

func (s *assertMgrSuite) TestRefreshSnapDeclarationsDownloadError(c *C) {
	s.state.Lock()
	defer s.state.Unlock()

	s.setModel(sysdb.GenericClassicModel())

	snapDeclFoo := s.snapDecl(c, "foo", nil)

	s.stateFromDecl(c, snapDeclFoo, "", snap.R(7))

	// previous state
	err := assertstate.Add(s.state, s.storeSigning.StoreAccountKey(""))
	c.Assert(err, IsNil)
	err = assertstate.Add(s.state, s.dev1Acct)
	c.Assert(err, IsNil)
	err = assertstate.Add(s.state, snapDeclFoo)
	c.Assert(err, IsNil)

	// one changed assertion
	headers := map[string]interface{}{
		"series":       "16",
		"snap-id":      "foo-id",
		"snap-name":    "fo-o",
		"publisher-id": s.dev1Acct.AccountID(),
		"timestamp":    time.Now().Format(time.RFC3339),
		"revision":     "1",
	}
	snapDeclFoo1, err := s.storeSigning.Sign(asserts.SnapDeclarationType, headers, nil, "")
	c.Assert(err, IsNil)
	err = s.storeSigning.Add(snapDeclFoo1)
	c.Assert(err, IsNil)

	s.fakeStore.(*fakeStore).downloadAssertionsErr = errors.New("download error")

	err = assertstate.RefreshSnapDeclarations(s.state, 0, nil)
	c.Assert(err, ErrorMatches, `cannot refresh snap-declarations for snaps:
 - foo: download error`)
}

func (s *assertMgrSuite) TestRefreshSnapDeclarationsPersistentNetworkError(c *C) {
	s.state.Lock()
	defer s.state.Unlock()

	s.setModel(sysdb.GenericClassicModel())

	snapDeclFoo := s.snapDecl(c, "foo", nil)

	s.stateFromDecl(c, snapDeclFoo, "", snap.R(7))

	// previous state
	err := assertstate.Add(s.state, s.storeSigning.StoreAccountKey(""))
	c.Assert(err, IsNil)
	err = assertstate.Add(s.state, s.dev1Acct)
	c.Assert(err, IsNil)
	err = assertstate.Add(s.state, snapDeclFoo)
	c.Assert(err, IsNil)

	// one changed assertion
	headers := map[string]interface{}{
		"series":       "16",
		"snap-id":      "foo-id",
		"snap-name":    "fo-o",
		"publisher-id": s.dev1Acct.AccountID(),
		"timestamp":    time.Now().Format(time.RFC3339),
		"revision":     "1",
	}
	snapDeclFoo1, err := s.storeSigning.Sign(asserts.SnapDeclarationType, headers, nil, "")
	c.Assert(err, IsNil)
	err = s.storeSigning.Add(snapDeclFoo1)
	c.Assert(err, IsNil)

	pne := new(httputil.PersistentNetworkError)
	s.fakeStore.(*fakeStore).snapActionErr = pne

	err = assertstate.RefreshSnapDeclarations(s.state, 0, nil)
	c.Assert(err, Equals, pne)
}

func (s *assertMgrSuite) TestRefreshSnapDeclarationsNoStoreFallback(c *C) {
	// test that if we get a 4xx or 500 error from the store trying bulk
	// assertion refresh we fall back to the old logic
	s.fakeStore.(*fakeStore).snapActionErr = &store.UnexpectedHTTPStatusError{StatusCode: 400}

	logbuf, restore := logger.MockLogger()
	defer restore()

	s.TestRefreshSnapDeclarationsNoStore(c)

	c.Check(logbuf.String(), Matches, "(?m).*bulk refresh of snap-declarations failed, falling back to one-by-one assertion fetching:.*HTTP status code 400.*")
}

func (s *assertMgrSuite) TestRefreshSnapDeclarationsNoStoreFallbackUnexpectedSnapActionError(c *C) {
	// test that if we get an unexpected SnapAction error from the
	// store trying bulk assertion refresh we fall back to the old
	// logic
	s.fakeStore.(*fakeStore).snapActionErr = &store.SnapActionError{
		NoResults: true,
		Other:     []error{errors.New("unexpected error")},
	}

	logbuf, restore := logger.MockLogger()
	defer restore()

	s.TestRefreshSnapDeclarationsNoStore(c)

	c.Check(logbuf.String(), Matches, "(?m).*bulk refresh of snap-declarations failed, falling back to one-by-one assertion fetching:.*unexpected error.*")
}

func (s *assertMgrSuite) TestRefreshSnapDeclarationsWithStoreFallback(c *C) {
	// test that if we get a 4xx or 500 error from the store trying bulk
	// assertion refresh we fall back to the old logic
	s.fakeStore.(*fakeStore).snapActionErr = &store.UnexpectedHTTPStatusError{StatusCode: 500}

	logbuf, restore := logger.MockLogger()
	defer restore()

	s.TestRefreshSnapDeclarationsWithStore(c)

	c.Check(logbuf.String(), Matches, "(?m).*bulk refresh of snap-declarations failed, falling back to one-by-one assertion fetching:.*HTTP status code 500.*")
}

// the following tests cover what happens when refreshing snap-declarations
// need to support overflowing the chosen asserts.Pool maximum groups

func (s *assertMgrSuite) testRefreshSnapDeclarationsMany(c *C, n int) error {
	// reduce maxGroups to test and stress the logic that deals
	// with overflowing it
	s.AddCleanup(assertstate.MockMaxGroups(16))

	// previous state
	err := assertstate.Add(s.state, s.storeSigning.StoreAccountKey(""))
	c.Assert(err, IsNil)
	err = assertstate.Add(s.state, s.dev1Acct)
	c.Assert(err, IsNil)

	for i := 1; i <= n; i++ {
		name := fmt.Sprintf("foo%d", i)
		snapDeclFooX := s.snapDecl(c, name, nil)

		s.stateFromDecl(c, snapDeclFooX, "", snap.R(7+i))

		// previous state
		err = assertstate.Add(s.state, snapDeclFooX)
		c.Assert(err, IsNil)

		// make an update on top
		headers := map[string]interface{}{
			"series":       "16",
			"snap-id":      name + "-id",
			"snap-name":    fmt.Sprintf("fo-o-%d", i),
			"publisher-id": s.dev1Acct.AccountID(),
			"timestamp":    time.Now().Format(time.RFC3339),
			"revision":     "1",
		}
		snapDeclFooX1, err := s.storeSigning.Sign(asserts.SnapDeclarationType, headers, nil, "")
		c.Assert(err, IsNil)
		err = s.storeSigning.Add(snapDeclFooX1)
		c.Assert(err, IsNil)
	}

	err = assertstate.RefreshSnapDeclarations(s.state, 0, nil)
	if err != nil {
		// fot the caller to check
		return err
	}

	// check we got the updates
	for i := 1; i <= n; i++ {
		name := fmt.Sprintf("foo%d", i)
		a, err := assertstate.DB(s.state).Find(asserts.SnapDeclarationType, map[string]string{
			"series":  "16",
			"snap-id": name + "-id",
		})
		c.Assert(err, IsNil)
		c.Check(a.(*asserts.SnapDeclaration).SnapName(), Equals, fmt.Sprintf("fo-o-%d", i))
	}

	return nil
}

func (s *assertMgrSuite) TestRefreshSnapDeclarationsMany14NoStore(c *C) {
	s.state.Lock()
	defer s.state.Unlock()
	s.setModel(sysdb.GenericClassicModel())

	err := s.testRefreshSnapDeclarationsMany(c, 14)
	c.Assert(err, IsNil)

	c.Check(s.fakeStore.(*fakeStore).requestedTypes, DeepEquals, [][]string{
		{"account", "account-key", "snap-declaration"},
	})
}

func (s *assertMgrSuite) TestRefreshSnapDeclarationsMany16NoStore(c *C) {
	s.state.Lock()
	defer s.state.Unlock()
	s.setModel(sysdb.GenericClassicModel())

	err := s.testRefreshSnapDeclarationsMany(c, 16)
	c.Assert(err, IsNil)

	c.Check(s.fakeStore.(*fakeStore).requestedTypes, DeepEquals, [][]string{
		{"account", "account-key", "snap-declaration"},
	})
}

func (s *assertMgrSuite) TestRefreshSnapDeclarationsMany16WithStore(c *C) {
	s.state.Lock()
	defer s.state.Unlock()
	// have a model and the store assertion available
	storeAs := s.setupModelAndStore(c)
	err := s.storeSigning.Add(storeAs)
	c.Assert(err, IsNil)

	err = s.testRefreshSnapDeclarationsMany(c, 16)
	c.Assert(err, IsNil)

	c.Check(s.fakeStore.(*fakeStore).requestedTypes, DeepEquals, [][]string{
		// first 16 groups request
		{"account", "account-key", "snap-declaration"},
		// final separate request covering store only
		{"store"},
	})

	// store assertion was also fetched
	_, err = assertstate.DB(s.state).Find(asserts.StoreType, map[string]string{
		"store": "my-brand-store",
	})
	c.Assert(err, IsNil)
}

func (s *assertMgrSuite) TestRefreshSnapDeclarationsMany17NoStore(c *C) {
	s.state.Lock()
	defer s.state.Unlock()
	s.setModel(sysdb.GenericClassicModel())

	err := s.testRefreshSnapDeclarationsMany(c, 17)
	c.Assert(err, IsNil)

	c.Check(s.fakeStore.(*fakeStore).requestedTypes, DeepEquals, [][]string{
		// first 16 groups request
		{"account", "account-key", "snap-declaration"},
		// final separate request for the rest
		{"snap-declaration"},
	})
}

func (s *assertMgrSuite) TestRefreshSnapDeclarationsMany17NoStoreMergeErrors(c *C) {
	s.state.Lock()
	defer s.state.Unlock()
	s.setModel(sysdb.GenericClassicModel())

	s.fakeStore.(*fakeStore).downloadAssertionsErr = errors.New("download error")

	err := s.testRefreshSnapDeclarationsMany(c, 17)
	c.Check(err, ErrorMatches, `(?s)cannot refresh snap-declarations for snaps:
 - foo1: download error.* - foo9: download error`)
	// all foo* snaps accounted for
	c.Check(strings.Count(err.Error(), "foo"), Equals, 17)

	c.Check(s.fakeStore.(*fakeStore).requestedTypes, DeepEquals, [][]string{
		// first 16 groups request
		{"account", "account-key", "snap-declaration"},
		// final separate request for the rest
		{"snap-declaration"},
	})
}

func (s *assertMgrSuite) TestRefreshSnapDeclarationsMany31WithStore(c *C) {
	s.state.Lock()
	defer s.state.Unlock()
	// have a model and the store assertion available
	storeAs := s.setupModelAndStore(c)
	err := s.storeSigning.Add(storeAs)
	c.Assert(err, IsNil)

	err = s.testRefreshSnapDeclarationsMany(c, 31)
	c.Assert(err, IsNil)

	c.Check(s.fakeStore.(*fakeStore).requestedTypes, DeepEquals, [][]string{
		// first 16 groups request
		{"account", "account-key", "snap-declaration"},
		// final separate request for the rest and store
		{"snap-declaration", "store"},
	})

	// store assertion was also fetched
	_, err = assertstate.DB(s.state).Find(asserts.StoreType, map[string]string{
		"store": "my-brand-store",
	})
	c.Assert(err, IsNil)
}

func (s *assertMgrSuite) TestRefreshSnapDeclarationsMany32WithStore(c *C) {
	s.state.Lock()
	defer s.state.Unlock()
	// have a model and the store assertion available
	storeAs := s.setupModelAndStore(c)
	err := s.storeSigning.Add(storeAs)
	c.Assert(err, IsNil)

	err = s.testRefreshSnapDeclarationsMany(c, 32)
	c.Assert(err, IsNil)

	c.Check(s.fakeStore.(*fakeStore).requestedTypes, DeepEquals, [][]string{
		// first 16 groups request
		{"account", "account-key", "snap-declaration"},
		// 2nd round request
		{"snap-declaration"},
		// final separate request covering store
		{"store"},
	})

	// store assertion was also fetched
	_, err = assertstate.DB(s.state).Find(asserts.StoreType, map[string]string{
		"store": "my-brand-store",
	})
	c.Assert(err, IsNil)
}

func (s *assertMgrSuite) TestValidateRefreshesNothing(c *C) {
	s.state.Lock()
	defer s.state.Unlock()

	validated, err := assertstate.ValidateRefreshes(s.state, nil, nil, 0, s.trivialDeviceCtx)
	c.Assert(err, IsNil)
	c.Check(validated, HasLen, 0)
}

func (s *assertMgrSuite) TestValidateRefreshesNoControl(c *C) {
	s.state.Lock()
	defer s.state.Unlock()

	snapDeclFoo := s.snapDecl(c, "foo", nil)
	snapDeclBar := s.snapDecl(c, "bar", nil)
	s.stateFromDecl(c, snapDeclFoo, "", snap.R(7))
	s.stateFromDecl(c, snapDeclBar, "", snap.R(3))

	err := assertstate.Add(s.state, s.storeSigning.StoreAccountKey(""))
	c.Assert(err, IsNil)
	err = assertstate.Add(s.state, s.dev1Acct)
	c.Assert(err, IsNil)
	err = assertstate.Add(s.state, snapDeclFoo)
	c.Assert(err, IsNil)
	err = assertstate.Add(s.state, snapDeclBar)
	c.Assert(err, IsNil)

	fooRefresh := &snap.Info{
		SideInfo: snap.SideInfo{RealName: "foo", SnapID: "foo-id", Revision: snap.R(9)},
	}

	validated, err := assertstate.ValidateRefreshes(s.state, []*snap.Info{fooRefresh}, nil, 0, s.trivialDeviceCtx)
	c.Assert(err, IsNil)
	c.Check(validated, DeepEquals, []*snap.Info{fooRefresh})
}

func (s *assertMgrSuite) TestValidateRefreshesMissingValidation(c *C) {
	s.state.Lock()
	defer s.state.Unlock()

	snapDeclFoo := s.snapDecl(c, "foo", nil)
	snapDeclBar := s.snapDecl(c, "bar", map[string]interface{}{
		"refresh-control": []interface{}{"foo-id"},
	})
	s.stateFromDecl(c, snapDeclFoo, "", snap.R(7))
	s.stateFromDecl(c, snapDeclBar, "", snap.R(3))

	err := assertstate.Add(s.state, s.storeSigning.StoreAccountKey(""))
	c.Assert(err, IsNil)
	err = assertstate.Add(s.state, s.dev1Acct)
	c.Assert(err, IsNil)
	err = assertstate.Add(s.state, snapDeclFoo)
	c.Assert(err, IsNil)
	err = assertstate.Add(s.state, snapDeclBar)
	c.Assert(err, IsNil)

	fooRefresh := &snap.Info{
		SideInfo: snap.SideInfo{RealName: "foo", SnapID: "foo-id", Revision: snap.R(9)},
	}

	validated, err := assertstate.ValidateRefreshes(s.state, []*snap.Info{fooRefresh}, nil, 0, s.trivialDeviceCtx)
	c.Assert(err, ErrorMatches, `cannot refresh "foo" to revision 9: no validation by "bar"`)
	c.Check(validated, HasLen, 0)
}

func (s *assertMgrSuite) TestParallelInstanceValidateRefreshesMissingValidation(c *C) {
	s.state.Lock()
	defer s.state.Unlock()

	snapDeclFoo := s.snapDecl(c, "foo", nil)
	snapDeclBar := s.snapDecl(c, "bar", map[string]interface{}{
		"refresh-control": []interface{}{"foo-id"},
	})
	s.stateFromDecl(c, snapDeclFoo, "", snap.R(7))
	s.stateFromDecl(c, snapDeclFoo, "foo_instance", snap.R(7))
	s.stateFromDecl(c, snapDeclBar, "", snap.R(3))

	err := assertstate.Add(s.state, s.storeSigning.StoreAccountKey(""))
	c.Assert(err, IsNil)
	err = assertstate.Add(s.state, s.dev1Acct)
	c.Assert(err, IsNil)
	err = assertstate.Add(s.state, snapDeclFoo)
	c.Assert(err, IsNil)
	err = assertstate.Add(s.state, snapDeclBar)
	c.Assert(err, IsNil)

	fooInstanceRefresh := &snap.Info{
		SideInfo:    snap.SideInfo{RealName: "foo", SnapID: "foo-id", Revision: snap.R(9)},
		InstanceKey: "instance",
	}

	validated, err := assertstate.ValidateRefreshes(s.state, []*snap.Info{fooInstanceRefresh}, nil, 0, s.trivialDeviceCtx)
	c.Assert(err, ErrorMatches, `cannot refresh "foo_instance" to revision 9: no validation by "bar"`)
	c.Check(validated, HasLen, 0)
}

func (s *assertMgrSuite) TestValidateRefreshesMissingValidationButIgnore(c *C) {
	s.state.Lock()
	defer s.state.Unlock()

	snapDeclFoo := s.snapDecl(c, "foo", nil)
	snapDeclBar := s.snapDecl(c, "bar", map[string]interface{}{
		"refresh-control": []interface{}{"foo-id"},
	})
	s.stateFromDecl(c, snapDeclFoo, "", snap.R(7))
	s.stateFromDecl(c, snapDeclBar, "", snap.R(3))

	err := assertstate.Add(s.state, s.storeSigning.StoreAccountKey(""))
	c.Assert(err, IsNil)
	err = assertstate.Add(s.state, s.dev1Acct)
	c.Assert(err, IsNil)
	err = assertstate.Add(s.state, snapDeclFoo)
	c.Assert(err, IsNil)
	err = assertstate.Add(s.state, snapDeclBar)
	c.Assert(err, IsNil)

	fooRefresh := &snap.Info{
		SideInfo: snap.SideInfo{RealName: "foo", SnapID: "foo-id", Revision: snap.R(9)},
	}

	validated, err := assertstate.ValidateRefreshes(s.state, []*snap.Info{fooRefresh}, map[string]bool{"foo": true}, 0, s.trivialDeviceCtx)
	c.Assert(err, IsNil)
	c.Check(validated, DeepEquals, []*snap.Info{fooRefresh})
}

func (s *assertMgrSuite) TestParallelInstanceValidateRefreshesMissingValidationButIgnore(c *C) {
	s.state.Lock()
	defer s.state.Unlock()

	snapDeclFoo := s.snapDecl(c, "foo", nil)
	snapDeclBar := s.snapDecl(c, "bar", map[string]interface{}{
		"refresh-control": []interface{}{"foo-id"},
	})
	s.stateFromDecl(c, snapDeclFoo, "", snap.R(7))
	s.stateFromDecl(c, snapDeclFoo, "foo_instance", snap.R(7))
	s.stateFromDecl(c, snapDeclBar, "", snap.R(3))

	err := assertstate.Add(s.state, s.storeSigning.StoreAccountKey(""))
	c.Assert(err, IsNil)
	err = assertstate.Add(s.state, s.dev1Acct)
	c.Assert(err, IsNil)
	err = assertstate.Add(s.state, snapDeclFoo)
	c.Assert(err, IsNil)
	err = assertstate.Add(s.state, snapDeclBar)
	c.Assert(err, IsNil)

	fooRefresh := &snap.Info{
		SideInfo: snap.SideInfo{RealName: "foo", SnapID: "foo-id", Revision: snap.R(9)},
	}
	fooInstanceRefresh := &snap.Info{
		SideInfo:    snap.SideInfo{RealName: "foo", SnapID: "foo-id", Revision: snap.R(9)},
		InstanceKey: "instance",
	}

	// validation is ignore for foo_instance but not for foo
	validated, err := assertstate.ValidateRefreshes(s.state, []*snap.Info{fooRefresh, fooInstanceRefresh}, map[string]bool{"foo_instance": true}, 0, s.trivialDeviceCtx)
	c.Assert(err, ErrorMatches, `cannot refresh "foo" to revision 9: no validation by "bar"`)
	c.Check(validated, DeepEquals, []*snap.Info{fooInstanceRefresh})
}

func (s *assertMgrSuite) TestParallelInstanceValidateRefreshesMissingValidationButIgnoreInstanceKeyed(c *C) {
	s.state.Lock()
	defer s.state.Unlock()

	snapDeclFoo := s.snapDecl(c, "foo", nil)
	snapDeclBar := s.snapDecl(c, "bar", map[string]interface{}{
		"refresh-control": []interface{}{"foo-id"},
	})
	s.stateFromDecl(c, snapDeclFoo, "foo_instance", snap.R(7))
	s.stateFromDecl(c, snapDeclBar, "", snap.R(3))

	err := assertstate.Add(s.state, s.storeSigning.StoreAccountKey(""))
	c.Assert(err, IsNil)
	err = assertstate.Add(s.state, s.dev1Acct)
	c.Assert(err, IsNil)
	err = assertstate.Add(s.state, snapDeclFoo)
	c.Assert(err, IsNil)
	err = assertstate.Add(s.state, snapDeclBar)
	c.Assert(err, IsNil)

	fooInstanceRefresh := &snap.Info{
		SideInfo:    snap.SideInfo{RealName: "foo", SnapID: "foo-id", Revision: snap.R(9)},
		InstanceKey: "instance",
	}

	validated, err := assertstate.ValidateRefreshes(s.state, []*snap.Info{fooInstanceRefresh}, map[string]bool{"foo_instance": true}, 0, s.trivialDeviceCtx)
	c.Assert(err, IsNil)
	c.Check(validated, DeepEquals, []*snap.Info{fooInstanceRefresh})
}

func (s *assertMgrSuite) TestParallelInstanceValidateRefreshesMissingValidationButIgnoreBothOneIgnored(c *C) {
	s.state.Lock()
	defer s.state.Unlock()

	snapDeclFoo := s.snapDecl(c, "foo", nil)
	snapDeclBar := s.snapDecl(c, "bar", map[string]interface{}{
		"refresh-control": []interface{}{"foo-id"},
	})
	s.stateFromDecl(c, snapDeclFoo, "", snap.R(7))
	s.stateFromDecl(c, snapDeclFoo, "foo_instance", snap.R(7))
	s.stateFromDecl(c, snapDeclBar, "", snap.R(3))

	err := assertstate.Add(s.state, s.storeSigning.StoreAccountKey(""))
	c.Assert(err, IsNil)
	err = assertstate.Add(s.state, s.dev1Acct)
	c.Assert(err, IsNil)
	err = assertstate.Add(s.state, snapDeclFoo)
	c.Assert(err, IsNil)
	err = assertstate.Add(s.state, snapDeclBar)
	c.Assert(err, IsNil)

	fooRefresh := &snap.Info{
		SideInfo: snap.SideInfo{RealName: "foo", SnapID: "foo-id", Revision: snap.R(9)},
	}
	fooInstanceRefresh := &snap.Info{
		SideInfo:    snap.SideInfo{RealName: "foo", SnapID: "foo-id", Revision: snap.R(9)},
		InstanceKey: "instance",
	}

	validated, err := assertstate.ValidateRefreshes(s.state, []*snap.Info{fooRefresh, fooInstanceRefresh}, map[string]bool{"foo_instance": true}, 0, s.trivialDeviceCtx)
	c.Assert(err, ErrorMatches, `cannot refresh "foo" to revision 9: no validation by "bar"`)
	c.Check(validated, DeepEquals, []*snap.Info{fooInstanceRefresh})
}

func (s *assertMgrSuite) TestValidateRefreshesValidationOK(c *C) {
	s.state.Lock()
	defer s.state.Unlock()

	snapDeclFoo := s.snapDecl(c, "foo", nil)
	snapDeclBar := s.snapDecl(c, "bar", map[string]interface{}{
		"refresh-control": []interface{}{"foo-id"},
	})
	snapDeclBaz := s.snapDecl(c, "baz", map[string]interface{}{
		"refresh-control": []interface{}{"foo-id"},
	})
	s.stateFromDecl(c, snapDeclFoo, "", snap.R(7))
	s.stateFromDecl(c, snapDeclFoo, "foo_instance", snap.R(7))
	s.stateFromDecl(c, snapDeclBar, "", snap.R(3))
	s.stateFromDecl(c, snapDeclBaz, "", snap.R(1))
	snapstate.Set(s.state, "local", &snapstate.SnapState{
		Active: false,
		Sequence: []*snap.SideInfo{
			{RealName: "local", Revision: snap.R(-1)},
		},
		Current: snap.R(-1),
	})

	// validation by bar
	headers := map[string]interface{}{
		"series":                 "16",
		"snap-id":                "bar-id",
		"approved-snap-id":       "foo-id",
		"approved-snap-revision": "9",
		"timestamp":              time.Now().Format(time.RFC3339),
	}
	barValidation, err := s.dev1Signing.Sign(asserts.ValidationType, headers, nil, "")
	c.Assert(err, IsNil)
	err = s.storeSigning.Add(barValidation)
	c.Assert(err, IsNil)

	// validation by baz
	headers = map[string]interface{}{
		"series":                 "16",
		"snap-id":                "baz-id",
		"approved-snap-id":       "foo-id",
		"approved-snap-revision": "9",
		"timestamp":              time.Now().Format(time.RFC3339),
	}
	bazValidation, err := s.dev1Signing.Sign(asserts.ValidationType, headers, nil, "")
	c.Assert(err, IsNil)
	err = s.storeSigning.Add(bazValidation)
	c.Assert(err, IsNil)

	err = assertstate.Add(s.state, s.storeSigning.StoreAccountKey(""))
	c.Assert(err, IsNil)
	err = assertstate.Add(s.state, s.dev1Acct)
	c.Assert(err, IsNil)
	err = assertstate.Add(s.state, snapDeclFoo)
	c.Assert(err, IsNil)
	err = assertstate.Add(s.state, snapDeclBar)
	c.Assert(err, IsNil)
	err = assertstate.Add(s.state, snapDeclBaz)
	c.Assert(err, IsNil)

	fooRefresh := &snap.Info{
		SideInfo: snap.SideInfo{RealName: "foo", SnapID: "foo-id", Revision: snap.R(9)},
	}
	fooInstanceRefresh := &snap.Info{
		SideInfo:    snap.SideInfo{RealName: "foo", SnapID: "foo-id", Revision: snap.R(9)},
		InstanceKey: "instance",
	}

	validated, err := assertstate.ValidateRefreshes(s.state, []*snap.Info{fooRefresh, fooInstanceRefresh}, nil, 0, s.trivialDeviceCtx)
	c.Assert(err, IsNil)
	c.Check(validated, DeepEquals, []*snap.Info{fooRefresh, fooInstanceRefresh})
}

func (s *assertMgrSuite) TestValidateRefreshesRevokedValidation(c *C) {
	s.state.Lock()
	defer s.state.Unlock()

	snapDeclFoo := s.snapDecl(c, "foo", nil)
	snapDeclBar := s.snapDecl(c, "bar", map[string]interface{}{
		"refresh-control": []interface{}{"foo-id"},
	})
	snapDeclBaz := s.snapDecl(c, "baz", map[string]interface{}{
		"refresh-control": []interface{}{"foo-id"},
	})
	s.stateFromDecl(c, snapDeclFoo, "", snap.R(7))
	s.stateFromDecl(c, snapDeclBar, "", snap.R(3))
	s.stateFromDecl(c, snapDeclBaz, "", snap.R(1))
	snapstate.Set(s.state, "local", &snapstate.SnapState{
		Active: false,
		Sequence: []*snap.SideInfo{
			{RealName: "local", Revision: snap.R(-1)},
		},
		Current: snap.R(-1),
	})

	// validation by bar
	headers := map[string]interface{}{
		"series":                 "16",
		"snap-id":                "bar-id",
		"approved-snap-id":       "foo-id",
		"approved-snap-revision": "9",
		"timestamp":              time.Now().Format(time.RFC3339),
	}
	barValidation, err := s.dev1Signing.Sign(asserts.ValidationType, headers, nil, "")
	c.Assert(err, IsNil)
	err = s.storeSigning.Add(barValidation)
	c.Assert(err, IsNil)

	// revoked validation by baz
	headers = map[string]interface{}{
		"series":                 "16",
		"snap-id":                "baz-id",
		"approved-snap-id":       "foo-id",
		"approved-snap-revision": "9",
		"revoked":                "true",
		"timestamp":              time.Now().Format(time.RFC3339),
	}
	bazValidation, err := s.dev1Signing.Sign(asserts.ValidationType, headers, nil, "")
	c.Assert(err, IsNil)
	err = s.storeSigning.Add(bazValidation)
	c.Assert(err, IsNil)

	err = assertstate.Add(s.state, s.storeSigning.StoreAccountKey(""))
	c.Assert(err, IsNil)
	err = assertstate.Add(s.state, s.dev1Acct)
	c.Assert(err, IsNil)
	err = assertstate.Add(s.state, snapDeclFoo)
	c.Assert(err, IsNil)
	err = assertstate.Add(s.state, snapDeclBar)
	c.Assert(err, IsNil)
	err = assertstate.Add(s.state, snapDeclBaz)
	c.Assert(err, IsNil)

	fooRefresh := &snap.Info{
		SideInfo: snap.SideInfo{RealName: "foo", SnapID: "foo-id", Revision: snap.R(9)},
	}

	validated, err := assertstate.ValidateRefreshes(s.state, []*snap.Info{fooRefresh}, nil, 0, s.trivialDeviceCtx)
	c.Assert(err, ErrorMatches, `(?s).*cannot refresh "foo" to revision 9: validation by "baz" \(id "baz-id"\) revoked.*`)
	c.Check(validated, HasLen, 0)
}

func (s *assertMgrSuite) TestBaseSnapDeclaration(c *C) {
	s.state.Lock()
	defer s.state.Unlock()

	r1 := assertstest.MockBuiltinBaseDeclaration(nil)
	defer r1()

	baseDecl, err := assertstate.BaseDeclaration(s.state)
	c.Assert(asserts.IsNotFound(err), Equals, true)
	c.Check(baseDecl, IsNil)

	r2 := assertstest.MockBuiltinBaseDeclaration([]byte(`
type: base-declaration
authority-id: canonical
series: 16
plugs:
  iface: true
`))
	defer r2()

	baseDecl, err = assertstate.BaseDeclaration(s.state)
	c.Assert(err, IsNil)
	c.Check(baseDecl, NotNil)
	c.Check(baseDecl.PlugRule("iface"), NotNil)
}

func (s *assertMgrSuite) TestSnapDeclaration(c *C) {
	s.state.Lock()
	defer s.state.Unlock()

	// have a declaration in the system db
	err := assertstate.Add(s.state, s.storeSigning.StoreAccountKey(""))
	c.Assert(err, IsNil)
	err = assertstate.Add(s.state, s.dev1Acct)
	c.Assert(err, IsNil)
	snapDeclFoo := s.snapDecl(c, "foo", nil)
	err = assertstate.Add(s.state, snapDeclFoo)
	c.Assert(err, IsNil)

	_, err = assertstate.SnapDeclaration(s.state, "snap-id-other")
	c.Check(asserts.IsNotFound(err), Equals, true)

	snapDecl, err := assertstate.SnapDeclaration(s.state, "foo-id")
	c.Assert(err, IsNil)
	c.Check(snapDecl.SnapName(), Equals, "foo")
}

func (s *assertMgrSuite) TestAutoAliasesTemporaryFallback(c *C) {
	s.state.Lock()
	defer s.state.Unlock()

	// prereqs for developer assertions in the system db
	err := assertstate.Add(s.state, s.storeSigning.StoreAccountKey(""))
	c.Assert(err, IsNil)
	err = assertstate.Add(s.state, s.dev1Acct)
	c.Assert(err, IsNil)

	// not from the store
	aliases, err := assertstate.AutoAliases(s.state, &snap.Info{SuggestedName: "local"})
	c.Assert(err, IsNil)
	c.Check(aliases, HasLen, 0)

	// missing
	_, err = assertstate.AutoAliases(s.state, &snap.Info{
		SideInfo: snap.SideInfo{
			RealName: "baz",
			SnapID:   "baz-id",
		},
	})
	c.Check(err, ErrorMatches, `internal error: cannot find snap-declaration for installed snap "baz": snap-declaration \(baz-id; series:16\) not found`)

	info := snaptest.MockInfo(c, `
name: foo
version: 0
apps:
   cmd1:
     aliases: [alias1]
   cmd2:
     aliases: [alias2]
`, &snap.SideInfo{
		RealName: "foo",
		SnapID:   "foo-id",
	})

	// empty list
	// have a declaration in the system db
	snapDeclFoo := s.snapDecl(c, "foo", nil)
	err = assertstate.Add(s.state, snapDeclFoo)
	c.Assert(err, IsNil)
	aliases, err = assertstate.AutoAliases(s.state, info)
	c.Assert(err, IsNil)
	c.Check(aliases, HasLen, 0)

	// some aliases
	snapDeclFoo = s.snapDecl(c, "foo", map[string]interface{}{
		"auto-aliases": []interface{}{"alias1", "alias2", "alias3"},
		"revision":     "1",
	})
	err = assertstate.Add(s.state, snapDeclFoo)
	c.Assert(err, IsNil)
	aliases, err = assertstate.AutoAliases(s.state, info)
	c.Assert(err, IsNil)
	c.Check(aliases, DeepEquals, map[string]string{
		"alias1": "cmd1",
		"alias2": "cmd2",
	})
}

func (s *assertMgrSuite) TestAutoAliasesExplicit(c *C) {
	s.state.Lock()
	defer s.state.Unlock()

	// prereqs for developer assertions in the system db
	err := assertstate.Add(s.state, s.storeSigning.StoreAccountKey(""))
	c.Assert(err, IsNil)
	err = assertstate.Add(s.state, s.dev1Acct)
	c.Assert(err, IsNil)

	// not from the store
	aliases, err := assertstate.AutoAliases(s.state, &snap.Info{SuggestedName: "local"})
	c.Assert(err, IsNil)
	c.Check(aliases, HasLen, 0)

	// missing
	_, err = assertstate.AutoAliases(s.state, &snap.Info{
		SideInfo: snap.SideInfo{
			RealName: "baz",
			SnapID:   "baz-id",
		},
	})
	c.Check(err, ErrorMatches, `internal error: cannot find snap-declaration for installed snap "baz": snap-declaration \(baz-id; series:16\) not found`)

	// empty list
	// have a declaration in the system db
	snapDeclFoo := s.snapDecl(c, "foo", nil)
	err = assertstate.Add(s.state, snapDeclFoo)
	c.Assert(err, IsNil)
	aliases, err = assertstate.AutoAliases(s.state, &snap.Info{
		SideInfo: snap.SideInfo{
			RealName: "foo",
			SnapID:   "foo-id",
		},
	})
	c.Assert(err, IsNil)
	c.Check(aliases, HasLen, 0)

	// some aliases
	snapDeclFoo = s.snapDecl(c, "foo", map[string]interface{}{
		"aliases": []interface{}{
			map[string]interface{}{
				"name":   "alias1",
				"target": "cmd1",
			},
			map[string]interface{}{
				"name":   "alias2",
				"target": "cmd2",
			},
			map[string]interface{}{
				"name":   "alias-missing",
				"target": "cmd-missing",
			},
		},
		"revision": "1",
	})
	err = assertstate.Add(s.state, snapDeclFoo)
	c.Assert(err, IsNil)
	aliases, err = assertstate.AutoAliases(s.state, &snap.Info{
		SideInfo: snap.SideInfo{
			RealName: "foo",
			SnapID:   "foo-id",
		},
		Apps: map[string]*snap.AppInfo{
			"cmd1": {},
			"cmd2": {},
			// no cmd-missing
		},
	})
	c.Assert(err, IsNil)
	c.Check(aliases, DeepEquals, map[string]string{
		"alias1": "cmd1",
		"alias2": "cmd2",
	})
}

func (s *assertMgrSuite) TestPublisher(c *C) {
	s.state.Lock()
	defer s.state.Unlock()

	// have a declaration in the system db
	err := assertstate.Add(s.state, s.storeSigning.StoreAccountKey(""))
	c.Assert(err, IsNil)
	err = assertstate.Add(s.state, s.dev1Acct)
	c.Assert(err, IsNil)
	snapDeclFoo := s.snapDecl(c, "foo", nil)
	err = assertstate.Add(s.state, snapDeclFoo)
	c.Assert(err, IsNil)

	_, err = assertstate.SnapDeclaration(s.state, "snap-id-other")
	c.Check(asserts.IsNotFound(err), Equals, true)

	acct, err := assertstate.Publisher(s.state, "foo-id")
	c.Assert(err, IsNil)
	c.Check(acct.AccountID(), Equals, s.dev1Acct.AccountID())
	c.Check(acct.Username(), Equals, "developer1")
}

func (s *assertMgrSuite) TestPublisherStoreAccount(c *C) {
	s.state.Lock()
	defer s.state.Unlock()

	// have a declaration in the system db
	err := assertstate.Add(s.state, s.storeSigning.StoreAccountKey(""))
	c.Assert(err, IsNil)
	err = assertstate.Add(s.state, s.dev1Acct)
	c.Assert(err, IsNil)
	snapDeclFoo := s.snapDecl(c, "foo", nil)
	err = assertstate.Add(s.state, snapDeclFoo)
	c.Assert(err, IsNil)

	_, err = assertstate.SnapDeclaration(s.state, "snap-id-other")
	c.Check(asserts.IsNotFound(err), Equals, true)

	acct, err := assertstate.PublisherStoreAccount(s.state, "foo-id")
	c.Assert(err, IsNil)
	c.Check(acct.ID, Equals, s.dev1Acct.AccountID())
	c.Check(acct.Username, Equals, "developer1")
	c.Check(acct.DisplayName, Equals, "Developer1")
	c.Check(acct.Validation, Equals, s.dev1Acct.Validation())
}

func (s *assertMgrSuite) TestStore(c *C) {
	s.state.Lock()
	defer s.state.Unlock()

	err := assertstate.Add(s.state, s.storeSigning.StoreAccountKey(""))
	c.Assert(err, IsNil)
	err = assertstate.Add(s.state, s.dev1Acct)
	c.Assert(err, IsNil)
	storeHeaders := map[string]interface{}{
		"store":       "foo",
		"operator-id": s.dev1Acct.AccountID(),
		"timestamp":   time.Now().Format(time.RFC3339),
	}
	fooStore, err := s.storeSigning.Sign(asserts.StoreType, storeHeaders, nil, "")
	c.Assert(err, IsNil)
	err = assertstate.Add(s.state, fooStore)
	c.Assert(err, IsNil)

	_, err = assertstate.Store(s.state, "bar")
	c.Check(asserts.IsNotFound(err), Equals, true)

	store, err := assertstate.Store(s.state, "foo")
	c.Assert(err, IsNil)
	c.Check(store.Store(), Equals, "foo")
}

// validation-sets related tests

func (s *assertMgrSuite) TestRefreshValidationSetAssertionsNop(c *C) {
	s.state.Lock()
	defer s.state.Unlock()

	s.setModel(sysdb.GenericClassicModel())

	err := assertstate.RefreshValidationSetAssertions(s.state, 0, nil)
	c.Assert(err, IsNil)
}

func (s *assertMgrSuite) TestValidationSetAssertionsAutoRefresh(c *C) {
	s.state.Lock()
	defer s.state.Unlock()

	// have a model and the store assertion available
	storeAs := s.setupModelAndStore(c)
	c.Assert(s.storeSigning.Add(storeAs), IsNil)

	// store key already present
	c.Assert(assertstate.Add(s.state, s.storeSigning.StoreAccountKey("")), IsNil)
	c.Assert(assertstate.Add(s.state, s.dev1Acct), IsNil)
	c.Assert(assertstate.Add(s.state, s.dev1AcctKey), IsNil)

	vsetAs1 := s.validationSetAssert(c, "bar", "1", "1", "required", "1")
	c.Assert(assertstate.Add(s.state, vsetAs1), IsNil)

	vsetAs2 := s.validationSetAssert(c, "bar", "2", "3", "required", "1")
	c.Assert(s.storeSigning.Add(vsetAs2), IsNil)

	tr := assertstate.ValidationSetTracking{
		AccountID: s.dev1Acct.AccountID(),
		Name:      "bar",
		Mode:      assertstate.Monitor,
		Current:   1,
	}
	assertstate.UpdateValidationSet(s.state, &tr)

	c.Assert(assertstate.AutoRefreshAssertions(s.state, 0), IsNil)
	c.Check(s.fakeStore.(*fakeStore).opts.IsAutoRefresh, Equals, true)

	a, err := assertstate.DB(s.state).Find(asserts.ValidationSetType, map[string]string{
		"series":     "16",
		"account-id": s.dev1Acct.AccountID(),
		"name":       "bar",
		"sequence":   "2",
	})
	c.Assert(err, IsNil)
	c.Check(a.Revision(), Equals, 3)
}

func (s *assertMgrSuite) TestValidationSetAssertionsAutoRefreshError(c *C) {
	s.state.Lock()
	defer s.state.Unlock()

	// have a model and the store assertion available
	storeAs := s.setupModelAndStore(c)
	c.Assert(s.storeSigning.Add(storeAs), IsNil)

	tr := assertstate.ValidationSetTracking{
		AccountID: s.dev1Acct.AccountID(),
		Name:      "bar",
		Mode:      assertstate.Monitor,
		Current:   1,
	}
	assertstate.UpdateValidationSet(s.state, &tr)
	err := assertstate.AutoRefreshAssertions(s.state, 0)
	c.Assert(asserts.IsNotFound(err), Equals, true)
}

func (s *assertMgrSuite) TestRefreshValidationSetAssertionsStoreError(c *C) {
	s.fakeStore.(*fakeStore).snapActionErr = &store.UnexpectedHTTPStatusError{StatusCode: 400}
	s.state.Lock()
	defer s.state.Unlock()

	s.setModel(sysdb.GenericClassicModel())

	// store key already present
	c.Assert(assertstate.Add(s.state, s.storeSigning.StoreAccountKey("")), IsNil)
	c.Assert(assertstate.Add(s.state, s.dev1Acct), IsNil)
	c.Assert(assertstate.Add(s.state, s.dev1AcctKey), IsNil)

	vsetAs1 := s.validationSetAssert(c, "bar", "1", "1", "required", "1")
	c.Assert(assertstate.Add(s.state, vsetAs1), IsNil)

	tr := assertstate.ValidationSetTracking{
		AccountID: s.dev1Acct.AccountID(),
		Name:      "bar",
		Mode:      assertstate.Monitor,
		Current:   1,
	}
	assertstate.UpdateValidationSet(s.state, &tr)

	err := assertstate.RefreshValidationSetAssertions(s.state, 0, nil)
	c.Assert(err, ErrorMatches, `cannot refresh validation set assertions: cannot : got unexpected HTTP status code 400.*`)
}

func (s *assertMgrSuite) TestRefreshValidationSetAssertions(c *C) {
	s.state.Lock()
	defer s.state.Unlock()

	// have a model and the store assertion available
	storeAs := s.setupModelAndStore(c)
	err := s.storeSigning.Add(storeAs)
	c.Assert(err, IsNil)

	// store key already present
	c.Assert(assertstate.Add(s.state, s.storeSigning.StoreAccountKey("")), IsNil)
	c.Assert(assertstate.Add(s.state, s.dev1Acct), IsNil)
	c.Assert(assertstate.Add(s.state, s.dev1AcctKey), IsNil)

	vsetAs1 := s.validationSetAssert(c, "bar", "1", "1", "required", "1")
	c.Assert(assertstate.Add(s.state, vsetAs1), IsNil)

	vsetAs2 := s.validationSetAssert(c, "bar", "1", "2", "required", "1")
	err = s.storeSigning.Add(vsetAs2)
	c.Assert(err, IsNil)

	tr := assertstate.ValidationSetTracking{
		AccountID: s.dev1Acct.AccountID(),
		Name:      "bar",
		Mode:      assertstate.Monitor,
		Current:   1,
	}
	assertstate.UpdateValidationSet(s.state, &tr)

	err = assertstate.RefreshValidationSetAssertions(s.state, 0, &assertstate.RefreshAssertionsOptions{IsAutoRefresh: true})
	c.Assert(err, IsNil)

	a, err := assertstate.DB(s.state).Find(asserts.ValidationSetType, map[string]string{
		"series":     "16",
		"account-id": s.dev1Acct.AccountID(),
		"name":       "bar",
		"sequence":   "1",
	})
	c.Assert(err, IsNil)
	c.Check(a.(*asserts.ValidationSet).Name(), Equals, "bar")
	c.Check(a.Revision(), Equals, 2)

	c.Check(s.fakeStore.(*fakeStore).requestedTypes, DeepEquals, [][]string{
		{"account", "account-key", "validation-set"},
	})
	c.Check(s.fakeStore.(*fakeStore).opts.IsAutoRefresh, Equals, true)

	// sequence changed in the store to 4
	vsetAs3 := s.validationSetAssert(c, "bar", "4", "3", "required", "1")
	err = s.storeSigning.Add(vsetAs3)
	c.Assert(err, IsNil)

	// precondition check - sequence 4 not available locally yet
	_, err = assertstate.DB(s.state).Find(asserts.ValidationSetType, map[string]string{
		"series":     "16",
		"account-id": s.dev1Acct.AccountID(),
		"name":       "bar",
		"sequence":   "4",
	})
	c.Assert(asserts.IsNotFound(err), Equals, true)

	s.fakeStore.(*fakeStore).requestedTypes = nil
	err = assertstate.RefreshValidationSetAssertions(s.state, 0, nil)
	c.Assert(err, IsNil)

	c.Check(s.fakeStore.(*fakeStore).requestedTypes, DeepEquals, [][]string{
		{"account", "account-key", "validation-set"},
	})

	// new sequence is available in the db
	a, err = assertstate.DB(s.state).Find(asserts.ValidationSetType, map[string]string{
		"series":     "16",
		"account-id": s.dev1Acct.AccountID(),
		"name":       "bar",
		"sequence":   "4",
	})
	c.Assert(err, IsNil)
	c.Check(a.(*asserts.ValidationSet).Name(), Equals, "bar")

	// tracking current was updated
	c.Assert(assertstate.GetValidationSet(s.state, s.dev1Acct.AccountID(), "bar", &tr), IsNil)
	c.Check(tr.Current, Equals, 4)
}

func (s *assertMgrSuite) TestRefreshValidationSetAssertionsPinned(c *C) {
	s.state.Lock()
	defer s.state.Unlock()

	// have a model and the store assertion available
	storeAs := s.setupModelAndStore(c)
	err := s.storeSigning.Add(storeAs)
	c.Assert(err, IsNil)

	// store key already present
	err = assertstate.Add(s.state, s.storeSigning.StoreAccountKey(""))
	c.Assert(err, IsNil)

	c.Assert(assertstate.Add(s.state, s.dev1Acct), IsNil)
	c.Assert(assertstate.Add(s.state, s.dev1AcctKey), IsNil)

	vsetAs1 := s.validationSetAssert(c, "bar", "2", "1", "required", "1")
	c.Assert(assertstate.Add(s.state, vsetAs1), IsNil)

	vsetAs2 := s.validationSetAssert(c, "bar", "2", "5", "required", "1")
	err = s.storeSigning.Add(vsetAs2)
	c.Assert(err, IsNil)

	tr := assertstate.ValidationSetTracking{
		AccountID: s.dev1Acct.AccountID(),
		Name:      "bar",
		Mode:      assertstate.Monitor,
		Current:   2,
		PinnedAt:  2,
	}
	assertstate.UpdateValidationSet(s.state, &tr)

	err = assertstate.RefreshValidationSetAssertions(s.state, 0, nil)
	c.Assert(err, IsNil)

	a, err := assertstate.DB(s.state).Find(asserts.ValidationSetType, map[string]string{
		"series":     "16",
		"account-id": s.dev1Acct.AccountID(),
		"name":       "bar",
		"sequence":   "2",
	})
	c.Assert(err, IsNil)
	c.Check(a.(*asserts.ValidationSet).Name(), Equals, "bar")
	c.Check(a.(*asserts.ValidationSet).Sequence(), Equals, 2)
	c.Check(a.Revision(), Equals, 5)

	c.Check(s.fakeStore.(*fakeStore).requestedTypes, DeepEquals, [][]string{
		{"account", "account-key", "validation-set"},
	})

	// sequence changed in the store to 7
	vsetAs3 := s.validationSetAssert(c, "bar", "7", "8", "required", "1")
	err = s.storeSigning.Add(vsetAs3)
	c.Assert(err, IsNil)

	s.fakeStore.(*fakeStore).requestedTypes = nil
	err = assertstate.RefreshValidationSetAssertions(s.state, 0, nil)
	c.Assert(err, IsNil)

	c.Check(s.fakeStore.(*fakeStore).requestedTypes, DeepEquals, [][]string{
		{"account", "account-key", "validation-set"},
	})

	// new sequence is not available in the db
	_, err = assertstate.DB(s.state).Find(asserts.ValidationSetType, map[string]string{
		"series":     "16",
		"account-id": s.dev1Acct.AccountID(),
		"name":       "bar",
		"sequence":   "7",
	})
	c.Assert(asserts.IsNotFound(err), Equals, true)

	// tracking current remains at 2
	c.Assert(assertstate.GetValidationSet(s.state, s.dev1Acct.AccountID(), "bar", &tr), IsNil)
	c.Check(tr.Current, Equals, 2)
}

func (s *assertMgrSuite) TestRefreshValidationSetAssertionsLocalOnlyFailed(c *C) {
	st := s.state
	st.Lock()
	defer st.Unlock()

	// have a model and the store assertion available
	storeAs := s.setupModelAndStore(c)
	err := s.storeSigning.Add(storeAs)
	c.Assert(err, IsNil)

	// store key already present
	c.Assert(assertstate.Add(st, s.storeSigning.StoreAccountKey("")), IsNil)
	c.Assert(assertstate.Add(st, s.dev1Acct), IsNil)
	c.Assert(assertstate.Add(st, s.dev1AcctKey), IsNil)

	// add to local database
	vsetAs1 := s.validationSetAssert(c, "bar", "1", "1", "required", "1")
	c.Assert(assertstate.Add(st, vsetAs1), IsNil)
	vsetAs2 := s.validationSetAssert(c, "baz", "3", "1", "required", "1")
	c.Assert(assertstate.Add(st, vsetAs2), IsNil)

	// vset2 present and updated in the store
	vsetAs2_2 := s.validationSetAssert(c, "baz", "3", "2", "required", "1")
	err = s.storeSigning.Add(vsetAs2_2)
	c.Assert(err, IsNil)

	tr1 := assertstate.ValidationSetTracking{
		AccountID: s.dev1Acct.AccountID(),
		Name:      "bar",
		Mode:      assertstate.Monitor,
		Current:   1,
		PinnedAt:  1,
		LocalOnly: true,
	}
	tr2 := assertstate.ValidationSetTracking{
		AccountID: s.dev1Acct.AccountID(),
		Name:      "baz",
		Mode:      assertstate.Monitor,
		Current:   3,
		PinnedAt:  3,
	}
	assertstate.UpdateValidationSet(s.state, &tr1)
	assertstate.UpdateValidationSet(s.state, &tr2)

	err = assertstate.RefreshValidationSetAssertions(s.state, 0, nil)
	c.Assert(err, IsNil)

	// precondition - local assertion vsetAs1 is the latest
	a, err := assertstate.DB(s.state).FindSequence(asserts.ValidationSetType, map[string]string{
		"series":     "16",
		"account-id": s.dev1Acct.AccountID(),
		"name":       "bar",
		"sequence":   "1",
	}, -1, -1)
	c.Assert(err, IsNil)
	vs := a.(*asserts.ValidationSet)
	c.Check(vs.Name(), Equals, "bar")
	c.Check(vs.Sequence(), Equals, 1)
	c.Check(vs.Revision(), Equals, 1)

	// but vsetAs2 was updated with vsetAs2_2
	a, err = assertstate.DB(s.state).FindSequence(asserts.ValidationSetType, map[string]string{
		"series":     "16",
		"account-id": s.dev1Acct.AccountID(),
		"name":       "baz",
		"sequence":   "1",
	}, -1, -1)
	c.Assert(err, IsNil)
	vs = a.(*asserts.ValidationSet)
	c.Check(vs.Name(), Equals, "baz")
	c.Check(vs.Sequence(), Equals, 3)
	c.Check(vs.Revision(), Equals, 2)
}

func (s *assertMgrSuite) TestRefreshValidationSetAssertionsEnforcingModeHappyNotPinned(c *C) {
	s.state.Lock()
	defer s.state.Unlock()

	snapstate.Set(s.state, "foo", &snapstate.SnapState{
		Active:   true,
		Sequence: []*snap.SideInfo{{RealName: "foo", Revision: snap.R(1), SnapID: "qOqKhntON3vR7kwEbVPsILm7bUViPDzz"}},
		Current:  snap.R(1),
	})
	snaptest.MockSnap(c, string(`name: foo
version: 1`), &snap.SideInfo{
		Revision: snap.R("1")})

	// have a model and the store assertion available
	storeAs := s.setupModelAndStore(c)
	err := s.storeSigning.Add(storeAs)
	c.Assert(err, IsNil)

	// store key already present
	c.Assert(assertstate.Add(s.state, s.storeSigning.StoreAccountKey("")), IsNil)
	c.Assert(assertstate.Add(s.state, s.dev1Acct), IsNil)
	c.Assert(assertstate.Add(s.state, s.dev1AcctKey), IsNil)

	vsetAs1 := s.validationSetAssert(c, "foo", "1", "1", "required", "1")
	c.Assert(assertstate.Add(s.state, vsetAs1), IsNil)

	vsetAs2 := s.validationSetAssert(c, "bar", "1", "2", "required", "1")
	c.Assert(assertstate.Add(s.state, vsetAs2), IsNil)

	// in the store
	vsetAs3 := s.validationSetAssert(c, "foo", "1", "2", "required", "1")
	c.Assert(s.storeSigning.Add(vsetAs3), IsNil)

	vsetAs4 := s.validationSetAssert(c, "bar", "2", "3", "required", "1")
	c.Assert(s.storeSigning.Add(vsetAs4), IsNil)

	tr := assertstate.ValidationSetTracking{
		AccountID: s.dev1Acct.AccountID(),
		Name:      "foo",
		Mode:      assertstate.Enforce,
		Current:   1,
	}
	assertstate.UpdateValidationSet(s.state, &tr)
	tr = assertstate.ValidationSetTracking{
		AccountID: s.dev1Acct.AccountID(),
		Name:      "bar",
		Mode:      assertstate.Enforce,
		Current:   1,
	}
	assertstate.UpdateValidationSet(s.state, &tr)

	err = assertstate.RefreshValidationSetAssertions(s.state, 0, nil)
	c.Assert(err, IsNil)

	a, err := assertstate.DB(s.state).Find(asserts.ValidationSetType, map[string]string{
		"series":     "16",
		"account-id": s.dev1Acct.AccountID(),
		"name":       "foo",
		"sequence":   "1",
	})
	c.Assert(err, IsNil)
	c.Check(a.(*asserts.ValidationSet).Name(), Equals, "foo")
	c.Check(a.Revision(), Equals, 2)

	a, err = assertstate.DB(s.state).Find(asserts.ValidationSetType, map[string]string{
		"series":     "16",
		"account-id": s.dev1Acct.AccountID(),
		"name":       "bar",
		"sequence":   "2",
	})
	c.Assert(err, IsNil)
	c.Check(a.(*asserts.ValidationSet).Name(), Equals, "bar")
	c.Check(a.(*asserts.ValidationSet).Sequence(), Equals, 2)
	c.Check(a.Revision(), Equals, 3)

	c.Check(s.fakeStore.(*fakeStore).requestedTypes, DeepEquals, [][]string{
		{"account", "account-key", "validation-set"},
	})

	// tracking current was updated
	c.Assert(assertstate.GetValidationSet(s.state, s.dev1Acct.AccountID(), "bar", &tr), IsNil)
	c.Check(tr.Current, Equals, 2)
}

func (s *assertMgrSuite) TestRefreshValidationSetAssertionsEnforcingModeHappyPinned(c *C) {
	s.state.Lock()
	defer s.state.Unlock()

	snapstate.Set(s.state, "foo", &snapstate.SnapState{
		Active:   true,
		Sequence: []*snap.SideInfo{{RealName: "foo", Revision: snap.R(1), SnapID: "qOqKhntON3vR7kwEbVPsILm7bUViPDzz"}},
		Current:  snap.R(1),
	})
	snaptest.MockSnap(c, string(`name: foo
version: 1`), &snap.SideInfo{Revision: snap.R("1")})

	// have a model and the store assertion available
	storeAs := s.setupModelAndStore(c)
	err := s.storeSigning.Add(storeAs)
	c.Assert(err, IsNil)

	// store key already present
	c.Assert(assertstate.Add(s.state, s.storeSigning.StoreAccountKey("")), IsNil)
	c.Assert(assertstate.Add(s.state, s.dev1Acct), IsNil)
	c.Assert(assertstate.Add(s.state, s.dev1AcctKey), IsNil)

	vsetAs1 := s.validationSetAssert(c, "bar", "1", "2", "required", "1")
	c.Assert(assertstate.Add(s.state, vsetAs1), IsNil)

	// in the store
	c.Assert(s.storeSigning.Add(vsetAs1), IsNil)

	vsetAs2 := s.validationSetAssert(c, "bar", "2", "3", "required", "1")
	c.Assert(s.storeSigning.Add(vsetAs2), IsNil)

	tr := assertstate.ValidationSetTracking{
		AccountID: s.dev1Acct.AccountID(),
		Name:      "bar",
		Mode:      assertstate.Enforce,
		PinnedAt:  1,
		Current:   1,
	}
	assertstate.UpdateValidationSet(s.state, &tr)

	c.Assert(assertstate.RefreshValidationSetAssertions(s.state, 0, nil), IsNil)

	a, err := assertstate.DB(s.state).Find(asserts.ValidationSetType, map[string]string{
		"series":     "16",
		"account-id": s.dev1Acct.AccountID(),
		"name":       "bar",
		"sequence":   "1",
	})
	c.Assert(err, IsNil)
	c.Check(a.(*asserts.ValidationSet).Name(), Equals, "bar")
	c.Check(a.(*asserts.ValidationSet).Sequence(), Equals, 1)
	c.Check(a.Revision(), Equals, 2)

	c.Check(s.fakeStore.(*fakeStore).requestedTypes, DeepEquals, [][]string{
		{"account", "account-key", "validation-set"},
	})

	// tracking current was updated
	c.Assert(assertstate.GetValidationSet(s.state, s.dev1Acct.AccountID(), "bar", &tr), IsNil)
	c.Check(tr.Current, Equals, 1)
}

func (s *assertMgrSuite) TestRefreshValidationSetAssertionsEnforcingModeConflict(c *C) {
	s.state.Lock()
	defer s.state.Unlock()

	logbuf, restore := logger.MockLogger()
	defer restore()

	// have a model and the store assertion available
	storeAs := s.setupModelAndStore(c)
	err := s.storeSigning.Add(storeAs)
	c.Assert(err, IsNil)

	// store key already present
	c.Assert(assertstate.Add(s.state, s.storeSigning.StoreAccountKey("")), IsNil)
	c.Assert(assertstate.Add(s.state, s.dev1Acct), IsNil)
	c.Assert(assertstate.Add(s.state, s.dev1AcctKey), IsNil)

	vsetAs1 := s.validationSetAssert(c, "foo", "1", "1", "required", "1")
	c.Assert(assertstate.Add(s.state, vsetAs1), IsNil)

	vsetAs2 := s.validationSetAssert(c, "bar", "1", "2", "required", "1")
	c.Assert(assertstate.Add(s.state, vsetAs2), IsNil)

	// in the store
	vsetAs3 := s.validationSetAssert(c, "foo", "2", "2", "invalid", "")
	c.Assert(s.storeSigning.Add(vsetAs3), IsNil)

	tr := assertstate.ValidationSetTracking{
		AccountID: s.dev1Acct.AccountID(),
		Name:      "foo",
		Mode:      assertstate.Enforce,
		Current:   1,
	}
	assertstate.UpdateValidationSet(s.state, &tr)
	tr = assertstate.ValidationSetTracking{
		AccountID: s.dev1Acct.AccountID(),
		Name:      "bar",
		Mode:      assertstate.Enforce,
		Current:   1,
	}
	assertstate.UpdateValidationSet(s.state, &tr)

	c.Assert(assertstate.RefreshValidationSetAssertions(s.state, 0, nil), IsNil)
	c.Assert(logbuf.String(), Matches, `.*cannot refresh to conflicting validation set assertions: validation sets are in conflict:\n- cannot constrain snap "foo" as both invalid .* and required at revision 1.*\n`)

	a, err := assertstate.DB(s.state).Find(asserts.ValidationSetType, map[string]string{
		"series":     "16",
		"account-id": s.dev1Acct.AccountID(),
		"name":       "foo",
		"sequence":   "1",
	})
	c.Assert(err, IsNil)
	c.Check(a.(*asserts.ValidationSet).Name(), Equals, "foo")
	c.Check(a.Revision(), Equals, 1)

	// new assertion wasn't committed to the database.
	_, err = assertstate.DB(s.state).Find(asserts.ValidationSetType, map[string]string{
		"series":     "16",
		"account-id": s.dev1Acct.AccountID(),
		"name":       "foo",
		"sequence":   "2",
	})
	c.Assert(asserts.IsNotFound(err), Equals, true)

	c.Check(s.fakeStore.(*fakeStore).requestedTypes, DeepEquals, [][]string{
		{"account", "account-key", "validation-set"},
	})

	// tracking current wasn't updated
	c.Assert(assertstate.GetValidationSet(s.state, s.dev1Acct.AccountID(), "foo", &tr), IsNil)
	c.Check(tr.Current, Equals, 1)
}

func (s *assertMgrSuite) TestRefreshValidationSetAssertionsEnforcingModeMissingSnap(c *C) {
	s.state.Lock()
	defer s.state.Unlock()

	logbuf, restore := logger.MockLogger()
	defer restore()

	// have a model and the store assertion available
	storeAs := s.setupModelAndStore(c)
	err := s.storeSigning.Add(storeAs)
	c.Assert(err, IsNil)

	// store key already present
	c.Assert(assertstate.Add(s.state, s.storeSigning.StoreAccountKey("")), IsNil)
	c.Assert(assertstate.Add(s.state, s.dev1Acct), IsNil)
	c.Assert(assertstate.Add(s.state, s.dev1AcctKey), IsNil)

	// currently tracked, but snap is not installed (it's optional)
	vsetAs1 := s.validationSetAssert(c, "foo", "1", "1", "optional", "1")
	c.Assert(assertstate.Add(s.state, vsetAs1), IsNil)

	// in the store, snap is now required
	vsetAs3 := s.validationSetAssert(c, "foo", "2", "2", "required", "")
	c.Assert(s.storeSigning.Add(vsetAs3), IsNil)

	tr := assertstate.ValidationSetTracking{
		AccountID: s.dev1Acct.AccountID(),
		Name:      "foo",
		Mode:      assertstate.Enforce,
		Current:   1,
	}
	assertstate.UpdateValidationSet(s.state, &tr)

	c.Assert(assertstate.RefreshValidationSetAssertions(s.state, 0, nil), IsNil)
	c.Assert(logbuf.String(), Matches, `.*cannot refresh to validation set assertions that do not satisfy installed snaps: validation sets assertions are not met:\n- missing required snaps:\n  - foo \(required at any revision by sets .*/foo\)\n`)

	a, err := assertstate.DB(s.state).Find(asserts.ValidationSetType, map[string]string{
		"series":     "16",
		"account-id": s.dev1Acct.AccountID(),
		"name":       "foo",
		"sequence":   "1",
	})
	c.Assert(err, IsNil)
	c.Check(a.(*asserts.ValidationSet).Name(), Equals, "foo")
	c.Check(a.Revision(), Equals, 1)

	// new assertion wasn't committed to the database.
	_, err = assertstate.DB(s.state).Find(asserts.ValidationSetType, map[string]string{
		"series":     "16",
		"account-id": s.dev1Acct.AccountID(),
		"name":       "foo",
		"sequence":   "2",
	})
	c.Assert(asserts.IsNotFound(err), Equals, true)

	c.Check(s.fakeStore.(*fakeStore).requestedTypes, DeepEquals, [][]string{
		{"account", "account-key", "validation-set"},
	})

	// tracking current wasn't updated
	c.Assert(assertstate.GetValidationSet(s.state, s.dev1Acct.AccountID(), "foo", &tr), IsNil)
	c.Check(tr.Current, Equals, 1)
}

func (s *assertMgrSuite) TestRefreshValidationSetAssertionsEnforcingModeWrongSnapRevisionOK(c *C) {
	s.state.Lock()
	defer s.state.Unlock()

	// have a model and the store assertion available
	storeAs := s.setupModelAndStore(c)
	err := s.storeSigning.Add(storeAs)
	c.Assert(err, IsNil)

	// store key already present
	c.Assert(assertstate.Add(s.state, s.storeSigning.StoreAccountKey("")), IsNil)
	c.Assert(assertstate.Add(s.state, s.dev1Acct), IsNil)
	c.Assert(assertstate.Add(s.state, s.dev1AcctKey), IsNil)

	snapstate.Set(s.state, "foo", &snapstate.SnapState{
		Active: false,
		Sequence: []*snap.SideInfo{
			{RealName: "foo", Revision: snap.R(1)},
		},
		Current: snap.R(1),
	})

	// snap revision 1 is installed
	vsetAs1 := s.validationSetAssert(c, "bar", "1", "1", "required", "1")
	c.Assert(assertstate.Add(s.state, vsetAs1), IsNil)

	// in the store, revision 2 required
	vsetAs3 := s.validationSetAssert(c, "bar", "2", "2", "required", "2")
	c.Assert(s.storeSigning.Add(vsetAs3), IsNil)

	tr := assertstate.ValidationSetTracking{
		AccountID: s.dev1Acct.AccountID(),
		Name:      "bar",
		Mode:      assertstate.Enforce,
		Current:   1,
	}
	assertstate.UpdateValidationSet(s.state, &tr)

	c.Assert(assertstate.RefreshValidationSetAssertions(s.state, 0, nil), IsNil)

	// new assertion has been committed to the database.
	_, err = assertstate.DB(s.state).Find(asserts.ValidationSetType, map[string]string{
		"series":     "16",
		"account-id": s.dev1Acct.AccountID(),
		"name":       "bar",
		"sequence":   "2",
	})
	c.Assert(err, IsNil)

	c.Check(s.fakeStore.(*fakeStore).requestedTypes, DeepEquals, [][]string{
		{"account", "account-key", "validation-set"},
	})

	// tracking current has been updated
	c.Assert(assertstate.GetValidationSet(s.state, s.dev1Acct.AccountID(), "bar", &tr), IsNil)
	c.Check(tr.Current, Equals, 2)
}

func (s *assertMgrSuite) TestValidationSetAssertionForMonitorLocalFallbackForPinned(c *C) {
	st := s.state

	st.Lock()
	defer st.Unlock()

	// have a model and the store assertion available
	storeAs := s.setupModelAndStore(c)
	c.Assert(s.storeSigning.Add(storeAs), IsNil)
	c.Assert(assertstate.Add(st, s.storeSigning.StoreAccountKey("")), IsNil)
	c.Assert(assertstate.Add(st, s.dev1Acct), IsNil)
	c.Assert(assertstate.Add(st, s.dev1AcctKey), IsNil)

	// add to local database
	vsetAs := s.validationSetAssert(c, "bar", "1", "1", "required", "1")
	c.Assert(assertstate.Add(st, vsetAs), IsNil)

	opts := assertstate.ResolveOptions{AllowLocalFallback: true}
	vs, local, err := assertstate.ValidationSetAssertionForMonitor(st, s.dev1Acct.AccountID(), "bar", 1, true, 0, &opts)
	c.Assert(err, IsNil)
	c.Assert(vs, NotNil)
	c.Assert(local, Equals, true)
}

func (s *assertMgrSuite) TestValidationSetAssertionForMonitorPinnedRefreshedFromStore(c *C) {
	st := s.state

	st.Lock()
	defer st.Unlock()

	// have a model and the store assertion available
	storeAs := s.setupModelAndStore(c)
	c.Assert(s.storeSigning.Add(storeAs), IsNil)
	c.Assert(assertstate.Add(st, s.storeSigning.StoreAccountKey("")), IsNil)
	c.Assert(assertstate.Add(st, s.dev1Acct), IsNil)
	c.Assert(assertstate.Add(st, s.dev1AcctKey), IsNil)

	// add to local database
	vsetAs1 := s.validationSetAssert(c, "bar", "1", "1", "required", "1")
	c.Assert(assertstate.Add(st, vsetAs1), IsNil)

	// newer revision available in the store
	vsetAs2 := s.validationSetAssert(c, "bar", "1", "2", "required", "1")
	c.Assert(s.storeSigning.Add(vsetAs2), IsNil)

	vs, local, err := assertstate.ValidationSetAssertionForMonitor(st, s.dev1Acct.AccountID(), "bar", 1, true, 0, nil)
	c.Assert(err, IsNil)
	c.Assert(local, Equals, false)
	c.Check(vs.Revision(), Equals, 2)
	c.Check(vs.Sequence(), Equals, 1)
}

func (s *assertMgrSuite) TestValidationSetAssertionForMonitorUnpinnedRefreshedFromStore(c *C) {
	st := s.state

	st.Lock()
	defer st.Unlock()

	// have a model and the store assertion available
	storeAs := s.setupModelAndStore(c)
	c.Assert(s.storeSigning.Add(storeAs), IsNil)
	c.Assert(assertstate.Add(st, s.storeSigning.StoreAccountKey("")), IsNil)
	c.Assert(assertstate.Add(st, s.dev1Acct), IsNil)
	c.Assert(assertstate.Add(st, s.dev1AcctKey), IsNil)

	// add to local database
	vsetAs1 := s.validationSetAssert(c, "bar", "1", "1", "required", "1")
	c.Assert(assertstate.Add(st, vsetAs1), IsNil)

	// newer assertion available in the store
	vsetAs2 := s.validationSetAssert(c, "bar", "3", "1", "required", "1")
	c.Assert(s.storeSigning.Add(vsetAs2), IsNil)

	vs, local, err := assertstate.ValidationSetAssertionForMonitor(st, s.dev1Acct.AccountID(), "bar", 0, false, 0, nil)
	c.Assert(err, IsNil)
	c.Assert(local, Equals, false)
	c.Check(vs.Revision(), Equals, 1)
	c.Check(vs.Sequence(), Equals, 3)
}

func (s *assertMgrSuite) TestValidationSetAssertionForMonitorUnpinnedNotFound(c *C) {
	st := s.state

	st.Lock()
	defer st.Unlock()

	// have a model and the store assertion available
	storeAs := s.setupModelAndStore(c)
	c.Assert(s.storeSigning.Add(storeAs), IsNil)

	_, _, err := assertstate.ValidationSetAssertionForMonitor(st, s.dev1Acct.AccountID(), "bar", 0, false, 0, nil)
	c.Assert(err, ErrorMatches, fmt.Sprintf(`cannot fetch and resolve assertions:\n - validation-set/16/%s/bar: validation-set assertion not found.*`, s.dev1Acct.AccountID()))
}

// Test for enforce mode

func (s *assertMgrSuite) TestValidationSetAssertionForEnforceNotPinnedHappy(c *C) {
	st := s.state

	st.Lock()
	defer st.Unlock()

	// have a model and the store assertion available
	storeAs := s.setupModelAndStore(c)
	c.Assert(s.storeSigning.Add(storeAs), IsNil)
	c.Assert(assertstate.Add(st, s.storeSigning.StoreAccountKey("")), IsNil)
	c.Assert(assertstate.Add(st, s.dev1Acct), IsNil)
	c.Assert(assertstate.Add(st, s.dev1AcctKey), IsNil)

	// add sequence to the store
	vsetAs := s.validationSetAssert(c, "bar", "2", "2", "required", "1")
	c.Assert(s.storeSigning.Add(vsetAs), IsNil)

	snaps := []*snapasserts.InstalledSnap{
		snapasserts.NewInstalledSnap("foo", "qOqKhntON3vR7kwEbVPsILm7bUViPDzz", snap.Revision{N: 1}),
		snapasserts.NewInstalledSnap("other", "ididididid", snap.Revision{N: 1}),
	}

	sequence := 0
	vs, _, err := assertstate.ValidationSetAssertionForEnforce(st, s.dev1Acct.AccountID(), "bar", sequence, 0, snaps, nil)
	c.Assert(err, IsNil)
	c.Check(vs.Revision(), Equals, 2)
	c.Check(vs.Sequence(), Equals, 2)

	// and it has been committed
	_, err = assertstate.DB(s.state).Find(asserts.ValidationSetType, map[string]string{
		"series":     "16",
		"account-id": s.dev1Acct.AccountID(),
		"name":       "bar",
		"sequence":   "2",
	})
	c.Assert(err, IsNil)
}

func (s *assertMgrSuite) TestValidationSetAssertionForEnforcePinnedHappy(c *C) {
	st := s.state

	st.Lock()
	defer st.Unlock()

	// have a model and the store assertion available
	storeAs := s.setupModelAndStore(c)
	c.Assert(s.storeSigning.Add(storeAs), IsNil)
	c.Assert(assertstate.Add(st, s.storeSigning.StoreAccountKey("")), IsNil)
	c.Assert(assertstate.Add(st, s.dev1Acct), IsNil)
	c.Assert(assertstate.Add(st, s.dev1AcctKey), IsNil)

	// add sequence to the store
	vsetAs := s.validationSetAssert(c, "bar", "2", "2", "required", "1")
	c.Assert(s.storeSigning.Add(vsetAs), IsNil)

	snaps := []*snapasserts.InstalledSnap{
		snapasserts.NewInstalledSnap("foo", "qOqKhntON3vR7kwEbVPsILm7bUViPDzz", snap.Revision{N: 1}),
	}

	sequence := 2
	vs, cur, err := assertstate.ValidationSetAssertionForEnforce(st, s.dev1Acct.AccountID(), "bar", sequence, 0, snaps, nil)
	c.Assert(err, IsNil)
	c.Check(vs.Revision(), Equals, 2)
	c.Check(vs.Sequence(), Equals, 2)
	c.Check(cur, Equals, 2)

	// and it has been committed
	_, err = assertstate.DB(s.state).Find(asserts.ValidationSetType, map[string]string{
		"series":     "16",
		"account-id": s.dev1Acct.AccountID(),
		"name":       "bar",
		"sequence":   "2",
	})
	c.Assert(err, IsNil)
	c.Check(s.fakeStore.(*fakeStore).opts.IsAutoRefresh, Equals, false)
}

func (s *assertMgrSuite) TestValidationSetAssertionForEnforceNotPinnedUnhappyMissingSnap(c *C) {
	st := s.state

	st.Lock()
	defer st.Unlock()

	// have a model and the store assertion available
	storeAs := s.setupModelAndStore(c)
	c.Assert(s.storeSigning.Add(storeAs), IsNil)
	c.Assert(assertstate.Add(st, s.storeSigning.StoreAccountKey("")), IsNil)
	c.Assert(assertstate.Add(st, s.dev1Acct), IsNil)
	c.Assert(assertstate.Add(st, s.dev1AcctKey), IsNil)

	// add sequence to the store
	vsetAs := s.validationSetAssert(c, "bar", "2", "2", "required", "1")
	c.Assert(s.storeSigning.Add(vsetAs), IsNil)

	snaps := []*snapasserts.InstalledSnap{}
	sequence := 0
	_, _, err := assertstate.ValidationSetAssertionForEnforce(st, s.dev1Acct.AccountID(), "bar", sequence, 0, snaps, nil)
	c.Assert(err, NotNil)
	verr, ok := err.(*snapasserts.ValidationSetsValidationError)
	c.Assert(ok, Equals, true)
	c.Check(verr.MissingSnaps, DeepEquals, map[string]map[snap.Revision][]string{
		"foo": {
			snap.R(1): []string{fmt.Sprintf("%s/bar", s.dev1Acct.AccountID())},
		},
	})

	// and it hasn't been committed
	_, err = assertstate.DB(s.state).Find(asserts.ValidationSetType, map[string]string{
		"series":     "16",
		"account-id": s.dev1Acct.AccountID(),
		"name":       "bar",
		"sequence":   "2",
	})
	c.Assert(asserts.IsNotFound(err), Equals, true)
}

func (s *assertMgrSuite) TestValidationSetAssertionForEnforceNotPinnedUnhappyConflict(c *C) {
	st := s.state

	st.Lock()
	defer st.Unlock()

	// have a model and the store assertion available
	storeAs := s.setupModelAndStore(c)
	c.Assert(s.storeSigning.Add(storeAs), IsNil)
	c.Assert(assertstate.Add(st, s.storeSigning.StoreAccountKey("")), IsNil)
	c.Assert(assertstate.Add(st, s.dev1Acct), IsNil)
	c.Assert(assertstate.Add(st, s.dev1AcctKey), IsNil)

	// add an assertion to local database
	vsetAs := s.validationSetAssert(c, "boo", "4", "4", "invalid", "")
	c.Assert(assertstate.Add(st, vsetAs), IsNil)
	// and to the store (for refresh to be happy)
	c.Assert(s.storeSigning.Add(vsetAs), IsNil)

	// and pretend it was tracked already
	tr := assertstate.ValidationSetTracking{
		AccountID: s.dev1Acct.AccountID(),
		Name:      "boo",
		Mode:      assertstate.Enforce,
		Current:   4,
	}
	assertstate.UpdateValidationSet(st, &tr)

	// add sequence to the store, it conflicts with boo
	vsetAs2 := s.validationSetAssert(c, "bar", "2", "2", "required", "1")
	c.Assert(s.storeSigning.Add(vsetAs2), IsNil)

	snaps := []*snapasserts.InstalledSnap{}
	sequence := 0
	_, _, err := assertstate.ValidationSetAssertionForEnforce(st, s.dev1Acct.AccountID(), "bar", sequence, 0, snaps, nil)
	c.Check(err, ErrorMatches, fmt.Sprintf(`validation sets are in conflict:\n- cannot constrain snap "foo" as both invalid \(%s/boo\) and required at revision 1 \(%s/bar\)`, s.dev1Acct.AccountID(), s.dev1Acct.AccountID()))

	// and it hasn't been committed
	_, err = assertstate.DB(s.state).Find(asserts.ValidationSetType, map[string]string{
		"series":     "16",
		"account-id": s.dev1Acct.AccountID(),
		"name":       "bar",
		"sequence":   "2",
	})
	c.Assert(asserts.IsNotFound(err), Equals, true)
}

func (s *assertMgrSuite) TestValidationSetAssertionForEnforceNotPinnedAfterForgetHappy(c *C) {
	st := s.state

	st.Lock()
	defer st.Unlock()

	// have a model and the store assertion available
	storeAs := s.setupModelAndStore(c)
	c.Assert(s.storeSigning.Add(storeAs), IsNil)
	c.Assert(assertstate.Add(st, s.storeSigning.StoreAccountKey("")), IsNil)
	c.Assert(assertstate.Add(st, s.dev1Acct), IsNil)
	c.Assert(assertstate.Add(st, s.dev1AcctKey), IsNil)

	// add an old assertion to local database; it's not tracked which is the
	// case after 'snap validate --forget' (we don't prune assertions from db).
	vsetAs1 := s.validationSetAssert(c, "bar", "1", "1", "required", "1")
	c.Assert(assertstate.Add(st, vsetAs1), IsNil)

	// newer sequence available in the store
	vsetAs2 := s.validationSetAssert(c, "bar", "3", "5", "required", "1")
	c.Assert(s.storeSigning.Add(vsetAs2), IsNil)

	snaps := []*snapasserts.InstalledSnap{
		snapasserts.NewInstalledSnap("foo", "qOqKhntON3vR7kwEbVPsILm7bUViPDzz", snap.Revision{N: 1}),
	}

	sequence := 0
	vs, cur, err := assertstate.ValidationSetAssertionForEnforce(st, s.dev1Acct.AccountID(), "bar", sequence, 0, snaps, nil)
	c.Assert(err, IsNil)
	// new assertion got fetched
	c.Check(vs.Revision(), Equals, 5)
	c.Check(vs.Sequence(), Equals, 3)
	c.Check(cur, Equals, 3)

	// and it has been committed
	_, err = assertstate.DB(s.state).Find(asserts.ValidationSetType, map[string]string{
		"series":     "16",
		"account-id": s.dev1Acct.AccountID(),
		"name":       "bar",
		"sequence":   "3",
	})
	c.Assert(err, IsNil)
}

func (s *assertMgrSuite) TestValidationSetAssertionForEnforceNotPinnedAfterMonitorHappy(c *C) {
	st := s.state

	st.Lock()
	defer st.Unlock()

	// have a model and the store assertion available
	storeAs := s.setupModelAndStore(c)
	c.Assert(s.storeSigning.Add(storeAs), IsNil)
	c.Assert(assertstate.Add(st, s.storeSigning.StoreAccountKey("")), IsNil)
	c.Assert(assertstate.Add(st, s.dev1Acct), IsNil)
	c.Assert(assertstate.Add(st, s.dev1AcctKey), IsNil)

	// add and old assertion to local database
	vsetAs1 := s.validationSetAssert(c, "bar", "1", "1", "required", "1")
	c.Assert(assertstate.Add(st, vsetAs1), IsNil)

	// and pretend it was tracked already in monitor mode
	tr := assertstate.ValidationSetTracking{
		AccountID: s.dev1Acct.AccountID(),
		Name:      "bar",
		Mode:      assertstate.Monitor,
		Current:   1,
	}
	assertstate.UpdateValidationSet(st, &tr)

	// newer sequence available in the store
	vsetAs2 := s.validationSetAssert(c, "bar", "3", "5", "required", "1")
	c.Assert(s.storeSigning.Add(vsetAs2), IsNil)

	snaps := []*snapasserts.InstalledSnap{
		snapasserts.NewInstalledSnap("foo", "qOqKhntON3vR7kwEbVPsILm7bUViPDzz", snap.Revision{N: 1}),
	}

	sequence := 0
	vs, cur, err := assertstate.ValidationSetAssertionForEnforce(st, s.dev1Acct.AccountID(), "bar", sequence, 0, snaps, nil)
	c.Assert(err, IsNil)
	// new assertion got fetched
	c.Check(vs.Revision(), Equals, 5)
	c.Check(vs.Sequence(), Equals, 3)
	c.Check(cur, Equals, 3)

	// and it has been committed
	_, err = assertstate.DB(s.state).Find(asserts.ValidationSetType, map[string]string{
		"series":     "16",
		"account-id": s.dev1Acct.AccountID(),
		"name":       "bar",
		"sequence":   "3",
	})
	c.Assert(err, IsNil)
}

func (s *assertMgrSuite) TestTemporaryDB(c *C) {
	st := s.state

	st.Lock()
	defer st.Unlock()

	err := assertstate.Add(st, s.storeSigning.StoreAccountKey(""))
	c.Assert(err, IsNil)

	a, err := s.storeSigning.Sign(asserts.ModelType, map[string]interface{}{
		"type":         "model",
		"series":       "16",
		"authority-id": s.storeSigning.AuthorityID,
		"brand-id":     s.storeSigning.AuthorityID,
		"model":        "my-model",
		"architecture": "amd64",
		"gadget":       "gadget",
		"kernel":       "krnl",
		"timestamp":    time.Now().Format(time.RFC3339),
	}, nil, "")
	c.Assert(err, IsNil)
	model := a.(*asserts.Model)

	aRev2, err := s.storeSigning.Sign(asserts.ModelType, map[string]interface{}{
		"type":         "model",
		"series":       "16",
		"authority-id": s.storeSigning.AuthorityID,
		"brand-id":     s.storeSigning.AuthorityID,
		"model":        "my-model",
		"architecture": "amd64",
		"gadget":       "gadget",
		"kernel":       "krnl",
		"timestamp":    time.Now().Format(time.RFC3339),
		"revision":     "2",
	}, nil, "")
	c.Assert(err, IsNil)
	modelRev2 := aRev2.(*asserts.Model)

	hdrs := map[string]string{
		"series":   "16",
		"model":    "my-model",
		"brand-id": s.storeSigning.AuthorityID,
	}
	// model isn't found in the main DB
	_, err = assertstate.DB(st).Find(asserts.ModelType, hdrs)
	c.Assert(err, NotNil)
	c.Assert(asserts.IsNotFound(err), Equals, true)
	// let's get a temporary DB
	tempDB := assertstate.TemporaryDB(st)
	c.Assert(tempDB, NotNil)
	// and add the model to it
	err = tempDB.Add(model)
	c.Assert(err, IsNil)
	fromTemp, err := tempDB.Find(asserts.ModelType, hdrs)
	c.Assert(err, IsNil)
	c.Assert(fromTemp.(*asserts.Model), DeepEquals, model)
	// the model is only in the temp database
	_, err = assertstate.DB(st).Find(asserts.ModelType, hdrs)
	c.Assert(err, NotNil)
	c.Assert(asserts.IsNotFound(err), Equals, true)

	// let's add it to the DB now
	err = assertstate.Add(st, model)
	c.Assert(err, IsNil)
	// such that we can lookup the revision 2 in a temporary DB
	tempDB = assertstate.TemporaryDB(st)
	c.Assert(tempDB, NotNil)
	err = tempDB.Add(modelRev2)
	c.Assert(err, IsNil)
	fromTemp, err = tempDB.Find(asserts.ModelType, hdrs)
	c.Assert(err, IsNil)
	c.Assert(fromTemp.(*asserts.Model), DeepEquals, modelRev2)
	// but the main DB still returns the old model
	fromDB, err := assertstate.DB(st).Find(asserts.ModelType, hdrs)
	c.Assert(err, IsNil)
	c.Assert(fromDB.(*asserts.Model), DeepEquals, model)
}

func (s *assertMgrSuite) TestEnforceValidationSetAssertion(c *C) {
	st := s.state

	st.Lock()
	defer st.Unlock()

	// have a model and the store assertion available
	storeAs := s.setupModelAndStore(c)
	c.Assert(s.storeSigning.Add(storeAs), IsNil)
	c.Assert(assertstate.Add(st, s.storeSigning.StoreAccountKey("")), IsNil)
	c.Assert(assertstate.Add(st, s.dev1Acct), IsNil)
	c.Assert(assertstate.Add(st, s.dev1AcctKey), IsNil)

	// add sequence to the store
	vsetAs := s.validationSetAssert(c, "bar", "2", "2", "required", "1")
	c.Assert(s.storeSigning.Add(vsetAs), IsNil)

	snaps := []*snapasserts.InstalledSnap{
		snapasserts.NewInstalledSnap("foo", "qOqKhntON3vR7kwEbVPsILm7bUViPDzz", snap.Revision{N: 1}),
	}

	sequence := 2
	tracking, err := assertstate.EnforceValidationSet(st, s.dev1Acct.AccountID(), "bar", sequence, 0, snaps, nil)
	c.Assert(err, IsNil)

	// and it has been committed
	_, err = assertstate.DB(s.state).Find(asserts.ValidationSetType, map[string]string{
		"series":     "16",
		"account-id": s.dev1Acct.AccountID(),
		"name":       "bar",
		"sequence":   "2",
	})
	c.Assert(err, IsNil)
	c.Check(s.fakeStore.(*fakeStore).opts.IsAutoRefresh, Equals, false)

	var tr assertstate.ValidationSetTracking
	c.Assert(assertstate.GetValidationSet(s.state, s.dev1Acct.AccountID(), "bar", &tr), IsNil)
	c.Check(tr, DeepEquals, *tracking)

	c.Check(tr, DeepEquals, assertstate.ValidationSetTracking{
		AccountID: s.dev1Acct.AccountID(),
		Name:      "bar",
		Mode:      assertstate.Enforce,
		PinnedAt:  2,
		Current:   2,
	})

	// and it was added to the history
	vshist, err := assertstate.ValidationSetsHistory(st)
	c.Assert(err, IsNil)
	c.Check(vshist, DeepEquals, []map[string]*assertstate.ValidationSetTracking{{
		fmt.Sprintf("%s/bar", s.dev1Acct.AccountID()): {
			AccountID: s.dev1Acct.AccountID(),
			Name:      "bar",
			Mode:      assertstate.Enforce,
			PinnedAt:  2,
			Current:   2,
		},
	}})
}

func (s *assertMgrSuite) TestEnforceValidationSetAssertionUpdate(c *C) {
	st := s.state

	st.Lock()
	defer st.Unlock()

	// have a model and the store assertion available
	storeAs := s.setupModelAndStore(c)
	c.Assert(s.storeSigning.Add(storeAs), IsNil)
	c.Assert(assertstate.Add(st, s.storeSigning.StoreAccountKey("")), IsNil)
	c.Assert(assertstate.Add(st, s.dev1Acct), IsNil)
	c.Assert(assertstate.Add(st, s.dev1AcctKey), IsNil)

	// add sequence to the store
	vsetAs := s.validationSetAssert(c, "bar", "2", "2", "required", "1")
	c.Assert(s.storeSigning.Add(vsetAs), IsNil)

	snaps := []*snapasserts.InstalledSnap{
		snapasserts.NewInstalledSnap("foo", "qOqKhntON3vR7kwEbVPsILm7bUViPDzz", snap.Revision{N: 1}),
	}

	sequence := 2
	tracking, err := assertstate.EnforceValidationSet(st, s.dev1Acct.AccountID(), "bar", sequence, 0, snaps, nil)
	c.Assert(err, IsNil)

	// and it has been committed
	_, err = assertstate.DB(s.state).Find(asserts.ValidationSetType, map[string]string{
		"series":     "16",
		"account-id": s.dev1Acct.AccountID(),
		"name":       "bar",
		"sequence":   "2",
	})
	c.Assert(err, IsNil)
	c.Check(s.fakeStore.(*fakeStore).opts.IsAutoRefresh, Equals, false)

	var tr assertstate.ValidationSetTracking
	c.Assert(assertstate.GetValidationSet(s.state, s.dev1Acct.AccountID(), "bar", &tr), IsNil)
	c.Check(tr, DeepEquals, assertstate.ValidationSetTracking{
		AccountID: s.dev1Acct.AccountID(),
		Name:      "bar",
		Mode:      assertstate.Enforce,
		PinnedAt:  2,
		Current:   2,
	})
	c.Check(tr, DeepEquals, *tracking)

	// and it was added to the history
	vshist, err := assertstate.ValidationSetsHistory(st)
	c.Assert(err, IsNil)
	c.Check(vshist, DeepEquals, []map[string]*assertstate.ValidationSetTracking{{
		fmt.Sprintf("%s/bar", s.dev1Acct.AccountID()): {
			AccountID: s.dev1Acct.AccountID(),
			Name:      "bar",
			Mode:      assertstate.Enforce,
			PinnedAt:  2,
			Current:   2,
		},
	}})

	// not pinned
	sequence = 0
	tracking, err = assertstate.EnforceValidationSet(st, s.dev1Acct.AccountID(), "bar", sequence, 0, snaps, nil)
	c.Assert(err, IsNil)

	c.Assert(assertstate.GetValidationSet(s.state, s.dev1Acct.AccountID(), "bar", &tr), IsNil)
	c.Check(tr, DeepEquals, assertstate.ValidationSetTracking{
		AccountID: s.dev1Acct.AccountID(),
		Name:      "bar",
		Mode:      assertstate.Enforce,
		PinnedAt:  0,
		Current:   2,
	})
	c.Check(tr, DeepEquals, *tracking)
}

func (s *assertMgrSuite) TestEnforceValidationSetAssertionPinToOlderSequence(c *C) {
	st := s.state

	st.Lock()
	defer st.Unlock()

	// have a model and the store assertion available
	storeAs := s.setupModelAndStore(c)
	c.Assert(s.storeSigning.Add(storeAs), IsNil)
	c.Assert(assertstate.Add(st, s.storeSigning.StoreAccountKey("")), IsNil)
	c.Assert(assertstate.Add(st, s.dev1Acct), IsNil)
	c.Assert(assertstate.Add(st, s.dev1AcctKey), IsNil)

	// add sequences to the store
	vsetAs1 := s.validationSetAssert(c, "bar", "1", "1", "required", "1")
	c.Assert(s.storeSigning.Add(vsetAs1), IsNil)
	vsetAs2 := s.validationSetAssert(c, "bar", "2", "2", "required", "1")
	c.Assert(s.storeSigning.Add(vsetAs2), IsNil)

	snaps := []*snapasserts.InstalledSnap{
		snapasserts.NewInstalledSnap("foo", "qOqKhntON3vR7kwEbVPsILm7bUViPDzz", snap.Revision{N: 1}),
	}

	sequence := 2
	tracking, err := assertstate.EnforceValidationSet(st, s.dev1Acct.AccountID(), "bar", sequence, 0, snaps, nil)
	c.Assert(err, IsNil)

	// and it has been committed
	_, err = assertstate.DB(s.state).Find(asserts.ValidationSetType, map[string]string{
		"series":     "16",
		"account-id": s.dev1Acct.AccountID(),
		"name":       "bar",
		"sequence":   "2",
	})
	c.Assert(err, IsNil)
	c.Check(s.fakeStore.(*fakeStore).opts.IsAutoRefresh, Equals, false)

	var tr assertstate.ValidationSetTracking
	c.Assert(assertstate.GetValidationSet(s.state, s.dev1Acct.AccountID(), "bar", &tr), IsNil)
	c.Check(tr, DeepEquals, assertstate.ValidationSetTracking{
		AccountID: s.dev1Acct.AccountID(),
		Name:      "bar",
		Mode:      assertstate.Enforce,
		PinnedAt:  2,
		Current:   2,
	})
	c.Check(tr, DeepEquals, *tracking)

	// pin to older
	sequence = 1
	tracking, err = assertstate.EnforceValidationSet(st, s.dev1Acct.AccountID(), "bar", sequence, 0, snaps, nil)
	c.Assert(err, IsNil)

	c.Assert(assertstate.GetValidationSet(s.state, s.dev1Acct.AccountID(), "bar", &tr), IsNil)
	c.Check(tr, DeepEquals, assertstate.ValidationSetTracking{
		AccountID: s.dev1Acct.AccountID(),
		Name:      "bar",
		Mode:      assertstate.Enforce,
		PinnedAt:  1,
		// and current points at the latest sequence available
		Current: 2,
	})
	c.Check(tr, DeepEquals, *tracking)
}

func (s *assertMgrSuite) TestEnforceValidationSetAssertionAfterMonitor(c *C) {
	st := s.state

	st.Lock()
	defer st.Unlock()

	// have a model and the store assertion available
	storeAs := s.setupModelAndStore(c)
	c.Assert(s.storeSigning.Add(storeAs), IsNil)
	c.Assert(assertstate.Add(st, s.storeSigning.StoreAccountKey("")), IsNil)
	c.Assert(assertstate.Add(st, s.dev1Acct), IsNil)
	c.Assert(assertstate.Add(st, s.dev1AcctKey), IsNil)

	// add and old assertion to local database
	vsetAs1 := s.validationSetAssert(c, "bar", "1", "1", "required", "1")
	c.Assert(assertstate.Add(st, vsetAs1), IsNil)

	monitor := assertstate.ValidationSetTracking{
		AccountID: s.dev1Acct.AccountID(),
		Name:      "bar",
		Mode:      assertstate.Monitor,
		Current:   1,
	}
	assertstate.UpdateValidationSet(st, &monitor)

	snaps := []*snapasserts.InstalledSnap{
		snapasserts.NewInstalledSnap("foo", "qOqKhntON3vR7kwEbVPsILm7bUViPDzz", snap.Revision{N: 1}),
	}

	// add a newer sequence to the store
	vsetAs := s.validationSetAssert(c, "bar", "2", "2", "required", "1")
	c.Assert(s.storeSigning.Add(vsetAs), IsNil)

	sequence := 2
	tracking, err := assertstate.EnforceValidationSet(st, s.dev1Acct.AccountID(), "bar", sequence, 0, snaps, nil)
	c.Assert(err, IsNil)

	// and it has been committed
	_, err = assertstate.DB(s.state).Find(asserts.ValidationSetType, map[string]string{
		"series":     "16",
		"account-id": s.dev1Acct.AccountID(),
		"name":       "bar",
		"sequence":   "2",
	})
	c.Assert(err, IsNil)
	c.Check(s.fakeStore.(*fakeStore).opts.IsAutoRefresh, Equals, false)

	var tr assertstate.ValidationSetTracking
	c.Assert(assertstate.GetValidationSet(s.state, s.dev1Acct.AccountID(), "bar", &tr), IsNil)

	c.Check(tr, DeepEquals, assertstate.ValidationSetTracking{
		AccountID: s.dev1Acct.AccountID(),
		Name:      "bar",
		Mode:      assertstate.Enforce,
		PinnedAt:  2,
		Current:   2,
	})
	c.Check(tr, DeepEquals, *tracking)
}

func (s *assertMgrSuite) TestEnforceValidationSetAssertionIgnoreValidation(c *C) {
	st := s.state

	st.Lock()
	defer st.Unlock()

	// have a model and the store assertion available
	storeAs := s.setupModelAndStore(c)
	c.Assert(s.storeSigning.Add(storeAs), IsNil)
	c.Assert(assertstate.Add(st, s.storeSigning.StoreAccountKey("")), IsNil)
	c.Assert(assertstate.Add(st, s.dev1Acct), IsNil)
	c.Assert(assertstate.Add(st, s.dev1AcctKey), IsNil)

	// add sequence to the store
	vsetAs := s.validationSetAssert(c, "bar", "2", "2", "required", "1")
	c.Assert(s.storeSigning.Add(vsetAs), IsNil)

	snaps := []*snapasserts.InstalledSnap{
		snapasserts.NewInstalledSnap("foo", "qOqKhntON3vR7kwEbVPsILm7bUViPDzz", snap.Revision{N: 3}),
	}

	sequence := 2
	ignoreValidation := map[string]bool{}
	_, err := assertstate.EnforceValidationSet(st, s.dev1Acct.AccountID(), "bar", sequence, 0, snaps, ignoreValidation)
	wrongRevErr, ok := err.(*snapasserts.ValidationSetsValidationError)
	c.Assert(ok, Equals, true)
	c.Check(wrongRevErr.WrongRevisionSnaps["foo"], NotNil)

	ignoreValidation["foo"] = true
	tracking, err := assertstate.EnforceValidationSet(st, s.dev1Acct.AccountID(), "bar", sequence, 0, snaps, ignoreValidation)
	c.Assert(err, IsNil)

	// and it has been committed
	_, err = assertstate.DB(s.state).Find(asserts.ValidationSetType, map[string]string{
		"series":     "16",
		"account-id": s.dev1Acct.AccountID(),
		"name":       "bar",
		"sequence":   "2",
	})
	c.Assert(err, IsNil)
	c.Check(s.fakeStore.(*fakeStore).opts.IsAutoRefresh, Equals, false)

	var tr assertstate.ValidationSetTracking
	c.Assert(assertstate.GetValidationSet(s.state, s.dev1Acct.AccountID(), "bar", &tr), IsNil)

	c.Check(tr, DeepEquals, assertstate.ValidationSetTracking{
		AccountID: s.dev1Acct.AccountID(),
		Name:      "bar",
		Mode:      assertstate.Enforce,
		PinnedAt:  2,
		Current:   2,
	})
	c.Check(tr, DeepEquals, *tracking)
}

func (s *assertMgrSuite) TestTryEnforceValidationSetsAssertionsValidationError(c *C) {
	st := s.state
	st.Lock()
	defer st.Unlock()

	// have a model and the store assertion available
	storeAs := s.setupModelAndStore(c)
	c.Assert(s.storeSigning.Add(storeAs), IsNil)
	c.Assert(assertstate.Add(st, s.storeSigning.StoreAccountKey("")), IsNil)
	c.Assert(assertstate.Add(st, s.dev1Acct), IsNil)
	c.Assert(assertstate.Add(st, s.dev1AcctKey), IsNil)

	// pretend we are already enforcing a validation set foo
	snaps3 := []interface{}{
		map[string]interface{}{
			"id":       "qOqKhntON3vR7kwEbVPsILm7bUViPDzz",
			"name":     "some-snap",
			"presence": "required",
		}}
	vsetAs3 := s.validationSetAssertForSnaps(c, "foo", "1", "1", snaps3)
	c.Assert(assertstate.Add(st, vsetAs3), IsNil)
	assertstate.UpdateValidationSet(st, &assertstate.ValidationSetTracking{
		AccountID: s.dev1Acct.AccountID(),
		Name:      "foo",
		Mode:      assertstate.Enforce,
		Current:   1,
	})

	// add validation set assertions to the store
	snaps1 := []interface{}{
		map[string]interface{}{
			"id":       "qOqKhntON3vR7kwEbVPsILm7bUViPDzz",
			"name":     "some-snap",
			"presence": "required",
			"revision": "3",
		},
		map[string]interface{}{
			"id":       "aAqKhntON3vR7kwEbVPsILm7bUViPDaa",
			"name":     "other-snap",
			"presence": "required",
		}}
	vsetAs := s.validationSetAssertForSnaps(c, "bar", "2", "2", snaps1)
	c.Assert(s.storeSigning.Add(vsetAs), IsNil)
	snaps2 := []interface{}{
		map[string]interface{}{
			"id":       "cccchntON3vR7kwEbVPsILm7bUViPDcc",
			"name":     "invalid-snap",
			"presence": "invalid",
		}}
	vsetAs2 := s.validationSetAssertForSnaps(c, "baz", "1", "1", snaps2)
	c.Assert(s.storeSigning.Add(vsetAs2), IsNil)

	// try to enforce extra validation sets bar and baz. some-snap is present (and required by foo at any revision),
	// but needs to be at revision 3 to satisfy bar. invalid-snap is present but is invalid for baz.
	installedSnaps := []*snapasserts.InstalledSnap{
		snapasserts.NewInstalledSnap("some-snap", "qOqKhntON3vR7kwEbVPsILm7bUViPDzz", snap.Revision{N: 1}),
		snapasserts.NewInstalledSnap("invalid-snap", "cccchntON3vR7kwEbVPsILm7bUViPDcc", snap.Revision{N: 1}),
	}
	err := assertstate.TryEnforceValidationSets(st, []string{fmt.Sprintf("%s/bar", s.dev1Acct.AccountID()), fmt.Sprintf("%s/baz", s.dev1Acct.AccountID())}, 0, installedSnaps, nil)
	verr, ok := err.(*snapasserts.ValidationSetsValidationError)
	c.Assert(ok, Equals, true)
	c.Check(verr.WrongRevisionSnaps, DeepEquals, map[string]map[snap.Revision][]string{
		"some-snap": {
			snap.R(3): []string{fmt.Sprintf("%s/bar", s.dev1Acct.AccountID())},
		},
	})
	c.Check(verr.MissingSnaps, DeepEquals, map[string]map[snap.Revision][]string{
		"other-snap": {
			snap.R(0): []string{fmt.Sprintf("%s/bar", s.dev1Acct.AccountID())},
		},
	})
	c.Check(verr.InvalidSnaps, DeepEquals, map[string][]string{"invalid-snap": {fmt.Sprintf("%s/baz", s.dev1Acct.AccountID())}})

<<<<<<< HEAD
	// new assertions were not commited
=======
	// new assertions were not committed
>>>>>>> 09904531
	_, err = assertstate.DB(s.state).Find(asserts.ValidationSetType, map[string]string{
		"series":     "16",
		"account-id": s.dev1Acct.AccountID(),
		"name":       "bar",
		"sequence":   "2",
	})
	c.Assert(asserts.IsNotFound(err), Equals, true)
	_, err = assertstate.DB(s.state).Find(asserts.ValidationSetType, map[string]string{
		"series":     "16",
		"account-id": s.dev1Acct.AccountID(),
		"name":       "baz",
		"sequence":   "1",
	})
	c.Assert(asserts.IsNotFound(err), Equals, true)
	c.Check(s.fakeStore.(*fakeStore).opts.IsAutoRefresh, Equals, false)
}

func (s *assertMgrSuite) TestTryEnforceValidationSetsAssertionsOK(c *C) {
	st := s.state
	st.Lock()
	defer st.Unlock()

	// have a model and the store assertion available
	storeAs := s.setupModelAndStore(c)
	c.Assert(s.storeSigning.Add(storeAs), IsNil)
	c.Assert(assertstate.Add(st, s.storeSigning.StoreAccountKey("")), IsNil)
	c.Assert(assertstate.Add(st, s.dev1Acct), IsNil)
	c.Assert(assertstate.Add(st, s.dev1AcctKey), IsNil)

	// pretend we are already enforcing a validation set foo
	snaps3 := []interface{}{
		map[string]interface{}{
			"id":       "qOqKhntON3vR7kwEbVPsILm7bUViPDzz",
			"name":     "some-snap",
			"presence": "required",
		}}
	vsetAs3 := s.validationSetAssertForSnaps(c, "foo", "1", "1", snaps3)
	c.Assert(assertstate.Add(st, vsetAs3), IsNil)
	assertstate.UpdateValidationSet(st, &assertstate.ValidationSetTracking{
		AccountID: s.dev1Acct.AccountID(),
		Name:      "foo",
		Mode:      assertstate.Enforce,
		Current:   1,
	})

	// add validation set assertions to the store
	snaps1 := []interface{}{
		map[string]interface{}{
			"id":       "qOqKhntON3vR7kwEbVPsILm7bUViPDzz",
			"name":     "some-snap",
			"presence": "required",
			"revision": "3",
		}}
	vsetAs := s.validationSetAssertForSnaps(c, "bar", "2", "2", snaps1)
	c.Assert(s.storeSigning.Add(vsetAs), IsNil)
	snaps2 := []interface{}{
		map[string]interface{}{
			"id":       "aAqKhntON3vR7kwEbVPsILm7bUViPDaa",
			"name":     "other-snap",
			"presence": "optional",
		}}
	vsetAs2 := s.validationSetAssertForSnaps(c, "baz", "1", "1", snaps2)
	c.Assert(s.storeSigning.Add(vsetAs2), IsNil)

	installedSnaps := []*snapasserts.InstalledSnap{
		snapasserts.NewInstalledSnap("some-snap", "qOqKhntON3vR7kwEbVPsILm7bUViPDzz", snap.Revision{N: 3}),
	}
	err := assertstate.TryEnforceValidationSets(st, []string{fmt.Sprintf("%s/bar", s.dev1Acct.AccountID()), fmt.Sprintf("%s/baz=1", s.dev1Acct.AccountID())}, 0, installedSnaps, nil)
	c.Assert(err, IsNil)

<<<<<<< HEAD
	// new assertions were commited
=======
	// new assertions were committed
>>>>>>> 09904531
	_, err = assertstate.DB(s.state).Find(asserts.ValidationSetType, map[string]string{
		"series":     "16",
		"account-id": s.dev1Acct.AccountID(),
		"name":       "bar",
		"sequence":   "2",
	})
	c.Assert(err, IsNil)

	_, err = assertstate.DB(s.state).Find(asserts.ValidationSetType, map[string]string{
		"series":     "16",
		"account-id": s.dev1Acct.AccountID(),
		"name":       "baz",
		"sequence":   "1",
	})
	c.Assert(err, IsNil)
	c.Check(s.fakeStore.(*fakeStore).opts.IsAutoRefresh, Equals, false)

	// tracking was updated
	var tr assertstate.ValidationSetTracking
	c.Assert(assertstate.GetValidationSet(s.state, s.dev1Acct.AccountID(), "bar", &tr), IsNil)
	c.Check(tr, DeepEquals, assertstate.ValidationSetTracking{
		AccountID: s.dev1Acct.AccountID(),
		Name:      "bar",
		Mode:      assertstate.Enforce,
		Current:   2,
	})
	c.Assert(assertstate.GetValidationSet(s.state, s.dev1Acct.AccountID(), "baz", &tr), IsNil)
	c.Check(tr, DeepEquals, assertstate.ValidationSetTracking{
		AccountID: s.dev1Acct.AccountID(),
		Name:      "baz",
		Mode:      assertstate.Enforce,
		Current:   1,
		PinnedAt:  1,
	})

	// and it was added to the history
	// note, normally there would be a map with just "foo" as well, but there isn't one
	// since we created the initial state in the test manually.
	vshist, err := assertstate.ValidationSetsHistory(st)
	c.Assert(err, IsNil)
	c.Check(vshist, DeepEquals, []map[string]*assertstate.ValidationSetTracking{{
		fmt.Sprintf("%s/foo", s.dev1Acct.AccountID()): {
			AccountID: s.dev1Acct.AccountID(),
			Name:      "foo",
			Mode:      assertstate.Enforce,
			Current:   1,
		},
		fmt.Sprintf("%s/bar", s.dev1Acct.AccountID()): {
			AccountID: s.dev1Acct.AccountID(),
			Name:      "bar",
			Mode:      assertstate.Enforce,
			Current:   2,
		},
		fmt.Sprintf("%s/baz", s.dev1Acct.AccountID()): {
			AccountID: s.dev1Acct.AccountID(),
			Name:      "baz",
			Mode:      assertstate.Enforce,
			PinnedAt:  1,
			Current:   1,
		},
	}})
}

func (s *assertMgrSuite) TestTryEnforceValidationSetsAssertionsAlreadyTrackedUpdateOK(c *C) {
	st := s.state
	st.Lock()
	defer st.Unlock()

	// have a model and the store assertion available
	storeAs := s.setupModelAndStore(c)
	c.Assert(s.storeSigning.Add(storeAs), IsNil)
	c.Assert(assertstate.Add(st, s.storeSigning.StoreAccountKey("")), IsNil)
	c.Assert(assertstate.Add(st, s.dev1Acct), IsNil)
	c.Assert(assertstate.Add(st, s.dev1AcctKey), IsNil)

	// pretend we are already enforcing a validation set foo
	snaps3 := []interface{}{
		map[string]interface{}{
			"id":       "qOqKhntON3vR7kwEbVPsILm7bUViPDzz",
			"name":     "some-snap",
			"presence": "required",
		}}
	vsetAs1 := s.validationSetAssertForSnaps(c, "foo", "1", "1", snaps3)
	c.Assert(assertstate.Add(st, vsetAs1), IsNil)
	assertstate.UpdateValidationSet(st, &assertstate.ValidationSetTracking{
		AccountID: s.dev1Acct.AccountID(),
		Name:      "foo",
		Mode:      assertstate.Enforce,
		Current:   1,
	})

	// add validation set assertions to the store
	snaps1 := []interface{}{
		map[string]interface{}{
			"id":       "qOqKhntON3vR7kwEbVPsILm7bUViPDzz",
			"name":     "some-snap",
			"presence": "required",
			"revision": "3",
		}}
	vsetAs2 := s.validationSetAssertForSnaps(c, "foo", "2", "2", snaps1)
	c.Assert(s.storeSigning.Add(vsetAs2), IsNil)

	installedSnaps := []*snapasserts.InstalledSnap{
		snapasserts.NewInstalledSnap("some-snap", "qOqKhntON3vR7kwEbVPsILm7bUViPDzz", snap.Revision{N: 3}),
	}
	err := assertstate.TryEnforceValidationSets(st, []string{fmt.Sprintf("%s/foo", s.dev1Acct.AccountID())}, 0, installedSnaps, nil)
	c.Assert(err, IsNil)

<<<<<<< HEAD
	// new assertion was commited
=======
	// new assertion was committed
>>>>>>> 09904531
	_, err = assertstate.DB(s.state).Find(asserts.ValidationSetType, map[string]string{
		"series":     "16",
		"account-id": s.dev1Acct.AccountID(),
		"name":       "foo",
		"sequence":   "2",
	})
	c.Assert(err, IsNil)
	c.Check(s.fakeStore.(*fakeStore).opts.IsAutoRefresh, Equals, false)

	// tracking was updated
	var tr assertstate.ValidationSetTracking
	c.Assert(assertstate.GetValidationSet(s.state, s.dev1Acct.AccountID(), "foo", &tr), IsNil)
	c.Check(tr, DeepEquals, assertstate.ValidationSetTracking{
		AccountID: s.dev1Acct.AccountID(),
		Name:      "foo",
		Mode:      assertstate.Enforce,
		Current:   2,
	})

	// and it was added to the history
	// note, normally there would be a map with just "foo" as well, but there isn't one
	// since we created the initial state in the test manually.
	vshist, err := assertstate.ValidationSetsHistory(st)
	c.Assert(err, IsNil)
	c.Check(vshist, DeepEquals, []map[string]*assertstate.ValidationSetTracking{{
		fmt.Sprintf("%s/foo", s.dev1Acct.AccountID()): {
			AccountID: s.dev1Acct.AccountID(),
			Name:      "foo",
			Mode:      assertstate.Enforce,
			Current:   2,
		},
	}})
}

func (s *assertMgrSuite) TestTryEnforceValidationSetsAssertionsConflictError(c *C) {
	st := s.state
	st.Lock()
	defer st.Unlock()

	// have a model and the store assertion available
	storeAs := s.setupModelAndStore(c)
	c.Assert(s.storeSigning.Add(storeAs), IsNil)
	c.Assert(assertstate.Add(st, s.storeSigning.StoreAccountKey("")), IsNil)
	c.Assert(assertstate.Add(st, s.dev1Acct), IsNil)
	c.Assert(assertstate.Add(st, s.dev1AcctKey), IsNil)

	// pretend we are already enforcing a validation set foo
	snaps3 := []interface{}{
		map[string]interface{}{
			"id":       "qOqKhntON3vR7kwEbVPsILm7bUViPDzz",
			"name":     "some-snap",
			"presence": "required",
		}}
	vsetAs3 := s.validationSetAssertForSnaps(c, "foo", "1", "1", snaps3)
	c.Assert(assertstate.Add(st, vsetAs3), IsNil)
	assertstate.UpdateValidationSet(st, &assertstate.ValidationSetTracking{
		AccountID: s.dev1Acct.AccountID(),
		Name:      "foo",
		Mode:      assertstate.Enforce,
		Current:   1,
	})

	// add a validation set assertion to the store
	snaps1 := []interface{}{
		map[string]interface{}{
			"id":       "qOqKhntON3vR7kwEbVPsILm7bUViPDzz",
			"name":     "some-snap",
			"presence": "invalid",
		}}
	vsetAs := s.validationSetAssertForSnaps(c, "bar", "2", "2", snaps1)
	c.Assert(s.storeSigning.Add(vsetAs), IsNil)

	// try to enforce extra validation sets bar and baz. some-snap is present (and required by foo at any revision),
	// but needs to be at revision 3 to satisfy bar. invalid-snap is present but is invalid for baz.
	installedSnaps := []*snapasserts.InstalledSnap{
		snapasserts.NewInstalledSnap("some-snap", "qOqKhntON3vR7kwEbVPsILm7bUViPDzz", snap.Revision{N: 1}),
	}
	err := assertstate.TryEnforceValidationSets(st, []string{fmt.Sprintf("%s/bar", s.dev1Acct.AccountID())}, 0, installedSnaps, nil)
	_, ok := err.(*snapasserts.ValidationSetsConflictError)
	c.Assert(ok, Equals, true)
	c.Assert(err, ErrorMatches, `validation sets are in conflict:\n- cannot constrain snap "some-snap" as both invalid \(.*/bar\) and required at any revision \(.*/foo\).*`)

<<<<<<< HEAD
	// new assertion wasn't commited
=======
	// new assertion wasn't committed
>>>>>>> 09904531
	_, err = assertstate.DB(s.state).Find(asserts.ValidationSetType, map[string]string{
		"series":     "16",
		"account-id": s.dev1Acct.AccountID(),
		"name":       "bar",
		"sequence":   "2",
	})
	c.Assert(asserts.IsNotFound(err), Equals, true)
	c.Check(s.fakeStore.(*fakeStore).opts.IsAutoRefresh, Equals, false)
}

func (s *assertMgrSuite) TestMonitorValidationSet(c *C) {
	st := s.state

	st.Lock()
	defer st.Unlock()

	// have a model and the store assertion available
	storeAs := s.setupModelAndStore(c)
	c.Assert(s.storeSigning.Add(storeAs), IsNil)
	c.Assert(assertstate.Add(st, s.storeSigning.StoreAccountKey("")), IsNil)
	c.Assert(assertstate.Add(st, s.dev1Acct), IsNil)
	c.Assert(assertstate.Add(st, s.dev1AcctKey), IsNil)

	// add to the store
	vsetAs := s.validationSetAssert(c, "bar", "2", "2", "required", "1")
	c.Assert(s.storeSigning.Add(vsetAs), IsNil)

	sequence := 2
	tr1, err := assertstate.MonitorValidationSet(st, s.dev1Acct.AccountID(), "bar", sequence, 0)
	c.Assert(err, IsNil)
	c.Check(tr1, DeepEquals, &assertstate.ValidationSetTracking{
		AccountID: s.dev1Acct.AccountID(),
		Name:      "bar",
		Mode:      assertstate.Monitor,
		PinnedAt:  2,
		Current:   2,
	})

	// and it has been committed
	_, err = assertstate.DB(s.state).Find(asserts.ValidationSetType, map[string]string{
		"series":     "16",
		"account-id": s.dev1Acct.AccountID(),
		"name":       "bar",
		"sequence":   "2",
	})
	c.Assert(err, IsNil)
	c.Check(s.fakeStore.(*fakeStore).opts.IsAutoRefresh, Equals, false)

	var tr assertstate.ValidationSetTracking
	c.Assert(assertstate.GetValidationSet(s.state, s.dev1Acct.AccountID(), "bar", &tr), IsNil)

	c.Check(tr, DeepEquals, assertstate.ValidationSetTracking{
		AccountID: s.dev1Acct.AccountID(),
		Name:      "bar",
		Mode:      assertstate.Monitor,
		PinnedAt:  2,
		Current:   2,
	})

	// and it was added to the history
	vshist, err := assertstate.ValidationSetsHistory(st)
	c.Assert(err, IsNil)
	c.Check(vshist, DeepEquals, []map[string]*assertstate.ValidationSetTracking{{
		fmt.Sprintf("%s/bar", s.dev1Acct.AccountID()): {
			AccountID: s.dev1Acct.AccountID(),
			Name:      "bar",
			Mode:      assertstate.Monitor,
			PinnedAt:  2,
			Current:   2,
		},
	}})
}

func (s *assertMgrSuite) TestForgetValidationSet(c *C) {
	st := s.state

	st.Lock()
	defer st.Unlock()

	// have a model and the store assertion available
	storeAs := s.setupModelAndStore(c)
	c.Assert(s.storeSigning.Add(storeAs), IsNil)
	c.Assert(assertstate.Add(st, s.storeSigning.StoreAccountKey("")), IsNil)
	c.Assert(assertstate.Add(st, s.dev1Acct), IsNil)
	c.Assert(assertstate.Add(st, s.dev1AcctKey), IsNil)

	// add to the store
	vsetAs1 := s.validationSetAssert(c, "bar", "2", "2", "required", "1")
	c.Assert(s.storeSigning.Add(vsetAs1), IsNil)

	vsetAs2 := s.validationSetAssert(c, "baz", "2", "2", "required", "1")
	c.Assert(s.storeSigning.Add(vsetAs2), IsNil)

	tr1, err := assertstate.MonitorValidationSet(st, s.dev1Acct.AccountID(), "bar", 2, 0)
	c.Assert(err, IsNil)
	c.Check(tr1, DeepEquals, &assertstate.ValidationSetTracking{
		AccountID: s.dev1Acct.AccountID(),
		Name:      "bar",
		Mode:      assertstate.Monitor,
		PinnedAt:  2,
		Current:   2,
	})

	tr2, err := assertstate.MonitorValidationSet(st, s.dev1Acct.AccountID(), "baz", 2, 0)
	c.Assert(err, IsNil)
	c.Check(tr2, DeepEquals, &assertstate.ValidationSetTracking{
		AccountID: s.dev1Acct.AccountID(),
		Name:      "baz",
		Mode:      assertstate.Monitor,
		PinnedAt:  2,
		Current:   2,
	})

	c.Assert(assertstate.ForgetValidationSet(st, s.dev1Acct.AccountID(), "bar"), IsNil)

	// and it was added to the history
	vshist, err := assertstate.ValidationSetsHistory(st)
	c.Assert(err, IsNil)
	c.Check(vshist, DeepEquals, []map[string]*assertstate.ValidationSetTracking{{
		fmt.Sprintf("%s/bar", s.dev1Acct.AccountID()): {
			AccountID: s.dev1Acct.AccountID(),
			Name:      "bar",
			Mode:      assertstate.Monitor,
			PinnedAt:  2,
			Current:   2,
		},
	}, {
		fmt.Sprintf("%s/bar", s.dev1Acct.AccountID()): {
			AccountID: s.dev1Acct.AccountID(),
			Name:      "bar",
			Mode:      assertstate.Monitor,
			PinnedAt:  2,
			Current:   2,
		},
		fmt.Sprintf("%s/baz", s.dev1Acct.AccountID()): {
			AccountID: s.dev1Acct.AccountID(),
			Name:      "baz",
			Mode:      assertstate.Monitor,
			PinnedAt:  2,
			Current:   2,
		},
	}, {
		fmt.Sprintf("%s/baz", s.dev1Acct.AccountID()): {
			AccountID: s.dev1Acct.AccountID(),
			Name:      "baz",
			Mode:      assertstate.Monitor,
			PinnedAt:  2,
			Current:   2,
		},
	}})
}<|MERGE_RESOLUTION|>--- conflicted
+++ resolved
@@ -3763,11 +3763,7 @@
 	})
 	c.Check(verr.InvalidSnaps, DeepEquals, map[string][]string{"invalid-snap": {fmt.Sprintf("%s/baz", s.dev1Acct.AccountID())}})
 
-<<<<<<< HEAD
-	// new assertions were not commited
-=======
 	// new assertions were not committed
->>>>>>> 09904531
 	_, err = assertstate.DB(s.state).Find(asserts.ValidationSetType, map[string]string{
 		"series":     "16",
 		"account-id": s.dev1Acct.AccountID(),
@@ -3838,11 +3834,7 @@
 	err := assertstate.TryEnforceValidationSets(st, []string{fmt.Sprintf("%s/bar", s.dev1Acct.AccountID()), fmt.Sprintf("%s/baz=1", s.dev1Acct.AccountID())}, 0, installedSnaps, nil)
 	c.Assert(err, IsNil)
 
-<<<<<<< HEAD
-	// new assertions were commited
-=======
 	// new assertions were committed
->>>>>>> 09904531
 	_, err = assertstate.DB(s.state).Find(asserts.ValidationSetType, map[string]string{
 		"series":     "16",
 		"account-id": s.dev1Acct.AccountID(),
@@ -3951,11 +3943,7 @@
 	err := assertstate.TryEnforceValidationSets(st, []string{fmt.Sprintf("%s/foo", s.dev1Acct.AccountID())}, 0, installedSnaps, nil)
 	c.Assert(err, IsNil)
 
-<<<<<<< HEAD
-	// new assertion was commited
-=======
 	// new assertion was committed
->>>>>>> 09904531
 	_, err = assertstate.DB(s.state).Find(asserts.ValidationSetType, map[string]string{
 		"series":     "16",
 		"account-id": s.dev1Acct.AccountID(),
@@ -4038,11 +4026,7 @@
 	c.Assert(ok, Equals, true)
 	c.Assert(err, ErrorMatches, `validation sets are in conflict:\n- cannot constrain snap "some-snap" as both invalid \(.*/bar\) and required at any revision \(.*/foo\).*`)
 
-<<<<<<< HEAD
-	// new assertion wasn't commited
-=======
 	// new assertion wasn't committed
->>>>>>> 09904531
 	_, err = assertstate.DB(s.state).Find(asserts.ValidationSetType, map[string]string{
 		"series":     "16",
 		"account-id": s.dev1Acct.AccountID(),
