// -*- Mode: Go; indent-tabs-mode: t -*-

/*
 * Copyright (C) 2016-2019 Canonical Ltd
 *
 * This program is free software: you can redistribute it and/or modify
 * it under the terms of the GNU General Public License version 3 as
 * published by the Free Software Foundation.
 *
 * This program is distributed in the hope that it will be useful,
 * but WITHOUT ANY WARRANTY; without even the implied warranty of
 * MERCHANTABILITY or FITNESS FOR A PARTICULAR PURPOSE.  See the
 * GNU General Public License for more details.
 *
 * You should have received a copy of the GNU General Public License
 * along with this program.  If not, see <http://www.gnu.org/licenses/>.
 *
 */

// Package assertstate implements the manager and state aspects responsible
// for the enforcement of assertions in the system and manages the system-wide
// assertion database.
package assertstate

import (
	"errors"
	"fmt"
	"strconv"
	"strings"

	"github.com/snapcore/snapd/asserts"
	"github.com/snapcore/snapd/asserts/snapasserts"
	"github.com/snapcore/snapd/httputil"
	"github.com/snapcore/snapd/logger"
	"github.com/snapcore/snapd/overlord/snapstate"
	"github.com/snapcore/snapd/overlord/state"
	"github.com/snapcore/snapd/release"
	"github.com/snapcore/snapd/snap"
)

// Add the given assertion to the system assertion database.
func Add(s *state.State, a asserts.Assertion) error {
	// TODO: deal together with asserts itself with (cascading) side effects of possible assertion updates
	return cachedDB(s).Add(a)
}

// AddBatch adds the given assertion batch to the system assertion database.
func AddBatch(s *state.State, batch *asserts.Batch, opts *asserts.CommitOptions) error {
	return batch.CommitTo(cachedDB(s), opts)
}

func findError(format string, ref *asserts.Ref, err error) error {
	if asserts.IsNotFound(err) {
		return fmt.Errorf(format, ref)
	} else {
		return fmt.Errorf(format+": %v", ref, err)
	}
}

type RefreshAssertionsOptions struct {
	IsAutoRefresh bool
	// IsRefreshOfAllSnaps indicates if assertions are refreshed together with
	// all installed snaps, which means validation set assertions can be refreshed
	// as well. It is implied if IsAutoRefresh is true.
	IsRefreshOfAllSnaps bool
}

// RefreshSnapDeclarations refetches all the current snap declarations and their prerequisites.
func RefreshSnapDeclarations(s *state.State, userID int, opts *RefreshAssertionsOptions) error {
	if opts == nil {
		opts = &RefreshAssertionsOptions{}
	}

	deviceCtx, err := snapstate.DevicePastSeeding(s, nil)
	if err != nil {
		return err
	}

	snapStates, err := snapstate.All(s)
	if err != nil {
		return nil
	}

	err = bulkRefreshSnapDeclarations(s, snapStates, userID, deviceCtx, opts)
	if err == nil {
		// done
		return nil
	}
	if _, ok := err.(*bulkAssertionFallbackError); !ok {
		// not an error that indicates the server rejecting/failing
		// the bulk request itself
		return err
	}
	logger.Noticef("bulk refresh of snap-declarations failed, falling back to one-by-one assertion fetching: %v", err)

	modelAs := deviceCtx.Model()

	fetching := func(f asserts.Fetcher) error {
		for instanceName, snapst := range snapStates {
			sideInfo := snapst.CurrentSideInfo()
			if sideInfo.SnapID == "" {
				continue
			}
			if err := snapasserts.FetchSnapDeclaration(f, sideInfo.SnapID); err != nil {
				if notRetried, ok := err.(*httputil.PersistentNetworkError); ok {
					return notRetried
				}
				return fmt.Errorf("cannot refresh snap-declaration for %q: %v", instanceName, err)
			}
		}

		// fetch store assertion if available
		if modelAs.Store() != "" {
			err := snapasserts.FetchStore(f, modelAs.Store())
			if err != nil && !asserts.IsNotFound(err) {
				return err
			}
		}

		return nil
	}
	return doFetch(s, userID, deviceCtx, fetching)
}

type refreshControlError struct {
	errs []error
}

func (e *refreshControlError) Error() string {
	if len(e.errs) == 1 {
		return e.errs[0].Error()
	}
	l := []string{""}
	for _, e := range e.errs {
		l = append(l, e.Error())
	}
	return fmt.Sprintf("refresh control errors:%s", strings.Join(l, "\n - "))
}

// ValidateRefreshes validates the refresh candidate revisions represented by
// the snapInfos, looking for the needed refresh control validation assertions,
// it returns a validated subset in validated and a summary error if not all
// candidates validated. ignoreValidation is a set of snap-instance-names that
// should not be gated.
func ValidateRefreshes(s *state.State, snapInfos []*snap.Info, ignoreValidation map[string]bool, userID int, deviceCtx snapstate.DeviceContext) (validated []*snap.Info, err error) {
	// maps gated snap-ids to gating snap-ids
	controlled := make(map[string][]string)
	// maps gating snap-ids to their snap names
	gatingNames := make(map[string]string)

	db := DB(s)
	snapStates, err := snapstate.All(s)
	if err != nil {
		return nil, err
	}
	for instanceName, snapst := range snapStates {
		info, err := snapst.CurrentInfo()
		if err != nil {
			return nil, err
		}
		if info.SnapID == "" {
			continue
		}
		gatingID := info.SnapID
		if gatingNames[gatingID] != "" {
			continue
		}
		a, err := db.Find(asserts.SnapDeclarationType, map[string]string{
			"series":  release.Series,
			"snap-id": gatingID,
		})
		if err != nil {
			return nil, fmt.Errorf("internal error: cannot find snap declaration for installed snap %q: %v", instanceName, err)
		}
		decl := a.(*asserts.SnapDeclaration)
		control := decl.RefreshControl()
		if len(control) == 0 {
			continue
		}
		gatingNames[gatingID] = decl.SnapName()
		for _, gatedID := range control {
			controlled[gatedID] = append(controlled[gatedID], gatingID)
		}
	}

	var errs []error
	for _, candInfo := range snapInfos {
		if ignoreValidation[candInfo.InstanceName()] {
			validated = append(validated, candInfo)
			continue
		}
		gatedID := candInfo.SnapID
		gating := controlled[gatedID]
		if len(gating) == 0 { // easy case, no refresh control
			validated = append(validated, candInfo)
			continue
		}

		var validationRefs []*asserts.Ref

		fetching := func(f asserts.Fetcher) error {
			for _, gatingID := range gating {
				valref := &asserts.Ref{
					Type:       asserts.ValidationType,
					PrimaryKey: []string{release.Series, gatingID, gatedID, candInfo.Revision.String()},
				}
				err := f.Fetch(valref)
				if notFound, ok := err.(*asserts.NotFoundError); ok && notFound.Type == asserts.ValidationType {
					return fmt.Errorf("no validation by %q", gatingNames[gatingID])
				}
				if err != nil {
					return fmt.Errorf("cannot find validation by %q: %v", gatingNames[gatingID], err)
				}
				validationRefs = append(validationRefs, valref)
			}
			return nil
		}
		err := doFetch(s, userID, deviceCtx, fetching)
		if err != nil {
			errs = append(errs, fmt.Errorf("cannot refresh %q to revision %s: %v", candInfo.InstanceName(), candInfo.Revision, err))
			continue
		}

		var revoked *asserts.Validation
		for _, valref := range validationRefs {
			a, err := valref.Resolve(db.Find)
			if err != nil {
				return nil, findError("internal error: cannot find just fetched %v", valref, err)
			}
			if val := a.(*asserts.Validation); val.Revoked() {
				revoked = val
				break
			}
		}
		if revoked != nil {
			errs = append(errs, fmt.Errorf("cannot refresh %q to revision %s: validation by %q (id %q) revoked", candInfo.InstanceName(), candInfo.Revision, gatingNames[revoked.SnapID()], revoked.SnapID()))
			continue
		}

		validated = append(validated, candInfo)
	}

	if errs != nil {
		return validated, &refreshControlError{errs}
	}

	return validated, nil
}

// BaseDeclaration returns the base-declaration assertion with policies governing all snaps.
func BaseDeclaration(s *state.State) (*asserts.BaseDeclaration, error) {
	// TODO: switch keeping this in the DB and have it revisioned/updated
	// via the store
	baseDecl := asserts.BuiltinBaseDeclaration()
	if baseDecl == nil {
		return nil, &asserts.NotFoundError{Type: asserts.BaseDeclarationType}
	}
	return baseDecl, nil
}

// SnapDeclaration returns the snap-declaration for the given snap-id if it is present in the system assertion database.
func SnapDeclaration(s *state.State, snapID string) (*asserts.SnapDeclaration, error) {
	db := DB(s)
	a, err := db.Find(asserts.SnapDeclarationType, map[string]string{
		"series":  release.Series,
		"snap-id": snapID,
	})
	if err != nil {
		return nil, err
	}
	return a.(*asserts.SnapDeclaration), nil
}

// Publisher returns the account assertion for publisher of the given snap-id if it is present in the system assertion database.
func Publisher(s *state.State, snapID string) (*asserts.Account, error) {
	db := DB(s)
	a, err := db.Find(asserts.SnapDeclarationType, map[string]string{
		"series":  release.Series,
		"snap-id": snapID,
	})
	if err != nil {
		return nil, err
	}
	snapDecl := a.(*asserts.SnapDeclaration)
	a, err = db.Find(asserts.AccountType, map[string]string{
		"account-id": snapDecl.PublisherID(),
	})
	if err != nil {
		return nil, fmt.Errorf("internal error: cannot find account assertion for the publisher of snap %q: %v", snapDecl.SnapName(), err)
	}
	return a.(*asserts.Account), nil
}

// PublisherStoreAccount returns the store account information from the publisher assertion.
func PublisherStoreAccount(st *state.State, snapID string) (snap.StoreAccount, error) {
	if snapID == "" {
		return snap.StoreAccount{}, nil
	}

	pubAcct, err := Publisher(st, snapID)
	if err != nil {
		return snap.StoreAccount{}, fmt.Errorf("cannot find publisher details: %v", err)
	}
	return snap.StoreAccount{
		ID:          pubAcct.AccountID(),
		Username:    pubAcct.Username(),
		DisplayName: pubAcct.DisplayName(),
		Validation:  pubAcct.Validation(),
	}, nil
}

// Store returns the store assertion with the given name/id if it is
// present in the system assertion database.
func Store(s *state.State, store string) (*asserts.Store, error) {
	db := DB(s)
	a, err := db.Find(asserts.StoreType, map[string]string{
		"store": store,
	})
	if err != nil {
		return nil, err
	}
	return a.(*asserts.Store), nil
}

// AutoAliases returns the explicit automatic aliases alias=>app mapping for the given installed snap.
func AutoAliases(s *state.State, info *snap.Info) (map[string]string, error) {
	if info.SnapID == "" {
		// without declaration
		return nil, nil
	}
	decl, err := SnapDeclaration(s, info.SnapID)
	if err != nil {
		return nil, fmt.Errorf("internal error: cannot find snap-declaration for installed snap %q: %v", info.InstanceName(), err)
	}
	explicitAliases := decl.Aliases()
	if len(explicitAliases) != 0 {
		aliasesForApps := make(map[string]string, len(explicitAliases))
		for alias, app := range explicitAliases {
			if _, ok := info.Apps[app]; ok {
				aliasesForApps[alias] = app
			}
		}
		return aliasesForApps, nil
	}
	// XXX: old header fallback, just to keep edge working while we fix the
	// store, to remove before next release!
	oldAutoAliases := decl.AutoAliases()
	if len(oldAutoAliases) == 0 {
		return nil, nil
	}
	res := make(map[string]string, len(oldAutoAliases))
	for _, alias := range oldAutoAliases {
		app := info.LegacyAliases[alias]
		if app == nil {
			// not a known alias anymore or yet, skip
			continue

		}
		res[alias] = app.Name
	}
	return res, nil
}

func delayedCrossMgrInit() {
	// hook validation of refreshes into snapstate logic
	snapstate.ValidateRefreshes = ValidateRefreshes
	// hook auto refresh of assertions (snap declarations) into snapstate
	snapstate.AutoRefreshAssertions = AutoRefreshAssertions
	// hook retrieving auto-aliases into snapstate logic
	snapstate.AutoAliases = AutoAliases
	// hook the helper for getting enforced validation sets
	snapstate.EnforcedValidationSets = EnforcedValidationSets
	// hook the helper for saving current validation sets to the stack
	snapstate.AddCurrentTrackingToValidationSetsStack = addCurrentTrackingToValidationSetsHistory
	// hook the helper for restoring validation sets tracking from the stack
	snapstate.RestoreValidationSetsTracking = RestoreValidationSetsTracking
}

// AutoRefreshAssertions tries to refresh all assertions
func AutoRefreshAssertions(s *state.State, userID int) error {
	opts := &RefreshAssertionsOptions{IsAutoRefresh: true}
	if err := RefreshSnapDeclarations(s, userID, opts); err != nil {
		return err
	}
	return RefreshValidationSetAssertions(s, userID, opts)
}

// RefreshSnapAssertions tries to refresh all snap-centered assertions
func RefreshSnapAssertions(s *state.State, userID int, opts *RefreshAssertionsOptions) error {
	if opts == nil {
		opts = &RefreshAssertionsOptions{}
	}
	opts.IsAutoRefresh = false
	if err := RefreshSnapDeclarations(s, userID, opts); err != nil {
		return err
	}
	if !opts.IsRefreshOfAllSnaps {
		return nil
	}
	return RefreshValidationSetAssertions(s, userID, opts)
}

// RefreshValidationSetAssertions tries to refresh all validation set
// assertions.
func RefreshValidationSetAssertions(s *state.State, userID int, opts *RefreshAssertionsOptions) error {
	if opts == nil {
		opts = &RefreshAssertionsOptions{}
	}

	deviceCtx, err := snapstate.DevicePastSeeding(s, nil)
	if err != nil {
		return err
	}

	vsets, err := ValidationSets(s)
	if err != nil {
		return err
	}
	if len(vsets) == 0 {
		return nil
	}

	monitorModeSets := make(map[string]*ValidationSetTracking)
	enforceModeSets := make(map[string]*ValidationSetTracking)
	for vk, vset := range vsets {
		if vset.Mode == Monitor {
			monitorModeSets[vk] = vset
		} else {
			enforceModeSets[vk] = vset
		}
	}

	updateTracking := func(sets map[string]*ValidationSetTracking) error {
		// update validation set tracking state
		for _, vs := range sets {
			if vs.PinnedAt == 0 {
				headers := map[string]string{
					"series":     release.Series,
					"account-id": vs.AccountID,
					"name":       vs.Name,
				}
				db := DB(s)
				as, err := db.FindSequence(asserts.ValidationSetType, headers, -1, asserts.ValidationSetType.MaxSupportedFormat())
				if err != nil {
					return fmt.Errorf("internal error: cannot find assertion %v when refreshing validation-set assertions", headers)
				}
				if vs.Current != as.Sequence() {
					vs.Current = as.Sequence()
					UpdateValidationSet(s, vs)
				}
			}
		}
		return nil
	}

	if err := bulkRefreshValidationSetAsserts(s, monitorModeSets, nil, userID, deviceCtx, opts); err != nil {
		return err
	}
	if err := updateTracking(monitorModeSets); err != nil {
		return err
	}

	checkConflictsAndPresence := func(db *asserts.Database, bs asserts.Backstore) error {
		vsets := snapasserts.NewValidationSets()
		tmpDb := db.WithStackedBackstore(bs)
		for _, vs := range enforceModeSets {
			headers := map[string]string{
				"series":     release.Series,
				"account-id": vs.AccountID,
				"name":       vs.Name,
			}
			var err error
			var as asserts.Assertion
			if vs.PinnedAt > 0 {
				headers["sequence"] = fmt.Sprintf("%d", vs.PinnedAt)
				as, err = tmpDb.Find(asserts.ValidationSetType, headers)
			} else {
				as, err = tmpDb.FindSequence(asserts.ValidationSetType, headers, -1, asserts.ValidationSetType.MaxSupportedFormat())
			}
			if err != nil {
				return fmt.Errorf("internal error: cannot find validation set assertion: %v", err)
			}

			vsass, ok := as.(*asserts.ValidationSet)
			if !ok {
				return fmt.Errorf("internal error: unexpected assertion type %s for %s", vsass.Type().Name, ValidationSetKey(vs.AccountID, vs.Name))
			}
			if err := vsets.Add(vsass); err != nil {
				return fmt.Errorf("internal error: cannot check validation sets conflicts: %v", err)
			}
		}
		if err := vsets.Conflict(); err != nil {
			return err
		}

		snaps, ignoreValidation, err := snapstate.InstalledSnaps(s)
		if err != nil {
			return err
		}
		err = vsets.CheckInstalledSnaps(snaps, ignoreValidation)
		if verr, ok := err.(*snapasserts.ValidationSetsValidationError); ok {
			if len(verr.InvalidSnaps) > 0 || len(verr.MissingSnaps) > 0 {
				return verr
			}
			// ignore wrong revisions
			return nil
		}
		return err
	}

	if err := bulkRefreshValidationSetAsserts(s, enforceModeSets, checkConflictsAndPresence, userID, deviceCtx, opts); err != nil {
		if _, ok := err.(*snapasserts.ValidationSetsConflictError); ok {
			logger.Noticef("cannot refresh to conflicting validation set assertions: %v", err)
			return nil
		}
		if _, ok := err.(*snapasserts.ValidationSetsValidationError); ok {
			logger.Noticef("cannot refresh to validation set assertions that do not satisfy installed snaps: %v", err)
			return nil
		}
		return err
	}
	if err := updateTracking(enforceModeSets); err != nil {
		return err
	}

	return nil
}

// ResolveOptions carries extra options for ValidationSetAssertionForMonitor.
type ResolveOptions struct {
	AllowLocalFallback bool
}

// validationSetAssertionForMonitor tries to fetch or refresh the validation
// set assertion with accountID/name/sequence (sequence is optional) using pool.
// If assertion cannot be fetched but exists locally and opts.AllowLocalFallback
// is set then the local one is returned
func validationSetAssertionForMonitor(st *state.State, accountID, name string, sequence int, pinned bool, userID int, opts *ResolveOptions) (as *asserts.ValidationSet, local bool, err error) {
	if opts == nil {
		opts = &ResolveOptions{}
	}
	deviceCtx, err := snapstate.DevicePastSeeding(st, nil)
	if err != nil {
		return nil, false, err
	}

	var vs asserts.Assertion
	headers := map[string]string{
		"series":     release.Series,
		"account-id": accountID,
		"name":       name,
	}

	db := cachedDB(st)

	// try to get existing one from db
	if sequence > 0 {
		headers["sequence"] = fmt.Sprintf("%d", sequence)
		vs, err = db.Find(asserts.ValidationSetType, headers)
	} else {
		// find latest
		vs, err = db.FindSequence(asserts.ValidationSetType, headers, -1, -1)
	}
	if err != nil && !asserts.IsNotFound(err) {
		return nil, false, err
	}
	if err == nil {
		as = vs.(*asserts.ValidationSet)
	}

	// try to resolve or update with pool
	pool := asserts.NewPool(db, maxGroups)
	atSeq := &asserts.AtSequence{
		Type:        asserts.ValidationSetType,
		SequenceKey: []string{release.Series, accountID, name},
		Sequence:    sequence,
		Pinned:      pinned,
	}
	if as != nil {
		atSeq.Revision = as.Revision()
	} else {
		atSeq.Revision = asserts.RevisionNotKnown
	}

	// resolve if not found locally, otherwise add for update
	if as == nil {
		if err := pool.AddUnresolvedSequence(atSeq, atSeq.Unique()); err != nil {
			return nil, false, err
		}
	} else {
		atSeq.Sequence = as.Sequence()
		// found locally, try to update
		atSeq.Revision = as.Revision()
		if err := pool.AddSequenceToUpdate(atSeq, atSeq.Unique()); err != nil {
			return nil, false, err
		}
	}

	refreshOpts := &RefreshAssertionsOptions{IsAutoRefresh: false}
	if err := resolvePoolNoFallback(st, pool, nil, userID, deviceCtx, refreshOpts); err != nil {
		rerr, ok := err.(*resolvePoolError)
		if ok && as != nil && opts.AllowLocalFallback {
			if e := rerr.errors[atSeq.Unique()]; asserts.IsNotFound(e) {
				// fallback: support the scenario of local assertion (snap ack)
				// not available in the store.
				return as, true, nil
			}
		}
		return nil, false, err
	}

	// fetch the requested assertion again
	if pinned {
		vs, err = db.Find(asserts.ValidationSetType, headers)
	} else {
		vs, err = db.FindSequence(asserts.ValidationSetType, headers, -1, asserts.ValidationSetType.MaxSupportedFormat())
	}
	if err == nil {
		as = vs.(*asserts.ValidationSet)
	}
	return as, false, err
}

func getSpecificSequenceOrLatest(db *asserts.Database, headers map[string]string) (vs *asserts.ValidationSet, err error) {
	var a asserts.Assertion
	if _, ok := headers["sequence"]; ok {
		a, err = db.Find(asserts.ValidationSetType, headers)
	} else {
		a, err = db.FindSequence(asserts.ValidationSetType, headers, -1, -1)
	}
	if err != nil {
		return nil, err
	}
	vs = a.(*asserts.ValidationSet)
	return vs, nil
}

// validationSetAssertionForEnforce tries to fetch the validation set assertion
// with the given accountID/name/sequence (sequence is optional) using pool and
// checks if it's not in conflict with existing validation sets in enforcing mode
// (all currently tracked validation set assertions get refreshed), and if they
// are valid for installed snaps.
func validationSetAssertionForEnforce(st *state.State, accountID, name string, sequence int, userID int, snaps []*snapasserts.InstalledSnap, ignoreValidation map[string]bool) (vs *asserts.ValidationSet, current int, err error) {
	deviceCtx, err := snapstate.DevicePastSeeding(st, nil)
	if err != nil {
		return nil, 0, err
	}

	opts := &RefreshAssertionsOptions{IsAutoRefresh: false}

	// refresh all currently tracked validation set assertions (this may or may not
	// include the one requested by the caller).
	if err = RefreshValidationSetAssertions(st, userID, opts); err != nil {
		return nil, 0, err
	}

	// try to get existing from the db. It will be the latest one if it was
	// tracked already and thus refreshed via RefreshValidationSetAssertions.
	// Otherwise, it may be a local assertion that was tracked in the past and
	// then forgotten, in which case we need to refresh it explicitly.
	db := cachedDB(st)
	headers := map[string]string{
		"series":     release.Series,
		"account-id": accountID,
		"name":       name,
	}
	if sequence > 0 {
		headers["sequence"] = fmt.Sprintf("%d", sequence)
	}

	pool := asserts.NewPool(db, maxGroups)
	atSeq := &asserts.AtSequence{
		Type:        asserts.ValidationSetType,
		SequenceKey: []string{release.Series, accountID, name},
		Sequence:    sequence,
		Revision:    asserts.RevisionNotKnown,
		Pinned:      sequence > 0,
	}

	vs, err = getSpecificSequenceOrLatest(db, headers)

	checkForConflicts := func() error {
		valsets, err := EnforcedValidationSets(st, vs)
		if err != nil {
			return err
		}
		if err := valsets.Conflict(); err != nil {
			return err
		}
		if err := valsets.CheckInstalledSnaps(snaps, ignoreValidation); err != nil {
			return err
		}
		return nil
	}

	getLatest := func() (int, error) {
		headers := map[string]string{
			"series":     release.Series,
			"account-id": accountID,
			"name":       name,
		}
		a, err := db.FindSequence(asserts.ValidationSetType, headers, -1, -1)
		if err != nil {
			return 0, fmt.Errorf("internal error: %v", err)
		}
		return a.(*asserts.ValidationSet).Sequence(), nil
	}

	// found locally
	if err == nil {
		// check if we were tracking it already; if not, that
		// means we found an old assertion (it was very likely tracked in the
		// past) and we need to update it as it wasn't covered
		// by RefreshValidationSetAssertions.
		var tr ValidationSetTracking
		trerr := GetValidationSet(st, accountID, name, &tr)
		if trerr != nil && !errors.Is(trerr, state.ErrNoState) {
			return nil, 0, trerr
		}
		// not tracked, update the assertion
		if errors.Is(trerr, state.ErrNoState) {
			// update with pool
			atSeq.Sequence = vs.Sequence()
			atSeq.Revision = vs.Revision()
			if err := pool.AddSequenceToUpdate(atSeq, atSeq.Unique()); err != nil {
				return nil, 0, err
			}
		} else {
			// was already tracked, add to validation sets and check
			if err := checkForConflicts(); err != nil {
				return nil, 0, err
			}
			latest, err := getLatest()
			if err != nil {
				return nil, 0, err
			}
			return vs, latest, nil
		}
	} else {
		if !asserts.IsNotFound(err) {
			return nil, 0, err
		}

		// try to resolve with pool
		if err := pool.AddUnresolvedSequence(atSeq, atSeq.Unique()); err != nil {
			return nil, 0, err
		}
	}

	checkBeforeCommit := func(db *asserts.Database, bs asserts.Backstore) error {
		tmpDb := db.WithStackedBackstore(bs)
		// get the resolved validation set assert, add to validation sets and check
		vs, err = getSpecificSequenceOrLatest(tmpDb, headers)
		if err != nil {
			return fmt.Errorf("internal error: cannot find validation set assertion: %v", err)
		}
		if err := checkForConflicts(); err != nil {
			return err
		}
		// all fine, will be committed (along with its prerequisites if any) on
		// return by resolvePoolNoFallback
		return nil
	}

	if err := resolvePoolNoFallback(st, pool, checkBeforeCommit, userID, deviceCtx, opts); err != nil {
		return nil, 0, err
	}

	latest, err := getLatest()
	if err != nil {
		return nil, 0, err
	}
	return vs, latest, err
}

// TryEnforceValidationSets tries to fetch the given validation sets and enforce them (together with currently tracked validation sets) against installed snaps,
<<<<<<< HEAD
// but doesn't update tracking information. It may return snapasserts.ValidationSetsValidationError which can be used to install/remove snaps as required
// to satisfy validation sets constraints.
=======
// but doesn't update tracking information in case of an error. It may return snapasserts.ValidationSetsValidationError which can be used to install/remove snaps
// as required to satisfy validation sets constraints.
>>>>>>> 58826a91
func TryEnforceValidationSets(st *state.State, validationSets []string, userID int, snaps []*snapasserts.InstalledSnap, ignoreValidation map[string]bool) error {
	deviceCtx, err := snapstate.DevicePastSeeding(st, nil)
	if err != nil {
		return err
	}

<<<<<<< HEAD
	opts := &RefreshAssertionsOptions{IsAutoRefresh: false}

	// refresh all currently tracked validation set assertions (this may or may not
	// include the one requested by the caller).
	if err = RefreshValidationSetAssertions(st, userID, opts); err != nil {
		return err
	}

=======
>>>>>>> 58826a91
	db := cachedDB(st)
	pool := asserts.NewPool(db, maxGroups)

	extraVsHeaders := make([]map[string]string, 0, len(validationSets))
<<<<<<< HEAD

	for _, vsstr := range validationSets {
		// XXX: do we have a helper for this already?
		parts := strings.Split(vsstr, "/")
		if len(parts) != 2 {
			return fmt.Errorf("cannot parse validation set: %s", vsstr)
		}
		accountID, name := parts[0], parts[1]
		seqParts := strings.Split(name, "=")
		var sequence int
		if len(seqParts) > 2 {
			return fmt.Errorf("cannot parse validation-set sequence %s", name)
		}
		if len(seqParts) == 2 {
			sequence, err = strconv.Atoi(seqParts[1])
			if err != nil {
				return fmt.Errorf("cannot parse validation-set sequence %s: %v", seqParts[1], err)
			}
		}

		// try to get existing from the db. It will be the latest one if it was
		// tracked already and thus refreshed via RefreshValidationSetAssertions.
		// Otherwise, it may be a local assertion that was tracked in the past and
		// then forgotten, in which case we need to refresh it explicitly.
=======
	newTracking := make([]*ValidationSetTracking, 0, len(validationSets))

	for _, vsstr := range validationSets {
		accountID, name, sequence, err := snapasserts.ParseValidationSet(vsstr)
		if err != nil {
			return err
		}

		// try to get existing from the db
>>>>>>> 58826a91
		headers := map[string]string{
			"series":     release.Series,
			"account-id": accountID,
			"name":       name,
		}
		if sequence > 0 {
			headers["sequence"] = fmt.Sprintf("%d", sequence)
		}
<<<<<<< HEAD

=======
>>>>>>> 58826a91
		atSeq := &asserts.AtSequence{
			Type:        asserts.ValidationSetType,
			SequenceKey: []string{release.Series, accountID, name},
			Sequence:    sequence,
			Revision:    asserts.RevisionNotKnown,
			Pinned:      sequence > 0,
		}
<<<<<<< HEAD
		extraVsHeaders = append(extraVsHeaders, headers)
=======

		// prepare tracking data, note current is not known yet
		tr := &ValidationSetTracking{
			AccountID: headers["account-id"],
			Name:      headers["name"],
			Mode:      Enforce,
			// may be 0 meaning no pinning
			PinnedAt: sequence,
		}

		extraVsHeaders = append(extraVsHeaders, headers)
		newTracking = append(newTracking, tr)
>>>>>>> 58826a91

		vs, err := getSpecificSequenceOrLatest(db, headers)
		// found locally
		if err == nil {
<<<<<<< HEAD
			// check if we were tracking it already; if not, that
			// means we found an old assertion (it was very likely tracked in the
			// past) and we need to update it as it wasn't covered
			// by RefreshValidationSetAssertions.
			var tr ValidationSetTracking
			trerr := GetValidationSet(st, accountID, name, &tr)
			if trerr != nil && !errors.Is(trerr, state.ErrNoState) {
				return trerr
			}
			// not tracked, update the assertion
			if errors.Is(trerr, state.ErrNoState) {
				// update with pool
				atSeq.Sequence = vs.Sequence()
				atSeq.Revision = vs.Revision()
				if err := pool.AddSequenceToUpdate(atSeq, atSeq.Unique()); err != nil {
					return err
				}
=======
			// update with pool
			atSeq.Sequence = vs.Sequence()
			atSeq.Revision = vs.Revision()
			if err := pool.AddSequenceToUpdate(atSeq, atSeq.Unique()); err != nil {
				return err
>>>>>>> 58826a91
			}
		} else {
			if !asserts.IsNotFound(err) {
				return err
			}
<<<<<<< HEAD

=======
>>>>>>> 58826a91
			// try to resolve with pool
			if err := pool.AddUnresolvedSequence(atSeq, atSeq.Unique()); err != nil {
				return err
			}
		}
	}

	checkBeforeCommit := func(db *asserts.Database, bs asserts.Backstore) error {
		tmpDb := db.WithStackedBackstore(bs)
		// get the resolved validation set asserts, add to validation sets and check
		var extraVs []*asserts.ValidationSet
		for _, headers := range extraVsHeaders {
			vs, err := getSpecificSequenceOrLatest(tmpDb, headers)
			if err != nil {
				return fmt.Errorf("internal error: cannot find validation set assertion: %v", err)
			}
			extraVs = append(extraVs, vs)
		}

		valsets, err := EnforcedValidationSets(st, extraVs...)
		if err != nil {
<<<<<<< HEAD
=======
			// the returned error may be ValidationSetsValidationError which is normal and means we cannot enforce
			// the new validation sets - the caller should resolve the error and retry.
>>>>>>> 58826a91
			return err
		}
		if err := valsets.Conflict(); err != nil {
			return err
		}
		if err := valsets.CheckInstalledSnaps(snaps, ignoreValidation); err != nil {
			return err
		}

		// all fine, will be committed (along with its prerequisites if any) on
		// return by resolvePoolNoFallback
		return nil
	}

<<<<<<< HEAD
=======
	opts := &RefreshAssertionsOptions{}
>>>>>>> 58826a91
	if err := resolvePoolNoFallback(st, pool, checkBeforeCommit, userID, deviceCtx, opts); err != nil {
		return err
	}

<<<<<<< HEAD
	// TODO: update tracking for all vsets

	return nil
=======
	// no error, all validation-sets can be enforced, update tracking for all vsets
	for i := 0; i < len(extraVsHeaders); i++ {
		// get latest assertion from the db to determine current
		a, err := db.FindSequence(asserts.ValidationSetType, extraVsHeaders[i], -1, -1)
		if err != nil {
			// this is unexpected since all asserts should be resolved and commited at this point
			return fmt.Errorf("internal error: cannot find validation set assertion: %v", err)
		}
		vs := a.(*asserts.ValidationSet)
		tr := newTracking[i]
		tr.Current = vs.Sequence()
	}
	for _, tr := range newTracking {
		UpdateValidationSet(st, tr)
	}

	return addCurrentTrackingToValidationSetsHistory(st)
>>>>>>> 58826a91
}

// EnforceValidationSet tries to fetch the given validation set and enforce it.
// If all validation sets constrains are satisfied, the current validation sets
// tracking state is saved in validation sets history.
func EnforceValidationSet(st *state.State, accountID, name string, sequence, userID int, snaps []*snapasserts.InstalledSnap, ignoreValidation map[string]bool) (*ValidationSetTracking, error) {
	_, current, err := validationSetAssertionForEnforce(st, accountID, name, sequence, userID, snaps, ignoreValidation)
	if err != nil {
		return nil, err
	}

	tr := ValidationSetTracking{
		AccountID: accountID,
		Name:      name,
		Mode:      Enforce,
		// note, sequence may be 0, meaning not pinned.
		PinnedAt: sequence,
		Current:  current,
	}

	UpdateValidationSet(st, &tr)
	err = addCurrentTrackingToValidationSetsHistory(st)
	return &tr, err
}

// MonitorValidationSet tries to fetch the given validation set and monitor it.
// The current validation sets tracking state is saved in validation sets history.
func MonitorValidationSet(st *state.State, accountID, name string, sequence int, userID int) (*ValidationSetTracking, error) {
	pinned := sequence > 0
	opts := ResolveOptions{AllowLocalFallback: true}
	as, local, err := validationSetAssertionForMonitor(st, accountID, name, sequence, pinned, userID, &opts)
	if err != nil {
		return nil, fmt.Errorf("cannot get validation set assertion for %v: %v", ValidationSetKey(accountID, name), err)
	}

	tr := &ValidationSetTracking{
		AccountID: accountID,
		Name:      name,
		Mode:      Monitor,
		// note, Sequence may be 0, meaning not pinned.
		PinnedAt:  sequence,
		Current:   as.Sequence(),
		LocalOnly: local,
	}

	UpdateValidationSet(st, tr)
	return tr, addCurrentTrackingToValidationSetsHistory(st)
}

// TemporaryDB returns a temporary database stacked on top of the assertions
// database. Writing to it will not affect the assertions database.
func TemporaryDB(st *state.State) *asserts.Database {
	db := cachedDB(st)
	return db.WithStackedBackstore(asserts.NewMemoryBackstore())
}<|MERGE_RESOLUTION|>--- conflicted
+++ resolved
@@ -25,7 +25,6 @@
 import (
 	"errors"
 	"fmt"
-	"strconv"
 	"strings"
 
 	"github.com/snapcore/snapd/asserts"
@@ -774,60 +773,18 @@
 }
 
 // TryEnforceValidationSets tries to fetch the given validation sets and enforce them (together with currently tracked validation sets) against installed snaps,
-<<<<<<< HEAD
-// but doesn't update tracking information. It may return snapasserts.ValidationSetsValidationError which can be used to install/remove snaps as required
-// to satisfy validation sets constraints.
-=======
 // but doesn't update tracking information in case of an error. It may return snapasserts.ValidationSetsValidationError which can be used to install/remove snaps
 // as required to satisfy validation sets constraints.
->>>>>>> 58826a91
 func TryEnforceValidationSets(st *state.State, validationSets []string, userID int, snaps []*snapasserts.InstalledSnap, ignoreValidation map[string]bool) error {
 	deviceCtx, err := snapstate.DevicePastSeeding(st, nil)
 	if err != nil {
 		return err
 	}
 
-<<<<<<< HEAD
-	opts := &RefreshAssertionsOptions{IsAutoRefresh: false}
-
-	// refresh all currently tracked validation set assertions (this may or may not
-	// include the one requested by the caller).
-	if err = RefreshValidationSetAssertions(st, userID, opts); err != nil {
-		return err
-	}
-
-=======
->>>>>>> 58826a91
 	db := cachedDB(st)
 	pool := asserts.NewPool(db, maxGroups)
 
 	extraVsHeaders := make([]map[string]string, 0, len(validationSets))
-<<<<<<< HEAD
-
-	for _, vsstr := range validationSets {
-		// XXX: do we have a helper for this already?
-		parts := strings.Split(vsstr, "/")
-		if len(parts) != 2 {
-			return fmt.Errorf("cannot parse validation set: %s", vsstr)
-		}
-		accountID, name := parts[0], parts[1]
-		seqParts := strings.Split(name, "=")
-		var sequence int
-		if len(seqParts) > 2 {
-			return fmt.Errorf("cannot parse validation-set sequence %s", name)
-		}
-		if len(seqParts) == 2 {
-			sequence, err = strconv.Atoi(seqParts[1])
-			if err != nil {
-				return fmt.Errorf("cannot parse validation-set sequence %s: %v", seqParts[1], err)
-			}
-		}
-
-		// try to get existing from the db. It will be the latest one if it was
-		// tracked already and thus refreshed via RefreshValidationSetAssertions.
-		// Otherwise, it may be a local assertion that was tracked in the past and
-		// then forgotten, in which case we need to refresh it explicitly.
-=======
 	newTracking := make([]*ValidationSetTracking, 0, len(validationSets))
 
 	for _, vsstr := range validationSets {
@@ -837,7 +794,6 @@
 		}
 
 		// try to get existing from the db
->>>>>>> 58826a91
 		headers := map[string]string{
 			"series":     release.Series,
 			"account-id": accountID,
@@ -846,10 +802,7 @@
 		if sequence > 0 {
 			headers["sequence"] = fmt.Sprintf("%d", sequence)
 		}
-<<<<<<< HEAD
-
-=======
->>>>>>> 58826a91
+
 		atSeq := &asserts.AtSequence{
 			Type:        asserts.ValidationSetType,
 			SequenceKey: []string{release.Series, accountID, name},
@@ -857,9 +810,6 @@
 			Revision:    asserts.RevisionNotKnown,
 			Pinned:      sequence > 0,
 		}
-<<<<<<< HEAD
-		extraVsHeaders = append(extraVsHeaders, headers)
-=======
 
 		// prepare tracking data, note current is not known yet
 		tr := &ValidationSetTracking{
@@ -872,45 +822,21 @@
 
 		extraVsHeaders = append(extraVsHeaders, headers)
 		newTracking = append(newTracking, tr)
->>>>>>> 58826a91
 
 		vs, err := getSpecificSequenceOrLatest(db, headers)
 		// found locally
 		if err == nil {
-<<<<<<< HEAD
-			// check if we were tracking it already; if not, that
-			// means we found an old assertion (it was very likely tracked in the
-			// past) and we need to update it as it wasn't covered
-			// by RefreshValidationSetAssertions.
-			var tr ValidationSetTracking
-			trerr := GetValidationSet(st, accountID, name, &tr)
-			if trerr != nil && !errors.Is(trerr, state.ErrNoState) {
-				return trerr
-			}
-			// not tracked, update the assertion
-			if errors.Is(trerr, state.ErrNoState) {
-				// update with pool
-				atSeq.Sequence = vs.Sequence()
-				atSeq.Revision = vs.Revision()
-				if err := pool.AddSequenceToUpdate(atSeq, atSeq.Unique()); err != nil {
-					return err
-				}
-=======
 			// update with pool
 			atSeq.Sequence = vs.Sequence()
 			atSeq.Revision = vs.Revision()
 			if err := pool.AddSequenceToUpdate(atSeq, atSeq.Unique()); err != nil {
 				return err
->>>>>>> 58826a91
 			}
 		} else {
 			if !asserts.IsNotFound(err) {
 				return err
 			}
-<<<<<<< HEAD
-
-=======
->>>>>>> 58826a91
+
 			// try to resolve with pool
 			if err := pool.AddUnresolvedSequence(atSeq, atSeq.Unique()); err != nil {
 				return err
@@ -932,11 +858,8 @@
 
 		valsets, err := EnforcedValidationSets(st, extraVs...)
 		if err != nil {
-<<<<<<< HEAD
-=======
 			// the returned error may be ValidationSetsValidationError which is normal and means we cannot enforce
 			// the new validation sets - the caller should resolve the error and retry.
->>>>>>> 58826a91
 			return err
 		}
 		if err := valsets.Conflict(); err != nil {
@@ -951,19 +874,11 @@
 		return nil
 	}
 
-<<<<<<< HEAD
-=======
 	opts := &RefreshAssertionsOptions{}
->>>>>>> 58826a91
 	if err := resolvePoolNoFallback(st, pool, checkBeforeCommit, userID, deviceCtx, opts); err != nil {
 		return err
 	}
 
-<<<<<<< HEAD
-	// TODO: update tracking for all vsets
-
-	return nil
-=======
 	// no error, all validation-sets can be enforced, update tracking for all vsets
 	for i := 0; i < len(extraVsHeaders); i++ {
 		// get latest assertion from the db to determine current
@@ -981,7 +896,6 @@
 	}
 
 	return addCurrentTrackingToValidationSetsHistory(st)
->>>>>>> 58826a91
 }
 
 // EnforceValidationSet tries to fetch the given validation set and enforce it.
