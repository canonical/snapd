--- conflicted
+++ resolved
@@ -1141,11 +1141,7 @@
 
 // ValidationSetsFromModel takes in a model and creates a
 // snapasserts.ValidationSets from any validation sets that the model includes.
-<<<<<<< HEAD
-func ValidationSetsFromModel(st *state.State, model *asserts.Model, deviceCtx snapstate.DeviceContext, options ValidationSetsModelOptions) (*snapasserts.ValidationSets, error) {
-=======
 func ValidationSetsFromModel(st *state.State, model *asserts.Model, opts ValidationSetsModelOptions, deviceCtx snapstate.DeviceContext) (*snapasserts.ValidationSets, error) {
->>>>>>> b7383cf2
 	var sets []*asserts.ValidationSet
 	save := func(a asserts.Assertion) error {
 		if vs, ok := a.(*asserts.ValidationSet); ok {
@@ -1168,11 +1164,7 @@
 	store := snapstate.Store(st, deviceCtx)
 
 	retrieve := func(ref *asserts.Ref) (asserts.Assertion, error) {
-<<<<<<< HEAD
-		if options.Offline {
-=======
 		if opts.Offline {
->>>>>>> b7383cf2
 			return ref.Resolve(db.Find)
 		}
 
@@ -1183,11 +1175,7 @@
 	}
 
 	retrieveSeq := func(ref *asserts.AtSequence) (asserts.Assertion, error) {
-<<<<<<< HEAD
-		if options.Offline {
-=======
 		if opts.Offline {
->>>>>>> b7383cf2
 			return resolveValidationSetAssertion(ref, db)
 		}
 
