--- conflicted
+++ resolved
@@ -802,10 +802,7 @@
 		if sequence > 0 {
 			headers["sequence"] = fmt.Sprintf("%d", sequence)
 		}
-<<<<<<< HEAD
-
-=======
->>>>>>> 09904531
+
 		atSeq := &asserts.AtSequence{
 			Type:        asserts.ValidationSetType,
 			SequenceKey: []string{release.Series, accountID, name},
@@ -839,10 +836,7 @@
 			if !asserts.IsNotFound(err) {
 				return err
 			}
-<<<<<<< HEAD
-
-=======
->>>>>>> 09904531
+
 			// try to resolve with pool
 			if err := pool.AddUnresolvedSequence(atSeq, atSeq.Unique()); err != nil {
 				return err
@@ -864,22 +858,14 @@
 
 		valsets, err := EnforcedValidationSets(st, extraVs...)
 		if err != nil {
-<<<<<<< HEAD
+			return err
+		}
+		if err := valsets.Conflict(); err != nil {
+			return err
+		}
+		if err := valsets.CheckInstalledSnaps(snaps, ignoreValidation); err != nil {
 			// the returned error may be ValidationSetsValidationError which is normal and means we cannot enforce
 			// the new validation sets - the caller should resolve the error and retry.
-=======
->>>>>>> 09904531
-			return err
-		}
-		if err := valsets.Conflict(); err != nil {
-			return err
-		}
-		if err := valsets.CheckInstalledSnaps(snaps, ignoreValidation); err != nil {
-<<<<<<< HEAD
-=======
-			// the returned error may be ValidationSetsValidationError which is normal and means we cannot enforce
-			// the new validation sets - the caller should resolve the error and retry.
->>>>>>> 09904531
 			return err
 		}
 
@@ -898,11 +884,7 @@
 		// get latest assertion from the db to determine current
 		a, err := db.FindSequence(asserts.ValidationSetType, extraVsHeaders[i], -1, -1)
 		if err != nil {
-<<<<<<< HEAD
-			// this is unexpected since all asserts should be resolved and commited at this point
-=======
 			// this is unexpected since all asserts should be resolved and committed at this point
->>>>>>> 09904531
 			return fmt.Errorf("internal error: cannot find validation set assertion: %v", err)
 		}
 		vs := a.(*asserts.ValidationSet)
