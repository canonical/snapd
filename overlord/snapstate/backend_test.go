--- conflicted
+++ resolved
@@ -841,15 +841,8 @@
 		path: info.MountDir(),
 	}
 
-<<<<<<< HEAD
-=======
-	// only add the services to the op if there's something to add
-	if len(linkCtx.PrevDisabledServices) != 0 {
-		op.disabledServices = linkCtx.PrevDisabledServices
-	}
 	op.vitalityRank = linkCtx.VitalityRank
 
->>>>>>> 9da1ffd6
 	if info.MountDir() == f.linkSnapFailTrigger {
 		op.op = "link-snap.failed"
 		f.ops = append(f.ops, op)
