--- conflicted
+++ resolved
@@ -243,13 +243,8 @@
 
 	c.Check(t.Status(), Equals, state.DoneStatus)
 	c.Check(s.stateBackend.restartRequested, Equals, true)
-<<<<<<< HEAD
 	c.Check(t.Log(), HasLen, 1)
 	c.Check(t.Log()[0], Matches, `.*INFO Restarting snapd\.\.\.`)
-=======
-	c.Check(t.Log(), HasLen, 2)
-	c.Check(t.Log()[0], Matches, `.*INFO snap "core" at revision 33 made available to the system.`)
-	c.Check(t.Log()[1], Matches, `.*INFO Restarting snapd\.\.\.`)
 }
 
 func (s *linkSnapSuite) TestDoUndoLinkSnapRevertNotHadIndex(c *C) {
@@ -342,5 +337,4 @@
 	c.Check(snapst.Current, Equals, snap.R(2))
 	c.Check(snapst.Candidate, DeepEquals, si1)
 	c.Check(t.Status(), Equals, state.UndoneStatus)
->>>>>>> 61dc7529
 }