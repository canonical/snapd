// -*- Mode: Go; indent-tabs-mode: t -*-

/*
 * Copyright (C) 2016 Canonical Ltd
 *
 * This program is free software: you can redistribute it and/or modify
 * it under the terms of the GNU General Public License version 3 as
 * published by the Free Software Foundation.
 *
 * This program is distributed in the hope that it will be useful,
 * but WITHOUT ANY WARRANTY; without even the implied warranty of
 * MERCHANTABILITY or FITNESS FOR A PARTICULAR PURPOSE.  See the
 * GNU General Public License for more details.
 *
 * You should have received a copy of the GNU General Public License
 * along with this program.  If not, see <http://www.gnu.org/licenses/>.
 *
 */

package snapstate_test

import (
	"io/ioutil"
	"os"
	"path/filepath"
	"testing"

	. "gopkg.in/check.v1"

	"github.com/ubuntu-core/snappy/dirs"
	"github.com/ubuntu-core/snappy/overlord/snapstate"
	"github.com/ubuntu-core/snappy/overlord/state"
	"github.com/ubuntu-core/snappy/snap"
<<<<<<< HEAD
	"github.com/ubuntu-core/snappy/snappy"
=======
>>>>>>> 9db4beef
)

func TestSnapManager(t *testing.T) { TestingT(t) }

type snapmgrTestSuite struct {
	state   *state.State
	snapmgr *snapstate.SnapManager

	fakeBackend *fakeSnappyBackend
}

func (s *snapmgrTestSuite) settle() {
	// FIXME: use the real settle here
	for i := 0; i < 50; i++ {
		s.snapmgr.Ensure()
		s.snapmgr.Wait()
	}
}

var _ = Suite(&snapmgrTestSuite{})

func (s *snapmgrTestSuite) SetUpTest(c *C) {
	s.fakeBackend = &fakeSnappyBackend{
		fakeCurrentProgress: 75,
		fakeTotalProgress:   100,

		activeSnaps: make(map[string]*snap.Info),
	}
	s.state = state.New(nil)

	var err error
	s.snapmgr, err = snapstate.Manager(s.state)
	c.Assert(err, IsNil)

	snapstate.SetSnapManagerBackend(s.snapmgr, s.fakeBackend)
	snapstate.SetSnapstateBackend(s.fakeBackend)
}

func verifyInstallUpdateTasks(c *C, ts *state.TaskSet) {
	i := 0
	c.Assert(ts.Tasks(), HasLen, 6)
	c.Assert(ts.Tasks()[i].Kind(), Equals, "download-snap")
	i++
	c.Assert(ts.Tasks()[i].Kind(), Equals, "mount-snap")
	i++
	c.Assert(ts.Tasks()[i].Kind(), Equals, "copy-snap-data")
	i++
	c.Assert(ts.Tasks()[i].Kind(), Equals, "setup-snap-security")
	i++
	c.Assert(ts.Tasks()[i].Kind(), Equals, "link-snap")
	i++
	c.Assert(ts.Tasks()[i].Kind(), Equals, "garbage-collect")
}

func (s *snapmgrTestSuite) TestInstallTasks(c *C) {
	s.state.Lock()
	defer s.state.Unlock()

	ts, err := snapstate.Install(s.state, "some-snap", "some-channel", 0)
	c.Assert(err, IsNil)
	verifyInstallUpdateTasks(c, ts)
}

func (s *snapmgrTestSuite) TestUpdateTasks(c *C) {
	s.fakeBackend.activeSnaps["some-snap"] = &snap.Info{
		SuggestedName: "some-snap",
	}

	s.state.Lock()
	defer s.state.Unlock()

	ts, err := snapstate.Update(s.state, "some-snap", "some-channel", 0)
	c.Assert(err, IsNil)
	verifyInstallUpdateTasks(c, ts)
}

func (s *snapmgrTestSuite) TestRemoveTasks(c *C) {
	s.fakeBackend.activeSnaps["foo"] = &snap.Info{
		SuggestedName: "foo",
	}

	s.state.Lock()
	defer s.state.Unlock()

	ts, err := snapstate.Remove(s.state, "foo", 0)
	c.Assert(err, IsNil)

	i := 0
	c.Assert(ts.Tasks(), HasLen, 4)
	c.Assert(ts.Tasks()[i].Kind(), Equals, "unlink-snap")
	i++
	c.Assert(ts.Tasks()[i].Kind(), Equals, "remove-snap-security")
	i++
	c.Assert(ts.Tasks()[i].Kind(), Equals, "remove-snap-files")
	i++
	c.Assert(ts.Tasks()[i].Kind(), Equals, "remove-snap-data")
}

func (s *snapmgrTestSuite) TestInstallIntegration(c *C) {
	s.state.Lock()
	defer s.state.Unlock()

	chg := s.state.NewChange("install", "install a snap")
	ts, err := snapstate.Install(s.state, "some-snap.mvo", "some-channel", 0)
	c.Assert(err, IsNil)
	chg.AddAll(ts)

	s.state.Unlock()
	s.settle()
	defer s.snapmgr.Stop()
	s.state.Lock()

	// ensure all our tasks ran
	c.Assert(s.fakeBackend.ops, HasLen, 7)
	c.Assert(s.fakeBackend.ops, DeepEquals, []fakeOp{
		fakeOp{
			op:      "download",
			name:    "some-snap.mvo",
			channel: "some-channel",
		},
		fakeOp{
			op:   "check-snap",
			name: "downloaded-snap-path",
		},
		fakeOp{
			op:    "setup-snap",
			name:  "downloaded-snap-path",
			revno: 11,
		},
		fakeOp{
			op:   "copy-data",
			name: "/snaps/some-snap/11",
		},
		fakeOp{
			op:   "setup-snap-security",
			name: "/snaps/some-snap/11",
		},
		fakeOp{
			op:   "link-snap",
			name: "/snaps/some-snap/11",
		},
		fakeOp{
			op:   "garbage-collect",
			name: "some-snap",
		},
	})

	// check progress
	task := ts.Tasks()[0]
	cur, total := task.Progress()
	c.Assert(cur, Equals, s.fakeBackend.fakeCurrentProgress)
	c.Assert(total, Equals, s.fakeBackend.fakeTotalProgress)

	// verify snapSetup info
	var ss snapstate.SnapSetup
	err = task.Get("snap-setup", &ss)
	c.Assert(err, IsNil)

	c.Assert(ss, DeepEquals, snapstate.SnapSetup{
		Name:      "some-snap",
		Developer: "mvo",
		Channel:   "some-channel",

		SideInfo: &snap.SideInfo{
			OfficialName: "some-snap",
			Channel:      "some-channel",
			Revision:     11,
		},
		Revision: 11,

		SnapPath: "downloaded-snap-path",
	})
}

func (s *snapmgrTestSuite) TestUpdateIntegration(c *C) {
	s.fakeBackend.activeSnaps["some-snap"] = &snap.Info{
		SuggestedName: "some-snap",
		Version:       "1.64872",
	}

	s.state.Lock()
	defer s.state.Unlock()

<<<<<<< HEAD
	chg := s.state.NewChange("install", "install a snap")
	ts, err := snapstate.Update(s.state, "some-snap.mvo", "some-channel", snappy.DoInstallGC)
	c.Assert(err, IsNil)
	chg.AddAll(ts)

	s.state.Unlock()
	s.settle()
	defer s.snapmgr.Stop()
	s.state.Lock()

	// ensure all our tasks ran
	c.Assert(s.fakeBackend.ops, HasLen, 7)
	c.Assert(s.fakeBackend.ops, DeepEquals, []fakeOp{
		fakeOp{
			op:      "download",
			name:    "some-snap.mvo",
			channel: "some-channel",
		},
		fakeOp{
			op:    "check-snap",
			name:  "downloaded-snap-path",
			flags: int(snappy.DoInstallGC),
		},
		fakeOp{
			op:    "setup-snap",
			name:  "downloaded-snap-path",
			flags: int(snappy.DoInstallGC),
		},
		fakeOp{
			op:    "copy-data",
			name:  "/snaps/some-snap/1.0",
			flags: int(snappy.DoInstallGC),
		},
		fakeOp{
			op:   "setup-snap-security",
			name: "/snaps/some-snap/1.0",
		},
		fakeOp{
			op:   "link-snap",
			name: "/snaps/some-snap/1.0",
		},
		fakeOp{
			op:    "garbage-collect",
			name:  "some-snap",
			flags: int(snappy.DoInstallGC),
		},
	})

	// check progress
	task := ts.Tasks()[0]
	cur, total := task.Progress()
	c.Assert(cur, Equals, s.fakeBackend.fakeCurrentProgress)
	c.Assert(total, Equals, s.fakeBackend.fakeTotalProgress)

	// verify snapSetup info
	var ss snapstate.SnapSetup
	err = task.Get("snap-setup", &ss)
	c.Assert(err, IsNil)
	c.Assert(ss, DeepEquals, snapstate.SnapSetup{
		Name:      "some-snap",
		Developer: "mvo",
		Channel:   "some-channel",
		Version:   "1.0",
		Flags:     int(snappy.DoInstallGC),

		SnapPath: "downloaded-snap-path",

		OldName:    "some-snap",
		OldVersion: "1.64872",
=======
		OldName:     "an-active-snap",
		OldRevision: 7,
>>>>>>> 9db4beef
	})
}

func (s *snapmgrTestSuite) TestInstallLocalIntegration(c *C) {
	s.state.Lock()
	defer s.state.Unlock()

	mockSnap := filepath.Join(c.MkDir(), "mock.snap")
	err := ioutil.WriteFile(mockSnap, nil, 0644)
	c.Assert(err, IsNil)

	chg := s.state.NewChange("install", "install a local snap")
	ts, err := snapstate.Install(s.state, mockSnap, "", 0)
	c.Assert(err, IsNil)
	chg.AddAll(ts)

	s.state.Unlock()
	s.settle()
	defer s.snapmgr.Stop()
	s.state.Lock()

	// ensure only local install was run, i.e. first action is check-snap
	c.Assert(s.fakeBackend.ops, HasLen, 6)
	c.Check(s.fakeBackend.ops[0].op, Equals, "check-snap")
	c.Check(s.fakeBackend.ops[0].name, Matches, `.*/mock.snap`)
}

func (s *snapmgrTestSuite) TestRemoveIntegration(c *C) {
	s.fakeBackend.activeSnaps["some-snap"] = &snap.Info{
		SuggestedName: "some-snap",
		Version:       "1.64872",
	}

	s.state.Lock()
	defer s.state.Unlock()
	chg := s.state.NewChange("remove", "remove a snap")
	ts, err := snapstate.Remove(s.state, "some-snap.mvo", 0)
	c.Assert(err, IsNil)
	chg.AddAll(ts)

	s.state.Unlock()
	s.settle()
	defer s.snapmgr.Stop()
	s.state.Lock()

	c.Assert(s.fakeBackend.ops, HasLen, 5)
	c.Assert(s.fakeBackend.ops, DeepEquals, []fakeOp{
		fakeOp{
			op:   "can-remove",
			name: "/snaps/some-snap/7",
		},
		fakeOp{
			op:   "unlink-snap",
			name: "/snaps/some-snap/7",
		},
		fakeOp{
			op:   "remove-snap-security",
			name: "/snaps/some-snap/7",
		},
		fakeOp{
			op:   "remove-snap-files",
			name: "/snaps/some-snap/7",
		},
		fakeOp{
			op:    "remove-snap-data",
			name:  "some-snap",
			revno: 7,
		},
	})

	// verify snapSetup info
	task := ts.Tasks()[0]
	var ss snapstate.SnapSetup
	err = task.Get("snap-setup", &ss)
	c.Assert(err, IsNil)
	c.Assert(ss, DeepEquals, snapstate.SnapSetup{
		Name:      "some-snap",
		Developer: "mvo",
		Revision:  7,
	})

}

func (s *snapmgrTestSuite) TestRollbackIntegration(c *C) {
	s.state.Lock()
	defer s.state.Unlock()
	chg := s.state.NewChange("rollback", "rollback a snap")
	ts, err := snapstate.Rollback(s.state, "some-snap-to-rollback", "1.0")
	c.Assert(err, IsNil)
	chg.AddAll(ts)

	s.state.Unlock()
	s.settle()
	defer s.snapmgr.Stop()
	s.state.Lock()

	c.Assert(s.fakeBackend.ops[0].op, Equals, "rollback")
	c.Assert(s.fakeBackend.ops[0].name, Equals, "some-snap-to-rollback")
	c.Assert(s.fakeBackend.ops[0].rollback, Equals, "1.0")
}

func (s *snapmgrTestSuite) TestActivate(c *C) {
	s.state.Lock()
	defer s.state.Unlock()
	chg := s.state.NewChange("setActive", "make snap active")
	ts, err := snapstate.Activate(s.state, "some-snap-to-activate")
	c.Assert(err, IsNil)
	chg.AddAll(ts)

	s.state.Unlock()
	s.settle()
	defer s.snapmgr.Stop()
	s.state.Lock()

	c.Assert(s.fakeBackend.ops[0].op, Equals, "activate")
	c.Assert(s.fakeBackend.ops[0].name, Equals, "some-snap-to-activate")
	c.Assert(s.fakeBackend.ops[0].active, Equals, true)
}

func (s *snapmgrTestSuite) TestSetInactive(c *C) {
	s.state.Lock()
	defer s.state.Unlock()
	chg := s.state.NewChange("set-inactive", "make snap inactive")
	ts, err := snapstate.Deactivate(s.state, "some-snap-to-inactivate")
	c.Assert(err, IsNil)
	chg.AddAll(ts)

	s.state.Unlock()
	s.settle()
	defer s.snapmgr.Stop()
	s.state.Lock()

	c.Assert(s.fakeBackend.ops[0].op, Equals, "activate")
	c.Assert(s.fakeBackend.ops[0].name, Equals, "some-snap-to-inactivate")
	c.Assert(s.fakeBackend.ops[0].active, Equals, false)
}

func (s *snapmgrTestSuite) TestSnapInfo(c *C) {
	s.state.Lock()
	defer s.state.Unlock()

	dirs.SetRootDir(c.MkDir())
	defer dirs.SetRootDir("")

	// Write a snap.yaml with fake name
	dname := filepath.Join(dirs.SnapSnapsDir, "name", "version", "meta")
	err := os.MkdirAll(dname, 0775)
	c.Assert(err, IsNil)
	fname := filepath.Join(dname, "snap.yaml")
	err = ioutil.WriteFile(fname, []byte(`
name: ignored
description: |
    Lots of text`), 0644)
	c.Assert(err, IsNil)

	snapInfo, err := snapstate.SnapInfo(s.state, "name", "version")
	c.Assert(err, IsNil)

	// Check that the name in the YAML is being ignored.
	c.Check(snapInfo.Name(), Equals, "name")
	// Check that other values are read from YAML
	c.Check(snapInfo.Description(), Equals, "Lots of text")
}<|MERGE_RESOLUTION|>--- conflicted
+++ resolved
@@ -20,6 +20,7 @@
 package snapstate_test
 
 import (
+	"fmt"
 	"io/ioutil"
 	"os"
 	"path/filepath"
@@ -31,10 +32,7 @@
 	"github.com/ubuntu-core/snappy/overlord/snapstate"
 	"github.com/ubuntu-core/snappy/overlord/state"
 	"github.com/ubuntu-core/snappy/snap"
-<<<<<<< HEAD
 	"github.com/ubuntu-core/snappy/snappy"
-=======
->>>>>>> 9db4beef
 )
 
 func TestSnapManager(t *testing.T) { TestingT(t) }
@@ -211,14 +209,15 @@
 
 func (s *snapmgrTestSuite) TestUpdateIntegration(c *C) {
 	s.fakeBackend.activeSnaps["some-snap"] = &snap.Info{
-		SuggestedName: "some-snap",
-		Version:       "1.64872",
-	}
-
-	s.state.Lock()
-	defer s.state.Unlock()
-
-<<<<<<< HEAD
+		SideInfo: snap.SideInfo{
+			OfficialName: "some-name",
+			Revision:     7,
+		},
+	}
+
+	s.state.Lock()
+	defer s.state.Unlock()
+
 	chg := s.state.NewChange("install", "install a snap")
 	ts, err := snapstate.Update(s.state, "some-snap.mvo", "some-channel", snappy.DoInstallGC)
 	c.Assert(err, IsNil)
@@ -246,19 +245,20 @@
 			op:    "setup-snap",
 			name:  "downloaded-snap-path",
 			flags: int(snappy.DoInstallGC),
+			revno: 11,
 		},
 		fakeOp{
 			op:    "copy-data",
-			name:  "/snaps/some-snap/1.0",
+			name:  "/snaps/some-snap/11",
 			flags: int(snappy.DoInstallGC),
 		},
 		fakeOp{
 			op:   "setup-snap-security",
-			name: "/snaps/some-snap/1.0",
+			name: "/snaps/some-snap/11",
 		},
 		fakeOp{
 			op:   "link-snap",
-			name: "/snaps/some-snap/1.0",
+			name: "/snaps/some-snap/11",
 		},
 		fakeOp{
 			op:    "garbage-collect",
@@ -276,22 +276,27 @@
 	// verify snapSetup info
 	var ss snapstate.SnapSetup
 	err = task.Get("snap-setup", &ss)
+
+	fmt.Println(ss.SideInfo)
+
 	c.Assert(err, IsNil)
 	c.Assert(ss, DeepEquals, snapstate.SnapSetup{
 		Name:      "some-snap",
 		Developer: "mvo",
 		Channel:   "some-channel",
-		Version:   "1.0",
 		Flags:     int(snappy.DoInstallGC),
 
+		SideInfo: &snap.SideInfo{
+			OfficialName: "some-snap",
+			Channel:      "some-channel",
+			Revision:     11,
+		},
+		Revision: 11,
+
 		SnapPath: "downloaded-snap-path",
 
-		OldName:    "some-snap",
-		OldVersion: "1.64872",
-=======
-		OldName:     "an-active-snap",
+		OldName:     "some-snap",
 		OldRevision: 7,
->>>>>>> 9db4beef
 	})
 }
 
@@ -321,8 +326,11 @@
 
 func (s *snapmgrTestSuite) TestRemoveIntegration(c *C) {
 	s.fakeBackend.activeSnaps["some-snap"] = &snap.Info{
-		SuggestedName: "some-snap",
-		Version:       "1.64872",
+		SideInfo: snap.SideInfo{
+			OfficialName: "some-name",
+			Developer:    "mvo",
+			Revision:     7,
+		},
 	}
 
 	s.state.Lock()
