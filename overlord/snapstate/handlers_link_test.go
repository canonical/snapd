--- conflicted
+++ resolved
@@ -903,14 +903,8 @@
 
 	c.Check(t.Status(), Equals, state.WaitStatus)
 	c.Check(s.restartRequested, HasLen, 0)
-<<<<<<< HEAD
-	// XXX avoid logging Requested system restart?
-	c.Assert(t.Log(), HasLen, 2)
-	c.Check(t.Log()[1], Matches, `.*INFO Task set to wait until a manual system restart allows to continue`)
-=======
 	c.Assert(t.Log(), HasLen, 1)
 	c.Check(t.Log()[0], Matches, `.*INFO Task set to wait until a manual system restart allows to continue`)
->>>>>>> ec8b10b7
 }
 
 func (s *linkSnapSuite) TestDoLinkSnapSuccessRebootForCoreBaseSystemRestartImmediate(c *C) {
