--- conflicted
+++ resolved
@@ -171,14 +171,9 @@
 	}
 	t.State().Unlock()
 
-<<<<<<< HEAD
 	pb := &TaskProgressAdapter{task: t}
-	name, _ := snappy.SplitDeveloper(setActive.Name)
-	return m.backend.SetActive(name, setActive.Active, pb)
-=======
 	name, _ := snappy.SplitDeveloper(activate.Name)
-	return m.backend.Activate(name, activate.Active, &progress.NullProgress{})
->>>>>>> f17d1bf5
+	return m.backend.Activate(name, activate.Active, pb)
 }
 
 // Ensure implements StateManager.Ensure.
