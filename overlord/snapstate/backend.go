// -*- Mode: Go; indent-tabs-mode: t -*-

/*
 * Copyright (C) 2016-2022 Canonical Ltd
 *
 * This program is free software: you can redistribute it and/or modify
 * it under the terms of the GNU General Public License version 3 as
 * published by the Free Software Foundation.
 *
 * This program is distributed in the hope that it will be useful,
 * but WITHOUT ANY WARRANTY; without even the implied warranty of
 * MERCHANTABILITY or FITNESS FOR A PARTICULAR PURPOSE.  See the
 * GNU General Public License for more details.
 *
 * You should have received a copy of the GNU General Public License
 * along with this program.  If not, see <http://www.gnu.org/licenses/>.
 *
 */

package snapstate

import (
	"context"
	"io"

	"github.com/snapcore/snapd/asserts"
	"github.com/snapcore/snapd/boot"
	"github.com/snapcore/snapd/client"
	"github.com/snapcore/snapd/cmd/snaplock/runinhibit"
	"github.com/snapcore/snapd/dirs"
	"github.com/snapcore/snapd/osutil"
	"github.com/snapcore/snapd/overlord/auth"
	"github.com/snapcore/snapd/overlord/snapstate/backend"
	"github.com/snapcore/snapd/progress"
	"github.com/snapcore/snapd/snap"
	"github.com/snapcore/snapd/snap/channel"
	"github.com/snapcore/snapd/snap/naming"
	"github.com/snapcore/snapd/store"
	"github.com/snapcore/snapd/timings"
	"github.com/snapcore/snapd/wrappers"
)

// A StoreService can find, list available updates and download snaps.
type StoreService interface {
	EnsureDeviceSession() error

	SnapInfo(ctx context.Context, spec store.SnapSpec, user *auth.UserState) (*snap.Info, error)
	SnapExists(ctx context.Context, spec store.SnapSpec, user *auth.UserState) (naming.SnapRef, *channel.Channel, error)
	Find(ctx context.Context, search *store.Search, user *auth.UserState) ([]*snap.Info, error)

	SnapAction(ctx context.Context, currentSnaps []*store.CurrentSnap, actions []*store.SnapAction, assertQuery store.AssertionQuery, user *auth.UserState, opts *store.RefreshOptions) ([]store.SnapActionResult, []store.AssertionResult, error)

	Sections(ctx context.Context, user *auth.UserState) ([]string, error)
	Categories(ctx context.Context, user *auth.UserState) ([]store.CategoryDetails, error)
	WriteCatalogs(ctx context.Context, names io.Writer, adder store.SnapAdder) error

	Download(context.Context, string, string, *snap.DownloadInfo, progress.Meter, *auth.UserState, *store.DownloadOptions) error
	DownloadStream(context.Context, string, *snap.DownloadInfo, int64, *auth.UserState) (r io.ReadCloser, status int, err error)

	DownloadIcon(context.Context, string, string, string) error

	Assertion(assertType *asserts.AssertionType, primaryKey []string, user *auth.UserState) (asserts.Assertion, error)
	SeqFormingAssertion(assertType *asserts.AssertionType, sequenceKey []string, sequence int, user *auth.UserState) (asserts.Assertion, error)
	DownloadAssertions([]string, *asserts.Batch, *auth.UserState) error

	SuggestedCurrency() string
	Buy(options *client.BuyOptions, user *auth.UserState) (*client.BuyResult, error)
	ReadyToBuy(*auth.UserState) error
	ConnectivityCheck() (map[string]bool, error)
	CreateCohorts(context.Context, []string) (map[string]string, error)

	LoginUser(username, password, otp string) (string, string, error)
	UserInfo(email string) (userinfo *store.User, err error)

<<<<<<< HEAD
	PollMessages(ctx context.Context, req *store.PollMessagesRequest) (*store.PollMessagesResponse, error)
=======
	// CleanDownloadsCache executes a best effort, non-blocking attempt to clean
	// the downloads cache. Can return store.ErrCleanupBusy when the cache was
	// busy and the cleanup could not run.
	CleanDownloadsCache() error
>>>>>>> 387e5648
}

type managerBackend interface {
	// install related
	SetupSnap(snapFilePath, instanceName string, si *snap.SideInfo, dev snap.Device, opts *backend.SetupSnapOptions, meter progress.Meter) (snap.Type, *backend.InstallRecord, error)
	SetupKernelSnap(instanceName string, rev snap.Revision, meter progress.Meter) (err error)
	SetupComponent(compFilePath string, compPi snap.ContainerPlaceInfo, dev snap.Device, meter progress.Meter) (installRecord *backend.InstallRecord, err error)
	SetupKernelModulesComponents(currentComps, finalComps []*snap.ComponentSideInfo, ksnapName string, ksnapRev snap.Revision, meter progress.Meter) (err error)
	CopySnapData(newSnap, oldSnap *snap.Info, opts *dirs.SnapDirOptions, meter progress.Meter) error
	SetupSnapSaveData(info *snap.Info, dev snap.Device, meter progress.Meter) error
	LinkSnap(info *snap.Info, dev snap.Device, linkCtx backend.LinkContext, tm timings.Measurer) error
	LinkComponent(cpi snap.ContainerPlaceInfo, snapRev snap.Revision) error
	StartServices(svcs []*snap.AppInfo, disabledSvcs *wrappers.DisabledServices, meter progress.Meter, tm timings.Measurer) error
	StopServices(svcs []*snap.AppInfo, reason snap.ServiceStopReason, meter progress.Meter, tm timings.Measurer) error
	QueryDisabledServices(info *snap.Info, pb progress.Meter) (*wrappers.DisabledServices, error)
	MaybeSetNextBoot(info *snap.Info, dev snap.Device, isUndo bool) (boot.RebootInfo, error)

	// the undoers for install
	UndoSetupSnap(s snap.PlaceInfo, typ snap.Type, installRecord *backend.InstallRecord, dev snap.Device, meter progress.Meter) error
	UndoSetupComponent(cpi snap.ContainerPlaceInfo, installRecord *backend.InstallRecord, dev snap.Device, removeOpts backend.RemoveComponentOpts, meter progress.Meter) error
	UndoCopySnapData(newSnap, oldSnap *snap.Info, opts *dirs.SnapDirOptions, meter progress.Meter) error
	UndoSetupSnapSaveData(newInfo, oldInfo *snap.Info, dev snap.Device, meter progress.Meter) error
	// cleanup
	ClearTrashedData(oldSnap *snap.Info)

	// remove related
	UnlinkSnap(info *snap.Info, linkCtx backend.LinkContext, meter progress.Meter) error
	UnlinkComponent(cpi snap.ContainerPlaceInfo, snapRev snap.Revision) error
	KillSnapApps(snapName string, reason snap.AppKillReason, tm timings.Measurer) error
	RemoveSnapFiles(s snap.PlaceInfo, typ snap.Type, installRecord *backend.InstallRecord, dev snap.Device, meter progress.Meter) error
	RemoveSnapDir(s snap.PlaceInfo, hasOtherInstances bool) error
	RemoveSnapData(info *snap.Info, opts *dirs.SnapDirOptions) error
	RemoveSnapCommonData(info *snap.Info, opts *dirs.SnapDirOptions) error
	RemoveSnapSaveData(info *snap.Info, dev snap.Device) error
	RemoveSnapDataDir(info *snap.Info, hasOtherInstances bool, opts *dirs.SnapDirOptions) error
	RemoveComponentDir(cpi snap.ContainerPlaceInfo) error
	RemoveContainerMountUnits(cpi snap.ContainerPlaceInfo, meter progress.Meter) error
	DiscardSnapNamespace(snapName string) error
	RemoveSnapInhibitLock(snapName string, stateUnlocker runinhibit.Unlocker) error
	RemoveAllSnapAppArmorProfiles() error
	RemoveKernelSnapSetup(instanceName string, rev snap.Revision, meter progress.Meter) error

	// alias related
	UpdateAliases(add []*backend.Alias, remove []*backend.Alias) error
	RemoveSnapAliases(snapName string) error

	// testing helpers
	CurrentInfo(cur *snap.Info)
	Candidate(sideInfo *snap.SideInfo)

	// refresh related
	RunInhibitSnapForUnlink(info *snap.Info, hint runinhibit.Hint, stateUnlocker runinhibit.Unlocker, decision func() error) (*osutil.FileLock, error)
	// (not a backend method because doInstall cannot access the backend)
	// WithSnapLock(info *snap.Info, action func() error) error

	// ~/.snap/data migration related
	HideSnapData(snapName string) error
	UndoHideSnapData(snapName string) error
	InitExposedSnapHome(snapName string, rev snap.Revision, opts *dirs.SnapDirOptions) (*backend.UndoInfo, error)
	UndoInitExposedSnapHome(snapName string, undoInfo *backend.UndoInfo) error
	InitXDGDirs(info *snap.Info) error
}<|MERGE_RESOLUTION|>--- conflicted
+++ resolved
@@ -72,14 +72,12 @@
 	LoginUser(username, password, otp string) (string, string, error)
 	UserInfo(email string) (userinfo *store.User, err error)
 
-<<<<<<< HEAD
-	PollMessages(ctx context.Context, req *store.PollMessagesRequest) (*store.PollMessagesResponse, error)
-=======
 	// CleanDownloadsCache executes a best effort, non-blocking attempt to clean
 	// the downloads cache. Can return store.ErrCleanupBusy when the cache was
 	// busy and the cleanup could not run.
 	CleanDownloadsCache() error
->>>>>>> 387e5648
+
+	ExchangeMessages(ctx context.Context, req *store.MessageExchangeRequest) (*store.MessageExchangeResponse, error)
 }
 
 type managerBackend interface {
