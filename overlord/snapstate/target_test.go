package snapstate_test

import (
	"context"
	"fmt"

	"github.com/snapcore/snapd/overlord/snapstate"
	"github.com/snapcore/snapd/snap"
	"github.com/snapcore/snapd/snap/naming"
	"github.com/snapcore/snapd/snap/snaptest"
	"github.com/snapcore/snapd/store"
	. "gopkg.in/check.v1"
)

type TargetTestSuite struct {
	snapmgrBaseTest
}

var _ = Suite(&TargetTestSuite{})

func (s *TargetTestSuite) TestInstallWithComponents(c *C) {
	s.state.Lock()
	defer s.state.Unlock()

	const (
		snapName = "test-snap"
		compName = "test-component"
		channel  = "channel-for-components"
	)
	s.fakeStore.snapResourcesFn = func(info *snap.Info) []store.SnapResourceResult {
		c.Assert(info.SnapName(), DeepEquals, snapName)

		return []store.SnapResourceResult{
			{
				DownloadInfo: snap.DownloadInfo{
					DownloadURL: fmt.Sprintf("http://example.com/%s", snapName),
				},
				Name:      compName,
				Revision:  1,
				Type:      fmt.Sprintf("component/%s", snap.TestComponent),
				Version:   "1.0",
				CreatedAt: "2024-01-01T00:00:00Z",
			},
		}
	}

	goal := snapstate.StoreInstallGoal(snapstate.StoreSnap{
		InstanceName: snapName,
		Components:   []string{compName},
		RevOpts: snapstate.RevisionOptions{
			Channel: channel,
		},
	})

	info, ts, err := snapstate.InstallOne(context.Background(), s.state, goal, snapstate.Options{})
	c.Assert(err, IsNil)

	c.Check(info.InstanceName(), Equals, snapName)
	c.Check(info.Channel, Equals, channel)
	c.Check(info.Components[compName].Name, Equals, compName)

	verifyInstallTasksWithComponents(c, snap.TypeApp, 0, 0, []string{compName}, ts)
}

func (s *TargetTestSuite) TestInstallWithComponentsMissingResource(c *C) {
	s.state.Lock()
	defer s.state.Unlock()

	const (
		snapName = "test-snap"
		compName = "test-component"
		channel  = "channel-for-components"
	)
	s.fakeStore.snapResourcesFn = func(info *snap.Info) []store.SnapResourceResult {
		c.Assert(info.SnapName(), DeepEquals, snapName)

		return []store.SnapResourceResult{
			{
				DownloadInfo: snap.DownloadInfo{
					DownloadURL: fmt.Sprintf("http://example.com/%s", snapName),
				},
				Name:      "missing-component",
				Revision:  1,
				Type:      fmt.Sprintf("component/%s", snap.TestComponent),
				Version:   "1.0",
				CreatedAt: "2024-01-01T00:00:00Z",
			},
		}
	}

	goal := snapstate.StoreInstallGoal(snapstate.StoreSnap{
		InstanceName: snapName,
		Components:   []string{compName},
		RevOpts: snapstate.RevisionOptions{
			Channel: channel,
		},
	})

	_, _, err := snapstate.InstallOne(context.Background(), s.state, goal, snapstate.Options{})
	c.Assert(err, ErrorMatches, fmt.Sprintf(`.*cannot find component "%s" in snap resources`, compName))
}

func (s *TargetTestSuite) TestInstallWithComponentsWrongType(c *C) {
	s.state.Lock()
	defer s.state.Unlock()

	const (
		snapName = "test-snap"
		compName = "test-component"
		channel  = "channel-for-components"
	)
	s.fakeStore.snapResourcesFn = func(info *snap.Info) []store.SnapResourceResult {
		c.Assert(info.SnapName(), DeepEquals, snapName)

		return []store.SnapResourceResult{
			{
				DownloadInfo: snap.DownloadInfo{
					DownloadURL: fmt.Sprintf("http://example.com/%s", snapName),
				},
				Name:      compName,
				Revision:  1,
				Type:      fmt.Sprintf("component/%s", snap.KernelModulesComponent),
				Version:   "1.0",
				CreatedAt: "2024-01-01T00:00:00Z",
			},
		}
	}

	goal := snapstate.StoreInstallGoal(snapstate.StoreSnap{
		InstanceName: snapName,
		Components:   []string{compName},
		RevOpts: snapstate.RevisionOptions{
			Channel: channel,
		},
	})

	_, _, err := snapstate.InstallOne(context.Background(), s.state, goal, snapstate.Options{})
	c.Assert(err, ErrorMatches, fmt.Sprintf(
		`.*inconsistent component type \("component/%s" in snap, "component/%s" in component\)`, snap.TestComponent, snap.KernelModulesComponent,
	))
}

func (s *TargetTestSuite) TestInstallWithComponentsMissingInInfo(c *C) {
	s.state.Lock()
	defer s.state.Unlock()

	const (
		snapName = "test-snap"
		compName = "test-missing-component"
		channel  = "channel-for-components"
	)
	s.fakeStore.snapResourcesFn = func(info *snap.Info) []store.SnapResourceResult {
		c.Assert(info.SnapName(), DeepEquals, snapName)

		return []store.SnapResourceResult{
			{
				DownloadInfo: snap.DownloadInfo{
					DownloadURL: fmt.Sprintf("http://example.com/%s", snapName),
				},
				Name:      compName,
				Revision:  1,
				Type:      fmt.Sprintf("component/%s", snap.TestComponent),
				Version:   "1.0",
				CreatedAt: "2024-01-01T00:00:00Z",
			},
		}
	}

	goal := snapstate.StoreInstallGoal(snapstate.StoreSnap{
		InstanceName: snapName,
		Components:   []string{compName},
		RevOpts: snapstate.RevisionOptions{
			Channel: channel,
		},
	})

	_, _, err := snapstate.InstallOne(context.Background(), s.state, goal, snapstate.Options{})
	c.Assert(err, ErrorMatches, fmt.Sprintf(`.*"%s" is not a component for snap "%s"`, compName, snapName))
}

func (s *TargetTestSuite) TestInstallWithComponentsFromPath(c *C) {
	s.state.Lock()
	defer s.state.Unlock()

	const (
		snapName = "test-snap"
		snapID   = "test-snap-id"
		compName = "test-component"
		snapYaml = `name: test-snap
version: 1.0
components:
  test-component:
    type: test
  kernel-modules-component:
    type: kernel-modules
`
		componentYaml = `component: test-snap+test-component
type: test
version: 1.0
`
	)

	snapRevision := snap.R(2)
	si := &snap.SideInfo{
		RealName: snapName,
		SnapID:   snapID,
		Revision: snapRevision,
	}
	snapPath := makeTestSnap(c, snapYaml)

	csi := &snap.ComponentSideInfo{
		Component: naming.NewComponentRef(snapName, compName),
		Revision:  snap.R(3),
	}
	components := map[*snap.ComponentSideInfo]string{
		csi: snaptest.MakeTestComponent(c, componentYaml),
	}

	goal := snapstate.PathInstallGoal(snapName, snapPath, si, components, snapstate.RevisionOptions{})

	info, ts, err := snapstate.InstallOne(context.Background(), s.state, goal, snapstate.Options{})
	c.Assert(err, IsNil)

	c.Check(info.InstanceName(), Equals, snapName)
	c.Check(info.Components[compName].Name, Equals, compName)

	verifyInstallTasksWithComponents(c, snap.TypeApp, localSnap, 0, []string{compName}, ts)
}

<<<<<<< HEAD
func (s *TargetTestSuite) TestStoreInstallWithRegistry(c *C) {
	s.state.Lock()
	defer s.state.Unlock()

	const (
		snapName = "test-snap"
		channel  = "channel-for-registry"
	)

	goal := snapstate.StoreInstallGoal(snapstate.StoreSnap{
		InstanceName: snapName,
		RevOpts: snapstate.RevisionOptions{
			Channel: channel,
		},
	})

	// need a change to add tasks to state, otherwise can't find prepare task to
	// check SnapSetup
	chg := s.state.NewChange("test", "test change")
	info, ts, err := snapstate.InstallOne(context.Background(), s.state, goal, snapstate.Options{})
	c.Assert(err, IsNil)
	c.Check(info.Channel, Equals, channel)
	c.Check(info.InstanceName(), Equals, snapName)
	chg.AddAll(ts)

	tasks := tasksWithKind(ts, "validate-snap")
	c.Assert(tasks, HasLen, 1)

	snapsup, err := snapstate.TaskSnapSetup(tasks[0])
	c.Assert(err, IsNil)
	c.Assert(snapsup.Registries, DeepEquals, []snapstate.RegistryID{{Account: "my-publisher", Registry: "my-reg"}})
=======
func (s *TargetTestSuite) TestUpdateSnapNotInstalled(c *C) {
	s.state.Lock()
	defer s.state.Unlock()

	goal := snapstate.StoreUpdateGoal(snapstate.StoreUpdate{
		InstanceName: "some-snap",
		RevOpts: snapstate.RevisionOptions{
			Channel: "some-channel",
		},
	})

	_, err := snapstate.UpdateOne(context.Background(), s.state, goal, nil, snapstate.Options{})
	c.Assert(err, ErrorMatches, `snap "some-snap" is not installed`)
}

func (s *TargetTestSuite) TestInvalidPathGoals(c *C) {
	s.state.Lock()
	defer s.state.Unlock()

	type test struct {
		snap snapstate.PathSnap
		err  string
	}

	tests := []test{
		{
			snap: snapstate.PathSnap{
				SideInfo: &snap.SideInfo{},
				Path:     "some-path",
			},
			err: `internal error: snap name to install "some-path" not provided`,
		},
		{
			snap: snapstate.PathSnap{
				SideInfo: &snap.SideInfo{
					RealName: "some-snap",
					SnapID:   "some-snap-id",
				},
				Path: "some-path",
			},
			err: `internal error: snap id set to install "some-path" but revision is unset`,
		},
		{
			snap: snapstate.PathSnap{
				SideInfo: &snap.SideInfo{
					RealName: "some+snap",
				},
			},
			err: `invalid instance name: invalid snap name: "some\+snap"`,
		},
		{
			snap: snapstate.PathSnap{
				SideInfo: &snap.SideInfo{
					RealName: "some-snap",
					Revision: snap.R(1),
				},
				RevOpts: snapstate.RevisionOptions{
					Revision: snap.R(2),
				},
			},
			err: `cannot install local snap "some-snap": 2 != 1 \(revision mismatch\)`,
		},
	}

	for _, t := range tests {
		update := snapstate.PathUpdateGoal(t.snap)
		_, err := snapstate.UpdateOne(context.Background(), s.state, update, nil, snapstate.Options{})
		c.Check(err, ErrorMatches, t.err)

		install := snapstate.PathInstallGoal(t.snap.InstanceName, t.snap.Path, t.snap.SideInfo, nil, t.snap.RevOpts)
		_, _, err = snapstate.InstallOne(context.Background(), s.state, install, snapstate.Options{})
		c.Check(err, ErrorMatches, t.err)
	}
>>>>>>> ae4b81f0
}<|MERGE_RESOLUTION|>--- conflicted
+++ resolved
@@ -227,7 +227,81 @@
 	verifyInstallTasksWithComponents(c, snap.TypeApp, localSnap, 0, []string{compName}, ts)
 }
 
-<<<<<<< HEAD
+func (s *TargetTestSuite) TestUpdateSnapNotInstalled(c *C) {
+	s.state.Lock()
+	defer s.state.Unlock()
+
+	goal := snapstate.StoreUpdateGoal(snapstate.StoreUpdate{
+		InstanceName: "some-snap",
+		RevOpts: snapstate.RevisionOptions{
+			Channel: "some-channel",
+		},
+	})
+
+	_, err := snapstate.UpdateOne(context.Background(), s.state, goal, nil, snapstate.Options{})
+	c.Assert(err, ErrorMatches, `snap "some-snap" is not installed`)
+}
+
+func (s *TargetTestSuite) TestInvalidPathGoals(c *C) {
+	s.state.Lock()
+	defer s.state.Unlock()
+
+	type test struct {
+		snap snapstate.PathSnap
+		err  string
+	}
+
+	tests := []test{
+		{
+			snap: snapstate.PathSnap{
+				SideInfo: &snap.SideInfo{},
+				Path:     "some-path",
+			},
+			err: `internal error: snap name to install "some-path" not provided`,
+		},
+		{
+			snap: snapstate.PathSnap{
+				SideInfo: &snap.SideInfo{
+					RealName: "some-snap",
+					SnapID:   "some-snap-id",
+				},
+				Path: "some-path",
+			},
+			err: `internal error: snap id set to install "some-path" but revision is unset`,
+		},
+		{
+			snap: snapstate.PathSnap{
+				SideInfo: &snap.SideInfo{
+					RealName: "some+snap",
+				},
+			},
+			err: `invalid instance name: invalid snap name: "some\+snap"`,
+		},
+		{
+			snap: snapstate.PathSnap{
+				SideInfo: &snap.SideInfo{
+					RealName: "some-snap",
+					Revision: snap.R(1),
+				},
+				RevOpts: snapstate.RevisionOptions{
+					Revision: snap.R(2),
+				},
+			},
+			err: `cannot install local snap "some-snap": 2 != 1 \(revision mismatch\)`,
+		},
+	}
+
+	for _, t := range tests {
+		update := snapstate.PathUpdateGoal(t.snap)
+		_, err := snapstate.UpdateOne(context.Background(), s.state, update, nil, snapstate.Options{})
+		c.Check(err, ErrorMatches, t.err)
+
+		install := snapstate.PathInstallGoal(t.snap.InstanceName, t.snap.Path, t.snap.SideInfo, nil, t.snap.RevOpts)
+		_, _, err = snapstate.InstallOne(context.Background(), s.state, install, snapstate.Options{})
+		c.Check(err, ErrorMatches, t.err)
+	}
+}
+
 func (s *TargetTestSuite) TestStoreInstallWithRegistry(c *C) {
 	s.state.Lock()
 	defer s.state.Unlock()
@@ -259,79 +333,4 @@
 	snapsup, err := snapstate.TaskSnapSetup(tasks[0])
 	c.Assert(err, IsNil)
 	c.Assert(snapsup.Registries, DeepEquals, []snapstate.RegistryID{{Account: "my-publisher", Registry: "my-reg"}})
-=======
-func (s *TargetTestSuite) TestUpdateSnapNotInstalled(c *C) {
-	s.state.Lock()
-	defer s.state.Unlock()
-
-	goal := snapstate.StoreUpdateGoal(snapstate.StoreUpdate{
-		InstanceName: "some-snap",
-		RevOpts: snapstate.RevisionOptions{
-			Channel: "some-channel",
-		},
-	})
-
-	_, err := snapstate.UpdateOne(context.Background(), s.state, goal, nil, snapstate.Options{})
-	c.Assert(err, ErrorMatches, `snap "some-snap" is not installed`)
-}
-
-func (s *TargetTestSuite) TestInvalidPathGoals(c *C) {
-	s.state.Lock()
-	defer s.state.Unlock()
-
-	type test struct {
-		snap snapstate.PathSnap
-		err  string
-	}
-
-	tests := []test{
-		{
-			snap: snapstate.PathSnap{
-				SideInfo: &snap.SideInfo{},
-				Path:     "some-path",
-			},
-			err: `internal error: snap name to install "some-path" not provided`,
-		},
-		{
-			snap: snapstate.PathSnap{
-				SideInfo: &snap.SideInfo{
-					RealName: "some-snap",
-					SnapID:   "some-snap-id",
-				},
-				Path: "some-path",
-			},
-			err: `internal error: snap id set to install "some-path" but revision is unset`,
-		},
-		{
-			snap: snapstate.PathSnap{
-				SideInfo: &snap.SideInfo{
-					RealName: "some+snap",
-				},
-			},
-			err: `invalid instance name: invalid snap name: "some\+snap"`,
-		},
-		{
-			snap: snapstate.PathSnap{
-				SideInfo: &snap.SideInfo{
-					RealName: "some-snap",
-					Revision: snap.R(1),
-				},
-				RevOpts: snapstate.RevisionOptions{
-					Revision: snap.R(2),
-				},
-			},
-			err: `cannot install local snap "some-snap": 2 != 1 \(revision mismatch\)`,
-		},
-	}
-
-	for _, t := range tests {
-		update := snapstate.PathUpdateGoal(t.snap)
-		_, err := snapstate.UpdateOne(context.Background(), s.state, update, nil, snapstate.Options{})
-		c.Check(err, ErrorMatches, t.err)
-
-		install := snapstate.PathInstallGoal(t.snap.InstanceName, t.snap.Path, t.snap.SideInfo, nil, t.snap.RevOpts)
-		_, _, err = snapstate.InstallOne(context.Background(), s.state, install, snapstate.Options{})
-		c.Check(err, ErrorMatches, t.err)
-	}
->>>>>>> ae4b81f0
 }