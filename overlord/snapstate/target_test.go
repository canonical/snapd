--- conflicted
+++ resolved
@@ -302,39 +302,6 @@
 	}
 }
 
-<<<<<<< HEAD
-func (s *TargetTestSuite) TestStoreInstallWithRegistry(c *C) {
-	s.state.Lock()
-	defer s.state.Unlock()
-
-	const (
-		snapName = "test-snap"
-		channel  = "channel-for-registry"
-	)
-
-	goal := snapstate.StoreInstallGoal(snapstate.StoreSnap{
-		InstanceName: snapName,
-		RevOpts: snapstate.RevisionOptions{
-			Channel: channel,
-		},
-	})
-
-	// need a change to add tasks to state, otherwise can't find prepare task to
-	// check SnapSetup
-	chg := s.state.NewChange("test", "test change")
-	info, ts, err := snapstate.InstallOne(context.Background(), s.state, goal, snapstate.Options{})
-	c.Assert(err, IsNil)
-	c.Check(info.Channel, Equals, channel)
-	c.Check(info.InstanceName(), Equals, snapName)
-	chg.AddAll(ts)
-
-	tasks := tasksWithKind(ts, "validate-snap")
-	c.Assert(tasks, HasLen, 1)
-
-	snapsup, err := snapstate.TaskSnapSetup(tasks[0])
-	c.Assert(err, IsNil)
-	c.Assert(snapsup.Registries, DeepEquals, []snapstate.RegistryID{{Account: "my-publisher", Registry: "my-reg"}})
-=======
 func (s *TargetTestSuite) TestInstallFromStoreDefaultChannel(c *C) {
 	s.state.Lock()
 	defer s.state.Unlock()
@@ -522,5 +489,37 @@
 	c.Assert(err, IsNil)
 	c.Check(snapsup.Channel, Equals, "2.0/stable")
 	c.Check(snapsup.Revision(), Equals, snap.R(7))
->>>>>>> 4de9b7dc
+}
+
+func (s *TargetTestSuite) TestStoreInstallWithRegistry(c *C) {
+	s.state.Lock()
+	defer s.state.Unlock()
+
+	const (
+		snapName = "test-snap"
+		channel  = "channel-for-registry"
+	)
+
+	goal := snapstate.StoreInstallGoal(snapstate.StoreSnap{
+		InstanceName: snapName,
+		RevOpts: snapstate.RevisionOptions{
+			Channel: channel,
+		},
+	})
+
+	// need a change to add tasks to state, otherwise can't find prepare task to
+	// check SnapSetup
+	chg := s.state.NewChange("test", "test change")
+	info, ts, err := snapstate.InstallOne(context.Background(), s.state, goal, snapstate.Options{})
+	c.Assert(err, IsNil)
+	c.Check(info.Channel, Equals, channel)
+	c.Check(info.InstanceName(), Equals, snapName)
+	chg.AddAll(ts)
+
+	tasks := tasksWithKind(ts, "validate-snap")
+	c.Assert(tasks, HasLen, 1)
+
+	snapsup, err := snapstate.TaskSnapSetup(tasks[0])
+	c.Assert(err, IsNil)
+	c.Assert(snapsup.Registries, DeepEquals, []snapstate.RegistryID{{Account: "my-publisher", Registry: "my-reg"}})
 }