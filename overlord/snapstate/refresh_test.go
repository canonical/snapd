--- conflicted
+++ resolved
@@ -27,20 +27,14 @@
 	"github.com/snapcore/snapd/overlord/state"
 	"github.com/snapcore/snapd/snap"
 	"github.com/snapcore/snapd/snap/snaptest"
+	"github.com/snapcore/snapd/testutil"
 )
 
 type refreshSuite struct {
-<<<<<<< HEAD
-	state   *state.State
-	info    *snap.Info
-	pids    map[string][]int
-	restore func()
-=======
 	testutil.BaseTest
 	state *state.State
 	info  *snap.Info
 	pids  map[string][]int
->>>>>>> 424ca73a
 }
 
 var _ = Suite(&refreshSuite{})
@@ -61,24 +55,12 @@
 `
 	s.info = snaptest.MockInfo(c, yamlText, nil)
 	s.pids = nil
-<<<<<<< HEAD
-	s.restore = snapstate.MockPidsOfSnap(func(instanceName string) (map[string][]int, error) {
-		c.Assert(instanceName, Equals, s.info.InstanceName())
-		return s.pids, nil
-	})
-}
-
-func (s *refreshSuite) TearDownTest(c *C) {
-	dirs.SetRootDir("")
-	s.restore()
-=======
 	restore := snapstate.MockPidsOfSnap(func(instanceName string) (map[string][]int, error) {
 		c.Assert(instanceName, Equals, s.info.InstanceName())
 		return s.pids, nil
 	})
 	s.AddCleanup(restore)
 	s.AddCleanup(func() { dirs.SetRootDir("") })
->>>>>>> 424ca73a
 }
 
 func (s *refreshSuite) TestSoftNothingRunningRefreshCheck(c *C) {
@@ -148,10 +130,7 @@
 	err = snapstate.HardNothingRunningRefreshCheck(s.info)
 	c.Assert(err, NotNil)
 	c.Check(err.Error(), Equals, `snap "pkg" has running apps (app)`)
-<<<<<<< HEAD
-=======
 	c.Assert(err, FitsTypeOf, &snapstate.BusySnapError{})
->>>>>>> 424ca73a
 	c.Check(err.(*snapstate.BusySnapError).Pids(), DeepEquals, []int{101})
 
 	// Hooks are equally blocking hard refresh check.
