// -*- Mode: Go; indent-tabs-mode: t -*-

/*
 * Copyright (C) 2014-2016 Canonical Ltd
 *
 * This program is free software: you can redistribute it and/or modify
 * it under the terms of the GNU General Public License version 3 as
 * published by the Free Software Foundation.
 *
 * This program is distributed in the hope that it will be useful,
 * but WITHOUT ANY WARRANTY; without even the implied warranty of
 * MERCHANTABILITY or FITNESS FOR A PARTICULAR PURPOSE.  See the
 * GNU General Public License for more details.
 *
 * You should have received a copy of the GNU General Public License
 * along with this program.  If not, see <http://www.gnu.org/licenses/>.
 *
 */

package snapstate

import (
	"fmt"
	"regexp"
	"strconv"
	"strings"

	"github.com/snapcore/snapd/arch"
	"github.com/snapcore/snapd/cmd"
	"github.com/snapcore/snapd/logger"
	"github.com/snapcore/snapd/overlord/snapstate/backend"
	"github.com/snapcore/snapd/overlord/state"
	"github.com/snapcore/snapd/release"
	"github.com/snapcore/snapd/snap"
)

// featureSet contains the flag values that can be listed in assumes entries
// that this ubuntu-core actually provides.
var featureSet = map[string]bool{
	// Support for common data directory across revisions of a snap.
	"common-data-dir": true,
	// Support for the "Environment:" feature in snap.yaml
	"snap-env": true,
}

func checkAssumes(si *snap.Info) error {
	missing := ([]string)(nil)
	for _, flag := range si.Assumes {
		if strings.HasPrefix(flag, "snapd") && checkVersion(flag[5:]) {
			continue
		}
		if !featureSet[flag] {
			missing = append(missing, flag)
		}
	}
	if len(missing) > 0 {
		hint := "try to refresh the core snap"
		if release.OnClassic {
			hint = "try to update snapd and refresh the core snap"
		}
		return fmt.Errorf("snap %q assumes unsupported features: %s (%s)", si.InstanceName(), strings.Join(missing, ", "), hint)
	}
	return nil
}

var versionExp = regexp.MustCompile(`^([1-9][0-9]*)(?:\.([0-9]+)(?:\.([0-9]+))?)?`)

func checkVersion(version string) bool {
	req := versionExp.FindStringSubmatch(version)
	if req == nil || req[0] != version {
		return false
	}

	if cmd.Version == "unknown" {
		return true // Development tree.
	}

	cur := versionExp.FindStringSubmatch(cmd.Version)
	if cur == nil {
		return false
	}

	for i := 1; i < len(req); i++ {
		if req[i] == "" {
			return true
		}
		if cur[i] == "" {
			return false
		}
		reqN, err1 := strconv.Atoi(req[i])
		curN, err2 := strconv.Atoi(cur[i])
		if err1 != nil || err2 != nil {
			panic("internal error: version regexp is broken")
		}
		if curN != reqN {
			return curN > reqN
		}
	}

	return true
}

type SnapNeedsDevModeError struct {
	Snap string
}

func (e *SnapNeedsDevModeError) Error() string {
	return fmt.Sprintf("snap %q requires devmode or confinement override", e.Snap)
}

type SnapNeedsClassicError struct {
	Snap string
}

func (e *SnapNeedsClassicError) Error() string {
	return fmt.Sprintf("snap %q requires classic confinement", e.Snap)
}

type SnapNeedsClassicSystemError struct {
	Snap string
}

func (e *SnapNeedsClassicSystemError) Error() string {
	return fmt.Sprintf("snap %q requires classic confinement which is only available on classic systems", e.Snap)
}

// determine whether the flags (and system overrides thereof) are
// compatible with the given *snap.Info
func validateFlagsForInfo(info *snap.Info, snapst *SnapState, flags Flags) error {
	switch c := info.Confinement; c {
	case snap.StrictConfinement, "":
		// strict is always fine
		return nil
	case snap.DevModeConfinement:
		// --devmode needs to be specified every time (==> ignore snapst)
		if flags.DevModeAllowed() {
			return nil
		}
		return &SnapNeedsDevModeError{
			Snap: info.InstanceName(),
		}
	case snap.ClassicConfinement:
		if !release.OnClassic {
			return &SnapNeedsClassicSystemError{Snap: info.InstanceName()}
		}

		if flags.Classic {
			return nil
		}

		if snapst != nil && snapst.Flags.Classic {
			return nil
		}

		return &SnapNeedsClassicError{
			Snap: info.InstanceName(),
		}
	default:
		return fmt.Errorf("unknown confinement %q", c)
	}
}

// do a reasonably lightweight check that a snap described by Info,
// with the given SnapState and the user-specified Flags should be
// installable on the current system.
func validateInfoAndFlags(info *snap.Info, snapst *SnapState, flags Flags) error {
	if err := validateFlagsForInfo(info, snapst, flags); err != nil {
		return err
	}

	// verify we have a valid architecture
	if !arch.IsSupportedArchitecture(info.Architectures) {
		return fmt.Errorf("snap %q supported architectures (%s) are incompatible with this system (%s)", info.InstanceName(), strings.Join(info.Architectures, ", "), arch.UbuntuArchitecture())
	}

	// check assumes
	if err := checkAssumes(info); err != nil {
		return err
	}

	return nil
}

var openSnapFile = backend.OpenSnapFile

func validateContainer(c snap.Container, s *snap.Info, logf func(format string, v ...interface{})) error {
	err := snap.ValidateContainer(c, s, logf)
	if err == nil {
		return nil
	}
	return fmt.Errorf("%v; contact developer", err)
}

// checkSnap ensures that the snap can be installed.
func checkSnap(st *state.State, snapFilePath, instanceName string, si *snap.SideInfo, curInfo *snap.Info, flags Flags) error {
	// This assumes that the snap was already verified or --dangerous was used.

	s, c, err := openSnapFile(snapFilePath, si)
	if err != nil {
		return err
	}

	if err := validateInfoAndFlags(s, nil, flags); err != nil {
		return err
	}

	if err := validateContainer(c, s, logger.Noticef); err != nil {
		return err
	}

	snapName, instanceKey := snap.SplitInstanceName(instanceName)
<<<<<<< HEAD
	if instanceKey != "" && snapName != s.SnapName() {
		return fmt.Errorf("cannot install snap %q using instance name %q", s.SnapName(), instanceName)
	}
=======
>>>>>>> 9be09a5e
	// update instance key to what was requested
	s.InstanceKey = instanceKey

	st.Lock()
	defer st.Unlock()

	// allow registered checks to run first as they may produce more
	// precise errors
	for _, check := range checkSnapCallbacks {
		err := check(st, s, curInfo, flags)
		if err != nil {
			return err
		}
	}

	if snapName != s.SnapName() {
		return fmt.Errorf("cannot install snap %q using instance name %q", s.SnapName(), instanceName)
	}

	return nil
}

// CheckSnapCallback defines callbacks for checking a snap for installation or refresh.
type CheckSnapCallback func(st *state.State, snap, curSnap *snap.Info, flags Flags) error

var checkSnapCallbacks []CheckSnapCallback

// AddCheckSnapCallback installs a callback to check a snap for installation or refresh.
func AddCheckSnapCallback(check CheckSnapCallback) {
	checkSnapCallbacks = append(checkSnapCallbacks, check)
}

func MockCheckSnapCallbacks(checks []CheckSnapCallback) (restore func()) {
	prev := checkSnapCallbacks
	checkSnapCallbacks = checks
	return func() {
		checkSnapCallbacks = prev
	}
}

func checkCoreName(st *state.State, snapInfo, curInfo *snap.Info, flags Flags) error {
	if snapInfo.Type != snap.TypeOS {
		// not a relevant check
		return nil
	}
	if curInfo != nil {
		// already one of these installed
		return nil
	}
	core, err := CoreInfo(st)
	if err == state.ErrNoState {
		return nil
	}
	if err != nil {
		return err
	}

	// Allow installing "core" even if "ubuntu-core" is already
	// installed. Ideally we should only allow this if we know
	// this install is part of the ubuntu-core->core transition
	// (e.g. via a flag) because if this happens outside of this
	// transition we will end up with not connected interface
	// connections in the "core" snap. But the transition will
	// kick in automatically quickly so an extra flag is overkill.
	// TODO parallel-install: use instance name
	if snapInfo.InstanceName() == "core" && core.InstanceName() == "ubuntu-core" {
		return nil
	}

	// but generally do not allow to have two cores installed
	if core.InstanceName() != snapInfo.InstanceName() {
		return fmt.Errorf("cannot install core snap %q when core snap %q is already present", snapInfo.InstanceName(), core.InstanceName())
	}

	return nil
}

func checkGadgetOrKernel(st *state.State, snapInfo, curInfo *snap.Info, flags Flags) error {
	kind := ""
	var currentInfo func(*state.State) (*snap.Info, error)
	switch snapInfo.Type {
	case snap.TypeGadget:
		kind = "gadget"
		currentInfo = GadgetInfo
	case snap.TypeKernel:
		kind = "kernel"
		currentInfo = KernelInfo
	default:
		// not a relevant check
		return nil
	}

	currentSnap, err := currentInfo(st)
	// in firstboot we have no gadget/kernel yet - that is ok
	// first install rules are in devicestate!
	if err == state.ErrNoState {
		return nil
	}
	if err != nil {
		return fmt.Errorf("cannot find original %s snap: %v", kind, err)
	}

	if currentSnap.SnapID != "" && snapInfo.SnapID != "" {
		if currentSnap.SnapID == snapInfo.SnapID {
			// same snap
			return nil
		}
		return fmt.Errorf("cannot replace %s snap with a different one", kind)
	}

	if currentSnap.SnapID != "" && snapInfo.SnapID == "" {
		return fmt.Errorf("cannot replace signed %s snap with an unasserted one", kind)
	}

	if currentSnap.InstanceName() != snapInfo.InstanceName() {
		return fmt.Errorf("cannot replace %s snap with a different one", kind)
	}

	return nil
}

func checkBases(st *state.State, snapInfo, curInfo *snap.Info, flags Flags) error {
	// check if this is relevant
	if snapInfo.Type != snap.TypeApp && snapInfo.Type != snap.TypeGadget {
		return nil
	}
	if snapInfo.Base == "" {
		return nil
	}

	snapStates, err := All(st)
	if err != nil {
		return err
	}
	for otherSnap, snapst := range snapStates {
		typ, err := snapst.Type()
		if err != nil {
			return err
		}
		if typ == snap.TypeBase && otherSnap == snapInfo.Base {
			return nil
		}
	}

	return fmt.Errorf("cannot find required base %q", snapInfo.Base)
}

func init() {
	AddCheckSnapCallback(checkCoreName)
	AddCheckSnapCallback(checkGadgetOrKernel)
	AddCheckSnapCallback(checkBases)
}<|MERGE_RESOLUTION|>--- conflicted
+++ resolved
@@ -209,12 +209,6 @@
 	}
 
 	snapName, instanceKey := snap.SplitInstanceName(instanceName)
-<<<<<<< HEAD
-	if instanceKey != "" && snapName != s.SnapName() {
-		return fmt.Errorf("cannot install snap %q using instance name %q", s.SnapName(), instanceName)
-	}
-=======
->>>>>>> 9be09a5e
 	// update instance key to what was requested
 	s.InstanceKey = instanceKey
 
