// -*- Mode: Go; indent-tabs-mode: t -*-

/*
 * Copyright (C) 2016-2018 Canonical Ltd
 *
 * This program is free software: you can redistribute it and/or modify
 * it under the terms of the GNU General Public License version 3 as
 * published by the Free Software Foundation.
 *
 * This program is distributed in the hope that it will be useful,
 * but WITHOUT ANY WARRANTY; without even the implied warranty of
 * MERCHANTABILITY or FITNESS FOR A PARTICULAR PURPOSE.  See the
 * GNU General Public License for more details.
 *
 * You should have received a copy of the GNU General Public License
 * along with this program.  If not, see <http://www.gnu.org/licenses/>.
 *
 */

package snapstate

import (
	"context"
	"encoding/json"
	"fmt"
	"os"
	"path/filepath"
	"sort"
	"strconv"
	"strings"
	"time"

	"gopkg.in/tomb.v2"

	"github.com/snapcore/snapd/boot"
	"github.com/snapcore/snapd/dirs"
	"github.com/snapcore/snapd/features"
	"github.com/snapcore/snapd/i18n"
	"github.com/snapcore/snapd/logger"
	"github.com/snapcore/snapd/osutil"
	"github.com/snapcore/snapd/overlord/auth"
	"github.com/snapcore/snapd/overlord/configstate/config"
	"github.com/snapcore/snapd/overlord/configstate/settings"
	"github.com/snapcore/snapd/overlord/snapstate/backend"
	"github.com/snapcore/snapd/overlord/state"
	"github.com/snapcore/snapd/progress"
	"github.com/snapcore/snapd/release"
	"github.com/snapcore/snapd/snap"
	"github.com/snapcore/snapd/store"
	"github.com/snapcore/snapd/strutil"
	"github.com/snapcore/snapd/timings"
)

// TaskSnapSetup returns the SnapSetup with task params hold by or referred to by the task.
func TaskSnapSetup(t *state.Task) (*SnapSetup, error) {
	var snapsup SnapSetup

	err := t.Get("snap-setup", &snapsup)
	if err != nil && err != state.ErrNoState {
		return nil, err
	}
	if err == nil {
		return &snapsup, nil
	}

	var id string
	err = t.Get("snap-setup-task", &id)
	if err != nil {
		return nil, err
	}

	ts := t.State().Task(id)
	if ts == nil {
		return nil, fmt.Errorf("internal error: tasks are being pruned")
	}
	if err := ts.Get("snap-setup", &snapsup); err != nil {
		return nil, err
	}
	return &snapsup, nil
}

// SetTaskSnapSetup writes the given SnapSetup to the provided task's
// snap-setup-task Task, or to the task itself if the task does not have a
// snap-setup-task (i.e. it _is_ the snap-setup-task)
func SetTaskSnapSetup(t *state.Task, snapsup *SnapSetup) error {
	if t.Has("snap-setup") {
		// this is the snap-setup-task so just write to the task directly
		t.Set("snap-setup", snapsup)
	} else {
		// this task isn't the snap-setup-task, so go get that and write to that
		// one
		var id string
		err := t.Get("snap-setup-task", &id)
		if err != nil {
			return err
		}

		ts := t.State().Task(id)
		if ts == nil {
			return fmt.Errorf("internal error: tasks are being pruned")
		}
		ts.Set("snap-setup", snapsup)
	}

	return nil
}

func snapSetupAndState(t *state.Task) (*SnapSetup, *SnapState, error) {
	snapsup, err := TaskSnapSetup(t)
	if err != nil {
		return nil, nil, err
	}
	var snapst SnapState
	err = Get(t.State(), snapsup.InstanceName(), &snapst)
	if err != nil && err != state.ErrNoState {
		return nil, nil, err
	}
	return snapsup, &snapst, nil
}

/* State Locking

   do* / undo* handlers should usually lock the state just once with:

	st.Lock()
	defer st.Unlock()

   For tasks doing slow operations (long i/o, networking operations) it's OK
   to unlock the state temporarily:

        st.Unlock()
        err := slowIOOp()
        st.Lock()
        if err != nil {
           ...
        }

    but if a task Get and then Set the SnapState of a snap it must avoid
    releasing the state lock in between, other tasks might have
    reasons to update the SnapState independently:

        // DO NOT DO THIS!:
        snapst := ...
        snapst.Attr = ...
        st.Unlock()
        ...
        st.Lock()
        Set(st, snapName, snapst)

    if a task really needs to mix mutating a SnapState and releasing the state
    lock it should be serialized at the task runner level, see
    SnapManger.blockedTask and TaskRunner.SetBlocked

*/

const defaultCoreSnapName = "core"

func defaultBaseSnapsChannel() string {
	channel := os.Getenv("SNAPD_BASES_CHANNEL")
	if channel == "" {
		return "stable"
	}
	return channel
}

func defaultSnapdSnapsChannel() string {
	channel := os.Getenv("SNAPD_SNAPD_CHANNEL")
	if channel == "" {
		return "stable"
	}
	return channel
}

func defaultPrereqSnapsChannel() string {
	channel := os.Getenv("SNAPD_PREREQS_CHANNEL")
	if channel == "" {
		return "stable"
	}
	return channel
}

func linkSnapInFlight(st *state.State, snapName string) (bool, error) {
	for _, chg := range st.Changes() {
		if chg.Status().Ready() {
			continue
		}
		for _, tc := range chg.Tasks() {
			if tc.Status().Ready() {
				continue
			}
			if tc.Kind() == "link-snap" {
				snapsup, err := TaskSnapSetup(tc)
				if err != nil {
					return false, err
				}
				if snapsup.InstanceName() == snapName {
					return true, nil
				}
			}
		}
	}

	return false, nil
}

func isInstalled(st *state.State, snapName string) (bool, error) {
	var snapState SnapState
	err := Get(st, snapName, &snapState)
	if err != nil && err != state.ErrNoState {
		return false, err
	}
	return snapState.IsInstalled(), nil
}

// timeout for tasks to check if the prerequisites are ready
var prerequisitesRetryTimeout = 30 * time.Second

func (m *SnapManager) doPrerequisites(t *state.Task, _ *tomb.Tomb) error {
	st := t.State()
	st.Lock()
	defer st.Unlock()

	perfTimings := state.TimingsForTask(t)
	defer perfTimings.Save(st)

	// check if we need to inject tasks to install core
	snapsup, _, err := snapSetupAndState(t)
	if err != nil {
		return err
	}

	// os/base/kernel/gadget cannot have prerequisites other
	// than the models default base (or core) which is installed anyway
	switch snapsup.Type {
	case snap.TypeOS, snap.TypeBase, snap.TypeKernel, snap.TypeGadget:
		return nil
	}
	// snapd is special and has no prereqs
	if snapsup.Type == snap.TypeSnapd {
		return nil
	}

	// we need to make sure we install all prereqs together in one
	// operation
	base := defaultCoreSnapName
	if snapsup.Base != "" {
		base = snapsup.Base
	}

	if err := m.installPrereqs(t, base, snapsup.Prereq, snapsup.UserID, perfTimings); err != nil {
		return err
	}

	return nil
}

func (m *SnapManager) installOneBaseOrRequired(st *state.State, snapName string, requireTypeBase bool, channel string, onInFlight error, userID int) (*state.TaskSet, error) {
	// The core snap provides everything we need for core16.
	coreInstalled, err := isInstalled(st, "core")
	if err != nil {
		return nil, err
	}
	if snapName == "core16" && coreInstalled {
		return nil, nil
	}

	// installed already?
	isInstalled, err := isInstalled(st, snapName)
	if err != nil {
		return nil, err
	}
	if isInstalled {
		return nil, nil
	}
	// in progress?
	inFlight, err := linkSnapInFlight(st, snapName)
	if err != nil {
		return nil, err
	}
	if inFlight {
		return nil, onInFlight
	}

	// not installed, nor queued for install -> install it
	ts, err := Install(context.TODO(), st, snapName, &RevisionOptions{Channel: channel}, userID, Flags{RequireTypeBase: requireTypeBase})

	// something might have triggered an explicit install while
	// the state was unlocked -> deal with that here by simply
	// retrying the operation.
	if _, ok := err.(*ChangeConflictError); ok {
		return nil, &state.Retry{After: prerequisitesRetryTimeout}
	}
	return ts, err
}

func (m *SnapManager) installPrereqs(t *state.Task, base string, prereq []string, userID int, tm timings.Measurer) error {
	st := t.State()

	// We try to install all wanted snaps. If one snap cannot be installed
	// because of change conflicts or similar we retry. Only if all snaps
	// can be installed together we add the tasks to the change.
	var tss []*state.TaskSet
	for _, prereqName := range prereq {
		var onInFlightErr error = nil
		var err error
		var ts *state.TaskSet
		timings.Run(tm, "install-prereq", fmt.Sprintf("install %q", prereqName), func(timings.Measurer) {
			noTypeBaseCheck := false
			ts, err = m.installOneBaseOrRequired(st, prereqName, noTypeBaseCheck, defaultPrereqSnapsChannel(), onInFlightErr, userID)
		})
		if err != nil {
			return prereqError("prerequisite", prereqName, err)
		}
		if ts == nil {
			continue
		}
		tss = append(tss, ts)
	}

	// for base snaps we need to wait until the change is done
	// (either finished or failed)
	onInFlightErr := &state.Retry{After: prerequisitesRetryTimeout}

	var tsBase *state.TaskSet
	var err error
	if base != "none" {
		timings.Run(tm, "install-prereq", fmt.Sprintf("install base %q", base), func(timings.Measurer) {
			requireTypeBase := true
			tsBase, err = m.installOneBaseOrRequired(st, base, requireTypeBase, defaultBaseSnapsChannel(), onInFlightErr, userID)
		})
		if err != nil {
			return prereqError("snap base", base, err)
		}
	}

	// on systems without core or snapd need to install snapd to
	// make interfaces work - LP: 1819318
	var tsSnapd *state.TaskSet
	snapdSnapInstalled, err := isInstalled(st, "snapd")
	if err != nil {
		return err
	}
	coreSnapInstalled, err := isInstalled(st, "core")
	if err != nil {
		return err
	}
	if base != "core" && !snapdSnapInstalled && !coreSnapInstalled {
		timings.Run(tm, "install-prereq", "install snapd", func(timings.Measurer) {
			noTypeBaseCheck := false
			tsSnapd, err = m.installOneBaseOrRequired(st, "snapd", noTypeBaseCheck, defaultSnapdSnapsChannel(), onInFlightErr, userID)
		})
		if err != nil {
			return prereqError("system snap", "snapd", err)
		}
	}

	chg := t.Change()
	// add all required snaps, no ordering, this will be done in the
	// auto-connect task handler
	for _, ts := range tss {
		ts.JoinLane(st.NewLane())
		chg.AddAll(ts)
	}
	// add the base if needed, prereqs else must wait on this
	if tsBase != nil {
		tsBase.JoinLane(st.NewLane())
		for _, t := range chg.Tasks() {
			t.WaitAll(tsBase)
		}
		chg.AddAll(tsBase)
	}
	// add snapd if needed, everything must wait on this
	if tsSnapd != nil {
		tsSnapd.JoinLane(st.NewLane())
		for _, t := range chg.Tasks() {
			t.WaitAll(tsSnapd)
		}
		chg.AddAll(tsSnapd)
	}

	// make sure that the new change is committed to the state
	// together with marking this task done
	t.SetStatus(state.DoneStatus)

	return nil
}

func prereqError(what, snapName string, err error) error {
	if _, ok := err.(*state.Retry); ok {
		return err
	}
	return fmt.Errorf("cannot install %s %q: %v", what, snapName, err)
}

func (m *SnapManager) doPrepareSnap(t *state.Task, _ *tomb.Tomb) error {
	st := t.State()
	st.Lock()
	defer st.Unlock()
	snapsup, snapst, err := snapSetupAndState(t)
	if err != nil {
		return err
	}

	if snapsup.Revision().Unset() {
		// Local revisions start at -1 and go down.
		revision := snapst.LocalRevision()
		if revision.Unset() || revision.N > 0 {
			revision = snap.R(-1)
		} else {
			revision.N--
		}
		if !revision.Local() {
			panic("internal error: invalid local revision built: " + revision.String())
		}
		snapsup.SideInfo.Revision = revision
	}

	t.Set("snap-setup", snapsup)
	return nil
}

func (m *SnapManager) undoPrepareSnap(t *state.Task, _ *tomb.Tomb) error {
	st := t.State()
	st.Lock()
	defer st.Unlock()

	snapsup, err := TaskSnapSetup(t)
	if err != nil {
		return err
	}

	if snapsup.SideInfo == nil || snapsup.SideInfo.RealName == "" {
		return nil
	}

	var logMsg []string
	var snapSetup string
	dupSig := []string{"snap-install:"}
	chg := t.Change()
	logMsg = append(logMsg, fmt.Sprintf("change %q: %q", chg.Kind(), chg.Summary()))
	for _, t := range chg.Tasks() {
		// TODO: report only tasks in intersecting lanes?
		tintro := fmt.Sprintf("%s: %s", t.Kind(), t.Status())
		logMsg = append(logMsg, tintro)
		dupSig = append(dupSig, tintro)
		if snapsup, err := TaskSnapSetup(t); err == nil && snapsup.SideInfo != nil {
			snapSetup1 := fmt.Sprintf(" snap-setup: %q (%v) %q", snapsup.SideInfo.RealName, snapsup.SideInfo.Revision, snapsup.SideInfo.Channel)
			if snapSetup1 != snapSetup {
				snapSetup = snapSetup1
				logMsg = append(logMsg, snapSetup)
				dupSig = append(dupSig, fmt.Sprintf(" snap-setup: %q", snapsup.SideInfo.RealName))
			}
		}
		for _, l := range t.Log() {
			// cut of the rfc339 timestamp to ensure duplicate
			// detection works in daisy
			tStampLen := strings.Index(l, " ")
			if tStampLen < 0 {
				continue
			}
			// not tStampLen+1 because the indent is nice
			entry := l[tStampLen:]
			logMsg = append(logMsg, entry)
			dupSig = append(dupSig, entry)
		}
	}

	var ubuntuCoreTransitionCount int
	err = st.Get("ubuntu-core-transition-retry", &ubuntuCoreTransitionCount)
	if err != nil && err != state.ErrNoState {
		return err
	}
	extra := map[string]string{
		"Channel":  snapsup.Channel,
		"Revision": snapsup.SideInfo.Revision.String(),
	}
	if ubuntuCoreTransitionCount > 0 {
		extra["UbuntuCoreTransitionCount"] = strconv.Itoa(ubuntuCoreTransitionCount)
	}

	// Only report and error if there is an actual error in the change,
	// we could undo things because the user canceled the change.
	var isErr bool
	for _, tt := range t.Change().Tasks() {
		if tt.Status() == state.ErrorStatus {
			isErr = true
			break
		}
	}
	if isErr && !settings.ProblemReportsDisabled(st) {
		st.Unlock()
		oopsid, err := errtrackerReport(snapsup.SideInfo.RealName, strings.Join(logMsg, "\n"), strings.Join(dupSig, "\n"), extra)
		st.Lock()
		if err == nil {
			logger.Noticef("Reported install problem for %q as %s", snapsup.SideInfo.RealName, oopsid)
		} else {
			logger.Debugf("Cannot report problem: %s", err)
		}
	}

	return nil
}

func installInfoUnlocked(st *state.State, snapsup *SnapSetup, deviceCtx DeviceContext) (store.SnapActionResult, error) {
	st.Lock()
	defer st.Unlock()
	opts := &RevisionOptions{Channel: snapsup.Channel, CohortKey: snapsup.CohortKey, Revision: snapsup.Revision()}
	return installInfo(context.TODO(), st, snapsup.InstanceName(), opts, snapsup.UserID, deviceCtx)
}

// autoRefreshRateLimited returns the rate limit of auto-refreshes or 0 if
// there is no limit.
func autoRefreshRateLimited(st *state.State) (rate int64) {
	tr := config.NewTransaction(st)

	var rateLimit string
	err := tr.Get("core", "refresh.rate-limit", &rateLimit)
	if err != nil {
		return 0
	}
	// NOTE ParseByteSize errors on negative rates
	val, err := strutil.ParseByteSize(rateLimit)
	if err != nil {
		return 0
	}
	return val
}

func downloadSnapParams(st *state.State, t *state.Task) (*SnapSetup, StoreService, *auth.UserState, error) {
	snapsup, err := TaskSnapSetup(t)
	if err != nil {
		return nil, nil, nil, err
	}

	deviceCtx, err := DeviceCtx(st, t, nil)
	if err != nil {
		return nil, nil, nil, err
	}

	sto := Store(st, deviceCtx)

	user, err := userFromUserID(st, snapsup.UserID)
	if err != nil {
		return nil, nil, nil, err
	}

	return snapsup, sto, user, nil
}

func (m *SnapManager) doDownloadSnap(t *state.Task, tomb *tomb.Tomb) error {
	st := t.State()
	var rate int64

	st.Lock()
	perfTimings := state.TimingsForTask(t)
	snapsup, theStore, user, err := downloadSnapParams(st, t)
	if snapsup != nil && snapsup.IsAutoRefresh {
		// NOTE rate is never negative
		rate = autoRefreshRateLimited(st)
	}
	st.Unlock()
	if err != nil {
		return err
	}

	meter := NewTaskProgressAdapterUnlocked(t)
	targetFn := snapsup.MountFile()

	dlOpts := &store.DownloadOptions{
		IsAutoRefresh: snapsup.IsAutoRefresh,
		RateLimit:     rate,
	}
	if snapsup.DownloadInfo == nil {
		var storeInfo store.SnapActionResult
		// COMPATIBILITY - this task was created from an older version
		// of snapd that did not store the DownloadInfo in the state
		// yet. Therefore do not worry about DeviceContext.
		storeInfo, err = installInfoUnlocked(st, snapsup, nil)
		if err != nil {
			return err
		}
		timings.Run(perfTimings, "download", fmt.Sprintf("download snap %q", snapsup.SnapName()), func(timings.Measurer) {
			err = theStore.Download(tomb.Context(nil), snapsup.SnapName(), targetFn, &storeInfo.DownloadInfo, meter, user, dlOpts)
		})
		snapsup.SideInfo = &storeInfo.SideInfo
	} else {
		timings.Run(perfTimings, "download", fmt.Sprintf("download snap %q", snapsup.SnapName()), func(timings.Measurer) {
			err = theStore.Download(tomb.Context(nil), snapsup.SnapName(), targetFn, snapsup.DownloadInfo, meter, user, dlOpts)
		})
	}
	if err != nil {
		return err
	}

	snapsup.SnapPath = targetFn

	// update the snap setup for the follow up tasks
	st.Lock()
	t.Set("snap-setup", snapsup)
	perfTimings.Save(st)
	st.Unlock()

	return nil
}

var (
	mountPollInterval = 1 * time.Second
)

// hasOtherInstances checks whether there are other instances of the snap, be it
// instance keyed or not
func hasOtherInstances(st *state.State, instanceName string) (bool, error) {
	snapName, _ := snap.SplitInstanceName(instanceName)
	var all map[string]*json.RawMessage
	if err := st.Get("snaps", &all); err != nil && err != state.ErrNoState {
		return false, err
	}
	for otherName := range all {
		if otherName == instanceName {
			continue
		}
		if otherSnapName, _ := snap.SplitInstanceName(otherName); otherSnapName == snapName {
			return true, nil
		}
	}
	return false, nil
}

func (m *SnapManager) doMountSnap(t *state.Task, _ *tomb.Tomb) error {
	st := t.State()
	st.Lock()
	perfTimings := state.TimingsForTask(t)
	snapsup, snapst, err := snapSetupAndState(t)
	st.Unlock()
	if err != nil {
		return err
	}

	curInfo, err := snapst.CurrentInfo()
	if err != nil && err != ErrNoCurrent {
		return err
	}

	m.backend.CurrentInfo(curInfo)

	st.Lock()
	deviceCtx, err := DeviceCtx(t.State(), t, nil)
	st.Unlock()
	if err != nil {
		return err
	}

	timings.Run(perfTimings, "check-snap", fmt.Sprintf("check snap %q", snapsup.InstanceName()), func(timings.Measurer) {
		err = checkSnap(st, snapsup.SnapPath, snapsup.InstanceName(), snapsup.SideInfo, curInfo, snapsup.Flags, deviceCtx)
	})
	if err != nil {
		return err
	}

	cleanup := func() {
		st.Lock()
		defer st.Unlock()

		otherInstances, err := hasOtherInstances(st, snapsup.InstanceName())
		if err != nil {
			t.Errorf("cannot cleanup partial setup snap %q: %v", snapsup.InstanceName(), err)
			return
		}

		// remove snap dir is idempotent so it's ok to always call it in the cleanup path
		if err := m.backend.RemoveSnapDir(snapsup.placeInfo(), otherInstances); err != nil {
			t.Errorf("cannot cleanup partial setup snap %q: %v", snapsup.InstanceName(), err)
		}

	}

	pb := NewTaskProgressAdapterUnlocked(t)
	// TODO Use snapsup.Revision() to obtain the right info to mount
	//      instead of assuming the candidate is the right one.
	var snapType snap.Type
	var installRecord *backend.InstallRecord
	timings.Run(perfTimings, "setup-snap", fmt.Sprintf("setup snap %q", snapsup.InstanceName()), func(timings.Measurer) {
		snapType, installRecord, err = m.backend.SetupSnap(snapsup.SnapPath, snapsup.InstanceName(), snapsup.SideInfo, deviceCtx, pb)
	})
	if err != nil {
		cleanup()
		return err
	}

	// double check that the snap is mounted
	var readInfoErr error
	for i := 0; i < 10; i++ {
		_, readInfoErr = readInfo(snapsup.InstanceName(), snapsup.SideInfo, errorOnBroken)
		if readInfoErr == nil {
			break
		}
		if _, ok := readInfoErr.(*snap.NotFoundError); !ok {
			break
		}
		// snap not found, seems is not mounted yet
		msg := fmt.Sprintf("expected snap %q revision %v to be mounted but is not", snapsup.InstanceName(), snapsup.Revision())
		readInfoErr = fmt.Errorf("cannot proceed, %s", msg)
		if i == 0 {
			logger.Noticef(msg)
		}
		time.Sleep(mountPollInterval)
	}
	if readInfoErr != nil {
		timings.Run(perfTimings, "undo-setup-snap", fmt.Sprintf("Undo setup of snap %q", snapsup.InstanceName()), func(timings.Measurer) {
			err = m.backend.UndoSetupSnap(snapsup.placeInfo(), snapType, installRecord, deviceCtx, pb)
		})
		if err != nil {
			st.Lock()
			t.Errorf("cannot undo partial setup snap %q: %v", snapsup.InstanceName(), err)
			st.Unlock()
		}

		cleanup()
		return readInfoErr
	}

	st.Lock()
	// set snapst type for undoMountSnap
	t.Set("snap-type", snapType)
	if installRecord != nil {
		t.Set("install-record", installRecord)
	}
	st.Unlock()

	if snapsup.Flags.RemoveSnapPath {
		if err := os.Remove(snapsup.SnapPath); err != nil {
			logger.Noticef("Failed to cleanup %s: %s", snapsup.SnapPath, err)
		}
	}

	st.Lock()
	perfTimings.Save(st)
	st.Unlock()

	return nil
}

func (m *SnapManager) undoMountSnap(t *state.Task, _ *tomb.Tomb) error {
	st := t.State()
	st.Lock()
	snapsup, err := TaskSnapSetup(t)
	st.Unlock()
	if err != nil {
		return err
	}

	st.Lock()
	deviceCtx, err := DeviceCtx(t.State(), t, nil)
	st.Unlock()
	if err != nil {
		return err
	}

	st.Lock()
	var typ snap.Type
	err = t.Get("snap-type", &typ)
	st.Unlock()
	// backward compatibility
	if err == state.ErrNoState {
		typ = "app"
	} else if err != nil {
		return err
	}

	var installRecord backend.InstallRecord
	st.Lock()
	// install-record is optional (e.g. not present in tasks from older snapd)
	err = t.Get("install-record", &installRecord)
	st.Unlock()
	if err != nil && err != state.ErrNoState {
		return err
	}

	pb := NewTaskProgressAdapterUnlocked(t)
	if err := m.backend.UndoSetupSnap(snapsup.placeInfo(), typ, &installRecord, deviceCtx, pb); err != nil {
		return err
	}

	st.Lock()
	defer st.Unlock()

	otherInstances, err := hasOtherInstances(st, snapsup.InstanceName())
	if err != nil {
		return err
	}

	return m.backend.RemoveSnapDir(snapsup.placeInfo(), otherInstances)
}

// queryDisabledServices returns a list of all currently disabled snap services
// in the snap.
// Note this function takes a snap info rather than snapst because there are
// situations where we want to call this on non-current snap infos, i.e. in the
// undo handlers, see undoLinkSnap for an example.
func (m *SnapManager) queryDisabledServices(info *snap.Info, pb progress.Meter) ([]string, error) {
	// save the list of services that are in the disabled state before unlinking
	// and thus removing the snap services
	snapSvcStates, err := m.backend.ServicesEnableState(info, pb)
	if err != nil {
		return nil, err
	}

	disabledSnapSvcs := []string{}
	// add all disabled services to the list
	for svc, isEnabled := range snapSvcStates {
		if !isEnabled {
			disabledSnapSvcs = append(disabledSnapSvcs, svc)
		}
	}

	// sort for easier testing
	sort.Strings(disabledSnapSvcs)

	return disabledSnapSvcs, nil
}

func (m *SnapManager) doUnlinkCurrentSnap(t *state.Task, _ *tomb.Tomb) error {
	st := t.State()
	st.Lock()
	defer st.Unlock()

	snapsup, snapst, err := snapSetupAndState(t)
	if err != nil {
		return err
	}

	oldInfo, err := snapst.CurrentInfo()
	if err != nil {
		return err
	}

	tr := config.NewTransaction(st)
	experimentalRefreshAppAwareness, err := features.Flag(tr, features.RefreshAppAwareness)
	if err != nil && !config.IsNoOption(err) {
		return err
	}

	if experimentalRefreshAppAwareness {
		// A process may be created after the soft refresh done upon
		// the request to refresh a snap. If such process is alive by
		// the time this code is reached the refresh process is stopped.
		// In case of failure the snap state is modified to indicate
		// when the refresh was first inhibited. If the first
		// inhibition is outside of a grace period then refresh
		// proceeds regardless of the existing processes.
		if err := inhibitRefresh(st, snapst, oldInfo, HardNothingRunningRefreshCheck); err != nil {
			return err
		}
	}

	snapst.Active = false

	// do the final unlink
	linkCtx := backend.LinkContext{
		FirstInstall: false,
	}
	err = m.backend.UnlinkSnap(oldInfo, linkCtx, NewTaskProgressAdapterLocked(t))
	if err != nil {
		return err
	}

	// mark as inactive
	Set(st, snapsup.InstanceName(), snapst)
	return nil
}

func (m *SnapManager) undoUnlinkCurrentSnap(t *state.Task, _ *tomb.Tomb) error {
	st := t.State()
	st.Lock()
	defer st.Unlock()

	perfTimings := state.TimingsForTask(t)
	defer perfTimings.Save(st)

	snapsup, snapst, err := snapSetupAndState(t)
	if err != nil {
		return err
	}

	oldInfo, err := snapst.CurrentInfo()
	if err != nil {
		return err
	}

	deviceCtx, err := DeviceCtx(st, t, nil)
	if err != nil {
		return err
	}

	snapst.Active = true
<<<<<<< HEAD
	reboot, err := m.backend.LinkSnap(oldInfo, deviceCtx, perfTimings)
=======
	linkCtx := backend.LinkContext{
		PrevDisabledServices: svcsToDisable,
		FirstInstall:         false,
	}
	reboot, err := m.backend.LinkSnap(oldInfo, deviceCtx, linkCtx, perfTimings)
>>>>>>> f1cf988c
	if err != nil {
		return err
	}

	// mark as active again
	Set(st, snapsup.InstanceName(), snapst)

	// if we just put back a previous a core snap, request a restart
	// so that we switch executing its snapd
	m.maybeRestart(t, oldInfo, reboot, deviceCtx)

	return nil
}

func (m *SnapManager) doCopySnapData(t *state.Task, _ *tomb.Tomb) error {
	st := t.State()
	st.Lock()
	snapsup, snapst, err := snapSetupAndState(t)
	st.Unlock()
	if err != nil {
		return err
	}

	newInfo, err := readInfo(snapsup.InstanceName(), snapsup.SideInfo, 0)
	if err != nil {
		return err
	}

	oldInfo, err := snapst.CurrentInfo()
	if err != nil && err != ErrNoCurrent {
		return err
	}

	pb := NewTaskProgressAdapterUnlocked(t)
	if copyDataErr := m.backend.CopySnapData(newInfo, oldInfo, pb); copyDataErr != nil {
		if oldInfo != nil {
			// there is another revision of the snap, cannot remove
			// shared data directory
			return copyDataErr
		}

		// cleanup shared snap data directory
		st.Lock()
		defer st.Unlock()

		otherInstances, err := hasOtherInstances(st, snapsup.InstanceName())
		if err != nil {
			t.Errorf("cannot undo partial snap %q data copy: %v", snapsup.InstanceName(), err)
			return copyDataErr
		}
		// no other instances of this snap, shared data directory can be
		// removed now too
		if err := m.backend.RemoveSnapDataDir(newInfo, otherInstances); err != nil {
			t.Errorf("cannot undo partial snap %q data copy, failed removing shared directory: %v", snapsup.InstanceName(), err)
		}
		return copyDataErr
	}
	return nil
}

func (m *SnapManager) undoCopySnapData(t *state.Task, _ *tomb.Tomb) error {
	st := t.State()
	st.Lock()
	snapsup, snapst, err := snapSetupAndState(t)
	st.Unlock()
	if err != nil {
		return err
	}

	newInfo, err := readInfo(snapsup.InstanceName(), snapsup.SideInfo, 0)
	if err != nil {
		return err
	}

	oldInfo, err := snapst.CurrentInfo()
	if err != nil && err != ErrNoCurrent {
		return err
	}

	pb := NewTaskProgressAdapterUnlocked(t)
	if err := m.backend.UndoCopySnapData(newInfo, oldInfo, pb); err != nil {
		return err
	}

	if oldInfo != nil {
		// there is other revision of this snap, cannot remove shared
		// directory anyway
		return nil
	}

	st.Lock()
	defer st.Unlock()

	otherInstances, err := hasOtherInstances(st, snapsup.InstanceName())
	if err != nil {
		return err
	}
	// no other instances of this snap and no other revisions, shared data
	// directory can be removed
	if err := m.backend.RemoveSnapDataDir(newInfo, otherInstances); err != nil {
		return err
	}
	return nil
}

func (m *SnapManager) cleanupCopySnapData(t *state.Task, _ *tomb.Tomb) error {
	st := t.State()
	st.Lock()
	defer st.Unlock()

	if t.Status() != state.DoneStatus {
		// it failed
		return nil
	}

	_, snapst, err := snapSetupAndState(t)
	if err != nil {
		return err
	}

	info, err := snapst.CurrentInfo()
	if err != nil {
		return err
	}

	m.backend.ClearTrashedData(info)

	return nil
}

// writeSeqFile writes the sequence file for failover handling
func writeSeqFile(name string, snapst *SnapState) error {
	p := filepath.Join(dirs.SnapSeqDir, name+".json")
	if err := os.MkdirAll(filepath.Dir(p), 0755); err != nil {
		return err
	}

	b, err := json.Marshal(&struct {
		Sequence []*snap.SideInfo `json:"sequence"`
		Current  string           `json:"current"`
	}{
		Sequence: snapst.Sequence,
		Current:  snapst.Current.String(),
	})
	if err != nil {
		return err
	}

	return osutil.AtomicWriteFile(p, b, 0644, 0)
}

// missingDisabledServices returns a list of services that are present in
// this snap info and should be disabled as well as a list of disabled
// services that are currently missing (i.e. they were renamed).
// present in this snap info.
// the first arg is the disabled services when the snap was last active
func missingDisabledServices(svcs []string, info *snap.Info) ([]string, []string, error) {
	// make a copy of all the previously disabled services that we will remove
	// from, as well as an empty list to add to for the found services
	missingSvcs := []string{}
	foundSvcs := []string{}

	// for all the previously disabled services, check if they are in the
	// current snap info revision as services or not
	for _, disabledSvcName := range svcs {
		// check if the service is an app _and_ is a service
		if app, ok := info.Apps[disabledSvcName]; ok && app.IsService() {
			foundSvcs = append(foundSvcs, disabledSvcName)
		} else {
			missingSvcs = append(missingSvcs, disabledSvcName)
		}
	}

	// sort the lists for easier testing
	sort.Strings(missingSvcs)
	sort.Strings(foundSvcs)

	return foundSvcs, missingSvcs, nil
}

func (m *SnapManager) doLinkSnap(t *state.Task, _ *tomb.Tomb) (err error) {
	st := t.State()
	st.Lock()
	defer st.Unlock()

	perfTimings := state.TimingsForTask(t)
	defer perfTimings.Save(st)

	snapsup, snapst, err := snapSetupAndState(t)
	if err != nil {
		return err
	}

	deviceCtx, err := DeviceCtx(st, t, nil)
	if err != nil {
		return err
	}

	// find if the snap is already installed before we modify snapst below
	isInstalled := snapst.IsInstalled()

	cand := snapsup.SideInfo
	m.backend.Candidate(cand)

	oldCandidateIndex := snapst.LastIndex(cand.Revision)

	if oldCandidateIndex < 0 {
		snapst.Sequence = append(snapst.Sequence, cand)
	} else if !snapsup.Revert {
		// remove the old candidate from the sequence, add it at the end
		copy(snapst.Sequence[oldCandidateIndex:len(snapst.Sequence)-1], snapst.Sequence[oldCandidateIndex+1:])
		snapst.Sequence[len(snapst.Sequence)-1] = cand
	}

	oldCurrent := snapst.Current
	snapst.Current = cand.Revision
	snapst.Active = true
	oldChannel := snapst.TrackingChannel
	if snapsup.Channel != "" {
		err := snapst.SetTrackingChannel(snapsup.Channel)
		if err != nil {
			return err
		}
	}
	oldIgnoreValidation := snapst.IgnoreValidation
	snapst.IgnoreValidation = snapsup.IgnoreValidation
	oldTryMode := snapst.TryMode
	snapst.TryMode = snapsup.TryMode
	oldDevMode := snapst.DevMode
	snapst.DevMode = snapsup.DevMode
	oldJailMode := snapst.JailMode
	snapst.JailMode = snapsup.JailMode
	oldClassic := snapst.Classic
	snapst.Classic = snapsup.Classic
	oldCohortKey := snapst.CohortKey
	snapst.CohortKey = snapsup.CohortKey
	if snapsup.Required { // set only on install and left alone on refresh
		snapst.Required = true
	}
	oldRefreshInhibitedTime := snapst.RefreshInhibitedTime
	// only set userID if unset or logged out in snapst and if we
	// actually have an associated user
	if snapsup.UserID > 0 {
		var user *auth.UserState
		if snapst.UserID != 0 {
			user, err = auth.User(st, snapst.UserID)
			if err != nil && err != auth.ErrInvalidUser {
				return err
			}
		}
		if user == nil {
			// if the original user installing the snap is
			// no longer available transfer to user who
			// triggered this change
			snapst.UserID = snapsup.UserID
		}
	}
	// keep instance key
	snapst.InstanceKey = snapsup.InstanceKey

	newInfo, err := readInfo(snapsup.InstanceName(), cand, 0)
	if err != nil {
		return err
	}

	// record type
	snapst.SetType(newInfo.GetType())

	pb := NewTaskProgressAdapterLocked(t)

<<<<<<< HEAD
	reboot, err := m.backend.LinkSnap(newInfo, deviceCtx, perfTimings)
=======
	// get the services which LinkSnap should disable when generating wrappers,
	// as well as the services which are not present in this revision, but were
	// present and disabled in a previous one and as such should be kept inside
	// snapst for persistent storage
	svcsToSave, svcsToDisable, err := missingDisabledServices(snapst.LastActiveDisabledServices, newInfo)
	if err != nil {
		return err
	}

	linkCtx := backend.LinkContext{
		FirstInstall:         oldCurrent.Unset(),
		PrevDisabledServices: svcsToDisable,
	}
	reboot, err := m.backend.LinkSnap(newInfo, deviceCtx, linkCtx, perfTimings)
>>>>>>> f1cf988c
	// defer a cleanup helper which will unlink the snap if anything fails after
	// this point
	defer func() {
		if err == nil {
			return
		}
		// err is not nil, we need to try and unlink the snap to cleanup after
		// ourselves
		var unlinkErr error
		unlinkErr = m.backend.UnlinkSnap(newInfo, linkCtx, pb)
		if unlinkErr != nil {
			t.Errorf("cannot cleanup failed attempt at making snap %q available to the system: %v", snapsup.InstanceName(), unlinkErr)
		}
	}()
	if err != nil {
		return err
	}

	// Restore configuration of the target revision (if available) on revert
	if isInstalled {
		// Make a copy of configuration of current snap revision
		if err = config.SaveRevisionConfig(st, snapsup.InstanceName(), oldCurrent); err != nil {
			return err
		}
	}

	// Restore configuration of the target revision (if available; nothing happens if it's not).
	// We only do this on reverts (and not on refreshes).
	if snapsup.Revert {
		if err = config.RestoreRevisionConfig(st, snapsup.InstanceName(), snapsup.Revision()); err != nil {
			return err
		}
	}

	if len(snapst.Sequence) == 1 {
		if err := m.createSnapCookie(st, snapsup.InstanceName()); err != nil {
			return fmt.Errorf("cannot create snap cookie: %v", err)
		}
	}
	// save for undoLinkSnap
	t.Set("old-trymode", oldTryMode)
	t.Set("old-devmode", oldDevMode)
	t.Set("old-jailmode", oldJailMode)
	t.Set("old-classic", oldClassic)
	t.Set("old-ignore-validation", oldIgnoreValidation)
	t.Set("old-channel", oldChannel)
	t.Set("old-current", oldCurrent)
	t.Set("old-candidate-index", oldCandidateIndex)
	t.Set("old-refresh-inhibited-time", oldRefreshInhibitedTime)
	t.Set("old-cohort-key", oldCohortKey)

	// Record the fact that the snap was refreshed successfully.
	snapst.RefreshInhibitedTime = nil

	// Do at the end so we only preserve the new state if it worked.
	Set(st, snapsup.InstanceName(), snapst)

	if cand.SnapID != "" {
		// write the auxiliary store info
		aux := &auxStoreInfo{
			Media:   snapsup.Media,
			Website: snapsup.Website,
		}
		if err := keepAuxStoreInfo(cand.SnapID, aux); err != nil {
			return err
		}
		if len(snapst.Sequence) == 1 {
			defer func() {
				if err != nil {
					// the install is getting undone, and there are no more of this snap
					// try to remove the aux info we just created
					discardAuxStoreInfo(cand.SnapID)
				}
			}()
		}
	}

	// write sequence file for failover helpers
	if err := writeSeqFile(snapsup.InstanceName(), snapst); err != nil {
		return err
	}

	// Compatibility with old snapd: check if we have auto-connect task and
	// if not, inject it after self (link-snap) for snaps that are not core
	if newInfo.GetType() != snap.TypeOS {
		var hasAutoConnect, hasSetupProfiles bool
		for _, other := range t.Change().Tasks() {
			// Check if this is auto-connect task for same snap and we it's part of the change with setup-profiles task
			if other.Kind() == "auto-connect" || other.Kind() == "setup-profiles" {
				otherSnapsup, err := TaskSnapSetup(other)
				if err != nil {
					return err
				}
				if snapsup.InstanceName() == otherSnapsup.InstanceName() {
					if other.Kind() == "auto-connect" {
						hasAutoConnect = true
					} else {
						hasSetupProfiles = true
					}
				}
			}
		}
		if !hasAutoConnect && hasSetupProfiles {
			InjectAutoConnect(t, snapsup)
		}
	}

	// Make sure if state commits and snapst is mutated we won't be rerun
	t.SetStatus(state.DoneStatus)

	// if we just installed a core snap, request a restart
	// so that we switch executing its snapd.
	m.maybeRestart(t, newInfo, reboot, deviceCtx)

	return nil
}

// maybeRestart will schedule a reboot or restart as needed for the
// just linked snap with info if it's a core or snapd or kernel snap.
func (m *SnapManager) maybeRestart(t *state.Task, info *snap.Info, rebootRequired bool, deviceCtx DeviceContext) {
	// Don't restart when preseeding - we will switch to new snapd on
	// first boot.
	if m.preseed {
		return
	}

	st := t.State()

	if rebootRequired {
		t.Logf("Requested system restart.")
		st.RequestRestart(state.RestartSystem)
		return
	}

	typ := info.GetType()

	// if bp is non-trivial then either we're not on classic, or the snap is
	// snapd. So daemonRestartReason will always return "" which is what we
	// want. If that combination stops being true and there's a situation
	// where a non-trivial bp could return a non-empty reason, use IsTrivial
	// to check and bail before reaching this far.

	restartReason := daemonRestartReason(st, typ)
	if restartReason == "" {
		// no message -> no restart
		return
	}

	t.Logf(restartReason)
	st.RequestRestart(state.RestartDaemon)
}

func daemonRestartReason(st *state.State, typ snap.Type) string {
	if !((release.OnClassic && typ == snap.TypeOS) || typ == snap.TypeSnapd) {
		// not interesting
		return ""
	}

	if typ == snap.TypeOS {
		// ignore error here as we have no way to return to caller
		snapdSnapInstalled, _ := isInstalled(st, "snapd")
		if snapdSnapInstalled {
			// this snap is the base, but snapd is running from the snapd snap
			return ""
		}
		return "Requested daemon restart."
	}

	return "Requested daemon restart (snapd snap)."
}

// maybeUndoRemodelBootChanges will check if an undo needs to update the
// bootloader. This can happen if e.g. a new kernel gets installed. This
// will switch the bootloader to the new kernel but if the change is later
// undone we need to switch back to the kernel of the old model.
func (m *SnapManager) maybeUndoRemodelBootChanges(t *state.Task) error {
	// get the new and the old model
	deviceCtx, err := DeviceCtx(t.State(), t, nil)
	if err != nil {
		return err
	}
	// we only have an old model if we are in a remodel situation
	if !deviceCtx.ForRemodeling() {
		return nil
	}
	groundDeviceCtx := deviceCtx.GroundContext()
	oldModel := groundDeviceCtx.Model()
	newModel := deviceCtx.Model()

	// check type of the snap we are undoing, only kernel/base/core are
	// relevant
	snapsup, _, err := snapSetupAndState(t)
	if err != nil {
		return err
	}
	var newSnapName, snapName string
	switch snapsup.Type {
	case snap.TypeKernel:
		snapName = oldModel.Kernel()
		newSnapName = newModel.Kernel()
	case snap.TypeOS, snap.TypeBase:
		// XXX: add support for "core"
		snapName = oldModel.Base()
		newSnapName = newModel.Base()
	default:
		return nil
	}
	// we can stop if the kernel/base has not changed
	if snapName == newSnapName {
		return nil
	}
	// we can stop if the snap we are looking at is not a kernel/base
	// of the new model
	if snapsup.InstanceName() != newSnapName {
		return nil
	}
	// get info for *old* kernel/base/core and see if we need to reboot
	// TODO: we may need something like infoForDeviceSnap here
	var snapst SnapState
	if err = Get(t.State(), snapName, &snapst); err != nil {
		return err
	}
	info, err := snapst.CurrentInfo()
	if err != nil && err != ErrNoCurrent {
		return err
	}
	bp := boot.Participant(info, info.GetType(), groundDeviceCtx)
	reboot, err := bp.SetNextBoot()
	if err != nil {
		return err
	}

	// we may just have switch back to the old kernel/base/core so
	// we may need to restart
	m.maybeRestart(t, info, reboot, groundDeviceCtx)

	return nil
}

func (m *SnapManager) undoLinkSnap(t *state.Task, _ *tomb.Tomb) error {
	st := t.State()
	st.Lock()
	defer st.Unlock()

	perfTimings := state.TimingsForTask(t)
	defer perfTimings.Save(st)

	snapsup, snapst, err := snapSetupAndState(t)
	if err != nil {
		return err
	}

	var oldChannel string
	err = t.Get("old-channel", &oldChannel)
	if err != nil {
		return err
	}
	var oldIgnoreValidation bool
	err = t.Get("old-ignore-validation", &oldIgnoreValidation)
	if err != nil && err != state.ErrNoState {
		return err
	}
	var oldTryMode bool
	err = t.Get("old-trymode", &oldTryMode)
	if err != nil {
		return err
	}
	var oldDevMode bool
	err = t.Get("old-devmode", &oldDevMode)
	if err != nil {
		return err
	}
	var oldJailMode bool
	err = t.Get("old-jailmode", &oldJailMode)
	if err != nil {
		return err
	}
	var oldClassic bool
	err = t.Get("old-classic", &oldClassic)
	if err != nil {
		return err
	}
	var oldCurrent snap.Revision
	err = t.Get("old-current", &oldCurrent)
	if err != nil {
		return err
	}
	var oldCandidateIndex int
	if err := t.Get("old-candidate-index", &oldCandidateIndex); err != nil {
		return err
	}
	var oldRefreshInhibitedTime *time.Time
	if err := t.Get("old-refresh-inhibited-time", &oldRefreshInhibitedTime); err != nil && err != state.ErrNoState {
		return err
	}
	var oldCohortKey string
	if err := t.Get("old-cohort-key", &oldCohortKey); err != nil && err != state.ErrNoState {
		return err
	}

	if len(snapst.Sequence) == 1 {
		// XXX: shouldn't these two just log and carry on? this is an undo handler...
		timings.Run(perfTimings, "discard-snap-namespace", fmt.Sprintf("discard the namespace of snap %q", snapsup.InstanceName()), func(tm timings.Measurer) {
			err = m.backend.DiscardSnapNamespace(snapsup.InstanceName())
		})
		if err != nil {
			t.Errorf("cannot discard snap namespace %q, will retry in 3 mins: %s", snapsup.InstanceName(), err)
			return &state.Retry{After: 3 * time.Minute}
		}
		if err := m.removeSnapCookie(st, snapsup.InstanceName()); err != nil {
			return fmt.Errorf("cannot remove snap cookie: %v", err)
		}
		// try to remove the auxiliary store info
		if err := discardAuxStoreInfo(snapsup.SideInfo.SnapID); err != nil {
			return fmt.Errorf("cannot remove auxiliary store info: %v", err)
		}
	}

	isRevert := snapsup.Revert

	// relinking of the old snap is done in the undo of unlink-current-snap
	currentIndex := snapst.LastIndex(snapst.Current)
	if currentIndex < 0 {
		return fmt.Errorf("internal error: cannot find revision %d in %v for undoing the added revision", snapsup.SideInfo.Revision, snapst.Sequence)
	}

	if oldCandidateIndex < 0 {
		snapst.Sequence = append(snapst.Sequence[:currentIndex], snapst.Sequence[currentIndex+1:]...)
	} else if !isRevert {
		oldCand := snapst.Sequence[currentIndex]
		copy(snapst.Sequence[oldCandidateIndex+1:], snapst.Sequence[oldCandidateIndex:])
		snapst.Sequence[oldCandidateIndex] = oldCand
	}
	snapst.Current = oldCurrent
	snapst.Active = false
	snapst.TrackingChannel = oldChannel
	snapst.IgnoreValidation = oldIgnoreValidation
	snapst.TryMode = oldTryMode
	snapst.DevMode = oldDevMode
	snapst.JailMode = oldJailMode
	snapst.Classic = oldClassic
	snapst.RefreshInhibitedTime = oldRefreshInhibitedTime
	snapst.CohortKey = oldCohortKey

	newInfo, err := readInfo(snapsup.InstanceName(), snapsup.SideInfo, 0)
	if err != nil {
		return err
	}

	// we need to undo potential changes to current snap configuration (e.g. if
	// modified by post-refresh/install/configure hooks as part of failed
	// refresh/install) by restoring the configuration of "old current".
	// similarly, we need to re-save the disabled services if there is a
	// revision for us to go back to, see comment below for full explanation
	if len(snapst.Sequence) > 0 {
		if err = config.RestoreRevisionConfig(st, snapsup.InstanceName(), oldCurrent); err != nil {
			return err
		}
	} else {
		// in the case of an install we need to clear any config
		err = config.DeleteSnapConfig(st, snapsup.InstanceName())
		if err != nil {
			return err
		}
	}

	pb := NewTaskProgressAdapterLocked(t)
	linkCtx := backend.LinkContext{
		FirstInstall: oldCurrent.Unset(),
	}
	err = m.backend.UnlinkSnap(newInfo, linkCtx, pb)
	if err != nil {
		return err
	}

	if err := m.maybeUndoRemodelBootChanges(t); err != nil {
		return err
	}

	// restart only when snapd was installed for the first time and the rest of
	// the cleanup is performed by snapd from core;
	// when reverting a subsequent snapd revision, the restart happens in
	// undoLinkCurrentSnap() instead
	if linkCtx.FirstInstall && newInfo.GetType() == snap.TypeSnapd {
		// only way to get
		deviceCtx, err := DeviceCtx(st, t, nil)
		if err != nil {
			return err
		}
		const rebootRequired = false
		m.maybeRestart(t, newInfo, rebootRequired, deviceCtx)
	}

	// mark as inactive
	Set(st, snapsup.InstanceName(), snapst)
	// write sequence file for failover helpers
	if err := writeSeqFile(snapsup.InstanceName(), snapst); err != nil {
		return err
	}
	// Make sure if state commits and snapst is mutated we won't be rerun
	t.SetStatus(state.UndoneStatus)

	// If we are on classic and have no previous version of core
	// we may have restarted from a distro package into the core
	// snap. We need to undo that restart here. Instead of in
	// doUnlinkCurrentSnap() like we usually do when going from
	// core snap -> next core snap
	if release.OnClassic && newInfo.GetType() == snap.TypeOS && oldCurrent.Unset() {
		t.Logf("Requested daemon restart (undo classic initial core install)")
		st.RequestRestart(state.RestartDaemon)
	}
	return nil
}

type doSwitchFlags struct {
	switchCurrentChannel bool
}

// doSwitchSnapChannel switches the snap's tracking channel and/or cohort. It
// also switches the current channel if appropriate. For use from 'Update'.
func (m *SnapManager) doSwitchSnapChannel(t *state.Task, _ *tomb.Tomb) error {
	return m.genericDoSwitchSnap(t, doSwitchFlags{switchCurrentChannel: true})
}

// doSwitchSnap switches the snap's tracking channel and/or cohort, *without*
// switching the current snap channel. For use from 'Switch'.
func (m *SnapManager) doSwitchSnap(t *state.Task, _ *tomb.Tomb) error {
	return m.genericDoSwitchSnap(t, doSwitchFlags{})
}

func (m *SnapManager) genericDoSwitchSnap(t *state.Task, flags doSwitchFlags) error {
	st := t.State()
	st.Lock()
	defer st.Unlock()

	snapsup, snapst, err := snapSetupAndState(t)
	if err != nil {
		return err
	}

	// switched the tracked channel
	if err := snapst.SetTrackingChannel(snapsup.Channel); err != nil {
		return err
	}
	snapst.CohortKey = snapsup.CohortKey
	if flags.switchCurrentChannel {
		// optionally support switching the current snap channel too, e.g.
		// if a snap is in both stable and candidate with the same revision
		// we can update it here and it will be displayed correctly in the UI
		if snapsup.SideInfo.Channel != "" {
			snapst.CurrentSideInfo().Channel = snapsup.Channel
		}
	}

	Set(st, snapsup.InstanceName(), snapst)
	return nil
}

func (m *SnapManager) doToggleSnapFlags(t *state.Task, _ *tomb.Tomb) error {
	st := t.State()
	st.Lock()
	defer st.Unlock()

	snapsup, snapst, err := snapSetupAndState(t)
	if err != nil {
		return err
	}

	// for now we support toggling only ignore-validation
	snapst.IgnoreValidation = snapsup.IgnoreValidation

	Set(st, snapsup.InstanceName(), snapst)
	return nil
}

func (m *SnapManager) startSnapServices(t *state.Task, _ *tomb.Tomb) error {
	st := t.State()
	st.Lock()
	defer st.Unlock()

	perfTimings := state.TimingsForTask(t)
	defer perfTimings.Save(st)

	snapsup, snapst, err := snapSetupAndState(t)
	if err != nil {
		return err
	}
	currentInfo, err := snapst.CurrentInfo()
	if err != nil {
		return err
	}

	// check if any previously disabled services are now no longer services and
	// log messages about that
	for _, svc := range snapst.LastActiveDisabledServices {
		app, ok := currentInfo.Apps[svc]
		if !ok {
			logger.Noticef("previously disabled service %s no longer exists", svc)
		} else if !app.IsService() {
			logger.Noticef("previously disabled service %s is now an app and not a service", svc)
		}
	}

	// get the services which should be disabled (not started),
	// as well as the services which are not present in this revision, but were
	// present and disabled in a previous one and as such should be kept inside
	// snapst for persistent storage
	svcsToDisable, svcsToSave, err := missingDisabledServices(snapst.LastActiveDisabledServices, currentInfo)
	if err != nil {
		return err
	}

	// commit the missing services to state so when we unlink this revision and
	// go to a different revision with potentially different service names, the
	// currently missing service names will be re-disabled if they exist later
	t.Set("old-last-active-disabled-services", snapst.LastActiveDisabledServices)
	snapst.LastActiveDisabledServices = svcsToSave
	Set(st, snapsup.InstanceName(), snapst)

	svcs := currentInfo.Services()
	if len(svcs) == 0 {
		return nil
	}

	startupOrdered, err := snap.SortServices(svcs)
	if err != nil {
		return err
	}

	pb := NewTaskProgressAdapterUnlocked(t)

	st.Unlock()
	enableBeforeStart := true
	err = m.backend.StartServices(startupOrdered, svcsToDisable, enableBeforeStart, pb, perfTimings)
	st.Lock()

	return err
}

func (m *SnapManager) undoStartSnapServices(t *state.Task, _ *tomb.Tomb) error {
	st := t.State()
	st.Lock()
	defer st.Unlock()

	perfTimings := timings.NewForTask(t)
	defer perfTimings.Save(st)

	snapsup, snapst, err := snapSetupAndState(t)
	if err != nil {
		return err
	}

	currentInfo, err := snapst.CurrentInfo()
	if err != nil {
		return err
	}

	var oldLastActiveDisabledServices []string
	if err := t.Get("old-last-active-disabled-services", &oldLastActiveDisabledServices); err != nil && err != state.ErrNoState {
		return err
	}
	snapst.LastActiveDisabledServices = oldLastActiveDisabledServices
	Set(st, snapsup.InstanceName(), snapst)

	svcs := currentInfo.Services()
	if len(svcs) == 0 {
		return nil
	}

	// XXX: stop reason not set on start task, should we have a new reason for undo?
	var stopReason snap.ServiceStopReason

	// stop the services
	err = m.backend.StopServices(svcs, stopReason, progress.Null, perfTimings)
	if err != nil {
		return err
	}

	return nil
}

func (m *SnapManager) stopSnapServices(t *state.Task, _ *tomb.Tomb) error {
	st := t.State()
	st.Lock()
	defer st.Unlock()

	perfTimings := state.TimingsForTask(t)
	defer perfTimings.Save(st)

	snapsup, snapst, err := snapSetupAndState(t)
	if err != nil {
		return err
	}

	currentInfo, err := snapst.CurrentInfo()
	if err != nil {
		return err
	}
	svcs := currentInfo.Services()
	if len(svcs) == 0 {
		return nil
	}

	var stopReason snap.ServiceStopReason
	if err := t.Get("stop-reason", &stopReason); err != nil && err != state.ErrNoState {
		return err
	}

	pb := NewTaskProgressAdapterUnlocked(t)
	st.Unlock()
	defer st.Lock()

	// stop the services
	err = m.backend.StopServices(svcs, stopReason, pb, perfTimings)
	if err != nil {
		return err
	}

	// get the disabled services after we stopped all the services.
	// NOTE: we could probably do this before we stopped all the services (or
	// later in a different task from this entirely), but the important ordering
	// for saving the disabled services is that we save the list before we
	// unlink the snap (and hence destroy systemd's state of what services are
	// disabled).
	// this list is not meant to save what services are disabled at any given
	// time, specifically just what services are disabled while systemd loses
	// track of the services because we need to delete and re-generate the
	// service units.
	disabledServices, err := m.queryDisabledServices(currentInfo, pb)
	if err != nil {
		return err
	}

	st.Lock()
	defer st.Unlock()

	// for undo
	t.Set("old-last-active-disabled-services", snapst.LastActiveDisabledServices)
	// undo could queryDisabledServices, but this avoids it
	t.Set("disabled-services", disabledServices)

	// add to the disabled services list in snapst services which were disabled
	// for usage across changes like in reverting and enabling after being
	// disabled.
	// we keep what's already in the list in snapst because that list is
	// services which were previously present in the snap and disabled, but are
	// no longer present.
	snapst.LastActiveDisabledServices = append(
		snapst.LastActiveDisabledServices,
		disabledServices...,
	)
	Set(st, snapsup.InstanceName(), snapst)

	return nil
}

func (m *SnapManager) undoStopSnapServices(t *state.Task, _ *tomb.Tomb) error {
	st := t.State()
	st.Lock()
	defer st.Unlock()

	perfTimings := timings.NewForTask(t)
	defer perfTimings.Save(st)

	snapsup, snapst, err := snapSetupAndState(t)
	if err != nil {
		return err
	}
	currentInfo, err := snapst.CurrentInfo()
	if err != nil {
		return err
	}

	svcs := currentInfo.Services()
	if len(svcs) == 0 {
		return nil
	}

	startupOrdered, err := snap.SortServices(svcs)
	if err != nil {
		return err
	}

	var lastActiveDisabled []string
	if err := t.Get("old-last-active-disabled-services", &lastActiveDisabled); err != nil && err != state.ErrNoState {
		return err
	}
	snapst.LastActiveDisabledServices = lastActiveDisabled
	Set(st, snapsup.InstanceName(), snapst)

	var disabledServices []string
	if err := t.Get("disabled-services", &disabledServices); err != nil && err != state.ErrNoState {
		return err
	}

	st.Unlock()
	enableBeforeStart := true
	err = m.backend.StartServices(startupOrdered, disabledServices, enableBeforeStart, progress.Null, perfTimings)
	if err != nil {
		return err
	}

	st.Lock()
	return nil
}

func (m *SnapManager) doUnlinkSnap(t *state.Task, _ *tomb.Tomb) error {
	// invoked only if snap has a current active revision
	st := t.State()
	st.Lock()
	defer st.Unlock()

	snapsup, snapst, err := snapSetupAndState(t)
	if err != nil {
		return err
	}

	info, err := Info(t.State(), snapsup.InstanceName(), snapsup.Revision())
	if err != nil {
		return err
	}

	// do the final unlink
	linkCtx := backend.LinkContext{
		FirstInstall: false,
	}
	err = m.backend.UnlinkSnap(info, linkCtx, NewTaskProgressAdapterLocked(t))
	if err != nil {
		return err
	}

	// mark as inactive
	snapst.Active = false
	Set(st, snapsup.InstanceName(), snapst)

	return err
}

func (m *SnapManager) doClearSnapData(t *state.Task, _ *tomb.Tomb) error {
	st := t.State()
	st.Lock()
	snapsup, snapst, err := snapSetupAndState(t)
	st.Unlock()
	if err != nil {
		return err
	}

	st.Lock()
	info, err := Info(t.State(), snapsup.InstanceName(), snapsup.Revision())
	st.Unlock()
	if err != nil {
		return err
	}

	if err = m.backend.RemoveSnapData(info); err != nil {
		return err
	}

	if len(snapst.Sequence) == 1 {
		// Only remove data common between versions if this is the last version
		if err = m.backend.RemoveSnapCommonData(info); err != nil {
			return err
		}

		st.Lock()
		defer st.Unlock()

		otherInstances, err := hasOtherInstances(st, snapsup.InstanceName())
		if err != nil {
			return err
		}
		// Snap data directory can be removed now too
		if err := m.backend.RemoveSnapDataDir(info, otherInstances); err != nil {
			return err
		}
	}

	return nil
}

func (m *SnapManager) doDiscardSnap(t *state.Task, _ *tomb.Tomb) error {
	st := t.State()
	st.Lock()
	defer st.Unlock()

	snapsup, snapst, err := snapSetupAndState(t)
	if err != nil {
		return err
	}

	deviceCtx, err := DeviceCtx(st, t, nil)
	if err != nil {
		return err
	}

	if snapst.Current == snapsup.Revision() && snapst.Active {
		return fmt.Errorf("internal error: cannot discard snap %q: still active", snapsup.InstanceName())
	}

	if len(snapst.Sequence) == 1 {
		snapst.Sequence = nil
		snapst.Current = snap.Revision{}
	} else {
		newSeq := make([]*snap.SideInfo, 0, len(snapst.Sequence))
		for _, si := range snapst.Sequence {
			if si.Revision == snapsup.Revision() {
				// leave out
				continue
			}
			newSeq = append(newSeq, si)
		}
		snapst.Sequence = newSeq
		if snapst.Current == snapsup.Revision() {
			snapst.Current = newSeq[len(newSeq)-1].Revision
		}
	}

	pb := NewTaskProgressAdapterLocked(t)
	typ, err := snapst.Type()
	if err != nil {
		return err
	}
	err = m.backend.RemoveSnapFiles(snapsup.placeInfo(), typ, nil, deviceCtx, pb)
	if err != nil {
		t.Errorf("cannot remove snap file %q, will retry in 3 mins: %s", snapsup.InstanceName(), err)
		return &state.Retry{After: 3 * time.Minute}
	}
	if len(snapst.Sequence) == 0 {
		// Remove configuration associated with this snap.
		err = config.DeleteSnapConfig(st, snapsup.InstanceName())
		if err != nil {
			return err
		}
		err = m.backend.DiscardSnapNamespace(snapsup.InstanceName())
		if err != nil {
			t.Errorf("cannot discard snap namespace %q, will retry in 3 mins: %s", snapsup.InstanceName(), err)
			return &state.Retry{After: 3 * time.Minute}
		}
		if err := m.removeSnapCookie(st, snapsup.InstanceName()); err != nil {
			return fmt.Errorf("cannot remove snap cookie: %v", err)
		}

		otherInstances, err := hasOtherInstances(st, snapsup.InstanceName())
		if err != nil {
			return err
		}

		if err := m.backend.RemoveSnapDir(snapsup.placeInfo(), otherInstances); err != nil {
			return fmt.Errorf("cannot remove snap directory: %v", err)
		}

		// try to remove the auxiliary store info
		if err := discardAuxStoreInfo(snapsup.SideInfo.SnapID); err != nil {
			logger.Noticef("Cannot remove auxiliary store info for %q: %v", snapsup.InstanceName(), err)
		}

		// XXX: also remove sequence files?
	}
	if err = config.DiscardRevisionConfig(st, snapsup.InstanceName(), snapsup.Revision()); err != nil {
		return err
	}
	Set(st, snapsup.InstanceName(), snapst)
	return nil
}

/* aliases v2

aliases v2 implementation uses the following tasks:

  * for install/refresh/remove/enable/disable etc

    - remove-aliases: remove aliases of a snap from disk and mark them pending

    - setup-aliases: (re)creates aliases from snap state, mark them as
      not pending

    - set-auto-aliases: updates aliases snap state based on the
      snap-declaration and current revision info of the snap

  * for refresh & when the snap-declaration aliases change without a
    new revision

    - refresh-aliases: updates aliases snap state and updates them on disk too;
      its undo is used generically by other tasks as well

    - prune-auto-aliases: used for the special case of automatic
      aliases transferred from one snap to another to prune them from
      the source snaps to avoid conflicts in later operations

  * for alias/unalias/prefer:

    - alias: creates a manual alias

    - unalias: removes a manual alias

    - disable-aliases: disable the automatic aliases of a snap and
      removes all manual ones as well

    - prefer-aliases: enables the automatic aliases of a snap after
      disabling any other snap conflicting aliases

*/

func (m *SnapManager) doSetAutoAliases(t *state.Task, _ *tomb.Tomb) error {
	st := t.State()
	st.Lock()
	defer st.Unlock()
	snapsup, snapst, err := snapSetupAndState(t)
	if err != nil {
		return err
	}
	snapName := snapsup.InstanceName()
	curInfo, err := snapst.CurrentInfo()
	if err != nil {
		return err
	}

	// --unaliased
	if snapsup.Unaliased {
		t.Set("old-auto-aliases-disabled", snapst.AutoAliasesDisabled)
		snapst.AutoAliasesDisabled = true
	}

	curAliases := snapst.Aliases
	// TODO: implement --prefer logic
	newAliases, err := refreshAliases(st, curInfo, curAliases)
	if err != nil {
		return err
	}
	_, err = checkAliasesConflicts(st, snapName, snapst.AutoAliasesDisabled, newAliases, nil)
	if err != nil {
		return err
	}

	t.Set("old-aliases-v2", curAliases)
	// noop, except on first install where we need to set this here
	snapst.AliasesPending = true
	snapst.Aliases = newAliases
	Set(st, snapName, snapst)
	return nil
}

func (m *SnapManager) doRemoveAliases(t *state.Task, _ *tomb.Tomb) error {
	st := t.State()
	st.Lock()
	defer st.Unlock()
	snapsup, snapst, err := snapSetupAndState(t)
	if err != nil {
		return err
	}
	snapName := snapsup.InstanceName()

	err = m.backend.RemoveSnapAliases(snapName)
	if err != nil {
		return err
	}

	snapst.AliasesPending = true
	Set(st, snapName, snapst)
	return nil
}

func (m *SnapManager) doSetupAliases(t *state.Task, _ *tomb.Tomb) error {
	st := t.State()
	st.Lock()
	defer st.Unlock()
	snapsup, snapst, err := snapSetupAndState(t)
	if err != nil {
		return err
	}
	snapName := snapsup.InstanceName()
	curAliases := snapst.Aliases

	_, _, err = applyAliasesChange(snapName, autoDis, nil, snapst.AutoAliasesDisabled, curAliases, m.backend, doApply)
	if err != nil {
		return err
	}

	snapst.AliasesPending = false
	Set(st, snapName, snapst)
	return nil
}

func (m *SnapManager) doRefreshAliases(t *state.Task, _ *tomb.Tomb) error {
	st := t.State()
	st.Lock()
	defer st.Unlock()
	snapsup, snapst, err := snapSetupAndState(t)
	if err != nil {
		return err
	}
	snapName := snapsup.InstanceName()
	curInfo, err := snapst.CurrentInfo()
	if err != nil {
		return err
	}

	autoDisabled := snapst.AutoAliasesDisabled
	curAliases := snapst.Aliases
	newAliases, err := refreshAliases(st, curInfo, curAliases)
	if err != nil {
		return err
	}
	_, err = checkAliasesConflicts(st, snapName, autoDisabled, newAliases, nil)
	if err != nil {
		return err
	}

	if !snapst.AliasesPending {
		if _, _, err := applyAliasesChange(snapName, autoDisabled, curAliases, autoDisabled, newAliases, m.backend, doApply); err != nil {
			return err
		}
	}

	t.Set("old-aliases-v2", curAliases)
	snapst.Aliases = newAliases
	Set(st, snapName, snapst)
	return nil
}

func (m *SnapManager) undoRefreshAliases(t *state.Task, _ *tomb.Tomb) error {
	st := t.State()
	st.Lock()
	defer st.Unlock()
	var oldAliases map[string]*AliasTarget
	err := t.Get("old-aliases-v2", &oldAliases)
	if err == state.ErrNoState {
		// nothing to do
		return nil
	}
	if err != nil {
		return err
	}
	snapsup, snapst, err := snapSetupAndState(t)
	if err != nil {
		return err
	}
	snapName := snapsup.InstanceName()
	curAutoDisabled := snapst.AutoAliasesDisabled
	autoDisabled := curAutoDisabled
	if err = t.Get("old-auto-aliases-disabled", &autoDisabled); err != nil && err != state.ErrNoState {
		return err
	}

	var otherSnapDisabled map[string]*otherDisabledAliases
	if err = t.Get("other-disabled-aliases", &otherSnapDisabled); err != nil && err != state.ErrNoState {
		return err
	}

	// check if the old states creates conflicts now
	_, err = checkAliasesConflicts(st, snapName, autoDisabled, oldAliases, nil)
	if _, ok := err.(*AliasConflictError); ok {
		// best we can do is reinstate with all aliases disabled
		t.Errorf("cannot reinstate alias state because of conflicts, disabling: %v", err)
		oldAliases, _ = disableAliases(oldAliases)
		autoDisabled = true
	} else if err != nil {
		return err
	}

	if !snapst.AliasesPending {
		curAliases := snapst.Aliases
		if _, _, err := applyAliasesChange(snapName, curAutoDisabled, curAliases, autoDisabled, oldAliases, m.backend, doApply); err != nil {
			return err
		}
	}

	snapst.AutoAliasesDisabled = autoDisabled
	snapst.Aliases = oldAliases
	newSnapStates := make(map[string]*SnapState, 1+len(otherSnapDisabled))
	newSnapStates[snapName] = snapst

	// if we disabled other snap aliases try to undo that
	conflicting := make(map[string]bool, len(otherSnapDisabled))
	otherCurSnapStates := make(map[string]*SnapState, len(otherSnapDisabled))
	for otherSnap, otherDisabled := range otherSnapDisabled {
		var otherSnapState SnapState
		err := Get(st, otherSnap, &otherSnapState)
		if err != nil {
			return err
		}
		otherCurInfo, err := otherSnapState.CurrentInfo()
		if err != nil {
			return err
		}

		otherCurSnapStates[otherSnap] = &otherSnapState

		autoDisabled := otherSnapState.AutoAliasesDisabled
		if otherDisabled.Auto {
			// automatic aliases of other were disabled, undo that
			autoDisabled = false
		}
		otherAliases := reenableAliases(otherCurInfo, otherSnapState.Aliases, otherDisabled.Manual)
		// check for conflicts taking into account
		// re-enabled aliases
		conflicts, err := checkAliasesConflicts(st, otherSnap, autoDisabled, otherAliases, newSnapStates)
		if _, ok := err.(*AliasConflictError); ok {
			conflicting[otherSnap] = true
			for conflictSnap := range conflicts {
				conflicting[conflictSnap] = true
			}
		} else if err != nil {
			return err
		}

		newSnapState := otherSnapState
		newSnapState.Aliases = otherAliases
		newSnapState.AutoAliasesDisabled = autoDisabled
		newSnapStates[otherSnap] = &newSnapState
	}

	// apply non-conflicting other
	for otherSnap, otherSnapState := range otherCurSnapStates {
		if conflicting[otherSnap] {
			// keep as it was
			continue
		}
		newSnapSt := newSnapStates[otherSnap]
		if !otherSnapState.AliasesPending {
			if _, _, err := applyAliasesChange(otherSnap, otherSnapState.AutoAliasesDisabled, otherSnapState.Aliases, newSnapSt.AutoAliasesDisabled, newSnapSt.Aliases, m.backend, doApply); err != nil {
				return err
			}
		}
	}

	for instanceName, snapst := range newSnapStates {
		if conflicting[instanceName] {
			// keep as it was
			continue
		}
		Set(st, instanceName, snapst)
	}
	return nil
}

func (m *SnapManager) doPruneAutoAliases(t *state.Task, _ *tomb.Tomb) error {
	st := t.State()
	st.Lock()
	defer st.Unlock()
	snapsup, snapst, err := snapSetupAndState(t)
	if err != nil {
		return err
	}
	var which []string
	err = t.Get("aliases", &which)
	if err != nil {
		return err
	}
	snapName := snapsup.InstanceName()
	autoDisabled := snapst.AutoAliasesDisabled
	curAliases := snapst.Aliases

	newAliases := pruneAutoAliases(curAliases, which)

	if !snapst.AliasesPending {
		if _, _, err := applyAliasesChange(snapName, autoDisabled, curAliases, autoDisabled, newAliases, m.backend, doApply); err != nil {
			return err
		}
	}

	t.Set("old-aliases-v2", curAliases)
	snapst.Aliases = newAliases
	Set(st, snapName, snapst)
	return nil
}

type changedAlias struct {
	Snap  string `json:"snap"`
	App   string `json:"app"`
	Alias string `json:"alias"`
}

func aliasesTrace(t *state.Task, added, removed []*backend.Alias) error {
	chg := t.Change()
	var data map[string]interface{}
	err := chg.Get("api-data", &data)
	if err != nil && err != state.ErrNoState {
		return err
	}
	if len(data) == 0 {
		data = make(map[string]interface{})
	}

	curAdded, _ := data["aliases-added"].([]interface{})
	for _, a := range added {
		snap, app := snap.SplitSnapApp(a.Target)
		curAdded = append(curAdded, &changedAlias{
			Snap:  snap,
			App:   app,
			Alias: a.Name,
		})
	}
	data["aliases-added"] = curAdded

	curRemoved, _ := data["aliases-removed"].([]interface{})
	for _, a := range removed {
		snap, app := snap.SplitSnapApp(a.Target)
		curRemoved = append(curRemoved, &changedAlias{
			Snap:  snap,
			App:   app,
			Alias: a.Name,
		})
	}
	data["aliases-removed"] = curRemoved

	chg.Set("api-data", data)
	return nil
}

func (m *SnapManager) doAlias(t *state.Task, _ *tomb.Tomb) error {
	st := t.State()
	st.Lock()
	defer st.Unlock()
	snapsup, snapst, err := snapSetupAndState(t)
	if err != nil {
		return err
	}
	var target, alias string
	err = t.Get("target", &target)
	if err != nil {
		return err
	}
	err = t.Get("alias", &alias)
	if err != nil {
		return err
	}

	snapName := snapsup.InstanceName()
	curInfo, err := snapst.CurrentInfo()
	if err != nil {
		return err
	}

	autoDisabled := snapst.AutoAliasesDisabled
	curAliases := snapst.Aliases
	newAliases, err := manualAlias(curInfo, curAliases, target, alias)
	if err != nil {
		return err
	}
	_, err = checkAliasesConflicts(st, snapName, autoDisabled, newAliases, nil)
	if err != nil {
		return err
	}

	added, removed, err := applyAliasesChange(snapName, autoDisabled, curAliases, autoDisabled, newAliases, m.backend, snapst.AliasesPending)
	if err != nil {
		return err
	}
	if err := aliasesTrace(t, added, removed); err != nil {
		return err
	}

	t.Set("old-aliases-v2", curAliases)
	snapst.Aliases = newAliases
	Set(st, snapName, snapst)
	return nil
}

func (m *SnapManager) doDisableAliases(t *state.Task, _ *tomb.Tomb) error {
	st := t.State()
	st.Lock()
	defer st.Unlock()
	snapsup, snapst, err := snapSetupAndState(t)
	if err != nil {
		return err
	}
	snapName := snapsup.InstanceName()

	oldAutoDisabled := snapst.AutoAliasesDisabled
	oldAliases := snapst.Aliases
	newAliases, _ := disableAliases(oldAliases)

	added, removed, err := applyAliasesChange(snapName, oldAutoDisabled, oldAliases, autoDis, newAliases, m.backend, snapst.AliasesPending)
	if err != nil {
		return err
	}
	if err := aliasesTrace(t, added, removed); err != nil {
		return err
	}

	t.Set("old-auto-aliases-disabled", oldAutoDisabled)
	snapst.AutoAliasesDisabled = true
	t.Set("old-aliases-v2", oldAliases)
	snapst.Aliases = newAliases
	Set(st, snapName, snapst)
	return nil
}

func (m *SnapManager) doUnalias(t *state.Task, _ *tomb.Tomb) error {
	st := t.State()
	st.Lock()
	defer st.Unlock()
	snapsup, snapst, err := snapSetupAndState(t)
	if err != nil {
		return err
	}
	var alias string
	err = t.Get("alias", &alias)
	if err != nil {
		return err
	}
	snapName := snapsup.InstanceName()

	autoDisabled := snapst.AutoAliasesDisabled
	oldAliases := snapst.Aliases
	newAliases, err := manualUnalias(oldAliases, alias)
	if err != nil {
		return err
	}

	added, removed, err := applyAliasesChange(snapName, autoDisabled, oldAliases, autoDisabled, newAliases, m.backend, snapst.AliasesPending)
	if err != nil {
		return err
	}
	if err := aliasesTrace(t, added, removed); err != nil {
		return err
	}

	t.Set("old-aliases-v2", oldAliases)
	snapst.Aliases = newAliases
	Set(st, snapName, snapst)
	return nil
}

// otherDisabledAliases is used to track for the benefit of undo what
// changes were made aka what aliases were disabled of another
// conflicting snap by prefer logic
type otherDisabledAliases struct {
	// Auto records whether prefer had to disable automatic aliases
	Auto bool `json:"auto,omitempty"`
	// Manual records which manual aliases were removed by prefer
	Manual map[string]string `json:"manual,omitempty"`
}

func (m *SnapManager) doPreferAliases(t *state.Task, _ *tomb.Tomb) error {
	st := t.State()
	st.Lock()
	defer st.Unlock()
	snapsup, snapst, err := snapSetupAndState(t)
	if err != nil {
		return err
	}
	instanceName := snapsup.InstanceName()

	if !snapst.AutoAliasesDisabled {
		// already enabled, nothing to do
		return nil
	}

	curAliases := snapst.Aliases
	aliasConflicts, err := checkAliasesConflicts(st, instanceName, autoEn, curAliases, nil)
	conflErr, isConflErr := err.(*AliasConflictError)
	if err != nil && !isConflErr {
		return err
	}
	if isConflErr && conflErr.Conflicts == nil {
		// it's a snap command namespace conflict, we cannot remedy it
		return conflErr
	}
	// proceed to disable conflicting aliases as needed
	// before re-enabling instanceName aliases

	otherSnapStates := make(map[string]*SnapState, len(aliasConflicts))
	otherSnapDisabled := make(map[string]*otherDisabledAliases, len(aliasConflicts))
	for otherSnap := range aliasConflicts {
		var otherSnapState SnapState
		err := Get(st, otherSnap, &otherSnapState)
		if err != nil {
			return err
		}

		otherAliases, disabledManual := disableAliases(otherSnapState.Aliases)

		added, removed, err := applyAliasesChange(otherSnap, otherSnapState.AutoAliasesDisabled, otherSnapState.Aliases, autoDis, otherAliases, m.backend, otherSnapState.AliasesPending)
		if err != nil {
			return err
		}
		if err := aliasesTrace(t, added, removed); err != nil {
			return err
		}

		var otherDisabled otherDisabledAliases
		otherDisabled.Manual = disabledManual
		otherSnapState.Aliases = otherAliases
		// disable automatic aliases as needed
		if !otherSnapState.AutoAliasesDisabled && len(otherAliases) != 0 {
			// record that we did disable automatic aliases
			otherDisabled.Auto = true
			otherSnapState.AutoAliasesDisabled = true
		}
		otherSnapDisabled[otherSnap] = &otherDisabled
		otherSnapStates[otherSnap] = &otherSnapState
	}

	added, removed, err := applyAliasesChange(instanceName, autoDis, curAliases, autoEn, curAliases, m.backend, snapst.AliasesPending)
	if err != nil {
		return err
	}
	if err := aliasesTrace(t, added, removed); err != nil {
		return err
	}

	for otherSnap, otherSnapState := range otherSnapStates {
		Set(st, otherSnap, otherSnapState)
	}
	if len(otherSnapDisabled) != 0 {
		t.Set("other-disabled-aliases", otherSnapDisabled)
	}
	t.Set("old-auto-aliases-disabled", true)
	t.Set("old-aliases-v2", curAliases)
	snapst.AutoAliasesDisabled = false
	Set(st, instanceName, snapst)
	return nil
}

// changeReadyUpToTask returns whether all other change's tasks are Ready.
func changeReadyUpToTask(task *state.Task) bool {
	me := task.ID()
	change := task.Change()
	for _, task := range change.Tasks() {
		if me == task.ID() {
			// ignore self
			continue
		}
		if !task.Status().Ready() {
			return false
		}
	}
	return true
}

// refreshedSnaps returns the instance names of the snaps successfully refreshed
// in the last batch of refreshes before the given (re-refresh) task.
//
// It does this by advancing through the given task's change's tasks, keeping
// track of the instance names from the first SnapSetup in every lane, stopping
// when finding the given task, and resetting things when finding a different
// re-refresh task (that indicates the end of a batch that isn't the given one).
func refreshedSnaps(reTask *state.Task) []string {
	// NOTE nothing requires reTask to be a check-rerefresh task, nor even to be in
	// a refresh-ish change, but it doesn't make much sense to call this otherwise.
	tid := reTask.ID()
	laneSnaps := map[int]string{}
	// change.Tasks() preserves the order tasks were added, otherwise it all falls apart
	for _, task := range reTask.Change().Tasks() {
		if task.ID() == tid {
			// we've reached ourselves; we don't care about anything beyond this
			break
		}
		if task.Kind() == "check-rerefresh" {
			// we've reached a previous check-rerefresh (but not ourselves).
			// Only snaps in tasks after this point are of interest.
			laneSnaps = map[int]string{}
		}
		lanes := task.Lanes()
		if len(lanes) != 1 {
			// can't happen, really
			continue
		}
		lane := lanes[0]
		if lane == 0 {
			// not really a lane
			continue
		}
		if task.Status() != state.DoneStatus {
			// ignore non-successful lane (1)
			laneSnaps[lane] = ""
			continue
		}
		if _, ok := laneSnaps[lane]; ok {
			// ignore lanes we've already seen (including ones explicitly ignored in (1))
			continue
		}
		var snapsup SnapSetup
		if err := task.Get("snap-setup", &snapsup); err != nil {
			continue
		}
		laneSnaps[lane] = snapsup.InstanceName()
	}

	snapNames := make([]string, 0, len(laneSnaps))
	for _, name := range laneSnaps {
		if name == "" {
			// the lane was unsuccessful
			continue
		}
		snapNames = append(snapNames, name)
	}
	return snapNames
}

// reRefreshSetup holds the necessary details to re-refresh snaps that need it
type reRefreshSetup struct {
	UserID int `json:"user-id,omitempty"`
	*Flags
}

// reRefreshUpdateMany exists just to make testing simpler
var reRefreshUpdateMany = updateManyFiltered

// reRefreshFilter is an updateFilter that returns whether the given update
// needs a re-refresh because of further epoch transitions available.
func reRefreshFilter(update *snap.Info, snapst *SnapState) bool {
	cur, err := snapst.CurrentInfo()
	if err != nil {
		return false
	}
	return !update.Epoch.Equal(&cur.Epoch)
}

var reRefreshRetryTimeout = time.Second / 10

func (m *SnapManager) doCheckReRefresh(t *state.Task, tomb *tomb.Tomb) error {
	st := t.State()
	st.Lock()
	defer st.Unlock()

	if numHaltTasks := t.NumHaltTasks(); numHaltTasks > 0 {
		logger.Panicf("Re-refresh task has %d tasks waiting for it.", numHaltTasks)
	}

	if !changeReadyUpToTask(t) {
		return &state.Retry{After: reRefreshRetryTimeout, Reason: "pending refreshes"}
	}
	snaps := refreshedSnaps(t)
	if len(snaps) == 0 {
		// nothing to do (maybe everything failed)
		return nil
	}

	var re reRefreshSetup
	if err := t.Get("rerefresh-setup", &re); err != nil {
		return err
	}
	chg := t.Change()
	updated, tasksets, err := reRefreshUpdateMany(tomb.Context(nil), st, snaps, re.UserID, reRefreshFilter, re.Flags, chg.ID())
	if err != nil {
		return err
	}

	if len(updated) == 0 {
		t.Logf("No re-refreshes found.")
	} else {
		t.Logf("Found re-refresh for %s.", strutil.Quoted(updated))

		for _, taskset := range tasksets {
			chg.AddAll(taskset)
		}
		st.EnsureBefore(0)
	}
	t.SetStatus(state.DoneStatus)

	return nil
}

// InjectTasks makes all the halt tasks of the mainTask wait for extraTasks;
// extraTasks join the same lane and change as the mainTask.
func InjectTasks(mainTask *state.Task, extraTasks *state.TaskSet) {
	lanes := mainTask.Lanes()
	if len(lanes) == 1 && lanes[0] == 0 {
		lanes = nil
	}
	for _, l := range lanes {
		extraTasks.JoinLane(l)
	}

	chg := mainTask.Change()
	// Change shouldn't normally be nil, except for cases where
	// this helper is used before tasks are added to a change.
	if chg != nil {
		chg.AddAll(extraTasks)
	}

	// make all halt tasks of the mainTask wait on extraTasks
	ht := mainTask.HaltTasks()
	for _, t := range ht {
		t.WaitAll(extraTasks)
	}

	// make the extra tasks wait for main task
	extraTasks.WaitFor(mainTask)
}

func InjectAutoConnect(mainTask *state.Task, snapsup *SnapSetup) {
	st := mainTask.State()
	autoConnect := st.NewTask("auto-connect", fmt.Sprintf(i18n.G("Automatically connect eligible plugs and slots of snap %q"), snapsup.InstanceName()))
	autoConnect.Set("snap-setup", snapsup)
	InjectTasks(mainTask, state.NewTaskSet(autoConnect))
	mainTask.Logf("added auto-connect task")
}<|MERGE_RESOLUTION|>--- conflicted
+++ resolved
@@ -893,15 +893,11 @@
 	}
 
 	snapst.Active = true
-<<<<<<< HEAD
-	reboot, err := m.backend.LinkSnap(oldInfo, deviceCtx, perfTimings)
-=======
 	linkCtx := backend.LinkContext{
 		PrevDisabledServices: svcsToDisable,
 		FirstInstall:         false,
 	}
 	reboot, err := m.backend.LinkSnap(oldInfo, deviceCtx, linkCtx, perfTimings)
->>>>>>> f1cf988c
 	if err != nil {
 		return err
 	}
@@ -1172,24 +1168,11 @@
 
 	pb := NewTaskProgressAdapterLocked(t)
 
-<<<<<<< HEAD
-	reboot, err := m.backend.LinkSnap(newInfo, deviceCtx, perfTimings)
-=======
-	// get the services which LinkSnap should disable when generating wrappers,
-	// as well as the services which are not present in this revision, but were
-	// present and disabled in a previous one and as such should be kept inside
-	// snapst for persistent storage
-	svcsToSave, svcsToDisable, err := missingDisabledServices(snapst.LastActiveDisabledServices, newInfo)
-	if err != nil {
-		return err
-	}
-
 	linkCtx := backend.LinkContext{
 		FirstInstall:         oldCurrent.Unset(),
 		PrevDisabledServices: svcsToDisable,
 	}
 	reboot, err := m.backend.LinkSnap(newInfo, deviceCtx, linkCtx, perfTimings)
->>>>>>> f1cf988c
 	// defer a cleanup helper which will unlink the snap if anything fails after
 	// this point
 	defer func() {
