// -*- Mode: Go; indent-tabs-mode: t -*-

/*
 * Copyright (C) 2016-2018 Canonical Ltd
 *
 * This program is free software: you can redistribute it and/or modify
 * it under the terms of the GNU General Public License version 3 as
 * published by the Free Software Foundation.
 *
 * This program is distributed in the hope that it will be useful,
 * but WITHOUT ANY WARRANTY; without even the implied warranty of
 * MERCHANTABILITY or FITNESS FOR A PARTICULAR PURPOSE.  See the
 * GNU General Public License for more details.
 *
 * You should have received a copy of the GNU General Public License
 * along with this program.  If not, see <http://www.gnu.org/licenses/>.
 *
 */

package snapstate

import (
	"context"
	"encoding/json"
	"fmt"
	"os"
	"path/filepath"
	"sort"
	"strconv"
	"strings"
	"time"

	"gopkg.in/tomb.v2"

	"github.com/snapcore/snapd/boot"
	"github.com/snapcore/snapd/dirs"
	"github.com/snapcore/snapd/features"
	"github.com/snapcore/snapd/i18n"
	"github.com/snapcore/snapd/logger"
	"github.com/snapcore/snapd/osutil"
	"github.com/snapcore/snapd/overlord/auth"
	"github.com/snapcore/snapd/overlord/configstate/config"
	"github.com/snapcore/snapd/overlord/configstate/settings"
	"github.com/snapcore/snapd/overlord/snapstate/backend"
	"github.com/snapcore/snapd/overlord/state"
	"github.com/snapcore/snapd/progress"
	"github.com/snapcore/snapd/release"
	"github.com/snapcore/snapd/snap"
	"github.com/snapcore/snapd/store"
	"github.com/snapcore/snapd/strutil"
	"github.com/snapcore/snapd/timings"
)

// TaskSnapSetup returns the SnapSetup with task params hold by or referred to by the task.
func TaskSnapSetup(t *state.Task) (*SnapSetup, error) {
	var snapsup SnapSetup

	err := t.Get("snap-setup", &snapsup)
	if err != nil && err != state.ErrNoState {
		return nil, err
	}
	if err == nil {
		return &snapsup, nil
	}

	var id string
	err = t.Get("snap-setup-task", &id)
	if err != nil {
		return nil, err
	}

	ts := t.State().Task(id)
	if ts == nil {
		return nil, fmt.Errorf("internal error: tasks are being pruned")
	}
	if err := ts.Get("snap-setup", &snapsup); err != nil {
		return nil, err
	}
	return &snapsup, nil
}

// SetTaskSnapSetup writes the given SnapSetup to the provided task's
// snap-setup-task Task, or to the task itself if the task does not have a
// snap-setup-task (i.e. it _is_ the snap-setup-task)
func SetTaskSnapSetup(t *state.Task, snapsup *SnapSetup) error {
	if t.Has("snap-setup") {
		// this is the snap-setup-task so just write to the task directly
		t.Set("snap-setup", snapsup)
	} else {
		// this task isn't the snap-setup-task, so go get that and write to that
		// one
		var id string
		err := t.Get("snap-setup-task", &id)
		if err != nil {
			return err
		}

		ts := t.State().Task(id)
		if ts == nil {
			return fmt.Errorf("internal error: tasks are being pruned")
		}
		ts.Set("snap-setup", snapsup)
	}

	return nil
}

func snapSetupAndState(t *state.Task) (*SnapSetup, *SnapState, error) {
	snapsup, err := TaskSnapSetup(t)
	if err != nil {
		return nil, nil, err
	}
	var snapst SnapState
	err = Get(t.State(), snapsup.InstanceName(), &snapst)
	if err != nil && err != state.ErrNoState {
		return nil, nil, err
	}
	return snapsup, &snapst, nil
}

/* State Locking

   do* / undo* handlers should usually lock the state just once with:

	st.Lock()
	defer st.Unlock()

   For tasks doing slow operations (long i/o, networking operations) it's OK
   to unlock the state temporarily:

        st.Unlock()
        err := slowIOOp()
        st.Lock()
        if err != nil {
           ...
        }

    but if a task Get and then Set the SnapState of a snap it must avoid
    releasing the state lock in between, other tasks might have
    reasons to update the SnapState independently:

        // DO NOT DO THIS!:
        snapst := ...
        snapst.Attr = ...
        st.Unlock()
        ...
        st.Lock()
        Set(st, snapName, snapst)

    if a task really needs to mix mutating a SnapState and releasing the state
    lock it should be serialized at the task runner level, see
    SnapManger.blockedTask and TaskRunner.SetBlocked

*/

const defaultCoreSnapName = "core"

func defaultBaseSnapsChannel() string {
	channel := os.Getenv("SNAPD_BASES_CHANNEL")
	if channel == "" {
		return "stable"
	}
	return channel
}

func defaultSnapdSnapsChannel() string {
	channel := os.Getenv("SNAPD_SNAPD_CHANNEL")
	if channel == "" {
		return "stable"
	}
	return channel
}

func defaultPrereqSnapsChannel() string {
	channel := os.Getenv("SNAPD_PREREQS_CHANNEL")
	if channel == "" {
		return "stable"
	}
	return channel
}

func linkSnapInFlight(st *state.State, snapName string) (bool, error) {
	for _, chg := range st.Changes() {
		if chg.Status().Ready() {
			continue
		}
		for _, tc := range chg.Tasks() {
			if tc.Status().Ready() {
				continue
			}
			if tc.Kind() == "link-snap" {
				snapsup, err := TaskSnapSetup(tc)
				if err != nil {
					return false, err
				}
				if snapsup.InstanceName() == snapName {
					return true, nil
				}
			}
		}
	}

	return false, nil
}

func isInstalled(st *state.State, snapName string) (bool, error) {
	var snapState SnapState
	err := Get(st, snapName, &snapState)
	if err != nil && err != state.ErrNoState {
		return false, err
	}
	return snapState.IsInstalled(), nil
}

// timeout for tasks to check if the prerequisites are ready
var prerequisitesRetryTimeout = 30 * time.Second

func (m *SnapManager) doPrerequisites(t *state.Task, _ *tomb.Tomb) error {
	st := t.State()
	st.Lock()
	defer st.Unlock()

	perfTimings := state.TimingsForTask(t)
	defer perfTimings.Save(st)

	// check if we need to inject tasks to install core
	snapsup, _, err := snapSetupAndState(t)
	if err != nil {
		return err
	}

	// os/base/kernel/gadget cannot have prerequisites other
	// than the models default base (or core) which is installed anyway
	switch snapsup.Type {
	case snap.TypeOS, snap.TypeBase, snap.TypeKernel, snap.TypeGadget:
		return nil
	}
	// snapd is special and has no prereqs
	if snapsup.Type == snap.TypeSnapd {
		return nil
	}

	// we need to make sure we install all prereqs together in one
	// operation
	base := defaultCoreSnapName
	if snapsup.Base != "" {
		base = snapsup.Base
	}

	if err := m.installPrereqs(t, base, snapsup.Prereq, snapsup.UserID, perfTimings); err != nil {
		return err
	}

	return nil
}

func (m *SnapManager) installOneBaseOrRequired(st *state.State, snapName string, requireTypeBase bool, channel string, onInFlight error, userID int) (*state.TaskSet, error) {
	// The core snap provides everything we need for core16.
	coreInstalled, err := isInstalled(st, "core")
	if err != nil {
		return nil, err
	}
	if snapName == "core16" && coreInstalled {
		return nil, nil
	}

	// installed already?
	isInstalled, err := isInstalled(st, snapName)
	if err != nil {
		return nil, err
	}
	if isInstalled {
		return nil, nil
	}
	// in progress?
	inFlight, err := linkSnapInFlight(st, snapName)
	if err != nil {
		return nil, err
	}
	if inFlight {
		return nil, onInFlight
	}

	// not installed, nor queued for install -> install it
	ts, err := Install(context.TODO(), st, snapName, &RevisionOptions{Channel: channel}, userID, Flags{RequireTypeBase: requireTypeBase})

	// something might have triggered an explicit install while
	// the state was unlocked -> deal with that here by simply
	// retrying the operation.
	if _, ok := err.(*ChangeConflictError); ok {
		return nil, &state.Retry{After: prerequisitesRetryTimeout}
	}
	return ts, err
}

func (m *SnapManager) installPrereqs(t *state.Task, base string, prereq []string, userID int, tm timings.Measurer) error {
	st := t.State()

	// We try to install all wanted snaps. If one snap cannot be installed
	// because of change conflicts or similar we retry. Only if all snaps
	// can be installed together we add the tasks to the change.
	var tss []*state.TaskSet
	for _, prereqName := range prereq {
		var onInFlightErr error = nil
		var err error
		var ts *state.TaskSet
		timings.Run(tm, "install-prereq", fmt.Sprintf("install %q", prereqName), func(timings.Measurer) {
			noTypeBaseCheck := false
			ts, err = m.installOneBaseOrRequired(st, prereqName, noTypeBaseCheck, defaultPrereqSnapsChannel(), onInFlightErr, userID)
		})
		if err != nil {
			return prereqError("prerequisite", prereqName, err)
		}
		if ts == nil {
			continue
		}
		tss = append(tss, ts)
	}

	// for base snaps we need to wait until the change is done
	// (either finished or failed)
	onInFlightErr := &state.Retry{After: prerequisitesRetryTimeout}

	var tsBase *state.TaskSet
	var err error
	if base != "none" {
		timings.Run(tm, "install-prereq", fmt.Sprintf("install base %q", base), func(timings.Measurer) {
			requireTypeBase := true
			tsBase, err = m.installOneBaseOrRequired(st, base, requireTypeBase, defaultBaseSnapsChannel(), onInFlightErr, userID)
		})
		if err != nil {
			return prereqError("snap base", base, err)
		}
	}

	// on systems without core or snapd need to install snapd to
	// make interfaces work - LP: 1819318
	var tsSnapd *state.TaskSet
	snapdSnapInstalled, err := isInstalled(st, "snapd")
	if err != nil {
		return err
	}
	coreSnapInstalled, err := isInstalled(st, "core")
	if err != nil {
		return err
	}
	if base != "core" && !snapdSnapInstalled && !coreSnapInstalled {
		timings.Run(tm, "install-prereq", "install snapd", func(timings.Measurer) {
			noTypeBaseCheck := false
			tsSnapd, err = m.installOneBaseOrRequired(st, "snapd", noTypeBaseCheck, defaultSnapdSnapsChannel(), onInFlightErr, userID)
		})
		if err != nil {
			return prereqError("system snap", "snapd", err)
		}
	}

	chg := t.Change()
	// add all required snaps, no ordering, this will be done in the
	// auto-connect task handler
	for _, ts := range tss {
		ts.JoinLane(st.NewLane())
		chg.AddAll(ts)
	}
	// add the base if needed, prereqs else must wait on this
	if tsBase != nil {
		tsBase.JoinLane(st.NewLane())
		for _, t := range chg.Tasks() {
			t.WaitAll(tsBase)
		}
		chg.AddAll(tsBase)
	}
	// add snapd if needed, everything must wait on this
	if tsSnapd != nil {
		tsSnapd.JoinLane(st.NewLane())
		for _, t := range chg.Tasks() {
			t.WaitAll(tsSnapd)
		}
		chg.AddAll(tsSnapd)
	}

	// make sure that the new change is committed to the state
	// together with marking this task done
	t.SetStatus(state.DoneStatus)

	return nil
}

func prereqError(what, snapName string, err error) error {
	if _, ok := err.(*state.Retry); ok {
		return err
	}
	return fmt.Errorf("cannot install %s %q: %v", what, snapName, err)
}

func (m *SnapManager) doPrepareSnap(t *state.Task, _ *tomb.Tomb) error {
	st := t.State()
	st.Lock()
	defer st.Unlock()
	snapsup, snapst, err := snapSetupAndState(t)
	if err != nil {
		return err
	}

	if snapsup.Revision().Unset() {
		// Local revisions start at -1 and go down.
		revision := snapst.LocalRevision()
		if revision.Unset() || revision.N > 0 {
			revision = snap.R(-1)
		} else {
			revision.N--
		}
		if !revision.Local() {
			panic("internal error: invalid local revision built: " + revision.String())
		}
		snapsup.SideInfo.Revision = revision
	}

	t.Set("snap-setup", snapsup)
	return nil
}

func (m *SnapManager) undoPrepareSnap(t *state.Task, _ *tomb.Tomb) error {
	st := t.State()
	st.Lock()
	defer st.Unlock()

	snapsup, err := TaskSnapSetup(t)
	if err != nil {
		return err
	}

	if snapsup.SideInfo == nil || snapsup.SideInfo.RealName == "" {
		return nil
	}

	var logMsg []string
	var snapSetup string
	dupSig := []string{"snap-install:"}
	chg := t.Change()
	logMsg = append(logMsg, fmt.Sprintf("change %q: %q", chg.Kind(), chg.Summary()))
	for _, t := range chg.Tasks() {
		// TODO: report only tasks in intersecting lanes?
		tintro := fmt.Sprintf("%s: %s", t.Kind(), t.Status())
		logMsg = append(logMsg, tintro)
		dupSig = append(dupSig, tintro)
		if snapsup, err := TaskSnapSetup(t); err == nil && snapsup.SideInfo != nil {
			snapSetup1 := fmt.Sprintf(" snap-setup: %q (%v) %q", snapsup.SideInfo.RealName, snapsup.SideInfo.Revision, snapsup.SideInfo.Channel)
			if snapSetup1 != snapSetup {
				snapSetup = snapSetup1
				logMsg = append(logMsg, snapSetup)
				dupSig = append(dupSig, fmt.Sprintf(" snap-setup: %q", snapsup.SideInfo.RealName))
			}
		}
		for _, l := range t.Log() {
			// cut of the rfc339 timestamp to ensure duplicate
			// detection works in daisy
			tStampLen := strings.Index(l, " ")
			if tStampLen < 0 {
				continue
			}
			// not tStampLen+1 because the indent is nice
			entry := l[tStampLen:]
			logMsg = append(logMsg, entry)
			dupSig = append(dupSig, entry)
		}
	}

	var ubuntuCoreTransitionCount int
	err = st.Get("ubuntu-core-transition-retry", &ubuntuCoreTransitionCount)
	if err != nil && err != state.ErrNoState {
		return err
	}
	extra := map[string]string{
		"Channel":  snapsup.Channel,
		"Revision": snapsup.SideInfo.Revision.String(),
	}
	if ubuntuCoreTransitionCount > 0 {
		extra["UbuntuCoreTransitionCount"] = strconv.Itoa(ubuntuCoreTransitionCount)
	}

	// Only report and error if there is an actual error in the change,
	// we could undo things because the user canceled the change.
	var isErr bool
	for _, tt := range t.Change().Tasks() {
		if tt.Status() == state.ErrorStatus {
			isErr = true
			break
		}
	}
	if isErr && !settings.ProblemReportsDisabled(st) {
		st.Unlock()
		oopsid, err := errtrackerReport(snapsup.SideInfo.RealName, strings.Join(logMsg, "\n"), strings.Join(dupSig, "\n"), extra)
		st.Lock()
		if err == nil {
			logger.Noticef("Reported install problem for %q as %s", snapsup.SideInfo.RealName, oopsid)
		} else {
			logger.Debugf("Cannot report problem: %s", err)
		}
	}

	return nil
}

func installInfoUnlocked(st *state.State, snapsup *SnapSetup, deviceCtx DeviceContext) (store.SnapActionResult, error) {
	st.Lock()
	defer st.Unlock()
	opts := &RevisionOptions{Channel: snapsup.Channel, CohortKey: snapsup.CohortKey, Revision: snapsup.Revision()}
	return installInfo(context.TODO(), st, snapsup.InstanceName(), opts, snapsup.UserID, deviceCtx)
}

// autoRefreshRateLimited returns the rate limit of auto-refreshes or 0 if
// there is no limit.
func autoRefreshRateLimited(st *state.State) (rate int64) {
	tr := config.NewTransaction(st)

	var rateLimit string
	err := tr.Get("core", "refresh.rate-limit", &rateLimit)
	if err != nil {
		return 0
	}
	// NOTE ParseByteSize errors on negative rates
	val, err := strutil.ParseByteSize(rateLimit)
	if err != nil {
		return 0
	}
	return val
}

func downloadSnapParams(st *state.State, t *state.Task) (*SnapSetup, StoreService, *auth.UserState, error) {
	snapsup, err := TaskSnapSetup(t)
	if err != nil {
		return nil, nil, nil, err
	}

	deviceCtx, err := DeviceCtx(st, t, nil)
	if err != nil {
		return nil, nil, nil, err
	}

	sto := Store(st, deviceCtx)

	user, err := userFromUserID(st, snapsup.UserID)
	if err != nil {
		return nil, nil, nil, err
	}

	return snapsup, sto, user, nil
}

func (m *SnapManager) doDownloadSnap(t *state.Task, tomb *tomb.Tomb) error {
	st := t.State()
	var rate int64

	st.Lock()
	perfTimings := state.TimingsForTask(t)
	snapsup, theStore, user, err := downloadSnapParams(st, t)
	if snapsup != nil && snapsup.IsAutoRefresh {
		// NOTE rate is never negative
		rate = autoRefreshRateLimited(st)
	}
	st.Unlock()
	if err != nil {
		return err
	}

	meter := NewTaskProgressAdapterUnlocked(t)
	targetFn := snapsup.MountFile()

	dlOpts := &store.DownloadOptions{
		IsAutoRefresh: snapsup.IsAutoRefresh,
		RateLimit:     rate,
	}
	if snapsup.DownloadInfo == nil {
		var storeInfo store.SnapActionResult
		// COMPATIBILITY - this task was created from an older version
		// of snapd that did not store the DownloadInfo in the state
		// yet. Therefore do not worry about DeviceContext.
		storeInfo, err = installInfoUnlocked(st, snapsup, nil)
		if err != nil {
			return err
		}
		timings.Run(perfTimings, "download", fmt.Sprintf("download snap %q", snapsup.SnapName()), func(timings.Measurer) {
			err = theStore.Download(tomb.Context(nil), snapsup.SnapName(), targetFn, &storeInfo.DownloadInfo, meter, user, dlOpts)
		})
		snapsup.SideInfo = &storeInfo.SideInfo
	} else {
		timings.Run(perfTimings, "download", fmt.Sprintf("download snap %q", snapsup.SnapName()), func(timings.Measurer) {
			err = theStore.Download(tomb.Context(nil), snapsup.SnapName(), targetFn, snapsup.DownloadInfo, meter, user, dlOpts)
		})
	}
	if err != nil {
		return err
	}

	snapsup.SnapPath = targetFn

	// update the snap setup for the follow up tasks
	st.Lock()
	t.Set("snap-setup", snapsup)
	perfTimings.Save(st)
	st.Unlock()

	return nil
}

var (
	mountPollInterval = 1 * time.Second
)

// hasOtherInstances checks whether there are other instances of the snap, be it
// instance keyed or not
func hasOtherInstances(st *state.State, instanceName string) (bool, error) {
	snapName, _ := snap.SplitInstanceName(instanceName)
	var all map[string]*json.RawMessage
	if err := st.Get("snaps", &all); err != nil && err != state.ErrNoState {
		return false, err
	}
	for otherName := range all {
		if otherName == instanceName {
			continue
		}
		if otherSnapName, _ := snap.SplitInstanceName(otherName); otherSnapName == snapName {
			return true, nil
		}
	}
	return false, nil
}

func (m *SnapManager) doMountSnap(t *state.Task, _ *tomb.Tomb) error {
	st := t.State()
	st.Lock()
	perfTimings := state.TimingsForTask(t)
	snapsup, snapst, err := snapSetupAndState(t)
	st.Unlock()
	if err != nil {
		return err
	}

	curInfo, err := snapst.CurrentInfo()
	if err != nil && err != ErrNoCurrent {
		return err
	}

	m.backend.CurrentInfo(curInfo)

	st.Lock()
	deviceCtx, err := DeviceCtx(t.State(), t, nil)
	st.Unlock()
	if err != nil {
		return err
	}

	timings.Run(perfTimings, "check-snap", fmt.Sprintf("check snap %q", snapsup.InstanceName()), func(timings.Measurer) {
		err = checkSnap(st, snapsup.SnapPath, snapsup.InstanceName(), snapsup.SideInfo, curInfo, snapsup.Flags, deviceCtx)
	})
	if err != nil {
		return err
	}

	cleanup := func() {
		st.Lock()
		defer st.Unlock()

		otherInstances, err := hasOtherInstances(st, snapsup.InstanceName())
		if err != nil {
			t.Errorf("cannot cleanup partial setup snap %q: %v", snapsup.InstanceName(), err)
			return
		}

		// remove snap dir is idempotent so it's ok to always call it in the cleanup path
		if err := m.backend.RemoveSnapDir(snapsup.placeInfo(), otherInstances); err != nil {
			t.Errorf("cannot cleanup partial setup snap %q: %v", snapsup.InstanceName(), err)
		}

	}

	pb := NewTaskProgressAdapterUnlocked(t)
	// TODO Use snapsup.Revision() to obtain the right info to mount
	//      instead of assuming the candidate is the right one.
	var snapType snap.Type
	var installRecord *backend.InstallRecord
	timings.Run(perfTimings, "setup-snap", fmt.Sprintf("setup snap %q", snapsup.InstanceName()), func(timings.Measurer) {
		snapType, installRecord, err = m.backend.SetupSnap(snapsup.SnapPath, snapsup.InstanceName(), snapsup.SideInfo, deviceCtx, pb)
	})
	if err != nil {
		cleanup()
		return err
	}

	// double check that the snap is mounted
	var readInfoErr error
	for i := 0; i < 10; i++ {
		_, readInfoErr = readInfo(snapsup.InstanceName(), snapsup.SideInfo, errorOnBroken)
		if readInfoErr == nil {
			break
		}
		if _, ok := readInfoErr.(*snap.NotFoundError); !ok {
			break
		}
		// snap not found, seems is not mounted yet
		msg := fmt.Sprintf("expected snap %q revision %v to be mounted but is not", snapsup.InstanceName(), snapsup.Revision())
		readInfoErr = fmt.Errorf("cannot proceed, %s", msg)
		if i == 0 {
			logger.Noticef(msg)
		}
		time.Sleep(mountPollInterval)
	}
	if readInfoErr != nil {
		timings.Run(perfTimings, "undo-setup-snap", fmt.Sprintf("Undo setup of snap %q", snapsup.InstanceName()), func(timings.Measurer) {
			err = m.backend.UndoSetupSnap(snapsup.placeInfo(), snapType, installRecord, deviceCtx, pb)
		})
		if err != nil {
			st.Lock()
			t.Errorf("cannot undo partial setup snap %q: %v", snapsup.InstanceName(), err)
			st.Unlock()
		}

		cleanup()
		return readInfoErr
	}

	st.Lock()
	// set snapst type for undoMountSnap
	t.Set("snap-type", snapType)
	if installRecord != nil {
		t.Set("install-record", installRecord)
	}
	st.Unlock()

	if snapsup.Flags.RemoveSnapPath {
		if err := os.Remove(snapsup.SnapPath); err != nil {
			logger.Noticef("Failed to cleanup %s: %s", snapsup.SnapPath, err)
		}
	}

	st.Lock()
	perfTimings.Save(st)
	st.Unlock()

	return nil
}

func (m *SnapManager) undoMountSnap(t *state.Task, _ *tomb.Tomb) error {
	st := t.State()
	st.Lock()
	snapsup, err := TaskSnapSetup(t)
	st.Unlock()
	if err != nil {
		return err
	}

	st.Lock()
	deviceCtx, err := DeviceCtx(t.State(), t, nil)
	st.Unlock()
	if err != nil {
		return err
	}

	st.Lock()
	var typ snap.Type
	err = t.Get("snap-type", &typ)
	st.Unlock()
	// backward compatibility
	if err == state.ErrNoState {
		typ = "app"
	} else if err != nil {
		return err
	}

	var installRecord backend.InstallRecord
	st.Lock()
	// install-record is optional (e.g. not present in tasks from older snapd)
	err = t.Get("install-record", &installRecord)
	st.Unlock()
	if err != nil && err != state.ErrNoState {
		return err
	}

	pb := NewTaskProgressAdapterUnlocked(t)
	if err := m.backend.UndoSetupSnap(snapsup.placeInfo(), typ, &installRecord, deviceCtx, pb); err != nil {
		return err
	}

	st.Lock()
	defer st.Unlock()

	otherInstances, err := hasOtherInstances(st, snapsup.InstanceName())
	if err != nil {
		return err
	}

	return m.backend.RemoveSnapDir(snapsup.placeInfo(), otherInstances)
}

// queryDisabledServices uses wrappers.QueryDisabledServices()
//
// Note this function takes a snap info rather than snapst because there are
// situations where we want to call this on non-current snap infos, i.e. in the
// undo handlers, see undoLinkSnap for an example.
func (m *SnapManager) queryDisabledServices(info *snap.Info, pb progress.Meter) ([]string, error) {
	return m.backend.QueryDisabledServices(info, pb)
}

func (m *SnapManager) doUnlinkCurrentSnap(t *state.Task, _ *tomb.Tomb) error {
	st := t.State()
	st.Lock()
	defer st.Unlock()

	snapsup, snapst, err := snapSetupAndState(t)
	if err != nil {
		return err
	}

	oldInfo, err := snapst.CurrentInfo()
	if err != nil {
		return err
	}

	tr := config.NewTransaction(st)
	experimentalRefreshAppAwareness, err := features.Flag(tr, features.RefreshAppAwareness)
	if err != nil && !config.IsNoOption(err) {
		return err
	}

	if experimentalRefreshAppAwareness {
		// A process may be created after the soft refresh done upon
		// the request to refresh a snap. If such process is alive by
		// the time this code is reached the refresh process is stopped.
		// In case of failure the snap state is modified to indicate
		// when the refresh was first inhibited. If the first
		// inhibition is outside of a grace period then refresh
		// proceeds regardless of the existing processes.
		if err := inhibitRefresh(st, snapst, oldInfo, HardNothingRunningRefreshCheck); err != nil {
			return err
		}
	}

	snapst.Active = false

	// do the final unlink
	linkCtx := backend.LinkContext{
		FirstInstall: false,
	}
	err = m.backend.UnlinkSnap(oldInfo, linkCtx, NewTaskProgressAdapterLocked(t))
	if err != nil {
		return err
	}

	// mark as inactive
	Set(st, snapsup.InstanceName(), snapst)
	return nil
}

func (m *SnapManager) undoUnlinkCurrentSnap(t *state.Task, _ *tomb.Tomb) error {
	st := t.State()
	st.Lock()
	defer st.Unlock()

	perfTimings := state.TimingsForTask(t)
	defer perfTimings.Save(st)

	snapsup, snapst, err := snapSetupAndState(t)
	if err != nil {
		return err
	}

	oldInfo, err := snapst.CurrentInfo()
	if err != nil {
		return err
	}

	deviceCtx, err := DeviceCtx(st, t, nil)
	if err != nil {
		return err
	}

	snapst.Active = true
	vitalityRank, err := vitalityRank(st, snapsup.InstanceName())
	if err != nil {
		return err
	}
	linkCtx := backend.LinkContext{
<<<<<<< HEAD
		FirstInstall: false,
=======
		PrevDisabledServices: svcsToDisable,
		FirstInstall:         false,
		VitalityRank:         vitalityRank,
>>>>>>> 9da1ffd6
	}
	reboot, err := m.backend.LinkSnap(oldInfo, deviceCtx, linkCtx, perfTimings)
	if err != nil {
		return err
	}

	// mark as active again
	Set(st, snapsup.InstanceName(), snapst)

	// if we just put back a previous a core snap, request a restart
	// so that we switch executing its snapd
	m.maybeRestart(t, oldInfo, reboot, deviceCtx)

	return nil
}

func (m *SnapManager) doCopySnapData(t *state.Task, _ *tomb.Tomb) error {
	st := t.State()
	st.Lock()
	snapsup, snapst, err := snapSetupAndState(t)
	st.Unlock()
	if err != nil {
		return err
	}

	newInfo, err := readInfo(snapsup.InstanceName(), snapsup.SideInfo, 0)
	if err != nil {
		return err
	}

	oldInfo, err := snapst.CurrentInfo()
	if err != nil && err != ErrNoCurrent {
		return err
	}

	pb := NewTaskProgressAdapterUnlocked(t)
	if copyDataErr := m.backend.CopySnapData(newInfo, oldInfo, pb); copyDataErr != nil {
		if oldInfo != nil {
			// there is another revision of the snap, cannot remove
			// shared data directory
			return copyDataErr
		}

		// cleanup shared snap data directory
		st.Lock()
		defer st.Unlock()

		otherInstances, err := hasOtherInstances(st, snapsup.InstanceName())
		if err != nil {
			t.Errorf("cannot undo partial snap %q data copy: %v", snapsup.InstanceName(), err)
			return copyDataErr
		}
		// no other instances of this snap, shared data directory can be
		// removed now too
		if err := m.backend.RemoveSnapDataDir(newInfo, otherInstances); err != nil {
			t.Errorf("cannot undo partial snap %q data copy, failed removing shared directory: %v", snapsup.InstanceName(), err)
		}
		return copyDataErr
	}
	return nil
}

func (m *SnapManager) undoCopySnapData(t *state.Task, _ *tomb.Tomb) error {
	st := t.State()
	st.Lock()
	snapsup, snapst, err := snapSetupAndState(t)
	st.Unlock()
	if err != nil {
		return err
	}

	newInfo, err := readInfo(snapsup.InstanceName(), snapsup.SideInfo, 0)
	if err != nil {
		return err
	}

	oldInfo, err := snapst.CurrentInfo()
	if err != nil && err != ErrNoCurrent {
		return err
	}

	pb := NewTaskProgressAdapterUnlocked(t)
	if err := m.backend.UndoCopySnapData(newInfo, oldInfo, pb); err != nil {
		return err
	}

	if oldInfo != nil {
		// there is other revision of this snap, cannot remove shared
		// directory anyway
		return nil
	}

	st.Lock()
	defer st.Unlock()

	otherInstances, err := hasOtherInstances(st, snapsup.InstanceName())
	if err != nil {
		return err
	}
	// no other instances of this snap and no other revisions, shared data
	// directory can be removed
	if err := m.backend.RemoveSnapDataDir(newInfo, otherInstances); err != nil {
		return err
	}
	return nil
}

func (m *SnapManager) cleanupCopySnapData(t *state.Task, _ *tomb.Tomb) error {
	st := t.State()
	st.Lock()
	defer st.Unlock()

	if t.Status() != state.DoneStatus {
		// it failed
		return nil
	}

	_, snapst, err := snapSetupAndState(t)
	if err != nil {
		return err
	}

	info, err := snapst.CurrentInfo()
	if err != nil {
		return err
	}

	m.backend.ClearTrashedData(info)

	return nil
}

// writeSeqFile writes the sequence file for failover handling
func writeSeqFile(name string, snapst *SnapState) error {
	p := filepath.Join(dirs.SnapSeqDir, name+".json")
	if err := os.MkdirAll(filepath.Dir(p), 0755); err != nil {
		return err
	}

	b, err := json.Marshal(&struct {
		Sequence []*snap.SideInfo `json:"sequence"`
		Current  string           `json:"current"`
	}{
		Sequence: snapst.Sequence,
		Current:  snapst.Current.String(),
	})
	if err != nil {
		return err
	}

	return osutil.AtomicWriteFile(p, b, 0644, 0)
}

// missingDisabledServices returns a list of services that are present in
// this snap info and should be disabled as well as a list of disabled
// services that are currently missing (i.e. they were renamed).
// present in this snap info.
// the first arg is the disabled services when the snap was last active
func missingDisabledServices(svcs []string, info *snap.Info) ([]string, []string, error) {
	// make a copy of all the previously disabled services that we will remove
	// from, as well as an empty list to add to for the found services
	missingSvcs := []string{}
	foundSvcs := []string{}

	// for all the previously disabled services, check if they are in the
	// current snap info revision as services or not
	for _, disabledSvcName := range svcs {
		// check if the service is an app _and_ is a service
		if app, ok := info.Apps[disabledSvcName]; ok && app.IsService() {
			foundSvcs = append(foundSvcs, disabledSvcName)
		} else {
			missingSvcs = append(missingSvcs, disabledSvcName)
		}
	}

	// sort the lists for easier testing
	sort.Strings(missingSvcs)
	sort.Strings(foundSvcs)

	return foundSvcs, missingSvcs, nil
}

func vitalityRank(st *state.State, instanceName string) (rank int, err error) {
	tr := config.NewTransaction(st)

	var vitalityStr string
	err = tr.GetMaybe("core", "resilience.vitality-hint", &vitalityStr)
	if err != nil {
		return 0, err
	}
	for i, s := range strings.Split(vitalityStr, ",") {
		if s == instanceName {
			return i + 1, nil
		}
	}
	return 0, nil
}

func (m *SnapManager) doLinkSnap(t *state.Task, _ *tomb.Tomb) (err error) {
	st := t.State()
	st.Lock()
	defer st.Unlock()

	perfTimings := state.TimingsForTask(t)
	defer perfTimings.Save(st)

	snapsup, snapst, err := snapSetupAndState(t)
	if err != nil {
		return err
	}

	deviceCtx, err := DeviceCtx(st, t, nil)
	if err != nil {
		return err
	}

	// find if the snap is already installed before we modify snapst below
	isInstalled := snapst.IsInstalled()

	cand := snapsup.SideInfo
	m.backend.Candidate(cand)

	oldCandidateIndex := snapst.LastIndex(cand.Revision)

	if oldCandidateIndex < 0 {
		snapst.Sequence = append(snapst.Sequence, cand)
	} else if !snapsup.Revert {
		// remove the old candidate from the sequence, add it at the end
		copy(snapst.Sequence[oldCandidateIndex:len(snapst.Sequence)-1], snapst.Sequence[oldCandidateIndex+1:])
		snapst.Sequence[len(snapst.Sequence)-1] = cand
	}

	oldCurrent := snapst.Current
	snapst.Current = cand.Revision
	snapst.Active = true
	oldChannel := snapst.TrackingChannel
	if snapsup.Channel != "" {
		err := snapst.SetTrackingChannel(snapsup.Channel)
		if err != nil {
			return err
		}
	}
	oldIgnoreValidation := snapst.IgnoreValidation
	snapst.IgnoreValidation = snapsup.IgnoreValidation
	oldTryMode := snapst.TryMode
	snapst.TryMode = snapsup.TryMode
	oldDevMode := snapst.DevMode
	snapst.DevMode = snapsup.DevMode
	oldJailMode := snapst.JailMode
	snapst.JailMode = snapsup.JailMode
	oldClassic := snapst.Classic
	snapst.Classic = snapsup.Classic
	oldCohortKey := snapst.CohortKey
	snapst.CohortKey = snapsup.CohortKey
	if snapsup.Required { // set only on install and left alone on refresh
		snapst.Required = true
	}
	oldRefreshInhibitedTime := snapst.RefreshInhibitedTime
	// only set userID if unset or logged out in snapst and if we
	// actually have an associated user
	if snapsup.UserID > 0 {
		var user *auth.UserState
		if snapst.UserID != 0 {
			user, err = auth.User(st, snapst.UserID)
			if err != nil && err != auth.ErrInvalidUser {
				return err
			}
		}
		if user == nil {
			// if the original user installing the snap is
			// no longer available transfer to user who
			// triggered this change
			snapst.UserID = snapsup.UserID
		}
	}
	// keep instance key
	snapst.InstanceKey = snapsup.InstanceKey

	newInfo, err := readInfo(snapsup.InstanceName(), cand, 0)
	if err != nil {
		return err
	}

	// record type
	snapst.SetType(newInfo.GetType())

	pb := NewTaskProgressAdapterLocked(t)

<<<<<<< HEAD
	linkCtx := backend.LinkContext{
		FirstInstall: oldCurrent.Unset(),
=======
	// get the services which LinkSnap should disable when generating wrappers,
	// as well as the services which are not present in this revision, but were
	// present and disabled in a previous one and as such should be kept inside
	// snapst for persistent storage
	svcsToSave, svcsToDisable, err := missingDisabledServices(snapst.LastActiveDisabledServices, newInfo)
	if err != nil {
		return err
	}

	vitalityRank, err := vitalityRank(st, snapsup.InstanceName())
	if err != nil {
		return err
	}
	linkCtx := backend.LinkContext{
		FirstInstall:         oldCurrent.Unset(),
		PrevDisabledServices: svcsToDisable,
		VitalityRank:         vitalityRank,
>>>>>>> 9da1ffd6
	}
	reboot, err := m.backend.LinkSnap(newInfo, deviceCtx, linkCtx, perfTimings)
	// defer a cleanup helper which will unlink the snap if anything fails after
	// this point
	defer func() {
		if err == nil {
			return
		}
		// err is not nil, we need to try and unlink the snap to cleanup after
		// ourselves
		var unlinkErr error
		unlinkErr = m.backend.UnlinkSnap(newInfo, linkCtx, pb)
		if unlinkErr != nil {
			t.Errorf("cannot cleanup failed attempt at making snap %q available to the system: %v", snapsup.InstanceName(), unlinkErr)
		}
	}()
	if err != nil {
		return err
	}

	// Restore configuration of the target revision (if available) on revert
	if isInstalled {
		// Make a copy of configuration of current snap revision
		if err = config.SaveRevisionConfig(st, snapsup.InstanceName(), oldCurrent); err != nil {
			return err
		}
	}

	// Restore configuration of the target revision (if available; nothing happens if it's not).
	// We only do this on reverts (and not on refreshes).
	if snapsup.Revert {
		if err = config.RestoreRevisionConfig(st, snapsup.InstanceName(), snapsup.Revision()); err != nil {
			return err
		}
	}

	if len(snapst.Sequence) == 1 {
		if err := m.createSnapCookie(st, snapsup.InstanceName()); err != nil {
			return fmt.Errorf("cannot create snap cookie: %v", err)
		}
	}
	// save for undoLinkSnap
	t.Set("old-trymode", oldTryMode)
	t.Set("old-devmode", oldDevMode)
	t.Set("old-jailmode", oldJailMode)
	t.Set("old-classic", oldClassic)
	t.Set("old-ignore-validation", oldIgnoreValidation)
	t.Set("old-channel", oldChannel)
	t.Set("old-current", oldCurrent)
	t.Set("old-candidate-index", oldCandidateIndex)
	t.Set("old-refresh-inhibited-time", oldRefreshInhibitedTime)
	t.Set("old-cohort-key", oldCohortKey)

	// Record the fact that the snap was refreshed successfully.
	snapst.RefreshInhibitedTime = nil

	// Do at the end so we only preserve the new state if it worked.
	Set(st, snapsup.InstanceName(), snapst)

	if cand.SnapID != "" {
		// write the auxiliary store info
		aux := &auxStoreInfo{
			Media:   snapsup.Media,
			Website: snapsup.Website,
		}
		if err := keepAuxStoreInfo(cand.SnapID, aux); err != nil {
			return err
		}
		if len(snapst.Sequence) == 1 {
			defer func() {
				if err != nil {
					// the install is getting undone, and there are no more of this snap
					// try to remove the aux info we just created
					discardAuxStoreInfo(cand.SnapID)
				}
			}()
		}
	}

	// write sequence file for failover helpers
	if err := writeSeqFile(snapsup.InstanceName(), snapst); err != nil {
		return err
	}

	// Compatibility with old snapd: check if we have auto-connect task and
	// if not, inject it after self (link-snap) for snaps that are not core
	if newInfo.GetType() != snap.TypeOS {
		var hasAutoConnect, hasSetupProfiles bool
		for _, other := range t.Change().Tasks() {
			// Check if this is auto-connect task for same snap and we it's part of the change with setup-profiles task
			if other.Kind() == "auto-connect" || other.Kind() == "setup-profiles" {
				otherSnapsup, err := TaskSnapSetup(other)
				if err != nil {
					return err
				}
				if snapsup.InstanceName() == otherSnapsup.InstanceName() {
					if other.Kind() == "auto-connect" {
						hasAutoConnect = true
					} else {
						hasSetupProfiles = true
					}
				}
			}
		}
		if !hasAutoConnect && hasSetupProfiles {
			InjectAutoConnect(t, snapsup)
		}
	}

	// Make sure if state commits and snapst is mutated we won't be rerun
	t.SetStatus(state.DoneStatus)

	// if we just installed a core snap, request a restart
	// so that we switch executing its snapd.
	m.maybeRestart(t, newInfo, reboot, deviceCtx)

	return nil
}

// maybeRestart will schedule a reboot or restart as needed for the
// just linked snap with info if it's a core or snapd or kernel snap.
func (m *SnapManager) maybeRestart(t *state.Task, info *snap.Info, rebootRequired bool, deviceCtx DeviceContext) {
	// Don't restart when preseeding - we will switch to new snapd on
	// first boot.
	if m.preseed {
		return
	}

	st := t.State()

	if rebootRequired {
		t.Logf("Requested system restart.")
		st.RequestRestart(state.RestartSystem)
		return
	}

	typ := info.GetType()

	// if bp is non-trivial then either we're not on classic, or the snap is
	// snapd. So daemonRestartReason will always return "" which is what we
	// want. If that combination stops being true and there's a situation
	// where a non-trivial bp could return a non-empty reason, use IsTrivial
	// to check and bail before reaching this far.

	restartReason := daemonRestartReason(st, typ)
	if restartReason == "" {
		// no message -> no restart
		return
	}

	t.Logf(restartReason)
	st.RequestRestart(state.RestartDaemon)
}

func daemonRestartReason(st *state.State, typ snap.Type) string {
	if !((release.OnClassic && typ == snap.TypeOS) || typ == snap.TypeSnapd) {
		// not interesting
		return ""
	}

	if typ == snap.TypeOS {
		// ignore error here as we have no way to return to caller
		snapdSnapInstalled, _ := isInstalled(st, "snapd")
		if snapdSnapInstalled {
			// this snap is the base, but snapd is running from the snapd snap
			return ""
		}
		return "Requested daemon restart."
	}

	return "Requested daemon restart (snapd snap)."
}

// maybeUndoRemodelBootChanges will check if an undo needs to update the
// bootloader. This can happen if e.g. a new kernel gets installed. This
// will switch the bootloader to the new kernel but if the change is later
// undone we need to switch back to the kernel of the old model.
func (m *SnapManager) maybeUndoRemodelBootChanges(t *state.Task) error {
	// get the new and the old model
	deviceCtx, err := DeviceCtx(t.State(), t, nil)
	if err != nil {
		return err
	}
	// we only have an old model if we are in a remodel situation
	if !deviceCtx.ForRemodeling() {
		return nil
	}
	groundDeviceCtx := deviceCtx.GroundContext()
	oldModel := groundDeviceCtx.Model()
	newModel := deviceCtx.Model()

	// check type of the snap we are undoing, only kernel/base/core are
	// relevant
	snapsup, _, err := snapSetupAndState(t)
	if err != nil {
		return err
	}
	var newSnapName, snapName string
	switch snapsup.Type {
	case snap.TypeKernel:
		snapName = oldModel.Kernel()
		newSnapName = newModel.Kernel()
	case snap.TypeOS, snap.TypeBase:
		// XXX: add support for "core"
		snapName = oldModel.Base()
		newSnapName = newModel.Base()
	default:
		return nil
	}
	// we can stop if the kernel/base has not changed
	if snapName == newSnapName {
		return nil
	}
	// we can stop if the snap we are looking at is not a kernel/base
	// of the new model
	if snapsup.InstanceName() != newSnapName {
		return nil
	}
	// get info for *old* kernel/base/core and see if we need to reboot
	// TODO: we may need something like infoForDeviceSnap here
	var snapst SnapState
	if err = Get(t.State(), snapName, &snapst); err != nil {
		return err
	}
	info, err := snapst.CurrentInfo()
	if err != nil && err != ErrNoCurrent {
		return err
	}
	bp := boot.Participant(info, info.GetType(), groundDeviceCtx)
	reboot, err := bp.SetNextBoot()
	if err != nil {
		return err
	}

	// we may just have switch back to the old kernel/base/core so
	// we may need to restart
	m.maybeRestart(t, info, reboot, groundDeviceCtx)

	return nil
}

func (m *SnapManager) undoLinkSnap(t *state.Task, _ *tomb.Tomb) error {
	st := t.State()
	st.Lock()
	defer st.Unlock()

	perfTimings := state.TimingsForTask(t)
	defer perfTimings.Save(st)

	snapsup, snapst, err := snapSetupAndState(t)
	if err != nil {
		return err
	}

	var oldChannel string
	err = t.Get("old-channel", &oldChannel)
	if err != nil {
		return err
	}
	var oldIgnoreValidation bool
	err = t.Get("old-ignore-validation", &oldIgnoreValidation)
	if err != nil && err != state.ErrNoState {
		return err
	}
	var oldTryMode bool
	err = t.Get("old-trymode", &oldTryMode)
	if err != nil {
		return err
	}
	var oldDevMode bool
	err = t.Get("old-devmode", &oldDevMode)
	if err != nil {
		return err
	}
	var oldJailMode bool
	err = t.Get("old-jailmode", &oldJailMode)
	if err != nil {
		return err
	}
	var oldClassic bool
	err = t.Get("old-classic", &oldClassic)
	if err != nil {
		return err
	}
	var oldCurrent snap.Revision
	err = t.Get("old-current", &oldCurrent)
	if err != nil {
		return err
	}
	var oldCandidateIndex int
	if err := t.Get("old-candidate-index", &oldCandidateIndex); err != nil {
		return err
	}
	var oldRefreshInhibitedTime *time.Time
	if err := t.Get("old-refresh-inhibited-time", &oldRefreshInhibitedTime); err != nil && err != state.ErrNoState {
		return err
	}
	var oldCohortKey string
	if err := t.Get("old-cohort-key", &oldCohortKey); err != nil && err != state.ErrNoState {
		return err
	}

	if len(snapst.Sequence) == 1 {
		// XXX: shouldn't these two just log and carry on? this is an undo handler...
		timings.Run(perfTimings, "discard-snap-namespace", fmt.Sprintf("discard the namespace of snap %q", snapsup.InstanceName()), func(tm timings.Measurer) {
			err = m.backend.DiscardSnapNamespace(snapsup.InstanceName())
		})
		if err != nil {
			t.Errorf("cannot discard snap namespace %q, will retry in 3 mins: %s", snapsup.InstanceName(), err)
			return &state.Retry{After: 3 * time.Minute}
		}
		if err := m.removeSnapCookie(st, snapsup.InstanceName()); err != nil {
			return fmt.Errorf("cannot remove snap cookie: %v", err)
		}
		// try to remove the auxiliary store info
		if err := discardAuxStoreInfo(snapsup.SideInfo.SnapID); err != nil {
			return fmt.Errorf("cannot remove auxiliary store info: %v", err)
		}
	}

	isRevert := snapsup.Revert

	// relinking of the old snap is done in the undo of unlink-current-snap
	currentIndex := snapst.LastIndex(snapst.Current)
	if currentIndex < 0 {
		return fmt.Errorf("internal error: cannot find revision %d in %v for undoing the added revision", snapsup.SideInfo.Revision, snapst.Sequence)
	}

	if oldCandidateIndex < 0 {
		snapst.Sequence = append(snapst.Sequence[:currentIndex], snapst.Sequence[currentIndex+1:]...)
	} else if !isRevert {
		oldCand := snapst.Sequence[currentIndex]
		copy(snapst.Sequence[oldCandidateIndex+1:], snapst.Sequence[oldCandidateIndex:])
		snapst.Sequence[oldCandidateIndex] = oldCand
	}
	snapst.Current = oldCurrent
	snapst.Active = false
	snapst.TrackingChannel = oldChannel
	snapst.IgnoreValidation = oldIgnoreValidation
	snapst.TryMode = oldTryMode
	snapst.DevMode = oldDevMode
	snapst.JailMode = oldJailMode
	snapst.Classic = oldClassic
	snapst.RefreshInhibitedTime = oldRefreshInhibitedTime
	snapst.CohortKey = oldCohortKey

	newInfo, err := readInfo(snapsup.InstanceName(), snapsup.SideInfo, 0)
	if err != nil {
		return err
	}

	// we need to undo potential changes to current snap configuration (e.g. if
	// modified by post-refresh/install/configure hooks as part of failed
	// refresh/install) by restoring the configuration of "old current".
	// similarly, we need to re-save the disabled services if there is a
	// revision for us to go back to, see comment below for full explanation
	if len(snapst.Sequence) > 0 {
		if err = config.RestoreRevisionConfig(st, snapsup.InstanceName(), oldCurrent); err != nil {
			return err
		}
	} else {
		// in the case of an install we need to clear any config
		err = config.DeleteSnapConfig(st, snapsup.InstanceName())
		if err != nil {
			return err
		}
	}

	pb := NewTaskProgressAdapterLocked(t)
	linkCtx := backend.LinkContext{
		FirstInstall: oldCurrent.Unset(),
	}
	err = m.backend.UnlinkSnap(newInfo, linkCtx, pb)
	if err != nil {
		return err
	}

	if err := m.maybeUndoRemodelBootChanges(t); err != nil {
		return err
	}

	// restart only when snapd was installed for the first time and the rest of
	// the cleanup is performed by snapd from core;
	// when reverting a subsequent snapd revision, the restart happens in
	// undoLinkCurrentSnap() instead
	if linkCtx.FirstInstall && newInfo.GetType() == snap.TypeSnapd {
		// only way to get
		deviceCtx, err := DeviceCtx(st, t, nil)
		if err != nil {
			return err
		}
		const rebootRequired = false
		m.maybeRestart(t, newInfo, rebootRequired, deviceCtx)
	}

	// mark as inactive
	Set(st, snapsup.InstanceName(), snapst)
	// write sequence file for failover helpers
	if err := writeSeqFile(snapsup.InstanceName(), snapst); err != nil {
		return err
	}
	// Make sure if state commits and snapst is mutated we won't be rerun
	t.SetStatus(state.UndoneStatus)

	// If we are on classic and have no previous version of core
	// we may have restarted from a distro package into the core
	// snap. We need to undo that restart here. Instead of in
	// doUnlinkCurrentSnap() like we usually do when going from
	// core snap -> next core snap
	if release.OnClassic && newInfo.GetType() == snap.TypeOS && oldCurrent.Unset() {
		t.Logf("Requested daemon restart (undo classic initial core install)")
		st.RequestRestart(state.RestartDaemon)
	}
	return nil
}

type doSwitchFlags struct {
	switchCurrentChannel bool
}

// doSwitchSnapChannel switches the snap's tracking channel and/or cohort. It
// also switches the current channel if appropriate. For use from 'Update'.
func (m *SnapManager) doSwitchSnapChannel(t *state.Task, _ *tomb.Tomb) error {
	return m.genericDoSwitchSnap(t, doSwitchFlags{switchCurrentChannel: true})
}

// doSwitchSnap switches the snap's tracking channel and/or cohort, *without*
// switching the current snap channel. For use from 'Switch'.
func (m *SnapManager) doSwitchSnap(t *state.Task, _ *tomb.Tomb) error {
	return m.genericDoSwitchSnap(t, doSwitchFlags{})
}

func (m *SnapManager) genericDoSwitchSnap(t *state.Task, flags doSwitchFlags) error {
	st := t.State()
	st.Lock()
	defer st.Unlock()

	snapsup, snapst, err := snapSetupAndState(t)
	if err != nil {
		return err
	}

	// switched the tracked channel
	if err := snapst.SetTrackingChannel(snapsup.Channel); err != nil {
		return err
	}
	snapst.CohortKey = snapsup.CohortKey
	if flags.switchCurrentChannel {
		// optionally support switching the current snap channel too, e.g.
		// if a snap is in both stable and candidate with the same revision
		// we can update it here and it will be displayed correctly in the UI
		if snapsup.SideInfo.Channel != "" {
			snapst.CurrentSideInfo().Channel = snapsup.Channel
		}
	}

	Set(st, snapsup.InstanceName(), snapst)
	return nil
}

func (m *SnapManager) doToggleSnapFlags(t *state.Task, _ *tomb.Tomb) error {
	st := t.State()
	st.Lock()
	defer st.Unlock()

	snapsup, snapst, err := snapSetupAndState(t)
	if err != nil {
		return err
	}

	// for now we support toggling only ignore-validation
	snapst.IgnoreValidation = snapsup.IgnoreValidation

	Set(st, snapsup.InstanceName(), snapst)
	return nil
}

func (m *SnapManager) startSnapServices(t *state.Task, _ *tomb.Tomb) error {
	st := t.State()
	st.Lock()
	defer st.Unlock()

	perfTimings := state.TimingsForTask(t)
	defer perfTimings.Save(st)

	snapsup, snapst, err := snapSetupAndState(t)
	if err != nil {
		return err
	}
	currentInfo, err := snapst.CurrentInfo()
	if err != nil {
		return err
	}

	// check if any previously disabled services are now no longer services and
	// log messages about that
	for _, svc := range snapst.LastActiveDisabledServices {
		app, ok := currentInfo.Apps[svc]
		if !ok {
			logger.Noticef("previously disabled service %s no longer exists", svc)
		} else if !app.IsService() {
			logger.Noticef("previously disabled service %s is now an app and not a service", svc)
		}
	}

	// get the services which should be disabled (not started),
	// as well as the services which are not present in this revision, but were
	// present and disabled in a previous one and as such should be kept inside
	// snapst for persistent storage
	svcsToDisable, svcsToSave, err := missingDisabledServices(snapst.LastActiveDisabledServices, currentInfo)
	if err != nil {
		return err
	}

	// commit the missing services to state so when we unlink this revision and
	// go to a different revision with potentially different service names, the
	// currently missing service names will be re-disabled if they exist later
	t.Set("old-last-active-disabled-services", snapst.LastActiveDisabledServices)
	snapst.LastActiveDisabledServices = svcsToSave
	Set(st, snapsup.InstanceName(), snapst)

	svcs := currentInfo.Services()
	if len(svcs) == 0 {
		return nil
	}

	startupOrdered, err := snap.SortServices(svcs)
	if err != nil {
		return err
	}

	pb := NewTaskProgressAdapterUnlocked(t)

	st.Unlock()
	enableBeforeStart := true
	err = m.backend.StartServices(startupOrdered, svcsToDisable, enableBeforeStart, pb, perfTimings)
	st.Lock()

	return err
}

func (m *SnapManager) undoStartSnapServices(t *state.Task, _ *tomb.Tomb) error {
	st := t.State()
	st.Lock()
	defer st.Unlock()

	perfTimings := state.TimingsForTask(t)
	defer perfTimings.Save(st)

	snapsup, snapst, err := snapSetupAndState(t)
	if err != nil {
		return err
	}

	currentInfo, err := snapst.CurrentInfo()
	if err != nil {
		return err
	}

	var oldLastActiveDisabledServices []string
	if err := t.Get("old-last-active-disabled-services", &oldLastActiveDisabledServices); err != nil && err != state.ErrNoState {
		return err
	}
	snapst.LastActiveDisabledServices = oldLastActiveDisabledServices
	Set(st, snapsup.InstanceName(), snapst)

	svcs := currentInfo.Services()
	if len(svcs) == 0 {
		return nil
	}

	// XXX: stop reason not set on start task, should we have a new reason for undo?
	var stopReason snap.ServiceStopReason

	// stop the services
	err = m.backend.StopServices(svcs, stopReason, progress.Null, perfTimings)
	if err != nil {
		return err
	}

	return nil
}

func (m *SnapManager) stopSnapServices(t *state.Task, _ *tomb.Tomb) error {
	st := t.State()
	st.Lock()
	defer st.Unlock()

	perfTimings := state.TimingsForTask(t)
	defer perfTimings.Save(st)

	snapsup, snapst, err := snapSetupAndState(t)
	if err != nil {
		return err
	}

	currentInfo, err := snapst.CurrentInfo()
	if err != nil {
		return err
	}
	svcs := currentInfo.Services()
	if len(svcs) == 0 {
		return nil
	}

	var stopReason snap.ServiceStopReason
	if err := t.Get("stop-reason", &stopReason); err != nil && err != state.ErrNoState {
		return err
	}

	pb := NewTaskProgressAdapterUnlocked(t)
	st.Unlock()
	defer st.Lock()

	// stop the services
	err = m.backend.StopServices(svcs, nil, stopReason, pb, perfTimings)
	if err != nil {
		return err
	}

	// get the disabled services after we stopped all the services.
	// NOTE: we could probably do this before we stopped all the services (or
	// later in a different task from this entirely), but the important ordering
	// for saving the disabled services is that we save the list before we
	// unlink the snap (and hence destroy systemd's state of what services are
	// disabled).
	// this list is not meant to save what services are disabled at any given
	// time, specifically just what services are disabled while systemd loses
	// track of the services because we need to delete and re-generate the
	// service units.
	disabledServices, err := m.queryDisabledServices(currentInfo, pb)
	if err != nil {
		return err
	}

	st.Lock()
	defer st.Unlock()

	// for undo
	t.Set("old-last-active-disabled-services", snapst.LastActiveDisabledServices)
	// undo could queryDisabledServices, but this avoids it
	t.Set("disabled-services", disabledServices)

	// add to the disabled services list in snapst services which were disabled
	// for usage across changes like in reverting and enabling after being
	// disabled.
	// we keep what's already in the list in snapst because that list is
	// services which were previously present in the snap and disabled, but are
	// no longer present.
	snapst.LastActiveDisabledServices = append(
		snapst.LastActiveDisabledServices,
		disabledServices...,
	)
	Set(st, snapsup.InstanceName(), snapst)

	return nil
}

func (m *SnapManager) undoStopSnapServices(t *state.Task, _ *tomb.Tomb) error {
	st := t.State()
	st.Lock()
	defer st.Unlock()

	perfTimings := state.TimingsForTask(t)
	defer perfTimings.Save(st)

	snapsup, snapst, err := snapSetupAndState(t)
	if err != nil {
		return err
	}
	currentInfo, err := snapst.CurrentInfo()
	if err != nil {
		return err
	}

	svcs := currentInfo.Services()
	if len(svcs) == 0 {
		return nil
	}

	startupOrdered, err := snap.SortServices(svcs)
	if err != nil {
		return err
	}

	var lastActiveDisabled []string
	if err := t.Get("old-last-active-disabled-services", &lastActiveDisabled); err != nil && err != state.ErrNoState {
		return err
	}
	snapst.LastActiveDisabledServices = lastActiveDisabled
	Set(st, snapsup.InstanceName(), snapst)

	var disabledServices []string
	if err := t.Get("disabled-services", &disabledServices); err != nil && err != state.ErrNoState {
		return err
	}

	st.Unlock()
	enableBeforeStart := true
	err = m.backend.StartServices(startupOrdered, disabledServices, enableBeforeStart, progress.Null, perfTimings)
	if err != nil {
		return err
	}

	st.Lock()
	return nil
}

func (m *SnapManager) doUnlinkSnap(t *state.Task, _ *tomb.Tomb) error {
	// invoked only if snap has a current active revision
	st := t.State()
	st.Lock()
	defer st.Unlock()

	snapsup, snapst, err := snapSetupAndState(t)
	if err != nil {
		return err
	}

	info, err := Info(t.State(), snapsup.InstanceName(), snapsup.Revision())
	if err != nil {
		return err
	}

	// do the final unlink
	linkCtx := backend.LinkContext{
		FirstInstall: false,
	}
	err = m.backend.UnlinkSnap(info, linkCtx, NewTaskProgressAdapterLocked(t))
	if err != nil {
		return err
	}

	// mark as inactive
	snapst.Active = false
	Set(st, snapsup.InstanceName(), snapst)

	return err
}

func (m *SnapManager) doClearSnapData(t *state.Task, _ *tomb.Tomb) error {
	st := t.State()
	st.Lock()
	snapsup, snapst, err := snapSetupAndState(t)
	st.Unlock()
	if err != nil {
		return err
	}

	st.Lock()
	info, err := Info(t.State(), snapsup.InstanceName(), snapsup.Revision())
	st.Unlock()
	if err != nil {
		return err
	}

	if err = m.backend.RemoveSnapData(info); err != nil {
		return err
	}

	if len(snapst.Sequence) == 1 {
		// Only remove data common between versions if this is the last version
		if err = m.backend.RemoveSnapCommonData(info); err != nil {
			return err
		}

		st.Lock()
		defer st.Unlock()

		otherInstances, err := hasOtherInstances(st, snapsup.InstanceName())
		if err != nil {
			return err
		}
		// Snap data directory can be removed now too
		if err := m.backend.RemoveSnapDataDir(info, otherInstances); err != nil {
			return err
		}
	}

	return nil
}

func (m *SnapManager) doDiscardSnap(t *state.Task, _ *tomb.Tomb) error {
	st := t.State()
	st.Lock()
	defer st.Unlock()

	snapsup, snapst, err := snapSetupAndState(t)
	if err != nil {
		return err
	}

	deviceCtx, err := DeviceCtx(st, t, nil)
	if err != nil {
		return err
	}

	if snapst.Current == snapsup.Revision() && snapst.Active {
		return fmt.Errorf("internal error: cannot discard snap %q: still active", snapsup.InstanceName())
	}

	if len(snapst.Sequence) == 1 {
		snapst.Sequence = nil
		snapst.Current = snap.Revision{}
	} else {
		newSeq := make([]*snap.SideInfo, 0, len(snapst.Sequence))
		for _, si := range snapst.Sequence {
			if si.Revision == snapsup.Revision() {
				// leave out
				continue
			}
			newSeq = append(newSeq, si)
		}
		snapst.Sequence = newSeq
		if snapst.Current == snapsup.Revision() {
			snapst.Current = newSeq[len(newSeq)-1].Revision
		}
	}

	pb := NewTaskProgressAdapterLocked(t)
	typ, err := snapst.Type()
	if err != nil {
		return err
	}
	err = m.backend.RemoveSnapFiles(snapsup.placeInfo(), typ, nil, deviceCtx, pb)
	if err != nil {
		t.Errorf("cannot remove snap file %q, will retry in 3 mins: %s", snapsup.InstanceName(), err)
		return &state.Retry{After: 3 * time.Minute}
	}
	if len(snapst.Sequence) == 0 {
		// Remove configuration associated with this snap.
		err = config.DeleteSnapConfig(st, snapsup.InstanceName())
		if err != nil {
			return err
		}
		err = m.backend.DiscardSnapNamespace(snapsup.InstanceName())
		if err != nil {
			t.Errorf("cannot discard snap namespace %q, will retry in 3 mins: %s", snapsup.InstanceName(), err)
			return &state.Retry{After: 3 * time.Minute}
		}
		if err := m.removeSnapCookie(st, snapsup.InstanceName()); err != nil {
			return fmt.Errorf("cannot remove snap cookie: %v", err)
		}

		otherInstances, err := hasOtherInstances(st, snapsup.InstanceName())
		if err != nil {
			return err
		}

		if err := m.backend.RemoveSnapDir(snapsup.placeInfo(), otherInstances); err != nil {
			return fmt.Errorf("cannot remove snap directory: %v", err)
		}

		// try to remove the auxiliary store info
		if err := discardAuxStoreInfo(snapsup.SideInfo.SnapID); err != nil {
			logger.Noticef("Cannot remove auxiliary store info for %q: %v", snapsup.InstanceName(), err)
		}

		// XXX: also remove sequence files?
	}
	if err = config.DiscardRevisionConfig(st, snapsup.InstanceName(), snapsup.Revision()); err != nil {
		return err
	}
	Set(st, snapsup.InstanceName(), snapst)
	return nil
}

/* aliases v2

aliases v2 implementation uses the following tasks:

  * for install/refresh/remove/enable/disable etc

    - remove-aliases: remove aliases of a snap from disk and mark them pending

    - setup-aliases: (re)creates aliases from snap state, mark them as
      not pending

    - set-auto-aliases: updates aliases snap state based on the
      snap-declaration and current revision info of the snap

  * for refresh & when the snap-declaration aliases change without a
    new revision

    - refresh-aliases: updates aliases snap state and updates them on disk too;
      its undo is used generically by other tasks as well

    - prune-auto-aliases: used for the special case of automatic
      aliases transferred from one snap to another to prune them from
      the source snaps to avoid conflicts in later operations

  * for alias/unalias/prefer:

    - alias: creates a manual alias

    - unalias: removes a manual alias

    - disable-aliases: disable the automatic aliases of a snap and
      removes all manual ones as well

    - prefer-aliases: enables the automatic aliases of a snap after
      disabling any other snap conflicting aliases

*/

func (m *SnapManager) doSetAutoAliases(t *state.Task, _ *tomb.Tomb) error {
	st := t.State()
	st.Lock()
	defer st.Unlock()
	snapsup, snapst, err := snapSetupAndState(t)
	if err != nil {
		return err
	}
	snapName := snapsup.InstanceName()
	curInfo, err := snapst.CurrentInfo()
	if err != nil {
		return err
	}

	// --unaliased
	if snapsup.Unaliased {
		t.Set("old-auto-aliases-disabled", snapst.AutoAliasesDisabled)
		snapst.AutoAliasesDisabled = true
	}

	curAliases := snapst.Aliases
	// TODO: implement --prefer logic
	newAliases, err := refreshAliases(st, curInfo, curAliases)
	if err != nil {
		return err
	}
	_, err = checkAliasesConflicts(st, snapName, snapst.AutoAliasesDisabled, newAliases, nil)
	if err != nil {
		return err
	}

	t.Set("old-aliases-v2", curAliases)
	// noop, except on first install where we need to set this here
	snapst.AliasesPending = true
	snapst.Aliases = newAliases
	Set(st, snapName, snapst)
	return nil
}

func (m *SnapManager) doRemoveAliases(t *state.Task, _ *tomb.Tomb) error {
	st := t.State()
	st.Lock()
	defer st.Unlock()
	snapsup, snapst, err := snapSetupAndState(t)
	if err != nil {
		return err
	}
	snapName := snapsup.InstanceName()

	err = m.backend.RemoveSnapAliases(snapName)
	if err != nil {
		return err
	}

	snapst.AliasesPending = true
	Set(st, snapName, snapst)
	return nil
}

func (m *SnapManager) doSetupAliases(t *state.Task, _ *tomb.Tomb) error {
	st := t.State()
	st.Lock()
	defer st.Unlock()
	snapsup, snapst, err := snapSetupAndState(t)
	if err != nil {
		return err
	}
	snapName := snapsup.InstanceName()
	curAliases := snapst.Aliases

	_, _, err = applyAliasesChange(snapName, autoDis, nil, snapst.AutoAliasesDisabled, curAliases, m.backend, doApply)
	if err != nil {
		return err
	}

	snapst.AliasesPending = false
	Set(st, snapName, snapst)
	return nil
}

func (m *SnapManager) doRefreshAliases(t *state.Task, _ *tomb.Tomb) error {
	st := t.State()
	st.Lock()
	defer st.Unlock()
	snapsup, snapst, err := snapSetupAndState(t)
	if err != nil {
		return err
	}
	snapName := snapsup.InstanceName()
	curInfo, err := snapst.CurrentInfo()
	if err != nil {
		return err
	}

	autoDisabled := snapst.AutoAliasesDisabled
	curAliases := snapst.Aliases
	newAliases, err := refreshAliases(st, curInfo, curAliases)
	if err != nil {
		return err
	}
	_, err = checkAliasesConflicts(st, snapName, autoDisabled, newAliases, nil)
	if err != nil {
		return err
	}

	if !snapst.AliasesPending {
		if _, _, err := applyAliasesChange(snapName, autoDisabled, curAliases, autoDisabled, newAliases, m.backend, doApply); err != nil {
			return err
		}
	}

	t.Set("old-aliases-v2", curAliases)
	snapst.Aliases = newAliases
	Set(st, snapName, snapst)
	return nil
}

func (m *SnapManager) undoRefreshAliases(t *state.Task, _ *tomb.Tomb) error {
	st := t.State()
	st.Lock()
	defer st.Unlock()
	var oldAliases map[string]*AliasTarget
	err := t.Get("old-aliases-v2", &oldAliases)
	if err == state.ErrNoState {
		// nothing to do
		return nil
	}
	if err != nil {
		return err
	}
	snapsup, snapst, err := snapSetupAndState(t)
	if err != nil {
		return err
	}
	snapName := snapsup.InstanceName()
	curAutoDisabled := snapst.AutoAliasesDisabled
	autoDisabled := curAutoDisabled
	if err = t.Get("old-auto-aliases-disabled", &autoDisabled); err != nil && err != state.ErrNoState {
		return err
	}

	var otherSnapDisabled map[string]*otherDisabledAliases
	if err = t.Get("other-disabled-aliases", &otherSnapDisabled); err != nil && err != state.ErrNoState {
		return err
	}

	// check if the old states creates conflicts now
	_, err = checkAliasesConflicts(st, snapName, autoDisabled, oldAliases, nil)
	if _, ok := err.(*AliasConflictError); ok {
		// best we can do is reinstate with all aliases disabled
		t.Errorf("cannot reinstate alias state because of conflicts, disabling: %v", err)
		oldAliases, _ = disableAliases(oldAliases)
		autoDisabled = true
	} else if err != nil {
		return err
	}

	if !snapst.AliasesPending {
		curAliases := snapst.Aliases
		if _, _, err := applyAliasesChange(snapName, curAutoDisabled, curAliases, autoDisabled, oldAliases, m.backend, doApply); err != nil {
			return err
		}
	}

	snapst.AutoAliasesDisabled = autoDisabled
	snapst.Aliases = oldAliases
	newSnapStates := make(map[string]*SnapState, 1+len(otherSnapDisabled))
	newSnapStates[snapName] = snapst

	// if we disabled other snap aliases try to undo that
	conflicting := make(map[string]bool, len(otherSnapDisabled))
	otherCurSnapStates := make(map[string]*SnapState, len(otherSnapDisabled))
	for otherSnap, otherDisabled := range otherSnapDisabled {
		var otherSnapState SnapState
		err := Get(st, otherSnap, &otherSnapState)
		if err != nil {
			return err
		}
		otherCurInfo, err := otherSnapState.CurrentInfo()
		if err != nil {
			return err
		}

		otherCurSnapStates[otherSnap] = &otherSnapState

		autoDisabled := otherSnapState.AutoAliasesDisabled
		if otherDisabled.Auto {
			// automatic aliases of other were disabled, undo that
			autoDisabled = false
		}
		otherAliases := reenableAliases(otherCurInfo, otherSnapState.Aliases, otherDisabled.Manual)
		// check for conflicts taking into account
		// re-enabled aliases
		conflicts, err := checkAliasesConflicts(st, otherSnap, autoDisabled, otherAliases, newSnapStates)
		if _, ok := err.(*AliasConflictError); ok {
			conflicting[otherSnap] = true
			for conflictSnap := range conflicts {
				conflicting[conflictSnap] = true
			}
		} else if err != nil {
			return err
		}

		newSnapState := otherSnapState
		newSnapState.Aliases = otherAliases
		newSnapState.AutoAliasesDisabled = autoDisabled
		newSnapStates[otherSnap] = &newSnapState
	}

	// apply non-conflicting other
	for otherSnap, otherSnapState := range otherCurSnapStates {
		if conflicting[otherSnap] {
			// keep as it was
			continue
		}
		newSnapSt := newSnapStates[otherSnap]
		if !otherSnapState.AliasesPending {
			if _, _, err := applyAliasesChange(otherSnap, otherSnapState.AutoAliasesDisabled, otherSnapState.Aliases, newSnapSt.AutoAliasesDisabled, newSnapSt.Aliases, m.backend, doApply); err != nil {
				return err
			}
		}
	}

	for instanceName, snapst := range newSnapStates {
		if conflicting[instanceName] {
			// keep as it was
			continue
		}
		Set(st, instanceName, snapst)
	}
	return nil
}

func (m *SnapManager) doPruneAutoAliases(t *state.Task, _ *tomb.Tomb) error {
	st := t.State()
	st.Lock()
	defer st.Unlock()
	snapsup, snapst, err := snapSetupAndState(t)
	if err != nil {
		return err
	}
	var which []string
	err = t.Get("aliases", &which)
	if err != nil {
		return err
	}
	snapName := snapsup.InstanceName()
	autoDisabled := snapst.AutoAliasesDisabled
	curAliases := snapst.Aliases

	newAliases := pruneAutoAliases(curAliases, which)

	if !snapst.AliasesPending {
		if _, _, err := applyAliasesChange(snapName, autoDisabled, curAliases, autoDisabled, newAliases, m.backend, doApply); err != nil {
			return err
		}
	}

	t.Set("old-aliases-v2", curAliases)
	snapst.Aliases = newAliases
	Set(st, snapName, snapst)
	return nil
}

type changedAlias struct {
	Snap  string `json:"snap"`
	App   string `json:"app"`
	Alias string `json:"alias"`
}

func aliasesTrace(t *state.Task, added, removed []*backend.Alias) error {
	chg := t.Change()
	var data map[string]interface{}
	err := chg.Get("api-data", &data)
	if err != nil && err != state.ErrNoState {
		return err
	}
	if len(data) == 0 {
		data = make(map[string]interface{})
	}

	curAdded, _ := data["aliases-added"].([]interface{})
	for _, a := range added {
		snap, app := snap.SplitSnapApp(a.Target)
		curAdded = append(curAdded, &changedAlias{
			Snap:  snap,
			App:   app,
			Alias: a.Name,
		})
	}
	data["aliases-added"] = curAdded

	curRemoved, _ := data["aliases-removed"].([]interface{})
	for _, a := range removed {
		snap, app := snap.SplitSnapApp(a.Target)
		curRemoved = append(curRemoved, &changedAlias{
			Snap:  snap,
			App:   app,
			Alias: a.Name,
		})
	}
	data["aliases-removed"] = curRemoved

	chg.Set("api-data", data)
	return nil
}

func (m *SnapManager) doAlias(t *state.Task, _ *tomb.Tomb) error {
	st := t.State()
	st.Lock()
	defer st.Unlock()
	snapsup, snapst, err := snapSetupAndState(t)
	if err != nil {
		return err
	}
	var target, alias string
	err = t.Get("target", &target)
	if err != nil {
		return err
	}
	err = t.Get("alias", &alias)
	if err != nil {
		return err
	}

	snapName := snapsup.InstanceName()
	curInfo, err := snapst.CurrentInfo()
	if err != nil {
		return err
	}

	autoDisabled := snapst.AutoAliasesDisabled
	curAliases := snapst.Aliases
	newAliases, err := manualAlias(curInfo, curAliases, target, alias)
	if err != nil {
		return err
	}
	_, err = checkAliasesConflicts(st, snapName, autoDisabled, newAliases, nil)
	if err != nil {
		return err
	}

	added, removed, err := applyAliasesChange(snapName, autoDisabled, curAliases, autoDisabled, newAliases, m.backend, snapst.AliasesPending)
	if err != nil {
		return err
	}
	if err := aliasesTrace(t, added, removed); err != nil {
		return err
	}

	t.Set("old-aliases-v2", curAliases)
	snapst.Aliases = newAliases
	Set(st, snapName, snapst)
	return nil
}

func (m *SnapManager) doDisableAliases(t *state.Task, _ *tomb.Tomb) error {
	st := t.State()
	st.Lock()
	defer st.Unlock()
	snapsup, snapst, err := snapSetupAndState(t)
	if err != nil {
		return err
	}
	snapName := snapsup.InstanceName()

	oldAutoDisabled := snapst.AutoAliasesDisabled
	oldAliases := snapst.Aliases
	newAliases, _ := disableAliases(oldAliases)

	added, removed, err := applyAliasesChange(snapName, oldAutoDisabled, oldAliases, autoDis, newAliases, m.backend, snapst.AliasesPending)
	if err != nil {
		return err
	}
	if err := aliasesTrace(t, added, removed); err != nil {
		return err
	}

	t.Set("old-auto-aliases-disabled", oldAutoDisabled)
	snapst.AutoAliasesDisabled = true
	t.Set("old-aliases-v2", oldAliases)
	snapst.Aliases = newAliases
	Set(st, snapName, snapst)
	return nil
}

func (m *SnapManager) doUnalias(t *state.Task, _ *tomb.Tomb) error {
	st := t.State()
	st.Lock()
	defer st.Unlock()
	snapsup, snapst, err := snapSetupAndState(t)
	if err != nil {
		return err
	}
	var alias string
	err = t.Get("alias", &alias)
	if err != nil {
		return err
	}
	snapName := snapsup.InstanceName()

	autoDisabled := snapst.AutoAliasesDisabled
	oldAliases := snapst.Aliases
	newAliases, err := manualUnalias(oldAliases, alias)
	if err != nil {
		return err
	}

	added, removed, err := applyAliasesChange(snapName, autoDisabled, oldAliases, autoDisabled, newAliases, m.backend, snapst.AliasesPending)
	if err != nil {
		return err
	}
	if err := aliasesTrace(t, added, removed); err != nil {
		return err
	}

	t.Set("old-aliases-v2", oldAliases)
	snapst.Aliases = newAliases
	Set(st, snapName, snapst)
	return nil
}

// otherDisabledAliases is used to track for the benefit of undo what
// changes were made aka what aliases were disabled of another
// conflicting snap by prefer logic
type otherDisabledAliases struct {
	// Auto records whether prefer had to disable automatic aliases
	Auto bool `json:"auto,omitempty"`
	// Manual records which manual aliases were removed by prefer
	Manual map[string]string `json:"manual,omitempty"`
}

func (m *SnapManager) doPreferAliases(t *state.Task, _ *tomb.Tomb) error {
	st := t.State()
	st.Lock()
	defer st.Unlock()
	snapsup, snapst, err := snapSetupAndState(t)
	if err != nil {
		return err
	}
	instanceName := snapsup.InstanceName()

	if !snapst.AutoAliasesDisabled {
		// already enabled, nothing to do
		return nil
	}

	curAliases := snapst.Aliases
	aliasConflicts, err := checkAliasesConflicts(st, instanceName, autoEn, curAliases, nil)
	conflErr, isConflErr := err.(*AliasConflictError)
	if err != nil && !isConflErr {
		return err
	}
	if isConflErr && conflErr.Conflicts == nil {
		// it's a snap command namespace conflict, we cannot remedy it
		return conflErr
	}
	// proceed to disable conflicting aliases as needed
	// before re-enabling instanceName aliases

	otherSnapStates := make(map[string]*SnapState, len(aliasConflicts))
	otherSnapDisabled := make(map[string]*otherDisabledAliases, len(aliasConflicts))
	for otherSnap := range aliasConflicts {
		var otherSnapState SnapState
		err := Get(st, otherSnap, &otherSnapState)
		if err != nil {
			return err
		}

		otherAliases, disabledManual := disableAliases(otherSnapState.Aliases)

		added, removed, err := applyAliasesChange(otherSnap, otherSnapState.AutoAliasesDisabled, otherSnapState.Aliases, autoDis, otherAliases, m.backend, otherSnapState.AliasesPending)
		if err != nil {
			return err
		}
		if err := aliasesTrace(t, added, removed); err != nil {
			return err
		}

		var otherDisabled otherDisabledAliases
		otherDisabled.Manual = disabledManual
		otherSnapState.Aliases = otherAliases
		// disable automatic aliases as needed
		if !otherSnapState.AutoAliasesDisabled && len(otherAliases) != 0 {
			// record that we did disable automatic aliases
			otherDisabled.Auto = true
			otherSnapState.AutoAliasesDisabled = true
		}
		otherSnapDisabled[otherSnap] = &otherDisabled
		otherSnapStates[otherSnap] = &otherSnapState
	}

	added, removed, err := applyAliasesChange(instanceName, autoDis, curAliases, autoEn, curAliases, m.backend, snapst.AliasesPending)
	if err != nil {
		return err
	}
	if err := aliasesTrace(t, added, removed); err != nil {
		return err
	}

	for otherSnap, otherSnapState := range otherSnapStates {
		Set(st, otherSnap, otherSnapState)
	}
	if len(otherSnapDisabled) != 0 {
		t.Set("other-disabled-aliases", otherSnapDisabled)
	}
	t.Set("old-auto-aliases-disabled", true)
	t.Set("old-aliases-v2", curAliases)
	snapst.AutoAliasesDisabled = false
	Set(st, instanceName, snapst)
	return nil
}

// changeReadyUpToTask returns whether all other change's tasks are Ready.
func changeReadyUpToTask(task *state.Task) bool {
	me := task.ID()
	change := task.Change()
	for _, task := range change.Tasks() {
		if me == task.ID() {
			// ignore self
			continue
		}
		if !task.Status().Ready() {
			return false
		}
	}
	return true
}

// refreshedSnaps returns the instance names of the snaps successfully refreshed
// in the last batch of refreshes before the given (re-refresh) task.
//
// It does this by advancing through the given task's change's tasks, keeping
// track of the instance names from the first SnapSetup in every lane, stopping
// when finding the given task, and resetting things when finding a different
// re-refresh task (that indicates the end of a batch that isn't the given one).
func refreshedSnaps(reTask *state.Task) []string {
	// NOTE nothing requires reTask to be a check-rerefresh task, nor even to be in
	// a refresh-ish change, but it doesn't make much sense to call this otherwise.
	tid := reTask.ID()
	laneSnaps := map[int]string{}
	// change.Tasks() preserves the order tasks were added, otherwise it all falls apart
	for _, task := range reTask.Change().Tasks() {
		if task.ID() == tid {
			// we've reached ourselves; we don't care about anything beyond this
			break
		}
		if task.Kind() == "check-rerefresh" {
			// we've reached a previous check-rerefresh (but not ourselves).
			// Only snaps in tasks after this point are of interest.
			laneSnaps = map[int]string{}
		}
		lanes := task.Lanes()
		if len(lanes) != 1 {
			// can't happen, really
			continue
		}
		lane := lanes[0]
		if lane == 0 {
			// not really a lane
			continue
		}
		if task.Status() != state.DoneStatus {
			// ignore non-successful lane (1)
			laneSnaps[lane] = ""
			continue
		}
		if _, ok := laneSnaps[lane]; ok {
			// ignore lanes we've already seen (including ones explicitly ignored in (1))
			continue
		}
		var snapsup SnapSetup
		if err := task.Get("snap-setup", &snapsup); err != nil {
			continue
		}
		laneSnaps[lane] = snapsup.InstanceName()
	}

	snapNames := make([]string, 0, len(laneSnaps))
	for _, name := range laneSnaps {
		if name == "" {
			// the lane was unsuccessful
			continue
		}
		snapNames = append(snapNames, name)
	}
	return snapNames
}

// reRefreshSetup holds the necessary details to re-refresh snaps that need it
type reRefreshSetup struct {
	UserID int `json:"user-id,omitempty"`
	*Flags
}

// reRefreshUpdateMany exists just to make testing simpler
var reRefreshUpdateMany = updateManyFiltered

// reRefreshFilter is an updateFilter that returns whether the given update
// needs a re-refresh because of further epoch transitions available.
func reRefreshFilter(update *snap.Info, snapst *SnapState) bool {
	cur, err := snapst.CurrentInfo()
	if err != nil {
		return false
	}
	return !update.Epoch.Equal(&cur.Epoch)
}

var reRefreshRetryTimeout = time.Second / 10

func (m *SnapManager) doCheckReRefresh(t *state.Task, tomb *tomb.Tomb) error {
	st := t.State()
	st.Lock()
	defer st.Unlock()

	if numHaltTasks := t.NumHaltTasks(); numHaltTasks > 0 {
		logger.Panicf("Re-refresh task has %d tasks waiting for it.", numHaltTasks)
	}

	if !changeReadyUpToTask(t) {
		return &state.Retry{After: reRefreshRetryTimeout, Reason: "pending refreshes"}
	}
	snaps := refreshedSnaps(t)
	if len(snaps) == 0 {
		// nothing to do (maybe everything failed)
		return nil
	}

	var re reRefreshSetup
	if err := t.Get("rerefresh-setup", &re); err != nil {
		return err
	}
	chg := t.Change()
	updated, tasksets, err := reRefreshUpdateMany(tomb.Context(nil), st, snaps, re.UserID, reRefreshFilter, re.Flags, chg.ID())
	if err != nil {
		return err
	}

	if len(updated) == 0 {
		t.Logf("No re-refreshes found.")
	} else {
		t.Logf("Found re-refresh for %s.", strutil.Quoted(updated))

		for _, taskset := range tasksets {
			chg.AddAll(taskset)
		}
		st.EnsureBefore(0)
	}
	t.SetStatus(state.DoneStatus)

	return nil
}

// InjectTasks makes all the halt tasks of the mainTask wait for extraTasks;
// extraTasks join the same lane and change as the mainTask.
func InjectTasks(mainTask *state.Task, extraTasks *state.TaskSet) {
	lanes := mainTask.Lanes()
	if len(lanes) == 1 && lanes[0] == 0 {
		lanes = nil
	}
	for _, l := range lanes {
		extraTasks.JoinLane(l)
	}

	chg := mainTask.Change()
	// Change shouldn't normally be nil, except for cases where
	// this helper is used before tasks are added to a change.
	if chg != nil {
		chg.AddAll(extraTasks)
	}

	// make all halt tasks of the mainTask wait on extraTasks
	ht := mainTask.HaltTasks()
	for _, t := range ht {
		t.WaitAll(extraTasks)
	}

	// make the extra tasks wait for main task
	extraTasks.WaitFor(mainTask)
}

func InjectAutoConnect(mainTask *state.Task, snapsup *SnapSetup) {
	st := mainTask.State()
	autoConnect := st.NewTask("auto-connect", fmt.Sprintf(i18n.G("Automatically connect eligible plugs and slots of snap %q"), snapsup.InstanceName()))
	autoConnect.Set("snap-setup", snapsup)
	InjectTasks(mainTask, state.NewTaskSet(autoConnect))
	mainTask.Logf("added auto-connect task")
}<|MERGE_RESOLUTION|>--- conflicted
+++ resolved
@@ -880,13 +880,8 @@
 		return err
 	}
 	linkCtx := backend.LinkContext{
-<<<<<<< HEAD
 		FirstInstall: false,
-=======
-		PrevDisabledServices: svcsToDisable,
-		FirstInstall:         false,
-		VitalityRank:         vitalityRank,
->>>>>>> 9da1ffd6
+		VitalityRank: vitalityRank,
 	}
 	reboot, err := m.backend.LinkSnap(oldInfo, deviceCtx, linkCtx, perfTimings)
 	if err != nil {
@@ -1175,28 +1170,13 @@
 
 	pb := NewTaskProgressAdapterLocked(t)
 
-<<<<<<< HEAD
+	vitalityRank, err := vitalityRank(st, snapsup.InstanceName())
+	if err != nil {
+		return err
+	}
 	linkCtx := backend.LinkContext{
 		FirstInstall: oldCurrent.Unset(),
-=======
-	// get the services which LinkSnap should disable when generating wrappers,
-	// as well as the services which are not present in this revision, but were
-	// present and disabled in a previous one and as such should be kept inside
-	// snapst for persistent storage
-	svcsToSave, svcsToDisable, err := missingDisabledServices(snapst.LastActiveDisabledServices, newInfo)
-	if err != nil {
-		return err
-	}
-
-	vitalityRank, err := vitalityRank(st, snapsup.InstanceName())
-	if err != nil {
-		return err
-	}
-	linkCtx := backend.LinkContext{
-		FirstInstall:         oldCurrent.Unset(),
-		PrevDisabledServices: svcsToDisable,
-		VitalityRank:         vitalityRank,
->>>>>>> 9da1ffd6
+		VitalityRank: vitalityRank,
 	}
 	reboot, err := m.backend.LinkSnap(newInfo, deviceCtx, linkCtx, perfTimings)
 	// defer a cleanup helper which will unlink the snap if anything fails after
@@ -1772,7 +1752,7 @@
 	var stopReason snap.ServiceStopReason
 
 	// stop the services
-	err = m.backend.StopServices(svcs, stopReason, progress.Null, perfTimings)
+	err = m.backend.StopServices(svcs, nil, stopReason, progress.Null, perfTimings)
 	if err != nil {
 		return err
 	}
