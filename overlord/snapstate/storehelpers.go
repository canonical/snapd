// -*- Mode: Go; indent-tabs-mode: t -*-

/*
 * Copyright (C) 2016-2018 Canonical Ltd
 *
 * This program is free software: you can redistribute it and/or modify
 * it under the terms of the GNU General Public License version 3 as
 * published by the Free Software Foundation.
 *
 * This program is distributed in the hope that it will be useful,
 * but WITHOUT ANY WARRANTY; without even the implied warranty of
 * MERCHANTABILITY or FITNESS FOR A PARTICULAR PURPOSE.  See the
 * GNU General Public License for more details.
 *
 * You should have received a copy of the GNU General Public License
 * along with this program.  If not, see <http://www.gnu.org/licenses/>.
 *
 */

package snapstate

import (
	"fmt"
	"sort"

	"golang.org/x/net/context"

	"github.com/snapcore/snapd/logger"
	"github.com/snapcore/snapd/overlord/auth"
	"github.com/snapcore/snapd/overlord/state"
	"github.com/snapcore/snapd/snap"
	"github.com/snapcore/snapd/store"
	"github.com/snapcore/snapd/strutil"
)

type updateInfoOpts struct {
	channel          string
	ignoreValidation bool
	amend            bool
}

func userIDForSnap(st *state.State, snapst *SnapState, fallbackUserID int) (int, error) {
	userID := snapst.UserID
	_, err := auth.User(st, userID)
	if err == nil {
		return userID, nil
	}
	if err != auth.ErrInvalidUser {
		return 0, err
	}
	return fallbackUserID, nil
}

// userFromUserID returns the first valid user from a series of userIDs
// used as successive fallbacks.
func userFromUserID(st *state.State, userIDs ...int) (*auth.UserState, error) {
	var user *auth.UserState
	var err error
	for _, userID := range userIDs {
		if userID == 0 {
			err = nil
			continue
		}
		user, err = auth.User(st, userID)
		if err != auth.ErrInvalidUser {
			break
		}
	}
	return user, err
}

func refreshOptions(st *state.State, origOpts *store.RefreshOptions) (*store.RefreshOptions, error) {
	var opts store.RefreshOptions

	if origOpts != nil {
<<<<<<< HEAD
		if origOpts.RequestSalt != "" {
=======
		if origOpts.PrivacyKey != "" {
>>>>>>> e604a9f7
			// nothing to add
			return origOpts, nil
		}
		opts = *origOpts
	}

<<<<<<< HEAD
	if err := st.Get("refresh-request-salt", &opts.RequestSalt); err != nil && err != state.ErrNoState {
		return nil, fmt.Errorf("cannot obtain store request salt: %v", err)
	}
	if opts.RequestSalt == "" {
=======
	if err := st.Get("refresh-privacy-key", &opts.PrivacyKey); err != nil && err != state.ErrNoState {
		return nil, fmt.Errorf("cannot obtain store request salt: %v", err)
	}
	if opts.PrivacyKey == "" {
>>>>>>> e604a9f7
		return nil, fmt.Errorf("internal error: request salt is unset")
	}
	return &opts, nil
}

func installInfo(st *state.State, name, channel string, revision snap.Revision, userID int) (*snap.Info, error) {
	// TODO: support ignore-validation?

	curSnaps, err := currentSnaps(st)
	if err != nil {
		return nil, err
	}

	user, err := userFromUserID(st, userID)
	if err != nil {
		return nil, err
	}

	// cannot specify both with the API
	if !revision.Unset() {
		channel = ""
	}

	opts, err := refreshOptions(st, nil)
	if err != nil {
		return nil, err
	}

	action := &store.SnapAction{
		Action:       "install",
		InstanceName: name,
		// the desired channel
		Channel: channel,
		// the desired revision
		Revision: revision,
	}

	theStore := Store(st)
	st.Unlock() // calls to the store should be done without holding the state lock
	res, err := theStore.SnapAction(context.TODO(), curSnaps, []*store.SnapAction{action}, user, opts)
	st.Lock()

	return singleActionResult(name, action.Action, res, err)
}

func updateInfo(st *state.State, snapst *SnapState, opts *updateInfoOpts, userID int) (*snap.Info, error) {
	if opts == nil {
		opts = &updateInfoOpts{}
	}

	curSnaps, err := currentSnaps(st)
	if err != nil {
		return nil, err
	}

	refreshOpts, err := refreshOptions(st, nil)
	if err != nil {
		return nil, err
	}

	curInfo, user, err := preUpdateInfo(st, snapst, opts.amend, userID)
	if err != nil {
		return nil, err
	}

	var flags store.SnapActionFlags
	if opts.ignoreValidation {
		flags = store.SnapActionIgnoreValidation
	} else {
		flags = store.SnapActionEnforceValidation
	}

	action := &store.SnapAction{
		Action:       "refresh",
		InstanceName: curInfo.InstanceName(),
		SnapID:       curInfo.SnapID,
		// the desired channel
		Channel: opts.channel,
		Flags:   flags,
	}

	if curInfo.SnapID == "" { // amend
		action.Action = "install"
	}

	theStore := Store(st)
	st.Unlock() // calls to the store should be done without holding the state lock
	res, err := theStore.SnapAction(context.TODO(), curSnaps, []*store.SnapAction{action}, user, refreshOpts)
	st.Lock()

	return singleActionResult(curInfo.InstanceName(), action.Action, res, err)
}

func preUpdateInfo(st *state.State, snapst *SnapState, amend bool, userID int) (*snap.Info, *auth.UserState, error) {
	user, err := userFromUserID(st, snapst.UserID, userID)
	if err != nil {
		return nil, nil, err
	}

	curInfo, err := snapst.CurrentInfo()
	if err != nil {
		return nil, nil, err
	}

	if curInfo.SnapID == "" { // covers also trymode
		if !amend {
			return nil, nil, store.ErrLocalSnap
		}
	}

	return curInfo, user, nil
}

func singleActionResult(name, action string, results []*snap.Info, e error) (info *snap.Info, err error) {
	if len(results) > 1 {
		return nil, fmt.Errorf("internal error: multiple store results for a single snap op")
	}
	if len(results) > 0 {
		// TODO: if we also have an error log/warn about it
		return results[0], nil
	}

	if saErr, ok := e.(*store.SnapActionError); ok {
		if len(saErr.Other) != 0 {
			return nil, saErr
		}

		var snapErr error
		switch action {
		case "refresh":
			snapErr = saErr.Refresh[name]
		case "install":
			snapErr = saErr.Install[name]
		}
		if snapErr != nil {
			return nil, snapErr
		}

		// no result, atypical case
		if saErr.NoResults {
			switch action {
			case "refresh":
				return nil, store.ErrNoUpdateAvailable
			case "install":
				return nil, store.ErrSnapNotFound
			}
		}
	}

	return nil, e
}

func updateToRevisionInfo(st *state.State, snapst *SnapState, revision snap.Revision, userID int) (*snap.Info, error) {
	// TODO: support ignore-validation?

	curSnaps, err := currentSnaps(st)
	if err != nil {
		return nil, err
	}

	curInfo, user, err := preUpdateInfo(st, snapst, false, userID)
	if err != nil {
		return nil, err
	}

	opts, err := refreshOptions(st, nil)
	if err != nil {
		return nil, err
	}

	action := &store.SnapAction{
		Action:       "refresh",
		SnapID:       curInfo.SnapID,
		InstanceName: curInfo.InstanceName(),
		// the desired revision
		Revision: revision,
	}

	theStore := Store(st)
	st.Unlock() // calls to the store should be done without holding the state lock
	res, err := theStore.SnapAction(context.TODO(), curSnaps, []*store.SnapAction{action}, user, opts)
	st.Lock()

	return singleActionResult(curInfo.InstanceName(), action.Action, res, err)
}

func currentSnaps(st *state.State) ([]*store.CurrentSnap, error) {
	snapStates, err := All(st)
	if err != nil {
		return nil, err
	}

	if len(snapStates) == 0 {
		// no snaps installed, do not bother any further
		return nil, nil
	}

	curSnaps := collectCurrentSnaps(snapStates, nil)
	return curSnaps, nil
}

func collectCurrentSnaps(snapStates map[string]*SnapState, consider func(*store.CurrentSnap, *SnapState)) (curSnaps []*store.CurrentSnap) {
	curSnaps = make([]*store.CurrentSnap, 0, len(snapStates))

	for _, snapst := range snapStates {
		if snapst.TryMode {
			// try mode snaps are completely local and
			// irrelevant for the operation
			continue
		}

		snapInfo, err := snapst.CurrentInfo()
		if err != nil {
			continue
		}

		if snapInfo.SnapID == "" {
			// the store won't be able to tell what this
			// is and so cannot include it in the
			// operation
			continue
		}

		installed := &store.CurrentSnap{
			InstanceName: snapInfo.InstanceName(),
			SnapID:       snapInfo.SnapID,
			// the desired channel (not snapInfo.Channel!)
			TrackingChannel:  snapst.Channel,
			Revision:         snapInfo.Revision,
			RefreshedDate:    revisionDate(snapInfo),
			IgnoreValidation: snapst.IgnoreValidation,
		}
		curSnaps = append(curSnaps, installed)

		if consider != nil {
			consider(installed, snapst)
		}
	}

	return curSnaps
}

func refreshCandidates(ctx context.Context, st *state.State, names []string, user *auth.UserState, opts *store.RefreshOptions) ([]*snap.Info, map[string]*SnapState, map[string]bool, error) {
	snapStates, err := All(st)
	if err != nil {
		return nil, nil, nil, err
	}

	opts, err = refreshOptions(st, opts)
	if err != nil {
		return nil, nil, nil, err
	}

	// check if we have this name at all
	for _, name := range names {
		if _, ok := snapStates[name]; !ok {
			return nil, nil, nil, snap.NotInstalledError{Snap: name}
		}
	}

	sort.Strings(names)

	var fallbackID int
	// normalize fallback user
	if !user.HasStoreAuth() {
		user = nil
	} else {
		fallbackID = user.ID
	}

	actionsByUserID := make(map[int][]*store.SnapAction)
	stateByInstanceName := make(map[string]*SnapState, len(snapStates))
	ignoreValidation := make(map[string]bool)
	nCands := 0

	addCand := func(installed *store.CurrentSnap, snapst *SnapState) {
		// FIXME: snaps that are not active are skipped for now
		//        until we know what we want to do
		if !snapst.Active {
			return
		}

		if len(names) == 0 && snapst.DevMode {
			// no auto-refresh for devmode
			return
		}

		if len(names) > 0 && !strutil.SortedListContains(names, installed.InstanceName) {
			return
		}

		stateByInstanceName[installed.InstanceName] = snapst

		if len(names) == 0 {
			installed.Block = snapst.Block()
		}

		userID := snapst.UserID
		if userID == 0 {
			userID = fallbackID
		}
		actionsByUserID[userID] = append(actionsByUserID[userID], &store.SnapAction{
			Action:       "refresh",
			SnapID:       installed.SnapID,
			InstanceName: installed.InstanceName,
		})
		if snapst.IgnoreValidation {
			ignoreValidation[installed.SnapID] = true
		}
		nCands++
	}
	// determine current snaps and collect candidates for refresh
	curSnaps := collectCurrentSnaps(snapStates, addCand)

	actionsForUser := make(map[*auth.UserState][]*store.SnapAction, len(actionsByUserID))
	noUserActions := actionsByUserID[0]
	for userID, actions := range actionsByUserID {
		if userID == 0 {
			continue
		}
		u, err := userFromUserID(st, userID, 0)
		if err != nil {
			return nil, nil, nil, err
		}
		if u.HasStoreAuth() {
			actionsForUser[u] = actions
		} else {
			noUserActions = append(noUserActions, actions...)
		}
	}
	// coalesce if possible
	if len(noUserActions) != 0 {
		if len(actionsForUser) == 0 {
			actionsForUser[nil] = noUserActions
		} else {
			// coalesce no user actions with one other user's
			for u1, actions := range actionsForUser {
				actionsForUser[u1] = append(actions, noUserActions...)
				break
			}
		}
	}

	theStore := Store(st)

	updates := make([]*snap.Info, 0, nCands)
	for u, actions := range actionsForUser {
		st.Unlock()
		updatesForUser, err := theStore.SnapAction(ctx, curSnaps, actions, u, opts)
		st.Lock()
		if err != nil {
			saErr, ok := err.(*store.SnapActionError)
			if !ok {
				return nil, nil, nil, err
			}
			// TODO: use the warning infra here when we have it
			logger.Noticef("%v", saErr)
		}

		updates = append(updates, updatesForUser...)
	}

	return updates, stateByInstanceName, ignoreValidation, nil
}<|MERGE_RESOLUTION|>--- conflicted
+++ resolved
@@ -73,28 +73,17 @@
 	var opts store.RefreshOptions
 
 	if origOpts != nil {
-<<<<<<< HEAD
-		if origOpts.RequestSalt != "" {
-=======
 		if origOpts.PrivacyKey != "" {
->>>>>>> e604a9f7
 			// nothing to add
 			return origOpts, nil
 		}
 		opts = *origOpts
 	}
 
-<<<<<<< HEAD
-	if err := st.Get("refresh-request-salt", &opts.RequestSalt); err != nil && err != state.ErrNoState {
-		return nil, fmt.Errorf("cannot obtain store request salt: %v", err)
-	}
-	if opts.RequestSalt == "" {
-=======
 	if err := st.Get("refresh-privacy-key", &opts.PrivacyKey); err != nil && err != state.ErrNoState {
 		return nil, fmt.Errorf("cannot obtain store request salt: %v", err)
 	}
 	if opts.PrivacyKey == "" {
->>>>>>> e604a9f7
 		return nil, fmt.Errorf("internal error: request salt is unset")
 	}
 	return &opts, nil
