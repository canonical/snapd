--- conflicted
+++ resolved
@@ -36,8 +36,7 @@
 type prereqSuite struct {
 	baseHandlerSuite
 
-	fakeStore   *fakeStore
-	requestSalt string
+	fakeStore *fakeStore
 }
 
 var _ = Suite(&prereqSuite{})
@@ -53,12 +52,7 @@
 	defer s.state.Unlock()
 	snapstate.ReplaceStore(s.state, s.fakeStore)
 
-<<<<<<< HEAD
-	s.requestSalt = "request-salt"
-	s.state.Set("refresh-request-salt", s.requestSalt)
-=======
 	s.state.Set("refresh-privacy-key", "privacy-key")
->>>>>>> e604a9f7
 }
 
 func (s *prereqSuite) TestDoPrereqNothingToDo(c *C) {
@@ -115,8 +109,7 @@
 	defer s.state.Unlock()
 	c.Assert(s.fakeBackend.ops, DeepEquals, fakeOps{
 		{
-			op:          "storesvc-snap-action",
-			refreshOpts: &store.RefreshOptions{RequestSalt: s.requestSalt},
+			op: "storesvc-snap-action",
 		},
 		{
 			op: "storesvc-snap-action:action",
@@ -128,8 +121,7 @@
 			revno: snap.R(11),
 		},
 		{
-			op:          "storesvc-snap-action",
-			refreshOpts: &store.RefreshOptions{RequestSalt: s.requestSalt},
+			op: "storesvc-snap-action",
 		},
 		{
 			op: "storesvc-snap-action:action",
@@ -141,8 +133,7 @@
 			revno: snap.R(11),
 		},
 		{
-			op:          "storesvc-snap-action",
-			refreshOpts: &store.RefreshOptions{RequestSalt: s.requestSalt},
+			op: "storesvc-snap-action",
 		},
 		{
 			op: "storesvc-snap-action:action",
@@ -282,8 +273,7 @@
 	defer s.state.Unlock()
 	c.Assert(s.fakeBackend.ops, DeepEquals, fakeOps{
 		{
-			op:          "storesvc-snap-action",
-			refreshOpts: &store.RefreshOptions{RequestSalt: s.requestSalt},
+			op: "storesvc-snap-action",
 		},
 		{
 			op: "storesvc-snap-action:action",
@@ -295,8 +285,7 @@
 			revno: snap.R(11),
 		},
 		{
-			op:          "storesvc-snap-action",
-			refreshOpts: &store.RefreshOptions{RequestSalt: s.requestSalt},
+			op: "storesvc-snap-action",
 		},
 		{
 			op: "storesvc-snap-action:action",
@@ -308,8 +297,7 @@
 			revno: snap.R(11),
 		},
 		{
-			op:          "storesvc-snap-action",
-			refreshOpts: &store.RefreshOptions{RequestSalt: s.requestSalt},
+			op: "storesvc-snap-action",
 		},
 		{
 			op: "storesvc-snap-action:action",
