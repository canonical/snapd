// -*- Mode: Go; indent-tabs-mode: t -*-

/*
 * Copyright (C) 2016-2021 Canonical Ltd
 *
 * This program is free software: you can redistribute it and/or modify
 * it under the terms of the GNU General Public License version 3 as
 * published by the Free Software Foundation.
 *
 * This program is distributed in the hope that it will be useful,
 * but WITHOUT ANY WARRANTY; without even the implied warranty of
 * MERCHANTABILITY or FITNESS FOR A PARTICULAR PURPOSE.  See the
 * GNU General Public License for more details.
 *
 * You should have received a copy of the GNU General Public License
 * along with this program.  If not, see <http://www.gnu.org/licenses/>.
 *
 */

package snapstate_test

import (
	"context"
	"encoding/json"
	"errors"
	"fmt"
	"io/ioutil"
	"os"
	"path/filepath"
	"regexp"
	"sort"
	"strings"
	"time"

	. "gopkg.in/check.v1"
	"gopkg.in/tomb.v2"

	"github.com/snapcore/snapd/asserts"
	"github.com/snapcore/snapd/asserts/snapasserts"
	"github.com/snapcore/snapd/dirs"
	"github.com/snapcore/snapd/interfaces"
	"github.com/snapcore/snapd/interfaces/ifacetest"
	"github.com/snapcore/snapd/logger"
	"github.com/snapcore/snapd/osutil"
	"github.com/snapcore/snapd/overlord"
	"github.com/snapcore/snapd/overlord/assertstate"
	"github.com/snapcore/snapd/overlord/auth"

	// So it registers Configure.
	_ "github.com/snapcore/snapd/overlord/configstate"
	"github.com/snapcore/snapd/overlord/configstate/config"
	"github.com/snapcore/snapd/overlord/ifacestate/ifacerepo"
	"github.com/snapcore/snapd/overlord/restart"
	"github.com/snapcore/snapd/overlord/snapstate"
	"github.com/snapcore/snapd/overlord/snapstate/snapstatetest"
	"github.com/snapcore/snapd/overlord/state"
	"github.com/snapcore/snapd/release"
	"github.com/snapcore/snapd/snap"
	"github.com/snapcore/snapd/snap/snaptest"
	"github.com/snapcore/snapd/store"
	"github.com/snapcore/snapd/testutil"
)

func verifyUpdateTasks(c *C, typ snap.Type, opts, discards int, ts *state.TaskSet) {
	kinds := taskKinds(ts.Tasks())

	expected := expectedDoInstallTasks(typ, unlinkBefore|cleanupAfter|opts, discards, nil, nil)
	if opts&doesReRefresh != 0 {
		expected = append(expected, "check-rerefresh")
	}

	c.Assert(kinds, DeepEquals, expected)

	te := ts.MaybeEdge(snapstate.LastBeforeLocalModificationsEdge)
	c.Assert(te, NotNil)
	c.Assert(te.Kind(), Equals, "validate-snap")
}

func (s *snapmgrTestSuite) TestUpdateDoesGC(c *C) {
	s.state.Lock()
	defer s.state.Unlock()

	restore := release.MockOnClassic(false)
	defer restore()

	snapstate.Set(s.state, "some-snap", &snapstate.SnapState{
		Active: true,
		Sequence: []*snap.SideInfo{
			{RealName: "some-snap", SnapID: "some-snap-id", Revision: snap.R(1)},
			{RealName: "some-snap", SnapID: "some-snap-id", Revision: snap.R(2)},
			{RealName: "some-snap", SnapID: "some-snap-id", Revision: snap.R(3)},
			{RealName: "some-snap", SnapID: "some-snap-id", Revision: snap.R(4)},
		},
		Current:  snap.R(4),
		SnapType: "app",
	})

	chg := s.state.NewChange("update", "update a snap")
	ts, err := snapstate.Update(s.state, "some-snap", &snapstate.RevisionOptions{Channel: "some-channel"}, s.user.ID, snapstate.Flags{})
	c.Assert(err, IsNil)
	chg.AddAll(ts)

	defer s.se.Stop()
	s.settle(c)

	// ensure garbage collection runs as the last tasks
	expectedTail := fakeOps{
		{
			op:   "link-snap",
			path: filepath.Join(dirs.SnapMountDir, "some-snap/11"),
		},
		{
			op:    "auto-connect:Doing",
			name:  "some-snap",
			revno: snap.R(11),
		},
		{
			op: "update-aliases",
		},
		{
			op:   "remove-snap-data",
			path: filepath.Join(dirs.SnapMountDir, "some-snap/1"),
		},
		{
			op:    "remove-snap-files",
			path:  filepath.Join(dirs.SnapMountDir, "some-snap/1"),
			stype: "app",
		},
		{
			op:   "remove-snap-data",
			path: filepath.Join(dirs.SnapMountDir, "some-snap/2"),
		},
		{
			op:    "remove-snap-files",
			path:  filepath.Join(dirs.SnapMountDir, "some-snap/2"),
			stype: "app",
		},
		{
			op:    "cleanup-trash",
			name:  "some-snap",
			revno: snap.R(11),
		},
	}

	opsTail := s.fakeBackend.ops[len(s.fakeBackend.ops)-len(expectedTail):]
	c.Assert(opsTail.Ops(), DeepEquals, expectedTail.Ops())
	c.Check(opsTail, DeepEquals, expectedTail)
}

func (s *snapmgrTestSuite) TestRepeatedUpdatesDoGC(c *C) {
	s.state.Lock()
	defer s.state.Unlock()

	restore := release.MockOnClassic(false)
	defer restore()

	// start with a single revision
	snapstate.Set(s.state, "some-snap", &snapstate.SnapState{
		Active: true,
		Sequence: []*snap.SideInfo{
			{RealName: "some-snap", SnapID: "some-snap-id", Channel: "some-channel", Revision: snap.R(1)},
		},
		Current:  snap.R(1),
		SnapType: "app",
	})

	tr := config.NewTransaction(s.state)
	// allow 2 revisions
	c.Assert(tr.Set("core", "refresh.retain", 2), IsNil)
	tr.Commit()

	s.fakeStore.refreshRevnos = make(map[string]snap.Revision)

	defer s.se.Stop()

	for refreshRev := 2; refreshRev < 10; refreshRev++ {
		s.fakeStore.refreshRevnos["some-snap-id"] = snap.R(refreshRev)

		chg := s.state.NewChange("update", "update a snap")
		ts, err := snapstate.Update(s.state, "some-snap", &snapstate.RevisionOptions{Channel: "some-channel"}, s.user.ID, snapstate.Flags{})
		c.Assert(err, IsNil)
		chg.AddAll(ts)

		s.settle(c)

		var snapst snapstate.SnapState
		c.Assert(snapstate.Get(s.state, "some-snap", &snapst), IsNil)
		// and we expect 2 revisions at all times
		c.Check(snapst.Sequence, HasLen, 2)
		c.Check(snapst.Sequence, DeepEquals, []*snap.SideInfo{
			{RealName: "some-snap", SnapID: "some-snap-id", Channel: "some-channel", Revision: snap.R(refreshRev - 1)},
			{RealName: "some-snap", SnapID: "some-snap-id", Channel: "some-channel", Revision: snap.R(refreshRev)},
		})
	}
}

func (s *snapmgrTestSuite) TestUpdateScenarios(c *C) {
	// TODO: also use channel-for-7 or equiv to check updates that are switches
	for k, t := range switchScenarios {
		s.testUpdateScenario(c, k, t)
	}
}

func (s *snapmgrTestSuite) testUpdateScenario(c *C, desc string, t switchScenario) {
	// reset
	s.fakeBackend.ops = nil

	comment := Commentf("%q (%+v)", desc, t)
	si := snap.SideInfo{
		RealName: "some-snap",
		Revision: snap.R(7),
		Channel:  t.chanFrom,
		SnapID:   "some-snap-id",
	}

	s.state.Lock()
	defer s.state.Unlock()

	snapstate.Set(s.state, "some-snap", &snapstate.SnapState{
		Sequence:        []*snap.SideInfo{&si},
		Active:          true,
		Current:         si.Revision,
		TrackingChannel: t.chanFrom,
		CohortKey:       t.cohFrom,
	})

	chg := s.state.NewChange("update-snap", t.summary)
	ts, err := snapstate.Update(s.state, "some-snap", &snapstate.RevisionOptions{
		Channel:     t.chanTo,
		CohortKey:   t.cohTo,
		LeaveCohort: t.cohFrom != "" && t.cohTo == "",
	}, 0, snapstate.Flags{})
	c.Assert(err, IsNil, comment)
	chg.AddAll(ts)

	s.settle(c)

	// switch is not really really doing anything backend related
	c.Assert(s.fakeBackend.ops.Ops(), DeepEquals, []string{
		"storesvc-snap-action",
		"storesvc-snap-action:action",
		"storesvc-download",
		"validate-snap:Doing",
		"current",
		"open-snap-file",
		"setup-snap",
		"remove-snap-aliases",
		"unlink-snap",
		"copy-data",
		"setup-profiles:Doing",
		"candidate",
		"link-snap",
		"auto-connect:Doing",
		"update-aliases",
		"cleanup-trash",
	}, comment)

	expectedChanTo := t.chanTo
	if t.chanTo == "" {
		expectedChanTo = t.chanFrom
	}
	expectedCohTo := t.cohTo

	// ensure the desired channel/cohort has changed
	var snapst snapstate.SnapState
	err = snapstate.Get(s.state, "some-snap", &snapst)
	c.Assert(err, IsNil, comment)
	c.Assert(snapst.TrackingChannel, Equals, expectedChanTo, comment)
	c.Assert(snapst.CohortKey, Equals, expectedCohTo, comment)

	// ensure the current info *has* changed
	info, err := snapst.CurrentInfo()
	c.Assert(err, IsNil, comment)
	c.Assert(info.Channel, Equals, expectedChanTo, comment)
}

func (s *snapmgrTestSuite) TestUpdateTasksWithOldCurrent(c *C) {
	s.state.Lock()
	defer s.state.Unlock()
	restore := release.MockOnClassic(false)
	defer restore()

	si1 := &snap.SideInfo{RealName: "some-snap", SnapID: "some-snap-id", Revision: snap.R(1)}
	si2 := &snap.SideInfo{RealName: "some-snap", SnapID: "some-snap-id", Revision: snap.R(2)}
	si3 := &snap.SideInfo{RealName: "some-snap", SnapID: "some-snap-id", Revision: snap.R(3)}
	si4 := &snap.SideInfo{RealName: "some-snap", SnapID: "some-snap-id", Revision: snap.R(4)}
	snapstate.Set(s.state, "some-snap", &snapstate.SnapState{
		Active:          true,
		TrackingChannel: "latest/edge",
		Sequence:        []*snap.SideInfo{si1, si2, si3, si4},
		Current:         snap.R(2),
		SnapType:        "app",
	})

	// run the update
	ts, err := snapstate.Update(s.state, "some-snap", &snapstate.RevisionOptions{Channel: "some-channel"}, s.user.ID, snapstate.Flags{})
	c.Assert(err, IsNil)

	verifyUpdateTasks(c, snap.TypeApp, doesReRefresh, 2, ts)

	// and ensure that it will remove the revisions after "current"
	// (si3, si4)
	var snapsup snapstate.SnapSetup
	tasks := ts.Tasks()

	i := len(tasks) - 8
	c.Check(tasks[i].Kind(), Equals, "clear-snap")
	err = tasks[i].Get("snap-setup", &snapsup)
	c.Assert(err, IsNil)
	c.Check(snapsup.Revision(), Equals, si3.Revision)

	i = len(tasks) - 6
	c.Check(tasks[i].Kind(), Equals, "clear-snap")
	err = tasks[i].Get("snap-setup", &snapsup)
	c.Assert(err, IsNil)
	c.Check(snapsup.Revision(), Equals, si4.Revision)
}

func (s *snapmgrTestSuite) TestUpdateCanDoBackwards(c *C) {
	si7 := snap.SideInfo{
		RealName: "some-snap",
		SnapID:   "some-snap-id",
		Revision: snap.R(7),
	}
	si11 := snap.SideInfo{
		RealName: "some-snap",
		SnapID:   "some-snap-id",
		Revision: snap.R(11),
	}

	s.state.Lock()
	defer s.state.Unlock()

	snapstate.Set(s.state, "some-snap", &snapstate.SnapState{
		Active:   true,
		Sequence: []*snap.SideInfo{&si7, &si11},
		Current:  si11.Revision,
		SnapType: "app",
	})

	chg := s.state.NewChange("refresh", "refresh a snap")
	ts, err := snapstate.Update(s.state, "some-snap", &snapstate.RevisionOptions{Revision: snap.R(7)}, s.user.ID, snapstate.Flags{})
	c.Assert(err, IsNil)
	chg.AddAll(ts)

	defer s.se.Stop()
	s.settle(c)

	expected := fakeOps{
		{
			op:   "remove-snap-aliases",
			name: "some-snap",
		},
		{
			op:   "unlink-snap",
			path: filepath.Join(dirs.SnapMountDir, "some-snap/11"),
		},
		{
			op:   "copy-data",
			path: filepath.Join(dirs.SnapMountDir, "some-snap/7"),
			old:  filepath.Join(dirs.SnapMountDir, "some-snap/11"),
		},
		{
			op:    "setup-profiles:Doing",
			name:  "some-snap",
			revno: snap.R(7),
		},
		{
			op: "candidate",
			sinfo: snap.SideInfo{
				RealName: "some-snap",
				SnapID:   "some-snap-id",
				Channel:  "",
				Revision: snap.R(7),
			},
		},
		{
			op:   "link-snap",
			path: filepath.Join(dirs.SnapMountDir, "some-snap/7"),
		},
		{
			op:    "auto-connect:Doing",
			name:  "some-snap",
			revno: snap.R(7),
		},
		{
			op: "update-aliases",
		},
		{
			op:    "cleanup-trash",
			name:  "some-snap",
			revno: snap.R(7),
		},
	}
	// start with an easier-to-read error if this fails:
	c.Assert(s.fakeBackend.ops.Ops(), DeepEquals, expected.Ops())
	c.Assert(s.fakeBackend.ops, DeepEquals, expected)
}

func revs(seq []*snap.SideInfo) []int {
	revs := make([]int, len(seq))
	for i, si := range seq {
		revs[i] = si.Revision.N
	}

	return revs
}

type opSeqOpts struct {
	revert  bool
	fail    bool
	before  []int
	current int
	via     int
	after   []int
}

// build a SnapState with a revision sequence given by `before` and a
// current revision of `current`. Then refresh --revision via. Then
// check the revision sequence is as in `after`.
func (s *snapmgrTestSuite) testOpSequence(c *C, opts *opSeqOpts) (*snapstate.SnapState, *state.TaskSet) {
	s.state.Lock()
	defer s.state.Unlock()

	seq := make([]*snap.SideInfo, len(opts.before))
	for i, n := range opts.before {
		seq[i] = &snap.SideInfo{RealName: "some-snap", SnapID: "some-snap-id", Revision: snap.R(n)}
	}

	snapstate.Set(s.state, "some-snap", &snapstate.SnapState{
		Active:          true,
		TrackingChannel: "latest/edge",
		Sequence:        seq,
		Current:         snap.R(opts.current),
		SnapType:        "app",
	})

	var chg *state.Change
	var ts *state.TaskSet
	var err error
	if opts.revert {
		chg = s.state.NewChange("revert", "revert a snap")
		ts, err = snapstate.RevertToRevision(s.state, "some-snap", snap.R(opts.via), snapstate.Flags{})
	} else {
		chg = s.state.NewChange("refresh", "refresh a snap")
		ts, err = snapstate.Update(s.state, "some-snap", &snapstate.RevisionOptions{Revision: snap.R(opts.via)}, s.user.ID, snapstate.Flags{})
	}
	c.Assert(err, IsNil)
	if opts.fail {
		tasks := ts.Tasks()
		var last *state.Task
		// don't make a task wait on rerefresh, that's bad
		for i := len(tasks) - 1; i > 0; i-- {
			last = tasks[i]
			if last.Kind() != "check-rerefresh" {
				break
			}
		}
		terr := s.state.NewTask("error-trigger", "provoking total undo")
		terr.WaitFor(last)
		if len(last.Lanes()) > 0 {
			lanes := last.Lanes()
			// validity
			c.Assert(lanes, HasLen, 1)
			terr.JoinLane(lanes[0])
		}
		chg.AddTask(terr)
	}
	chg.AddAll(ts)

	defer s.se.Stop()
	s.settle(c)

	var snapst snapstate.SnapState
	err = snapstate.Get(s.state, "some-snap", &snapst)
	c.Assert(err, IsNil)
	c.Check(revs(snapst.Sequence), DeepEquals, opts.after)

	return &snapst, ts
}

func (s *snapmgrTestSuite) testUpdateSequence(c *C, opts *opSeqOpts) *state.TaskSet {
	restore := release.MockOnClassic(false)
	defer restore()

	opts.revert = false
	snapst, ts := s.testOpSequence(c, opts)
	// update always ends with current==seq[-1]==via:
	c.Check(snapst.Current.N, Equals, opts.after[len(opts.after)-1])
	c.Check(snapst.Current.N, Equals, opts.via)

	c.Check(s.fakeBackend.ops.Count("copy-data"), Equals, 1)
	c.Check(s.fakeBackend.ops.First("copy-data"), DeepEquals, &fakeOp{
		op:   "copy-data",
		path: fmt.Sprintf(filepath.Join(dirs.SnapMountDir, "some-snap/%d"), opts.via),
		old:  fmt.Sprintf(filepath.Join(dirs.SnapMountDir, "some-snap/%d"), opts.current),
	})

	return ts
}

func (s *snapmgrTestSuite) testUpdateFailureSequence(c *C, opts *opSeqOpts) *state.TaskSet {
	restore := release.MockOnClassic(false)
	defer restore()

	opts.revert = false
	opts.after = opts.before
	s.fakeBackend.linkSnapFailTrigger = fmt.Sprintf(filepath.Join(dirs.SnapMountDir, "some-snap/%d"), opts.via)
	snapst, ts := s.testOpSequence(c, opts)
	// a failed update will always end with current unchanged
	c.Check(snapst.Current.N, Equals, opts.current)

	ops := s.fakeBackend.ops
	c.Check(ops.Count("copy-data"), Equals, 1)
	do := ops.First("copy-data")

	c.Check(ops.Count("undo-copy-snap-data"), Equals, 1)
	undo := ops.First("undo-copy-snap-data")

	do.op = undo.op
	c.Check(do, DeepEquals, undo) // i.e. they only differed in the op

	return ts
}

// testTotal*Failure fails *after* link-snap
func (s *snapmgrTestSuite) testTotalUpdateFailureSequence(c *C, opts *opSeqOpts) *state.TaskSet {
	restore := release.MockOnClassic(false)
	defer restore()

	opts.revert = false
	opts.fail = true
	snapst, ts := s.testOpSequence(c, opts)
	// a failed update will always end with current unchanged
	c.Check(snapst.Current.N, Equals, opts.current)

	ops := s.fakeBackend.ops
	c.Check(ops.Count("copy-data"), Equals, 1)
	do := ops.First("copy-data")

	c.Check(ops.Count("undo-copy-snap-data"), Equals, 1)
	undo := ops.First("undo-copy-snap-data")

	do.op = undo.op
	c.Check(do, DeepEquals, undo) // i.e. they only differed in the op

	return ts
}

func (s *snapmgrTestSuite) TestUpdateLayoutsChecksFeatureFlag(c *C) {
	s.state.Lock()
	defer s.state.Unlock()

	// When layouts are disabled we cannot refresh to a snap depending on the feature.
	tr := config.NewTransaction(s.state)
	tr.Set("core", "experimental.layouts", false)
	tr.Commit()

	snapstate.Set(s.state, "some-snap", &snapstate.SnapState{
		Active: true,
		Sequence: []*snap.SideInfo{
			{RealName: "some-snap", SnapID: "some-snap-id", Revision: snap.R(1)},
		},
		Current:  snap.R(1),
		SnapType: "app",
	})

	_, err := snapstate.Update(s.state, "some-snap", &snapstate.RevisionOptions{Channel: "channel-for-layout/stable"}, s.user.ID, snapstate.Flags{})
	c.Assert(err, ErrorMatches, "experimental feature disabled - test it by setting 'experimental.layouts' to true")

	// When layouts are enabled we can refresh to a snap depending on the feature.
	tr = config.NewTransaction(s.state)
	tr.Set("core", "experimental.layouts", true)
	tr.Commit()

	_, err = snapstate.Update(s.state, "some-snap", &snapstate.RevisionOptions{Channel: "channel-for-layout/stable"}, s.user.ID, snapstate.Flags{})
	c.Assert(err, IsNil)
}

func (s *snapmgrTestSuite) TestUpdateManyExplicitLayoutsChecksFeatureFlag(c *C) {
	s.state.Lock()
	defer s.state.Unlock()

	// When layouts are disabled we cannot refresh multiple snaps if one of them depends on the feature.
	tr := config.NewTransaction(s.state)
	tr.Set("core", "experimental.layouts", false)
	tr.Commit()

	snapstate.Set(s.state, "some-snap", &snapstate.SnapState{
		Active:          true,
		TrackingChannel: "channel-for-layout/stable",
		Sequence: []*snap.SideInfo{
			{RealName: "some-snap", SnapID: "some-snap-id", Revision: snap.R(1)},
		},
		Current:  snap.R(1),
		SnapType: "app",
	})

	_, _, err := snapstate.UpdateMany(context.Background(), s.state, []string{"some-snap"}, s.user.ID, nil)
	c.Assert(err, ErrorMatches, "experimental feature disabled - test it by setting 'experimental.layouts' to true")

	// When layouts are enabled we can refresh multiple snaps if one of them depends on the feature.
	tr = config.NewTransaction(s.state)
	tr.Set("core", "experimental.layouts", true)
	tr.Commit()

	_, _, err = snapstate.UpdateMany(context.Background(), s.state, []string{"some-snap"}, s.user.ID, nil)
	c.Assert(err, IsNil)
}

func (s *snapmgrTestSuite) TestUpdateManyLayoutsChecksFeatureFlag(c *C) {
	s.state.Lock()
	defer s.state.Unlock()

	// When layouts are disabled we cannot refresh multiple snaps if one of them depends on the feature.
	tr := config.NewTransaction(s.state)
	tr.Set("core", "experimental.layouts", false)
	tr.Commit()

	snapstate.Set(s.state, "some-snap", &snapstate.SnapState{
		Active:          true,
		TrackingChannel: "channel-for-layout/stable",
		Sequence: []*snap.SideInfo{
			{RealName: "some-snap", SnapID: "some-snap-id", Revision: snap.R(1)},
		},
		Current:  snap.R(1),
		SnapType: "app",
	})

	refreshes, _, err := snapstate.UpdateMany(context.Background(), s.state, nil, s.user.ID, nil)
	c.Assert(err, IsNil)
	c.Assert(refreshes, HasLen, 0)

	// When layouts are enabled we can refresh multiple snaps if one of them depends on the feature.
	tr = config.NewTransaction(s.state)
	tr.Set("core", "experimental.layouts", true)
	tr.Commit()

	refreshes, _, err = snapstate.UpdateMany(context.Background(), s.state, nil, s.user.ID, nil)
	c.Assert(err, IsNil)
	c.Assert(refreshes, DeepEquals, []string{"some-snap"})
}

func (s *snapmgrTestSuite) TestUpdateFailsEarlyOnEpochMismatch(c *C) {
	s.state.Lock()
	defer s.state.Unlock()

	snapstate.Set(s.state, "some-epoch-snap", &snapstate.SnapState{
		Active: true,
		Sequence: []*snap.SideInfo{
			{RealName: "some-epoch-snap", SnapID: "some-epoch-snap-id", Revision: snap.R(1)},
		},
		Current:  snap.R(1),
		SnapType: "app",
	})

	_, err := snapstate.Update(s.state, "some-epoch-snap", nil, 0, snapstate.Flags{})
	c.Assert(err, ErrorMatches, `cannot refresh "some-epoch-snap" to new revision 11 with epoch 42, because it can't read the current epoch of 13`)
}

func (s *snapmgrTestSuite) TestUpdateTasksPropagatesErrors(c *C) {
	s.state.Lock()
	defer s.state.Unlock()

	snapstate.Set(s.state, "some-snap", &snapstate.SnapState{
		Active:          true,
		TrackingChannel: "latest/edge",
		Sequence:        []*snap.SideInfo{{RealName: "some-snap", SnapID: "fakestore-please-error-on-refresh", Revision: snap.R(7)}},
		Current:         snap.R(7),
	})

	_, err := snapstate.Update(s.state, "some-snap", &snapstate.RevisionOptions{Channel: "some-channel"}, s.user.ID, snapstate.Flags{})
	c.Assert(err, ErrorMatches, `failing as requested`)
}

func (s *snapmgrTestSuite) TestUpdateTasks(c *C) {
	s.state.Lock()
	defer s.state.Unlock()

	snapstate.Set(s.state, "some-snap", &snapstate.SnapState{
		Active:          true,
		TrackingChannel: "latest/edge",
		Sequence:        []*snap.SideInfo{{RealName: "some-snap", SnapID: "some-snap-id", Revision: snap.R(7)}},
		Current:         snap.R(7),
		SnapType:        "app",
	})

	validateCalled := false
	happyValidateRefreshes := func(st *state.State, refreshes []*snap.Info, ignoreValidation map[string]bool, userID int, deviceCtx snapstate.DeviceContext) ([]*snap.Info, error) {
		validateCalled = true
		return refreshes, nil
	}
	// hook it up
	snapstate.ValidateRefreshes = happyValidateRefreshes

	ts, err := snapstate.Update(s.state, "some-snap", &snapstate.RevisionOptions{Channel: "some-channel"}, s.user.ID, snapstate.Flags{})
	c.Assert(err, IsNil)
	verifyUpdateTasks(c, snap.TypeApp, doesReRefresh, 0, ts)
	c.Assert(s.state.TaskCount(), Equals, len(ts.Tasks()))

	c.Check(validateCalled, Equals, true)

	var snapsup snapstate.SnapSetup
	err = ts.Tasks()[0].Get("snap-setup", &snapsup)
	c.Assert(err, IsNil)

	c.Check(snapsup.Channel, Equals, "some-channel")
}

func (s *snapmgrTestSuite) TestUpdateAmendRunThrough(c *C) {
	si := snap.SideInfo{
		RealName: "some-snap",
		Revision: snap.R(-42),
	}
	snaptest.MockSnap(c, `name: some-snap`, &si)

	s.state.Lock()
	defer s.state.Unlock()

	snapstate.Set(s.state, "some-snap", &snapstate.SnapState{
		Active:          true,
		Sequence:        []*snap.SideInfo{&si},
		Current:         si.Revision,
		SnapType:        "app",
		TrackingChannel: "latest/stable",
	})

	chg := s.state.NewChange("refresh", "refresh a snap")
	ts, err := snapstate.Update(s.state, "some-snap", &snapstate.RevisionOptions{Channel: "some-channel"}, s.user.ID, snapstate.Flags{Amend: true})
	c.Assert(err, IsNil)
	chg.AddAll(ts)

	defer s.se.Stop()
	s.settle(c)

	// ensure all our tasks ran
	c.Check(s.fakeStore.downloads, DeepEquals, []fakeDownload{{
		macaroon: s.user.StoreMacaroon,
		name:     "some-snap",
		target:   filepath.Join(dirs.SnapBlobDir, "some-snap_11.snap"),
	}})
	c.Check(s.fakeStore.seenPrivacyKeys["privacy-key"], Equals, true, Commentf("salts seen: %v", s.fakeStore.seenPrivacyKeys))
	c.Assert(s.fakeBackend.ops.Ops(), DeepEquals, []string{
		"storesvc-snap-action",
		"storesvc-snap-action:action",
		"storesvc-download",
		"validate-snap:Doing",
		"current",
		"open-snap-file",
		"setup-snap",
		"remove-snap-aliases",
		"unlink-snap",
		"copy-data",
		"setup-profiles:Doing",
		"candidate",
		"link-snap",
		"auto-connect:Doing",
		"update-aliases",
		"cleanup-trash",
	})
	// just check the interesting op
	c.Check(s.fakeBackend.ops[1], DeepEquals, fakeOp{
		op: "storesvc-snap-action:action",
		action: store.SnapAction{
			Action:       "install", // we asked for an Update, but an amend is actually an Install
			InstanceName: "some-snap",
			Channel:      "some-channel",
			Epoch:        snap.E("1*"), // in amend, epoch in the action is not nil!
			Flags:        store.SnapActionEnforceValidation,
		},
		revno:  snap.R(11),
		userID: 1,
	})

	task := ts.Tasks()[1]
	// verify snapSetup info
	var snapsup snapstate.SnapSetup
	err = task.Get("snap-setup", &snapsup)
	c.Assert(err, IsNil)
	c.Assert(snapsup, DeepEquals, snapstate.SnapSetup{
		Channel: "some-channel",
		UserID:  s.user.ID,

		SnapPath: filepath.Join(dirs.SnapBlobDir, "some-snap_11.snap"),
		DownloadInfo: &snap.DownloadInfo{
			DownloadURL: "https://some-server.com/some/path.snap",
			Size:        5,
		},
		SideInfo:  snapsup.SideInfo,
		Type:      snap.TypeApp,
		PlugsOnly: true,
		Flags:     snapstate.Flags{Amend: true},
	})
	c.Assert(snapsup.SideInfo, DeepEquals, &snap.SideInfo{
		RealName: "some-snap",
		Revision: snap.R(11),
		Channel:  "some-channel",
		SnapID:   "some-snap-id",
	})

	// verify services stop reason
	verifyStopReason(c, ts, "refresh")

	// check post-refresh hook
	task = ts.Tasks()[14]
	c.Assert(task.Kind(), Equals, "run-hook")
	c.Assert(task.Summary(), Matches, `Run post-refresh hook of "some-snap" snap if present`)

	// verify snaps in the system state
	var snapst snapstate.SnapState
	err = snapstate.Get(s.state, "some-snap", &snapst)
	c.Assert(err, IsNil)

	c.Assert(snapst.Active, Equals, true)
	c.Assert(snapst.Sequence, HasLen, 2)
	c.Assert(snapst.Sequence[0], DeepEquals, &snap.SideInfo{
		RealName: "some-snap",
		Channel:  "",
		Revision: snap.R(-42),
	})
	c.Assert(snapst.Sequence[1], DeepEquals, &snap.SideInfo{
		RealName: "some-snap",
		Channel:  "some-channel",
		SnapID:   "some-snap-id",
		Revision: snap.R(11),
	})
}

func (s *snapmgrTestSuite) TestUpdateRunThrough(c *C) {
	// we start without the auxiliary store info (or with an older one)
	c.Check(snapstate.AuxStoreInfoFilename("services-snap-id"), testutil.FileAbsent)

	// use services-snap here to make sure services would be stopped/started appropriately
	si := snap.SideInfo{
		RealName: "services-snap",
		Revision: snap.R(7),
		SnapID:   "services-snap-id",
	}
	snaptest.MockSnap(c, `name: services-snap`, &si)
	fi, err := os.Stat(snap.MountFile("services-snap", si.Revision))
	c.Assert(err, IsNil)
	refreshedDate := fi.ModTime()
	// look at disk
	r := snapstate.MockRevisionDate(nil)
	defer r()

	now, err := time.Parse(time.RFC3339, "2021-06-10T10:00:00Z")
	c.Assert(err, IsNil)
	restoreTimeNow := snapstate.MockTimeNow(func() time.Time {
		return now
	})
	defer restoreTimeNow()

	s.state.Lock()
	defer s.state.Unlock()

	snapstate.Set(s.state, "services-snap", &snapstate.SnapState{
		Active:          true,
		Sequence:        []*snap.SideInfo{&si},
		Current:         si.Revision,
		SnapType:        "app",
		TrackingChannel: "latest/stable",
		CohortKey:       "embattled",
	})

	chg := s.state.NewChange("refresh", "refresh a snap")
	ts, err := snapstate.Update(s.state, "services-snap", &snapstate.RevisionOptions{
		Channel:   "some-channel",
		CohortKey: "some-cohort",
	}, s.user.ID, snapstate.Flags{})
	c.Assert(err, IsNil)
	chg.AddAll(ts)

	// local modifications, edge must be set
	te := ts.MaybeEdge(snapstate.LastBeforeLocalModificationsEdge)
	c.Assert(te, NotNil)
	c.Assert(te.Kind(), Equals, "validate-snap")

	defer s.se.Stop()
	s.settle(c)

	expected := fakeOps{
		{
			op: "storesvc-snap-action",
			curSnaps: []store.CurrentSnap{{
				InstanceName:    "services-snap",
				SnapID:          "services-snap-id",
				Revision:        snap.R(7),
				TrackingChannel: "latest/stable",
				RefreshedDate:   refreshedDate,
				Epoch:           snap.E("0"),
				CohortKey:       "embattled",
			}},
			userID: 1,
		},
		{
			op: "storesvc-snap-action:action",
			action: store.SnapAction{
				Action:       "refresh",
				InstanceName: "services-snap",
				SnapID:       "services-snap-id",
				Channel:      "some-channel",
				CohortKey:    "some-cohort",
				Flags:        store.SnapActionEnforceValidation,
			},
			revno:  snap.R(11),
			userID: 1,
		},
		{
			op:   "storesvc-download",
			name: "services-snap",
		},
		{
			op:    "validate-snap:Doing",
			name:  "services-snap",
			revno: snap.R(11),
		},
		{
			op:  "current",
			old: filepath.Join(dirs.SnapMountDir, "services-snap/7"),
		},
		{
			op:   "open-snap-file",
			path: filepath.Join(dirs.SnapBlobDir, "services-snap_11.snap"),
			sinfo: snap.SideInfo{
				RealName: "services-snap",
				SnapID:   "services-snap-id",
				Channel:  "some-channel",
				Revision: snap.R(11),
			},
		},
		{
			op:    "setup-snap",
			name:  "services-snap",
			path:  filepath.Join(dirs.SnapBlobDir, "services-snap_11.snap"),
			revno: snap.R(11),
		},
		{
			op:   "stop-snap-services:refresh",
			path: filepath.Join(dirs.SnapMountDir, "services-snap/7"),
		},
		{
			op: "current-snap-service-states",
		},
		{
			op:   "remove-snap-aliases",
			name: "services-snap",
		},
		{
			op:   "unlink-snap",
			path: filepath.Join(dirs.SnapMountDir, "services-snap/7"),
		},
		{
			op:   "copy-data",
			path: filepath.Join(dirs.SnapMountDir, "services-snap/11"),
			old:  filepath.Join(dirs.SnapMountDir, "services-snap/7"),
		},
		{
			op:    "setup-profiles:Doing",
			name:  "services-snap",
			revno: snap.R(11),
		},
		{
			op: "candidate",
			sinfo: snap.SideInfo{
				RealName: "services-snap",
				SnapID:   "services-snap-id",
				Channel:  "some-channel",
				Revision: snap.R(11),
			},
		},
		{
			op:   "link-snap",
			path: filepath.Join(dirs.SnapMountDir, "services-snap/11"),
		},
		{
			op:    "auto-connect:Doing",
			name:  "services-snap",
			revno: snap.R(11),
		},
		{
			op: "update-aliases",
		},
		{
			op:       "start-snap-services",
			path:     filepath.Join(dirs.SnapMountDir, "services-snap/11"),
			services: []string{"svc1", "svc3", "svc2"},
		},
		{
			op:    "cleanup-trash",
			name:  "services-snap",
			revno: snap.R(11),
		},
	}

	// ensure all our tasks ran
	c.Check(s.fakeStore.downloads, DeepEquals, []fakeDownload{{
		macaroon: s.user.StoreMacaroon,
		name:     "services-snap",
		target:   filepath.Join(dirs.SnapBlobDir, "services-snap_11.snap"),
	}})
	c.Check(s.fakeStore.seenPrivacyKeys["privacy-key"], Equals, true, Commentf("salts seen: %v", s.fakeStore.seenPrivacyKeys))
	// start with an easier-to-read error if this fails:
	c.Assert(s.fakeBackend.ops.Ops(), DeepEquals, expected.Ops())
	c.Assert(s.fakeBackend.ops, DeepEquals, expected)

	// check progress
	task := ts.Tasks()[1]
	_, cur, total := task.Progress()
	c.Assert(cur, Equals, s.fakeStore.fakeCurrentProgress)
	c.Assert(total, Equals, s.fakeStore.fakeTotalProgress)

	// verify snapSetup info
	var snapsup snapstate.SnapSetup
	err = task.Get("snap-setup", &snapsup)
	c.Assert(err, IsNil)
	c.Assert(snapsup, DeepEquals, snapstate.SnapSetup{
		Channel:   "some-channel",
		CohortKey: "some-cohort",
		UserID:    s.user.ID,

		SnapPath: filepath.Join(dirs.SnapBlobDir, "services-snap_11.snap"),
		DownloadInfo: &snap.DownloadInfo{
			DownloadURL: "https://some-server.com/some/path.snap",
		},
		SideInfo:  snapsup.SideInfo,
		Type:      snap.TypeApp,
		PlugsOnly: true,
	})
	c.Assert(snapsup.SideInfo, DeepEquals, &snap.SideInfo{
		RealName: "services-snap",
		Revision: snap.R(11),
		Channel:  "some-channel",
		SnapID:   "services-snap-id",
	})

	// verify services stop reason
	verifyStopReason(c, ts, "refresh")

	// check post-refresh hook
	task = ts.Tasks()[14]
	c.Assert(task.Kind(), Equals, "run-hook")
	c.Assert(task.Summary(), Matches, `Run post-refresh hook of "services-snap" snap if present`)

	// verify snaps in the system state
	var snapst snapstate.SnapState
	err = snapstate.Get(s.state, "services-snap", &snapst)
	c.Assert(err, IsNil)

	c.Assert(snapst.LastRefreshTime, NotNil)
	c.Check(snapst.LastRefreshTime.Equal(now), Equals, true)
	c.Assert(snapst.Active, Equals, true)
	c.Assert(snapst.Sequence, HasLen, 2)
	c.Assert(snapst.Sequence[0], DeepEquals, &snap.SideInfo{
		RealName: "services-snap",
		SnapID:   "services-snap-id",
		Channel:  "",
		Revision: snap.R(7),
	})
	c.Assert(snapst.Sequence[1], DeepEquals, &snap.SideInfo{
		RealName: "services-snap",
		Channel:  "some-channel",
		SnapID:   "services-snap-id",
		Revision: snap.R(11),
	})
	c.Check(snapst.CohortKey, Equals, "some-cohort")

	// we end up with the auxiliary store info
	c.Check(snapstate.AuxStoreInfoFilename("services-snap-id"), testutil.FilePresent)
}

func (s *snapmgrTestSuite) TestUpdateDropsRevertStatus(c *C) {
	si := snap.SideInfo{
		RealName: "services-snap",
		Revision: snap.R(7),
		SnapID:   "services-snap-id",
	}
	snaptest.MockSnap(c, `name: services-snap`, &si)

	s.state.Lock()
	defer s.state.Unlock()

	si2 := snap.SideInfo{
		RealName: "services-snap",
		Revision: snap.R(11),
		SnapID:   "services-snap-id",
	}
	snapstate.Set(s.state, "services-snap", &snapstate.SnapState{
		Active:   true,
		Sequence: []*snap.SideInfo{&si, &si2},
		Current:  si.Revision,
		RevertStatus: map[int]snapstate.RevertStatus{
			11: snapstate.NotBlocked,
		},
		SnapType:        "app",
		TrackingChannel: "latest/stable",
		CohortKey:       "embattled",
	})

	chg := s.state.NewChange("refresh", "refresh a snap")
	ts, err := snapstate.Update(s.state, "services-snap", &snapstate.RevisionOptions{
		Channel:   "some-channel",
		CohortKey: "some-cohort",
	}, s.user.ID, snapstate.Flags{})
	c.Assert(err, IsNil)
	chg.AddAll(ts)

	defer s.se.Stop()
	s.settle(c)

	// verify snaps in the system state
	var snapst snapstate.SnapState
	c.Assert(snapstate.Get(s.state, "services-snap", &snapst), IsNil)
	c.Assert(snapst.Active, Equals, true)
	c.Assert(snapst.Current, Equals, snap.R(11))
	c.Assert(snapst.Sequence, HasLen, 2)
	c.Assert(snapst.Sequence[0], DeepEquals, &snap.SideInfo{
		RealName: "services-snap",
		SnapID:   "services-snap-id",
		Channel:  "",
		Revision: snap.R(7),
	})
	c.Assert(snapst.Sequence[1], DeepEquals, &snap.SideInfo{
		RealName: "services-snap",
		Channel:  "some-channel",
		SnapID:   "services-snap-id",
		Revision: snap.R(11),
	})
	c.Check(snapst.RevertStatus, HasLen, 0)
}

func (s *snapmgrTestSuite) TestUpdateResetsHoldState(c *C) {
	si := snap.SideInfo{
		RealName: "some-snap",
		Revision: snap.R(7),
		SnapID:   "some-snap-id",
	}
	snaptest.MockSnap(c, `name: some-snap`, &si)

	si2 := snap.SideInfo{
		RealName: "other-snap",
		Revision: snap.R(7),
		SnapID:   "other-snap-id",
	}
	snaptest.MockSnap(c, `name: other-snap`, &si2)

	s.state.Lock()
	defer s.state.Unlock()

	snapstate.Set(s.state, "some-snap", &snapstate.SnapState{
		Active:          true,
		Sequence:        []*snap.SideInfo{&si},
		Current:         si.Revision,
		SnapType:        "app",
		TrackingChannel: "latest/stable",
	})

	snapstate.Set(s.state, "other-snap", &snapstate.SnapState{
		Active:   true,
		Sequence: []*snap.SideInfo{&si2},
		Current:  si.Revision,
		SnapType: "app",
	})

	// enable gate-auto-refresh-hook feature
	tr := config.NewTransaction(s.state)
	tr.Set("core", "experimental.gate-auto-refresh-hook", true)
	tr.Commit()

	// pretend that the snap was held during last auto-refresh
	_, err := snapstate.HoldRefresh(s.state, "gating-snap", 0, "some-snap", "other-snap")
	c.Assert(err, IsNil)
	// validity check
	held, err := snapstate.HeldSnaps(s.state)
	c.Assert(err, IsNil)
	c.Check(held, DeepEquals, map[string]bool{
		"some-snap":  true,
		"other-snap": true,
	})

	_, err = snapstate.Update(s.state, "some-snap", nil, s.user.ID, snapstate.Flags{})
	c.Assert(err, IsNil)

	// and it is not held anymore (but other-snap still is)
	held, err = snapstate.HeldSnaps(s.state)
	c.Assert(err, IsNil)
	c.Check(held, DeepEquals, map[string]bool{
		"other-snap": true,
	})
}

func (s *snapmgrTestSuite) TestParallelInstanceUpdateRunThrough(c *C) {
	// use services-snap here to make sure services would be stopped/started appropriately
	si := snap.SideInfo{
		RealName: "services-snap",
		Revision: snap.R(7),
		SnapID:   "services-snap-id",
	}
	snaptest.MockSnapInstance(c, "services-snap_instance", `name: services-snap`, &si)
	fi, err := os.Stat(snap.MountFile("services-snap_instance", si.Revision))
	c.Assert(err, IsNil)
	refreshedDate := fi.ModTime()
	// look at disk
	r := snapstate.MockRevisionDate(nil)
	defer r()

	s.state.Lock()
	defer s.state.Unlock()

	tr := config.NewTransaction(s.state)
	tr.Set("core", "experimental.parallel-instances", true)
	tr.Commit()

	snapstate.Set(s.state, "services-snap_instance", &snapstate.SnapState{
		Active:          true,
		Sequence:        []*snap.SideInfo{&si},
		Current:         si.Revision,
		SnapType:        "app",
		TrackingChannel: "latest/stable",
		InstanceKey:     "instance",
	})

	chg := s.state.NewChange("refresh", "refresh a snap")
	ts, err := snapstate.Update(s.state, "services-snap_instance", &snapstate.RevisionOptions{Channel: "some-channel"}, s.user.ID, snapstate.Flags{})
	c.Assert(err, IsNil)
	chg.AddAll(ts)

	s.settle(c)

	expected := fakeOps{
		{
			op: "storesvc-snap-action",
			curSnaps: []store.CurrentSnap{{
				InstanceName:    "services-snap_instance",
				SnapID:          "services-snap-id",
				Revision:        snap.R(7),
				TrackingChannel: "latest/stable",
				RefreshedDate:   refreshedDate,
				Epoch:           snap.E("0"),
			}},
			userID: 1,
		},
		{
			op: "storesvc-snap-action:action",
			action: store.SnapAction{
				Action:       "refresh",
				SnapID:       "services-snap-id",
				InstanceName: "services-snap_instance",
				Channel:      "some-channel",
				Flags:        store.SnapActionEnforceValidation,
			},
			revno:  snap.R(11),
			userID: 1,
		},
		{
			op:   "storesvc-download",
			name: "services-snap",
		},
		{
			op:    "validate-snap:Doing",
			name:  "services-snap_instance",
			revno: snap.R(11),
		},
		{
			op:  "current",
			old: filepath.Join(dirs.SnapMountDir, "services-snap_instance/7"),
		},
		{
			op:   "open-snap-file",
			path: filepath.Join(dirs.SnapBlobDir, "services-snap_instance_11.snap"),
			sinfo: snap.SideInfo{
				RealName: "services-snap",
				SnapID:   "services-snap-id",
				Channel:  "some-channel",
				Revision: snap.R(11),
			},
		},
		{
			op:    "setup-snap",
			name:  "services-snap_instance",
			path:  filepath.Join(dirs.SnapBlobDir, "services-snap_instance_11.snap"),
			revno: snap.R(11),
		},
		{
			op:   "stop-snap-services:refresh",
			path: filepath.Join(dirs.SnapMountDir, "services-snap_instance/7"),
		},
		{
			op: "current-snap-service-states",
		},
		{
			op:   "remove-snap-aliases",
			name: "services-snap_instance",
		},
		{
			op:   "unlink-snap",
			path: filepath.Join(dirs.SnapMountDir, "services-snap_instance/7"),
		},
		{
			op:   "copy-data",
			path: filepath.Join(dirs.SnapMountDir, "services-snap_instance/11"),
			old:  filepath.Join(dirs.SnapMountDir, "services-snap_instance/7"),
		},
		{
			op:    "setup-profiles:Doing",
			name:  "services-snap_instance",
			revno: snap.R(11),
		},
		{
			op: "candidate",
			sinfo: snap.SideInfo{
				RealName: "services-snap",
				SnapID:   "services-snap-id",
				Channel:  "some-channel",
				Revision: snap.R(11),
			},
		},
		{
			op:   "link-snap",
			path: filepath.Join(dirs.SnapMountDir, "services-snap_instance/11"),
		},
		{
			op:    "auto-connect:Doing",
			name:  "services-snap_instance",
			revno: snap.R(11),
		},
		{
			op: "update-aliases",
		},
		{
			op:       "start-snap-services",
			path:     filepath.Join(dirs.SnapMountDir, "services-snap_instance/11"),
			services: []string{"svc1", "svc3", "svc2"},
		},
		{
			op:    "cleanup-trash",
			name:  "services-snap_instance",
			revno: snap.R(11),
		},
	}

	// ensure all our tasks ran
	c.Check(s.fakeStore.downloads, DeepEquals, []fakeDownload{{
		macaroon: s.user.StoreMacaroon,
		name:     "services-snap",
		target:   filepath.Join(dirs.SnapBlobDir, "services-snap_instance_11.snap"),
	}})
	c.Check(s.fakeStore.seenPrivacyKeys["privacy-key"], Equals, true, Commentf("salts seen: %v", s.fakeStore.seenPrivacyKeys))
	// start with an easier-to-read error if this fails:
	c.Assert(s.fakeBackend.ops.Ops(), DeepEquals, expected.Ops())
	c.Assert(s.fakeBackend.ops, DeepEquals, expected)

	// check progress
	task := ts.Tasks()[1]
	_, cur, total := task.Progress()
	c.Assert(cur, Equals, s.fakeStore.fakeCurrentProgress)
	c.Assert(total, Equals, s.fakeStore.fakeTotalProgress)

	// verify snapSetup info
	var snapsup snapstate.SnapSetup
	err = task.Get("snap-setup", &snapsup)
	c.Assert(err, IsNil)
	c.Assert(snapsup, DeepEquals, snapstate.SnapSetup{
		Channel: "some-channel",
		UserID:  s.user.ID,

		SnapPath: filepath.Join(dirs.SnapBlobDir, "services-snap_instance_11.snap"),
		DownloadInfo: &snap.DownloadInfo{
			DownloadURL: "https://some-server.com/some/path.snap",
		},
		SideInfo:    snapsup.SideInfo,
		Type:        snap.TypeApp,
		PlugsOnly:   true,
		InstanceKey: "instance",
	})
	c.Assert(snapsup.SideInfo, DeepEquals, &snap.SideInfo{
		RealName: "services-snap",
		Revision: snap.R(11),
		Channel:  "some-channel",
		SnapID:   "services-snap-id",
	})

	// verify services stop reason
	verifyStopReason(c, ts, "refresh")

	// check post-refresh hook
	task = ts.Tasks()[14]
	c.Assert(task.Kind(), Equals, "run-hook")
	c.Assert(task.Summary(), Matches, `Run post-refresh hook of "services-snap_instance" snap if present`)

	// verify snaps in the system state
	var snapst snapstate.SnapState
	err = snapstate.Get(s.state, "services-snap_instance", &snapst)
	c.Assert(err, IsNil)

	c.Assert(snapst.InstanceKey, Equals, "instance")
	c.Assert(snapst.Active, Equals, true)
	c.Assert(snapst.Sequence, HasLen, 2)
	c.Assert(snapst.Sequence[0], DeepEquals, &snap.SideInfo{
		RealName: "services-snap",
		SnapID:   "services-snap-id",
		Channel:  "",
		Revision: snap.R(7),
	})
	c.Assert(snapst.Sequence[1], DeepEquals, &snap.SideInfo{
		RealName: "services-snap",
		Channel:  "some-channel",
		SnapID:   "services-snap-id",
		Revision: snap.R(11),
	})
}

func (s *snapmgrTestSuite) TestUpdateWithNewBase(c *C) {
	si := &snap.SideInfo{
		RealName: "some-snap",
		SnapID:   "some-snap-id",
		Revision: snap.R(7),
	}
	snaptest.MockSnap(c, `name: some-snap`, si)

	s.state.Lock()
	defer s.state.Unlock()

	snapstate.Set(s.state, "some-snap", &snapstate.SnapState{
		Active:          true,
		TrackingChannel: "latest/edge",
		Sequence:        []*snap.SideInfo{si},
		Current:         snap.R(7),
		SnapType:        "app",
	})

	chg := s.state.NewChange("refresh", "refresh a snap")
	ts, err := snapstate.Update(s.state, "some-snap", &snapstate.RevisionOptions{Channel: "channel-for-base/stable"}, s.user.ID, snapstate.Flags{})
	c.Assert(err, IsNil)
	chg.AddAll(ts)

	defer s.se.Stop()
	s.settle(c)

	c.Check(s.fakeStore.downloads, DeepEquals, []fakeDownload{
		{macaroon: s.user.StoreMacaroon, name: "some-base", target: filepath.Join(dirs.SnapBlobDir, "some-base_11.snap")},
		{macaroon: s.user.StoreMacaroon, name: "some-snap", target: filepath.Join(dirs.SnapBlobDir, "some-snap_11.snap")},
	})
}

func (s *snapmgrTestSuite) TestUpdateWithAlreadyInstalledBase(c *C) {
	si := &snap.SideInfo{
		RealName: "some-snap",
		SnapID:   "some-snap-id",
		Revision: snap.R(7),
	}
	snaptest.MockSnap(c, `name: some-snap`, si)

	s.state.Lock()
	defer s.state.Unlock()

	snapstate.Set(s.state, "some-snap", &snapstate.SnapState{
		Active:          true,
		TrackingChannel: "latest/edge",
		Sequence:        []*snap.SideInfo{si},
		Current:         snap.R(7),
		SnapType:        "app",
	})
	snapstate.Set(s.state, "some-base", &snapstate.SnapState{
		Active:          true,
		TrackingChannel: "latest/stable",
		Sequence: []*snap.SideInfo{{
			RealName: "some-base",
			SnapID:   "some-base-id",
			Revision: snap.R(1),
		}},
		Current:  snap.R(1),
		SnapType: "base",
	})

	chg := s.state.NewChange("refresh", "refresh a snap")
	ts, err := snapstate.Update(s.state, "some-snap", &snapstate.RevisionOptions{Channel: "channel-for-base"}, s.user.ID, snapstate.Flags{})
	c.Assert(err, IsNil)
	chg.AddAll(ts)

	defer s.se.Stop()
	s.settle(c)

	c.Check(s.fakeStore.downloads, DeepEquals, []fakeDownload{
		{macaroon: s.user.StoreMacaroon, name: "some-snap", target: filepath.Join(dirs.SnapBlobDir, "some-snap_11.snap")},
	})
}

func (s *snapmgrTestSuite) TestUpdateWithNewDefaultProvider(c *C) {
	s.state.Lock()
	defer s.state.Unlock()

	snapstate.ReplaceStore(s.state, contentStore{fakeStore: s.fakeStore, state: s.state})
	repo := interfaces.NewRepository()
	ifacerepo.Replace(s.state, repo)

	si := &snap.SideInfo{
		RealName: "snap-content-plug",
		SnapID:   "snap-content-plug-id",
		Revision: snap.R(7),
	}
	snaptest.MockSnap(c, `name: snap-content-plug`, si)
	snapstate.Set(s.state, "snap-content-plug", &snapstate.SnapState{
		Active:          true,
		TrackingChannel: "latest/edge",
		Sequence:        []*snap.SideInfo{si},
		Current:         snap.R(7),
		SnapType:        "app",
	})

	chg := s.state.NewChange("refresh", "refresh a snap")
	ts, err := snapstate.Update(s.state, "snap-content-plug", &snapstate.RevisionOptions{Channel: "stable"}, s.user.ID, snapstate.Flags{})
	c.Assert(err, IsNil)
	chg.AddAll(ts)

	defer s.se.Stop()
	s.settle(c)

	c.Check(s.fakeStore.downloads, DeepEquals, []fakeDownload{
		{macaroon: s.user.StoreMacaroon, name: "snap-content-plug", target: filepath.Join(dirs.SnapBlobDir, "snap-content-plug_11.snap")},
		{macaroon: s.user.StoreMacaroon, name: "snap-content-slot", target: filepath.Join(dirs.SnapBlobDir, "snap-content-slot_11.snap")},
	})
}

func (s *snapmgrTestSuite) TestUpdateWithInstalledDefaultProvider(c *C) {
	s.state.Lock()
	defer s.state.Unlock()

	snapstate.ReplaceStore(s.state, contentStore{fakeStore: s.fakeStore, state: s.state})
	repo := interfaces.NewRepository()
	ifacerepo.Replace(s.state, repo)

	si := &snap.SideInfo{
		RealName: "snap-content-plug",
		SnapID:   "snap-content-plug-id",
		Revision: snap.R(7),
	}
	snaptest.MockSnap(c, `name: snap-content-plug`, si)
	snapstate.Set(s.state, "snap-content-plug", &snapstate.SnapState{
		Active:          true,
		TrackingChannel: "latest/edge",
		Sequence:        []*snap.SideInfo{si},
		Current:         snap.R(7),
		SnapType:        "app",
	})
	snapstate.Set(s.state, "snap-content-slot", &snapstate.SnapState{
		Active:          true,
		TrackingChannel: "latest/stable",
		Sequence: []*snap.SideInfo{{
			RealName: "snap-content-slot",
			SnapID:   "snap-content-slot-id",
			Revision: snap.R(1),
		}},
		Current:  snap.R(1),
		SnapType: "app",
	})

	err := repo.AddInterface(&ifacetest.TestInterface{InterfaceName: "content"})
	c.Assert(err, IsNil)
	err = repo.AddSlot(&snap.SlotInfo{
		Snap:      &snap.Info{SuggestedName: "snap-content-slot"},
		Name:      "snap-content-slot",
		Interface: "content",
		Attrs: map[string]interface{}{
			"content": "shared-content",
		},
	})
	c.Assert(err, IsNil)

	chg := s.state.NewChange("refresh", "refresh a snap")
	ts, err := snapstate.Update(s.state, "snap-content-plug", &snapstate.RevisionOptions{Channel: "stable"}, s.user.ID, snapstate.Flags{})
	c.Assert(err, IsNil)
	chg.AddAll(ts)

	defer s.se.Stop()
	s.settle(c)

	c.Check(s.fakeStore.downloads, DeepEquals, []fakeDownload{
		{macaroon: s.user.StoreMacaroon, name: "snap-content-plug", target: filepath.Join(dirs.SnapBlobDir, "snap-content-plug_11.snap")},
	})
}

func (s *snapmgrTestSuite) TestUpdateRememberedUserRunThrough(c *C) {
	s.state.Lock()
	defer s.state.Unlock()

	snapstate.Set(s.state, "some-snap", &snapstate.SnapState{
		Active: true,
		Sequence: []*snap.SideInfo{
			{RealName: "some-snap", Revision: snap.R(5), SnapID: "some-snap-id"},
		},
		Current:  snap.R(5),
		SnapType: "app",
		UserID:   1,
	})

	chg := s.state.NewChange("refresh", "refresh a snap")
	ts, err := snapstate.Update(s.state, "some-snap", &snapstate.RevisionOptions{Channel: "some-channel"}, 0, snapstate.Flags{})
	c.Assert(err, IsNil)
	chg.AddAll(ts)

	defer s.se.Stop()
	s.settle(c)

	c.Assert(chg.Status(), Equals, state.DoneStatus)
	c.Assert(chg.Err(), IsNil)

	for _, op := range s.fakeBackend.ops {
		switch op.op {
		case "storesvc-snap-action":
			c.Check(op.userID, Equals, 1)
		case "storesvc-download":
			snapName := op.name
			c.Check(s.fakeStore.downloads[0], DeepEquals, fakeDownload{
				macaroon: "macaroon",
				name:     "some-snap",
				target:   filepath.Join(dirs.SnapBlobDir, "some-snap_11.snap"),
			}, Commentf(snapName))
		}
	}
}

func (s *snapmgrTestSuite) TestUpdateModelKernelSwitchTrackRunThrough(c *C) {
	restore := release.MockOnClassic(false)
	defer restore()

	// use services-snap here to make sure services would be stopped/started appropriately
	si := snap.SideInfo{
		RealName: "kernel",
		Revision: snap.R(7),
		SnapID:   "kernel-id",
	}
	snaptest.MockSnap(c, `name: kernel`, &si)
	fi, err := os.Stat(snap.MountFile("kernel", si.Revision))
	c.Assert(err, IsNil)
	refreshedDate := fi.ModTime()
	// look at disk
	r := snapstate.MockRevisionDate(nil)
	defer r()

	s.state.Lock()
	defer s.state.Unlock()

	r1 := snapstatetest.MockDeviceModel(ModelWithKernelTrack("18"))
	defer r1()
	snapstate.Set(s.state, "kernel", &snapstate.SnapState{
		Active:          true,
		Sequence:        []*snap.SideInfo{&si},
		Current:         si.Revision,
		TrackingChannel: "18/stable",
	})

	chg := s.state.NewChange("refresh", "refresh a snap")
	ts, err := snapstate.Update(s.state, "kernel", &snapstate.RevisionOptions{Channel: "edge"}, s.user.ID, snapstate.Flags{})
	c.Assert(err, IsNil)
	chg.AddAll(ts)

	defer s.se.Stop()
	s.settle(c)

	c.Check(chg.Status(), Equals, state.DoneStatus)

	c.Assert(len(s.fakeBackend.ops) > 2, Equals, true)
	c.Assert(s.fakeBackend.ops[:2], DeepEquals, fakeOps{
		{
			op: "storesvc-snap-action",
			curSnaps: []store.CurrentSnap{{
				InstanceName:    "kernel",
				SnapID:          "kernel-id",
				Revision:        snap.R(7),
				TrackingChannel: "18/stable",
				RefreshedDate:   refreshedDate,
				Epoch:           snap.E("1*"),
			}},
			userID: 1,
		}, {
			op: "storesvc-snap-action:action",
			action: store.SnapAction{
				Action:       "refresh",
				InstanceName: "kernel",
				SnapID:       "kernel-id",
				Channel:      "18/edge",
				Flags:        store.SnapActionEnforceValidation,
			},
			revno:  snap.R(11),
			userID: 1,
		},
	})

	// check progress
	task := ts.Tasks()[1]
	_, cur, total := task.Progress()
	c.Assert(cur, Equals, s.fakeStore.fakeCurrentProgress)
	c.Assert(total, Equals, s.fakeStore.fakeTotalProgress)

	// verify snapSetup info
	var snapsup snapstate.SnapSetup
	err = task.Get("snap-setup", &snapsup)
	c.Assert(err, IsNil)
	c.Assert(snapsup, DeepEquals, snapstate.SnapSetup{
		Channel: "18/edge",
		UserID:  s.user.ID,

		SnapPath: filepath.Join(dirs.SnapBlobDir, "kernel_11.snap"),
		DownloadInfo: &snap.DownloadInfo{
			DownloadURL: "https://some-server.com/some/path.snap",
		},
		SideInfo:  snapsup.SideInfo,
		Type:      snap.TypeKernel,
		PlugsOnly: true,
	})
	c.Assert(snapsup.SideInfo, DeepEquals, &snap.SideInfo{
		RealName: "kernel",
		Revision: snap.R(11),
		Channel:  "18/edge",
		SnapID:   "kernel-id",
	})

	// verify snaps in the system state
	var snapst snapstate.SnapState
	err = snapstate.Get(s.state, "kernel", &snapst)
	c.Assert(err, IsNil)

	c.Assert(snapst.Active, Equals, true)
	c.Assert(snapst.TrackingChannel, Equals, "18/edge")
	c.Assert(snapst.Sequence, HasLen, 2)
	c.Assert(snapst.Sequence[0], DeepEquals, &snap.SideInfo{
		RealName: "kernel",
		SnapID:   "kernel-id",
		Channel:  "",
		Revision: snap.R(7),
	})
	c.Assert(snapst.Sequence[1], DeepEquals, &snap.SideInfo{
		RealName: "kernel",
		Channel:  "18/edge",
		SnapID:   "kernel-id",
		Revision: snap.R(11),
	})
}

func (s *snapmgrTestSuite) TestUpdateManyMultipleCredsNoUserRunThrough(c *C) {
	s.state.Lock()
	defer s.state.Unlock()

	snapstate.Set(s.state, "core", &snapstate.SnapState{
		Active: true,
		Sequence: []*snap.SideInfo{
			{RealName: "core", Revision: snap.R(1), SnapID: "core-snap-id"},
		},
		Current:  snap.R(1),
		SnapType: "os",
	})
	snapstate.Set(s.state, "some-snap", &snapstate.SnapState{
		Active: true,
		Sequence: []*snap.SideInfo{
			{RealName: "some-snap", Revision: snap.R(5), SnapID: "some-snap-id"},
		},
		Current:  snap.R(5),
		SnapType: "app",
		UserID:   1,
	})
	snapstate.Set(s.state, "services-snap", &snapstate.SnapState{
		Active: true,
		Sequence: []*snap.SideInfo{
			{RealName: "services-snap", Revision: snap.R(2), SnapID: "services-snap-id"},
		},
		Current:  snap.R(2),
		SnapType: "app",
		UserID:   2,
	})

	chg := s.state.NewChange("refresh", "refresh all snaps")
	// no user is passed to use for UpdateMany
	updated, tts, err := snapstate.UpdateMany(context.Background(), s.state, nil, 0, nil)
	c.Assert(err, IsNil)
	for _, ts := range tts {
		chg.AddAll(ts)
	}
	c.Check(updated, HasLen, 3)

	defer s.se.Stop()
	s.settle(c)

	c.Assert(chg.Status(), Equals, state.DoneStatus)
	c.Assert(chg.Err(), IsNil)

	macaroonMap := map[string]string{
		"core":          "",
		"some-snap":     "macaroon",
		"services-snap": "macaroon2",
	}

	seen := make(map[string]int)
	ir := 0
	di := 0
	for _, op := range s.fakeBackend.ops {
		switch op.op {
		case "storesvc-snap-action":
			ir++
			c.Check(op.curSnaps, DeepEquals, []store.CurrentSnap{
				{
					InstanceName:  "core",
					SnapID:        "core-snap-id",
					Revision:      snap.R(1),
					RefreshedDate: fakeRevDateEpoch.AddDate(0, 0, 1),
					Epoch:         snap.E("1*"),
				},
				{
					InstanceName:  "services-snap",
					SnapID:        "services-snap-id",
					Revision:      snap.R(2),
					RefreshedDate: fakeRevDateEpoch.AddDate(0, 0, 2),
					Epoch:         snap.E("0"),
				},
				{
					InstanceName:  "some-snap",
					SnapID:        "some-snap-id",
					Revision:      snap.R(5),
					RefreshedDate: fakeRevDateEpoch.AddDate(0, 0, 5),
					Epoch:         snap.E("1*"),
				},
			})
		case "storesvc-snap-action:action":
			snapID := op.action.SnapID
			seen[snapID] = op.userID
		case "storesvc-download":
			snapName := op.name
			fakeDl := s.fakeStore.downloads[di]
			// check target path separately and clear it
			c.Check(fakeDl.target, Matches, filepath.Join(dirs.SnapBlobDir, fmt.Sprintf("%s_[0-9]+.snap", snapName)))
			fakeDl.target = ""
			c.Check(fakeDl, DeepEquals, fakeDownload{
				macaroon: macaroonMap[snapName],
				name:     snapName,
			}, Commentf(snapName))
			di++
		}
	}
	c.Check(ir, Equals, 2)
	// we check all snaps with each user
	c.Check(seen["some-snap-id"], Equals, 1)
	c.Check(seen["services-snap-id"], Equals, 2)
	// coalesced with one of the others
	c.Check(seen["core-snap-id"] > 0, Equals, true)
}

func (s *snapmgrTestSuite) TestUpdateManyMultipleCredsUserRunThrough(c *C) {
	s.state.Lock()
	defer s.state.Unlock()

	snapstate.Set(s.state, "core", &snapstate.SnapState{
		Active: true,
		Sequence: []*snap.SideInfo{
			{RealName: "core", Revision: snap.R(1), SnapID: "core-snap-id"},
		},
		Current:  snap.R(1),
		SnapType: "os",
	})
	snapstate.Set(s.state, "some-snap", &snapstate.SnapState{
		Active: true,
		Sequence: []*snap.SideInfo{
			{RealName: "some-snap", Revision: snap.R(5), SnapID: "some-snap-id"},
		},
		Current:  snap.R(5),
		SnapType: "app",
		UserID:   1,
	})
	snapstate.Set(s.state, "services-snap", &snapstate.SnapState{
		Active: true,
		Sequence: []*snap.SideInfo{
			{RealName: "services-snap", Revision: snap.R(2), SnapID: "services-snap-id"},
		},
		Current:  snap.R(2),
		SnapType: "app",
		UserID:   2,
	})

	chg := s.state.NewChange("refresh", "refresh all snaps")
	// do UpdateMany using user 2 as fallback
	updated, tts, err := snapstate.UpdateMany(context.Background(), s.state, nil, 2, nil)
	c.Assert(err, IsNil)
	for _, ts := range tts {
		chg.AddAll(ts)
	}
	c.Check(updated, HasLen, 3)

	defer s.se.Stop()
	s.settle(c)

	c.Assert(chg.Status(), Equals, state.DoneStatus)
	c.Assert(chg.Err(), IsNil)

	macaroonMap := map[string]string{
		"core":          "macaroon2",
		"some-snap":     "macaroon",
		"services-snap": "macaroon2",
	}

	type snapIDuserID struct {
		snapID string
		userID int
	}
	seen := make(map[snapIDuserID]bool)
	ir := 0
	di := 0
	for _, op := range s.fakeBackend.ops {
		switch op.op {
		case "storesvc-snap-action":
			ir++
			c.Check(op.curSnaps, DeepEquals, []store.CurrentSnap{
				{
					InstanceName:  "core",
					SnapID:        "core-snap-id",
					Revision:      snap.R(1),
					RefreshedDate: fakeRevDateEpoch.AddDate(0, 0, 1),
					Epoch:         snap.E("1*"),
				},
				{
					InstanceName:  "services-snap",
					SnapID:        "services-snap-id",
					Revision:      snap.R(2),
					RefreshedDate: fakeRevDateEpoch.AddDate(0, 0, 2),
					Epoch:         snap.E("0"),
				},
				{
					InstanceName:  "some-snap",
					SnapID:        "some-snap-id",
					Revision:      snap.R(5),
					RefreshedDate: fakeRevDateEpoch.AddDate(0, 0, 5),
					Epoch:         snap.E("1*"),
				},
			})
		case "storesvc-snap-action:action":
			snapID := op.action.SnapID
			seen[snapIDuserID{snapID: snapID, userID: op.userID}] = true
		case "storesvc-download":
			snapName := op.name
			fakeDl := s.fakeStore.downloads[di]
			// check target path separately and clear it
			c.Check(fakeDl.target, Matches, filepath.Join(dirs.SnapBlobDir, fmt.Sprintf("%s_[0-9]+.snap", snapName)))
			fakeDl.target = ""
			c.Check(fakeDl, DeepEquals, fakeDownload{
				macaroon: macaroonMap[snapName],
				name:     snapName,
			}, Commentf(snapName))
			di++
		}
	}
	c.Check(ir, Equals, 2)
	// we check all snaps with each user
	c.Check(seen, DeepEquals, map[snapIDuserID]bool{
		{snapID: "core-snap-id", userID: 2}:     true,
		{snapID: "some-snap-id", userID: 1}:     true,
		{snapID: "services-snap-id", userID: 2}: true,
	})

	var coreState, snapState snapstate.SnapState
	// user in SnapState was preserved
	err = snapstate.Get(s.state, "some-snap", &snapState)
	c.Assert(err, IsNil)
	c.Check(snapState.UserID, Equals, 1)
	c.Check(snapState.Current, DeepEquals, snap.R(11))

	// user in SnapState was set
	err = snapstate.Get(s.state, "core", &coreState)
	c.Assert(err, IsNil)
	c.Check(coreState.UserID, Equals, 2)
	c.Check(coreState.Current, DeepEquals, snap.R(11))

}

func (s *snapmgrTestSuite) TestUpdateManyMultipleCredsUserWithNoStoreAuthRunThrough(c *C) {
	s.state.Lock()
	defer s.state.Unlock()

	snapstate.Set(s.state, "core", &snapstate.SnapState{
		Active: true,
		Sequence: []*snap.SideInfo{
			{RealName: "core", Revision: snap.R(1), SnapID: "core-snap-id"},
		},
		Current:  snap.R(1),
		SnapType: "os",
	})
	snapstate.Set(s.state, "some-snap", &snapstate.SnapState{
		Active: true,
		Sequence: []*snap.SideInfo{
			{RealName: "some-snap", Revision: snap.R(5), SnapID: "some-snap-id"},
		},
		Current:  snap.R(5),
		SnapType: "app",
		UserID:   1,
	})
	snapstate.Set(s.state, "services-snap", &snapstate.SnapState{
		Active: true,
		Sequence: []*snap.SideInfo{
			{RealName: "services-snap", Revision: snap.R(2), SnapID: "services-snap-id"},
		},
		Current:  snap.R(2),
		SnapType: "app",
		UserID:   3,
	})

	chg := s.state.NewChange("refresh", "refresh all snaps")
	// no user is passed to use for UpdateMany
	updated, tts, err := snapstate.UpdateMany(context.Background(), s.state, nil, 0, nil)
	c.Assert(err, IsNil)
	for _, ts := range tts {
		chg.AddAll(ts)
	}
	c.Check(updated, HasLen, 3)

	defer s.se.Stop()
	s.settle(c)

	c.Assert(chg.Status(), Equals, state.DoneStatus)
	c.Assert(chg.Err(), IsNil)

	macaroonMap := map[string]string{
		"core":          "",
		"some-snap":     "macaroon",
		"services-snap": "",
	}

	seen := make(map[string]int)
	ir := 0
	di := 0
	for _, op := range s.fakeBackend.ops {
		switch op.op {
		case "storesvc-snap-action":
			ir++
			c.Check(op.curSnaps, DeepEquals, []store.CurrentSnap{
				{
					InstanceName:  "core",
					SnapID:        "core-snap-id",
					Revision:      snap.R(1),
					RefreshedDate: fakeRevDateEpoch.AddDate(0, 0, 1),
					Epoch:         snap.E("1*"),
				},
				{
					InstanceName:  "services-snap",
					SnapID:        "services-snap-id",
					Revision:      snap.R(2),
					RefreshedDate: fakeRevDateEpoch.AddDate(0, 0, 2),
					Epoch:         snap.E("0"),
				},
				{
					InstanceName:  "some-snap",
					SnapID:        "some-snap-id",
					Revision:      snap.R(5),
					RefreshedDate: fakeRevDateEpoch.AddDate(0, 0, 5),
					Epoch:         snap.E("1*"),
				},
			})
		case "storesvc-snap-action:action":
			snapID := op.action.SnapID
			if _, ok := seen[snapID]; !ok {
				seen[snapID] = op.userID
			}
		case "storesvc-download":
			snapName := op.name
			fakeDl := s.fakeStore.downloads[di]
			// check target path separately and clear it
			c.Check(fakeDl.target, Matches, filepath.Join(dirs.SnapBlobDir, fmt.Sprintf("%s_[0-9]+.snap", snapName)))
			fakeDl.target = ""
			c.Check(fakeDl, DeepEquals, fakeDownload{
				macaroon: macaroonMap[snapName],
				name:     snapName,
			}, Commentf(snapName))
			di++
		}
	}
	c.Check(ir, Equals, 1)
	// we check all snaps with each user
	c.Check(seen["some-snap-id"], Equals, 1)
	// coalesced with request for 1
	c.Check(seen["services-snap-id"], Equals, 1)
	c.Check(seen["core-snap-id"], Equals, 1)
}

func (s *snapmgrTestSuite) TestUpdateUndoRunThrough(c *C) {
	si := snap.SideInfo{
		RealName: "some-snap",
		SnapID:   "some-snap-id",
		Revision: snap.R(7),
	}

	s.state.Lock()
	defer s.state.Unlock()

	snapstate.Set(s.state, "some-snap", &snapstate.SnapState{
		Active:   true,
		Sequence: []*snap.SideInfo{&si},
		Current:  si.Revision,
		SnapType: "app",
	})

	chg := s.state.NewChange("install", "install a snap")
	ts, err := snapstate.Update(s.state, "some-snap", &snapstate.RevisionOptions{Channel: "some-channel"}, s.user.ID, snapstate.Flags{})
	c.Assert(err, IsNil)
	chg.AddAll(ts)

	s.fakeBackend.linkSnapFailTrigger = filepath.Join(dirs.SnapMountDir, "/some-snap/11")

	defer s.se.Stop()
	s.settle(c)

	expected := fakeOps{
		{
			op: "storesvc-snap-action",
			curSnaps: []store.CurrentSnap{{
				InstanceName:  "some-snap",
				SnapID:        "some-snap-id",
				Revision:      snap.R(7),
				RefreshedDate: fakeRevDateEpoch.AddDate(0, 0, 7),
				Epoch:         snap.E("1*"),
			}},
			userID: 1,
		},
		{
			op: "storesvc-snap-action:action",
			action: store.SnapAction{
				Action:       "refresh",
				InstanceName: "some-snap",
				SnapID:       "some-snap-id",
				Channel:      "some-channel",
				Flags:        store.SnapActionEnforceValidation,
			},
			revno:  snap.R(11),
			userID: 1,
		},
		{
			op:   "storesvc-download",
			name: "some-snap",
		},
		{
			op:    "validate-snap:Doing",
			name:  "some-snap",
			revno: snap.R(11),
		},
		{
			op:  "current",
			old: filepath.Join(dirs.SnapMountDir, "some-snap/7"),
		},
		{
			op:   "open-snap-file",
			path: filepath.Join(dirs.SnapBlobDir, "some-snap_11.snap"),
			sinfo: snap.SideInfo{
				RealName: "some-snap",
				SnapID:   "some-snap-id",
				Channel:  "some-channel",
				Revision: snap.R(11),
			},
		},
		{
			op:    "setup-snap",
			name:  "some-snap",
			path:  filepath.Join(dirs.SnapBlobDir, "some-snap_11.snap"),
			revno: snap.R(11),
		},
		{
			op:   "remove-snap-aliases",
			name: "some-snap",
		},
		{
			op:   "unlink-snap",
			path: filepath.Join(dirs.SnapMountDir, "some-snap/7"),
		},
		{
			op:   "copy-data",
			path: filepath.Join(dirs.SnapMountDir, "some-snap/11"),
			old:  filepath.Join(dirs.SnapMountDir, "some-snap/7"),
		},
		{
			op:    "setup-profiles:Doing",
			name:  "some-snap",
			revno: snap.R(11),
		},
		{
			op: "candidate",
			sinfo: snap.SideInfo{
				RealName: "some-snap",
				SnapID:   "some-snap-id",
				Channel:  "some-channel",
				Revision: snap.R(11),
			},
		},
		{
			op:   "link-snap.failed",
			path: filepath.Join(dirs.SnapMountDir, "some-snap/11"),
		},
		{
			op:   "unlink-snap",
			path: filepath.Join(dirs.SnapMountDir, "some-snap/11"),
		},
		{
			op:    "setup-profiles:Undoing",
			name:  "some-snap",
			revno: snap.R(11),
		},
		{
			op:   "undo-copy-snap-data",
			path: filepath.Join(dirs.SnapMountDir, "some-snap/11"),
			old:  filepath.Join(dirs.SnapMountDir, "some-snap/7"),
		},
		{
			op:   "link-snap",
			path: filepath.Join(dirs.SnapMountDir, "some-snap/7"),
		},
		{
			op: "update-aliases",
		},
		{
			op:    "undo-setup-snap",
			name:  "some-snap",
			path:  filepath.Join(dirs.SnapMountDir, "some-snap/11"),
			stype: "app",
		},
		{
			op:   "remove-snap-dir",
			name: "some-snap",
			path: filepath.Join(dirs.SnapMountDir, "some-snap"),
		},
	}

	// ensure all our tasks ran
	c.Check(s.fakeStore.downloads, DeepEquals, []fakeDownload{{
		macaroon: s.user.StoreMacaroon,
		name:     "some-snap",
		target:   filepath.Join(dirs.SnapBlobDir, "some-snap_11.snap"),
	}})
	// start with an easier-to-read error if this fails:
	c.Assert(s.fakeBackend.ops.Ops(), DeepEquals, expected.Ops())
	c.Assert(s.fakeBackend.ops, DeepEquals, expected)

	// verify snaps in the system state
	var snapst snapstate.SnapState
	err = snapstate.Get(s.state, "some-snap", &snapst)
	c.Assert(err, IsNil)

	c.Assert(snapst.Active, Equals, true)
	c.Assert(snapst.Sequence, HasLen, 1)
	c.Assert(snapst.Sequence[0], DeepEquals, &snap.SideInfo{
		RealName: "some-snap",
		SnapID:   "some-snap-id",
		Channel:  "",
		Revision: snap.R(7),
	})
}

func lastWithLane(tasks []*state.Task) *state.Task {
	for i := len(tasks) - 1; i >= 0; i-- {
		if lanes := tasks[i].Lanes(); len(lanes) == 1 && lanes[0] != 0 {
			return tasks[i]
		}
	}
	return nil
}

func (s *snapmgrTestSuite) TestUpdateUndoRestoresRevisionConfig(c *C) {
	var errorTaskExecuted bool

	// overwrite error-trigger task handler with custom one for this test
	erroringHandler := func(task *state.Task, _ *tomb.Tomb) error {
		st := task.State()
		st.Lock()
		defer st.Unlock()

		// modify current config of some-snap
		tr := config.NewTransaction(st)
		tr.Set("some-snap", "foo", "canary")
		tr.Commit()

		errorTaskExecuted = true
		return errors.New("error out")
	}
	s.o.TaskRunner().AddHandler("error-trigger", erroringHandler, nil)

	si := snap.SideInfo{
		RealName: "some-snap",
		SnapID:   "some-snap-id",
		Revision: snap.R(7),
	}
	si2 := snap.SideInfo{
		RealName: "some-snap",
		SnapID:   "some-snap-id",
		Revision: snap.R(6),
	}

	s.state.Lock()
	defer s.state.Unlock()

	snapstate.Set(s.state, "some-snap", &snapstate.SnapState{
		Active:          true,
		Sequence:        []*snap.SideInfo{&si2, &si},
		TrackingChannel: "latest/stable",
		Current:         si.Revision,
		SnapType:        "app",
	})

	// set some configuration
	tr := config.NewTransaction(s.state)
	tr.Set("some-snap", "foo", "revision 7 value")
	tr.Commit()
	config.SaveRevisionConfig(s.state, "some-snap", snap.R(7))

	chg := s.state.NewChange("install", "install a snap")
	ts, err := snapstate.Update(s.state, "some-snap", &snapstate.RevisionOptions{Channel: "some-channel"}, s.user.ID, snapstate.Flags{})
	c.Assert(err, IsNil)
	chg.AddAll(ts)

	last := lastWithLane(ts.Tasks())
	c.Assert(last, NotNil)

	terr := s.state.NewTask("error-trigger", "provoking total undo")
	terr.WaitFor(last)
	terr.JoinLane(last.Lanes()[0])
	chg.AddTask(terr)

	defer s.se.Stop()
	s.settle(c)

	c.Check(chg.Status(), Equals, state.ErrorStatus)
	c.Check(errorTaskExecuted, Equals, true)

	// after undoing the update some-snap config should be restored to that of rev.7
	var val string
	tr = config.NewTransaction(s.state)
	c.Assert(tr.Get("some-snap", "foo", &val), IsNil)
	c.Check(val, Equals, "revision 7 value")
}

func (s *snapmgrTestSuite) TestUpdateMakesConfigSnapshot(c *C) {
	s.state.Lock()
	defer s.state.Unlock()

	snapstate.Set(s.state, "some-snap", &snapstate.SnapState{
		Active: true,
		Sequence: []*snap.SideInfo{
			{RealName: "some-snap", SnapID: "some-snap-id", Revision: snap.R(1)},
		},
		Current:  snap.R(1),
		SnapType: "app",
	})

	tr := config.NewTransaction(s.state)
	tr.Set("some-snap", "foo", "bar")
	tr.Commit()

	var cfgs map[string]interface{}
	// we don't have config snapshots yet
	c.Assert(s.state.Get("revision-config", &cfgs), Equals, state.ErrNoState)

	chg := s.state.NewChange("update", "update a snap")
	opts := &snapstate.RevisionOptions{Channel: "some-channel", Revision: snap.R(2)}
	ts, err := snapstate.Update(s.state, "some-snap", opts, s.user.ID, snapstate.Flags{})
	c.Assert(err, IsNil)
	chg.AddAll(ts)

	defer s.se.Stop()
	s.settle(c)

	cfgs = nil
	// config copy of rev. 1 has been made
	c.Assert(s.state.Get("revision-config", &cfgs), IsNil)
	c.Assert(cfgs["some-snap"], DeepEquals, map[string]interface{}{
		"1": map[string]interface{}{
			"foo": "bar",
		},
	})
}

func (s *snapmgrTestSuite) TestUpdateTotalUndoRunThrough(c *C) {
	si := snap.SideInfo{
		RealName: "some-snap",
		SnapID:   "some-snap-id",
		Revision: snap.R(7),
	}

	s.state.Lock()
	defer s.state.Unlock()

	snapstate.Set(s.state, "some-snap", &snapstate.SnapState{
		Active:          true,
		Sequence:        []*snap.SideInfo{&si},
		TrackingChannel: "latest/stable",
		Current:         si.Revision,
		SnapType:        "app",
	})

	chg := s.state.NewChange("install", "install a snap")
	ts, err := snapstate.Update(s.state, "some-snap", &snapstate.RevisionOptions{Channel: "some-channel"}, s.user.ID, snapstate.Flags{})
	c.Assert(err, IsNil)
	chg.AddAll(ts)

	// We need to make it not be rerefresh, and we could do just
	// that but instead we do the 'right' thing and attach it to
	// the last task that's on a lane.
	last := lastWithLane(ts.Tasks())
	c.Assert(last, NotNil)

	terr := s.state.NewTask("error-trigger", "provoking total undo")
	terr.WaitFor(last)
	terr.JoinLane(last.Lanes()[0])
	chg.AddTask(terr)

	defer s.se.Stop()
	s.settle(c)

	expected := fakeOps{
		{
			op: "storesvc-snap-action",
			curSnaps: []store.CurrentSnap{{
				InstanceName:    "some-snap",
				SnapID:          "some-snap-id",
				Revision:        snap.R(7),
				TrackingChannel: "latest/stable",
				RefreshedDate:   fakeRevDateEpoch.AddDate(0, 0, 7),
				Epoch:           snap.E("1*"),
			}},
			userID: 1,
		},
		{
			op: "storesvc-snap-action:action",
			action: store.SnapAction{
				Action:       "refresh",
				InstanceName: "some-snap",
				SnapID:       "some-snap-id",
				Channel:      "some-channel",
				Flags:        store.SnapActionEnforceValidation,
			},
			revno:  snap.R(11),
			userID: 1,
		},
		{
			op:   "storesvc-download",
			name: "some-snap",
		},
		{
			op:    "validate-snap:Doing",
			name:  "some-snap",
			revno: snap.R(11),
		},
		{
			op:  "current",
			old: filepath.Join(dirs.SnapMountDir, "some-snap/7"),
		},
		{
			op:   "open-snap-file",
			path: filepath.Join(dirs.SnapBlobDir, "some-snap_11.snap"),
			sinfo: snap.SideInfo{
				RealName: "some-snap",
				SnapID:   "some-snap-id",
				Channel:  "some-channel",
				Revision: snap.R(11),
			},
		},
		{
			op:    "setup-snap",
			name:  "some-snap",
			path:  filepath.Join(dirs.SnapBlobDir, "some-snap_11.snap"),
			revno: snap.R(11),
		},
		{
			op:   "remove-snap-aliases",
			name: "some-snap",
		},
		{
			op:   "unlink-snap",
			path: filepath.Join(dirs.SnapMountDir, "some-snap/7"),
		},
		{
			op:   "copy-data",
			path: filepath.Join(dirs.SnapMountDir, "some-snap/11"),
			old:  filepath.Join(dirs.SnapMountDir, "some-snap/7"),
		},
		{
			op:    "setup-profiles:Doing",
			name:  "some-snap",
			revno: snap.R(11),
		},
		{
			op: "candidate",
			sinfo: snap.SideInfo{
				RealName: "some-snap",
				SnapID:   "some-snap-id",
				Channel:  "some-channel",
				Revision: snap.R(11),
			},
		},
		{
			op:   "link-snap",
			path: filepath.Join(dirs.SnapMountDir, "some-snap/11"),
		},
		{
			op:    "auto-connect:Doing",
			name:  "some-snap",
			revno: snap.R(11),
		},
		{
			op: "update-aliases",
		},
		// undoing everything from here down...
		{
			op:   "remove-snap-aliases",
			name: "some-snap",
		},
		{
			op:    "auto-connect:Undoing",
			name:  "some-snap",
			revno: snap.R(11),
		},
		{
			op:   "unlink-snap",
			path: filepath.Join(dirs.SnapMountDir, "some-snap/11"),
		},
		{
			op:    "setup-profiles:Undoing",
			name:  "some-snap",
			revno: snap.R(11),
		},
		{
			op:   "undo-copy-snap-data",
			path: filepath.Join(dirs.SnapMountDir, "some-snap/11"),
			old:  filepath.Join(dirs.SnapMountDir, "some-snap/7"),
		},
		{
			op:   "link-snap",
			path: filepath.Join(dirs.SnapMountDir, "some-snap/7"),
		},
		{
			op: "update-aliases",
		},
		{
			op:    "undo-setup-snap",
			name:  "some-snap",
			path:  filepath.Join(dirs.SnapMountDir, "some-snap/11"),
			stype: "app",
		},
		{
			op:   "remove-snap-dir",
			name: "some-snap",
			path: filepath.Join(dirs.SnapMountDir, "some-snap"),
		},
	}

	// ensure all our tasks ran
	c.Check(s.fakeStore.downloads, DeepEquals, []fakeDownload{{
		macaroon: s.user.StoreMacaroon,
		name:     "some-snap",
		target:   filepath.Join(dirs.SnapBlobDir, "some-snap_11.snap"),
	}})
	// friendlier failure first
	c.Assert(s.fakeBackend.ops.Ops(), DeepEquals, expected.Ops())
	c.Assert(s.fakeBackend.ops, DeepEquals, expected)

	// verify snaps in the system state
	var snapst snapstate.SnapState
	err = snapstate.Get(s.state, "some-snap", &snapst)
	c.Assert(err, IsNil)

	c.Assert(snapst.Active, Equals, true)
	c.Assert(snapst.TrackingChannel, Equals, "latest/stable")
	c.Assert(snapst.Sequence, HasLen, 1)
	c.Assert(snapst.Sequence[0], DeepEquals, &snap.SideInfo{
		RealName: "some-snap",
		SnapID:   "some-snap-id",
		Channel:  "",
		Revision: snap.R(7),
	})
}

func (s *snapmgrTestSuite) TestUpdateSameRevision(c *C) {
	si := snap.SideInfo{
		RealName: "some-snap",
		SnapID:   "some-snap-id",
		Revision: snap.R(7),
	}

	s.state.Lock()
	defer s.state.Unlock()

	snapstate.Set(s.state, "some-snap", &snapstate.SnapState{
		Active:          true,
		Sequence:        []*snap.SideInfo{&si},
		TrackingChannel: "channel-for-7/stable",
		Current:         si.Revision,
	})

	_, err := snapstate.Update(s.state, "some-snap", &snapstate.RevisionOptions{Channel: "channel-for-7/stable"}, s.user.ID, snapstate.Flags{})
	c.Assert(err, Equals, store.ErrNoUpdateAvailable)
}

func (s *snapmgrTestSuite) TestUpdateToRevisionRememberedUserRunThrough(c *C) {
	s.state.Lock()
	defer s.state.Unlock()

	snapstate.Set(s.state, "some-snap", &snapstate.SnapState{
		Active: true,
		Sequence: []*snap.SideInfo{
			{RealName: "some-snap", Revision: snap.R(5), SnapID: "some-snap-id"},
		},
		Current:  snap.R(5),
		SnapType: "app",
		UserID:   1,
	})

	chg := s.state.NewChange("refresh", "refresh a snap")
	ts, err := snapstate.Update(s.state, "some-snap", &snapstate.RevisionOptions{Channel: "some-channel", Revision: snap.R(11)}, 0, snapstate.Flags{})
	c.Assert(err, IsNil)
	chg.AddAll(ts)

	defer s.se.Stop()
	s.settle(c)

	c.Assert(chg.Status(), Equals, state.DoneStatus)
	c.Assert(chg.Err(), IsNil)

	for _, op := range s.fakeBackend.ops {
		switch op.op {
		case "storesvc-snap-action:action":
			c.Check(op.userID, Equals, 1)
		case "storesvc-download":
			snapName := op.name
			c.Check(s.fakeStore.downloads[0], DeepEquals, fakeDownload{
				macaroon: "macaroon",
				name:     "some-snap",
				target:   filepath.Join(dirs.SnapBlobDir, "some-snap_11.snap"),
			}, Commentf(snapName))
		}
	}
}

// A noResultsStore returns no results for install/refresh requests
type noResultsStore struct {
	*fakeStore
}

func (n noResultsStore) SnapAction(ctx context.Context, currentSnaps []*store.CurrentSnap, actions []*store.SnapAction, assertQuery store.AssertionQuery, user *auth.UserState, opts *store.RefreshOptions) ([]store.SnapActionResult, []store.AssertionResult, error) {
	if assertQuery != nil {
		panic("no assertion query support")
	}
	return nil, nil, &store.SnapActionError{NoResults: true}
}

func (s *snapmgrTestSuite) TestUpdateNoStoreResults(c *C) {
	s.state.Lock()
	defer s.state.Unlock()

	snapstate.ReplaceStore(s.state, noResultsStore{fakeStore: s.fakeStore})

	// this is an atypical case in which the store didn't return
	// an error nor a result, we are defensive and return
	// a reasonable error
	si := snap.SideInfo{
		RealName: "some-snap",
		SnapID:   "some-snap-id",
		Revision: snap.R(7),
	}

	snapstate.Set(s.state, "some-snap", &snapstate.SnapState{
		Active:          true,
		Sequence:        []*snap.SideInfo{&si},
		TrackingChannel: "channel-for-7/stable",
		Current:         si.Revision,
	})

	_, err := snapstate.Update(s.state, "some-snap", &snapstate.RevisionOptions{Channel: "channel-for-7"}, s.user.ID, snapstate.Flags{})
	c.Assert(err, Equals, snapstate.ErrMissingExpectedResult)
}

func (s *snapmgrTestSuite) TestUpdateNoStoreResultsWithChannelChange(c *C) {
	s.state.Lock()
	defer s.state.Unlock()

	snapstate.ReplaceStore(s.state, noResultsStore{fakeStore: s.fakeStore})

	// this is an atypical case in which the store didn't return
	// an error nor a result, we are defensive and return
	// a reasonable error
	si := snap.SideInfo{
		RealName: "some-snap",
		SnapID:   "some-snap-id",
		Revision: snap.R(7),
	}

	snapstate.Set(s.state, "some-snap", &snapstate.SnapState{
		Active:          true,
		Sequence:        []*snap.SideInfo{&si},
		TrackingChannel: "channel-for-9/stable",
		Current:         si.Revision,
	})

	_, err := snapstate.Update(s.state, "some-snap", &snapstate.RevisionOptions{Channel: "channel-for-7"}, s.user.ID, snapstate.Flags{})
	c.Assert(err, Equals, snapstate.ErrMissingExpectedResult)
}

func (s *snapmgrTestSuite) TestUpdateSameRevisionSwitchesChannel(c *C) {
	si := snap.SideInfo{
		RealName: "some-snap",
		SnapID:   "some-snap-id",
		Revision: snap.R(7),
	}

	s.state.Lock()
	defer s.state.Unlock()

	snapstate.Set(s.state, "some-snap", &snapstate.SnapState{
		Active:          true,
		Sequence:        []*snap.SideInfo{&si},
		TrackingChannel: "other-chanenl/stable",
		Current:         si.Revision,
	})

	ts, err := snapstate.Update(s.state, "some-snap", &snapstate.RevisionOptions{Channel: "channel-for-7/stable"}, s.user.ID, snapstate.Flags{})
	c.Assert(err, IsNil)
	c.Check(ts.Tasks(), HasLen, 1)
	c.Check(ts.Tasks()[0].Kind(), Equals, "switch-snap-channel")
}

func (s *snapmgrTestSuite) TestUpdateSameRevisionSwitchesChannelConflict(c *C) {
	si := snap.SideInfo{
		RealName: "some-snap",
		SnapID:   "some-snap-id",
		Revision: snap.R(7),
	}

	s.state.Lock()
	defer s.state.Unlock()

	snapstate.Set(s.state, "some-snap", &snapstate.SnapState{
		Active:          true,
		Sequence:        []*snap.SideInfo{&si},
		TrackingChannel: "other-channel/stable",
		Current:         si.Revision,
	})

	ts, err := snapstate.Update(s.state, "some-snap", &snapstate.RevisionOptions{Channel: "channel-for-7"}, s.user.ID, snapstate.Flags{})
	c.Assert(err, IsNil)
	// make it visible
	s.state.NewChange("refresh", "refresh a snap").AddAll(ts)

	_, err = snapstate.Update(s.state, "some-snap", &snapstate.RevisionOptions{Channel: "channel-for-7"}, s.user.ID, snapstate.Flags{})
	c.Check(err, ErrorMatches, `snap "some-snap" has "refresh" change in progress`)
}

func (s *snapmgrTestSuite) TestUpdateSameRevisionSwitchChannelRunThrough(c *C) {
	si := snap.SideInfo{
		RealName: "some-snap",
		SnapID:   "some-snap-id",
		Channel:  "other-channel",
		Revision: snap.R(7),
	}

	s.state.Lock()
	defer s.state.Unlock()

	snapstate.Set(s.state, "some-snap", &snapstate.SnapState{
		Active:          true,
		Sequence:        []*snap.SideInfo{&si},
		TrackingChannel: "other-channel/stable",
		Current:         si.Revision,
	})

	ts, err := snapstate.Update(s.state, "some-snap", &snapstate.RevisionOptions{Channel: "channel-for-7/stable"}, s.user.ID, snapstate.Flags{})
	c.Assert(err, IsNil)
	chg := s.state.NewChange("refresh", "refresh a snap")
	chg.AddAll(ts)

	// no local modifications, hence no edge
	te := ts.MaybeEdge(snapstate.LastBeforeLocalModificationsEdge)
	c.Assert(te, IsNil)

	defer s.se.Stop()
	s.settle(c)

	expected := fakeOps{
		// we just expect the "storesvc-snap-action" ops, we
		// don't have a fakeOp for switchChannel because it has
		// not a backend method, it just manipulates the state
		{
			op: "storesvc-snap-action",
			curSnaps: []store.CurrentSnap{{
				InstanceName:    "some-snap",
				SnapID:          "some-snap-id",
				Revision:        snap.R(7),
				TrackingChannel: "other-channel/stable",
				RefreshedDate:   fakeRevDateEpoch.AddDate(0, 0, 7),
				Epoch:           snap.E("1*"),
			}},
			userID: 1,
		},

		{
			op: "storesvc-snap-action:action",
			action: store.SnapAction{
				Action:       "refresh",
				InstanceName: "some-snap",
				SnapID:       "some-snap-id",
				Channel:      "channel-for-7/stable",
				Flags:        store.SnapActionEnforceValidation,
			},
			userID: 1,
		},
	}

	// start with an easier-to-read error if this fails:
	c.Assert(s.fakeBackend.ops.Ops(), DeepEquals, expected.Ops())
	c.Assert(s.fakeBackend.ops, DeepEquals, expected)

	// verify snapSetup info
	var snapsup snapstate.SnapSetup
	task := ts.Tasks()[0]
	err = task.Get("snap-setup", &snapsup)
	c.Assert(err, IsNil)
	c.Assert(snapsup, DeepEquals, snapstate.SnapSetup{
		Channel:  "channel-for-7/stable",
		SideInfo: snapsup.SideInfo,
	})
	c.Assert(snapsup.SideInfo, DeepEquals, &snap.SideInfo{
		RealName: "some-snap",
		SnapID:   "some-snap-id",
		Revision: snap.R(7),
		Channel:  "channel-for-7/stable",
	})

	// verify snaps in the system state
	var snapst snapstate.SnapState
	err = snapstate.Get(s.state, "some-snap", &snapst)
	c.Assert(err, IsNil)

	c.Assert(snapst.Active, Equals, true)
	c.Assert(snapst.Sequence, HasLen, 1)
	c.Assert(snapst.Sequence[0], DeepEquals, &snap.SideInfo{
		RealName: "some-snap",
		SnapID:   "some-snap-id",
		Channel:  "channel-for-7/stable",
		Revision: snap.R(7),
	})
}

func (s *snapmgrTestSuite) TestUpdateSameRevisionToggleIgnoreValidation(c *C) {
	si := snap.SideInfo{
		RealName: "some-snap",
		SnapID:   "some-snap-id",
		Revision: snap.R(7),
	}

	s.state.Lock()
	defer s.state.Unlock()

	snapstate.Set(s.state, "some-snap", &snapstate.SnapState{
		Active:          true,
		Sequence:        []*snap.SideInfo{&si},
		TrackingChannel: "channel-for-7/stable",
		Current:         si.Revision,
	})

	ts, err := snapstate.Update(s.state, "some-snap", &snapstate.RevisionOptions{Channel: "channel-for-7/stable"}, s.user.ID, snapstate.Flags{IgnoreValidation: true})
	c.Assert(err, IsNil)
	c.Check(ts.Tasks(), HasLen, 1)
	c.Check(ts.Tasks()[0].Kind(), Equals, "toggle-snap-flags")
}

func (s *snapmgrTestSuite) TestUpdateSameRevisionToggleIgnoreValidationConflict(c *C) {
	si := snap.SideInfo{
		RealName: "some-snap",
		SnapID:   "some-snap-id",
		Revision: snap.R(7),
	}

	s.state.Lock()
	defer s.state.Unlock()

	snapstate.Set(s.state, "some-snap", &snapstate.SnapState{
		Active:          true,
		Sequence:        []*snap.SideInfo{&si},
		TrackingChannel: "channel-for-7/stable",
		Current:         si.Revision,
	})

	ts, err := snapstate.Update(s.state, "some-snap", &snapstate.RevisionOptions{Channel: "channel-for-7"}, s.user.ID, snapstate.Flags{IgnoreValidation: true})
	c.Assert(err, IsNil)
	// make it visible
	s.state.NewChange("refresh", "refresh a snap").AddAll(ts)

	_, err = snapstate.Update(s.state, "some-snap", &snapstate.RevisionOptions{Channel: "channel-for-7"}, s.user.ID, snapstate.Flags{IgnoreValidation: true})
	c.Check(err, ErrorMatches, `snap "some-snap" has "refresh" change in progress`)

}

func (s *snapmgrTestSuite) TestUpdateSameRevisionToggleIgnoreValidationRunThrough(c *C) {
	si := snap.SideInfo{
		RealName: "some-snap",
		SnapID:   "some-snap-id",
		Revision: snap.R(7),
		Channel:  "channel-for-7",
	}

	s.state.Lock()
	defer s.state.Unlock()

	snapstate.Set(s.state, "some-snap", &snapstate.SnapState{
		Active:          true,
		Sequence:        []*snap.SideInfo{&si},
		TrackingChannel: "channel-for-7/stable",
		Current:         si.Revision,
	})

	ts, err := snapstate.Update(s.state, "some-snap", &snapstate.RevisionOptions{Channel: "channel-for-7/stable"}, s.user.ID, snapstate.Flags{IgnoreValidation: true})
	c.Assert(err, IsNil)

	chg := s.state.NewChange("refresh", "refresh a snap")
	chg.AddAll(ts)

	defer s.se.Stop()
	s.settle(c)

	// verify snapSetup info
	var snapsup snapstate.SnapSetup
	task := ts.Tasks()[0]
	err = task.Get("snap-setup", &snapsup)
	c.Assert(err, IsNil)
	c.Check(snapsup, DeepEquals, snapstate.SnapSetup{
		SideInfo: snapsup.SideInfo,
		Flags: snapstate.Flags{
			IgnoreValidation: true,
		},
	})
	c.Check(snapsup.SideInfo, DeepEquals, &snap.SideInfo{
		RealName: "some-snap",
		SnapID:   "some-snap-id",
		Revision: snap.R(7),
		Channel:  "channel-for-7",
	})

	// verify snaps in the system state
	var snapst snapstate.SnapState
	err = snapstate.Get(s.state, "some-snap", &snapst)
	c.Assert(err, IsNil)

	c.Check(snapst.Active, Equals, true)
	c.Check(snapst.Sequence, HasLen, 1)
	c.Check(snapst.Sequence[0], DeepEquals, &snap.SideInfo{
		RealName: "some-snap",
		SnapID:   "some-snap-id",
		Channel:  "channel-for-7",
		Revision: snap.R(7),
	})
	c.Check(snapst.IgnoreValidation, Equals, true)
}

func (s *snapmgrTestSuite) TestUpdateValidateRefreshesSaysNo(c *C) {
	si := snap.SideInfo{
		RealName: "some-snap",
		SnapID:   "some-snap-id",
		Revision: snap.R(7),
	}

	s.state.Lock()
	defer s.state.Unlock()

	snapstate.Set(s.state, "some-snap", &snapstate.SnapState{
		Active:   true,
		Sequence: []*snap.SideInfo{&si},
		Current:  si.Revision,
	})

	validateErr := errors.New("refresh control error")
	validateRefreshes := func(st *state.State, refreshes []*snap.Info, ignoreValidation map[string]bool, userID int, deviceCtx snapstate.DeviceContext) ([]*snap.Info, error) {
		c.Check(refreshes, HasLen, 1)
		c.Check(refreshes[0].SnapID, Equals, "some-snap-id")
		c.Check(refreshes[0].Revision, Equals, snap.R(11))
		c.Check(ignoreValidation, HasLen, 0)
		return nil, validateErr
	}
	// hook it up
	snapstate.ValidateRefreshes = validateRefreshes

	_, err := snapstate.Update(s.state, "some-snap", &snapstate.RevisionOptions{Channel: "stable"}, s.user.ID, snapstate.Flags{})
	c.Assert(err, Equals, validateErr)
}

func (s *snapmgrTestSuite) TestUpdateValidateRefreshesSaysNoButIgnoreValidationIsSet(c *C) {
	si := snap.SideInfo{
		RealName: "some-snap",
		SnapID:   "some-snap-id",
		Revision: snap.R(7),
	}

	s.state.Lock()
	defer s.state.Unlock()

	snapstate.Set(s.state, "some-snap", &snapstate.SnapState{
		Active:   true,
		Sequence: []*snap.SideInfo{&si},
		Current:  si.Revision,
		SnapType: "app",
	})

	validateErr := errors.New("refresh control error")
	validateRefreshes := func(st *state.State, refreshes []*snap.Info, ignoreValidation map[string]bool, userID int, deviceCtx snapstate.DeviceContext) ([]*snap.Info, error) {
		return nil, validateErr
	}
	// hook it up
	snapstate.ValidateRefreshes = validateRefreshes

	flags := snapstate.Flags{JailMode: true, IgnoreValidation: true}
	ts, err := snapstate.Update(s.state, "some-snap", &snapstate.RevisionOptions{Channel: "stable"}, s.user.ID, flags)
	c.Assert(err, IsNil)

	var snapsup snapstate.SnapSetup
	err = ts.Tasks()[0].Get("snap-setup", &snapsup)
	c.Assert(err, IsNil)
	c.Check(snapsup.Flags, DeepEquals, flags.ForSnapSetup())
}

func (s *snapmgrTestSuite) TestUpdateIgnoreValidationSticky(c *C) {
	si := snap.SideInfo{
		RealName: "some-snap",
		SnapID:   "some-snap-id",
		Revision: snap.R(7),
	}

	s.state.Lock()
	defer s.state.Unlock()

	snapstate.Set(s.state, "some-snap", &snapstate.SnapState{
		Active:   true,
		Sequence: []*snap.SideInfo{&si},
		Current:  si.Revision,
		SnapType: "app",
	})

	validateErr := errors.New("refresh control error")
	validateRefreshesFail := func(st *state.State, refreshes []*snap.Info, ignoreValidation map[string]bool, userID int, deviceCtx snapstate.DeviceContext) ([]*snap.Info, error) {
		c.Check(refreshes, HasLen, 1)
		if len(ignoreValidation) == 0 {
			return nil, validateErr
		}
		c.Check(ignoreValidation, DeepEquals, map[string]bool{
			"some-snap": true,
		})
		return refreshes, nil
	}
	// hook it up
	snapstate.ValidateRefreshes = validateRefreshesFail

	flags := snapstate.Flags{IgnoreValidation: true}
	ts, err := snapstate.Update(s.state, "some-snap", &snapstate.RevisionOptions{Channel: "stable"}, s.user.ID, flags)
	c.Assert(err, IsNil)

	c.Check(s.fakeBackend.ops[0], DeepEquals, fakeOp{
		op: "storesvc-snap-action",
		curSnaps: []store.CurrentSnap{{
			InstanceName:     "some-snap",
			SnapID:           "some-snap-id",
			Revision:         snap.R(7),
			IgnoreValidation: false,
			RefreshedDate:    fakeRevDateEpoch.AddDate(0, 0, 7),
			Epoch:            snap.E("1*"),
		}},
		userID: 1,
	})
	c.Check(s.fakeBackend.ops[1], DeepEquals, fakeOp{
		op:    "storesvc-snap-action:action",
		revno: snap.R(11),
		action: store.SnapAction{
			Action:       "refresh",
			InstanceName: "some-snap",
			SnapID:       "some-snap-id",
			Channel:      "stable",
			Flags:        store.SnapActionIgnoreValidation,
		},
		userID: 1,
	})

	chg := s.state.NewChange("refresh", "refresh snap")
	chg.AddAll(ts)

	defer s.se.Stop()
	s.settle(c)

	// verify snap has IgnoreValidation set
	var snapst snapstate.SnapState
	err = snapstate.Get(s.state, "some-snap", &snapst)
	c.Assert(err, IsNil)
	c.Check(snapst.IgnoreValidation, Equals, true)
	c.Check(snapst.Current, Equals, snap.R(11))

	s.fakeBackend.ops = nil
	s.fakeStore.refreshRevnos = map[string]snap.Revision{
		"some-snap-id": snap.R(12),
	}
	_, tts, err := snapstate.UpdateMany(context.Background(), s.state, []string{"some-snap"}, s.user.ID, nil)
	c.Assert(err, IsNil)
	c.Check(tts, HasLen, 2)
	verifyLastTasksetIsReRefresh(c, tts)

	c.Check(s.fakeBackend.ops[0], DeepEquals, fakeOp{
		op: "storesvc-snap-action",
		curSnaps: []store.CurrentSnap{{
			InstanceName:     "some-snap",
			SnapID:           "some-snap-id",
			Revision:         snap.R(11),
			TrackingChannel:  "latest/stable",
			IgnoreValidation: true,
			RefreshedDate:    fakeRevDateEpoch.AddDate(0, 0, 11),
			Epoch:            snap.E("1*"),
		}},
		userID: 1,
	})
	c.Check(s.fakeBackend.ops[1], DeepEquals, fakeOp{
		op:    "storesvc-snap-action:action",
		revno: snap.R(12),
		action: store.SnapAction{
			Action:       "refresh",
			InstanceName: "some-snap",
			SnapID:       "some-snap-id",
			Flags:        0,
		},
		userID: 1,
	})

	chg = s.state.NewChange("refresh", "refresh snaps")
	chg.AddAll(tts[0])

	defer s.se.Stop()
	s.settle(c)

	snapst = snapstate.SnapState{}
	err = snapstate.Get(s.state, "some-snap", &snapst)
	c.Assert(err, IsNil)
	c.Check(snapst.IgnoreValidation, Equals, true)
	c.Check(snapst.Current, Equals, snap.R(12))

	// reset ignore validation
	s.fakeBackend.ops = nil
	s.fakeStore.refreshRevnos = map[string]snap.Revision{
		"some-snap-id": snap.R(11),
	}
	validateRefreshes := func(st *state.State, refreshes []*snap.Info, ignoreValidation map[string]bool, userID int, deviceCtx snapstate.DeviceContext) ([]*snap.Info, error) {
		return refreshes, nil
	}
	// hook it up
	snapstate.ValidateRefreshes = validateRefreshes
	flags = snapstate.Flags{}
	ts, err = snapstate.Update(s.state, "some-snap", &snapstate.RevisionOptions{Channel: "stable"}, s.user.ID, flags)
	c.Assert(err, IsNil)

	c.Check(s.fakeBackend.ops[0], DeepEquals, fakeOp{
		op: "storesvc-snap-action",
		curSnaps: []store.CurrentSnap{{
			InstanceName:     "some-snap",
			SnapID:           "some-snap-id",
			Revision:         snap.R(12),
			TrackingChannel:  "latest/stable",
			IgnoreValidation: true,
			RefreshedDate:    fakeRevDateEpoch.AddDate(0, 0, 12),
			Epoch:            snap.E("1*"),
		}},
		userID: 1,
	})
	c.Check(s.fakeBackend.ops[1], DeepEquals, fakeOp{
		op:    "storesvc-snap-action:action",
		revno: snap.R(11),
		action: store.SnapAction{
			Action:       "refresh",
			InstanceName: "some-snap",
			SnapID:       "some-snap-id",
			Channel:      "latest/stable",
			Flags:        store.SnapActionEnforceValidation,
		},
		userID: 1,
	})

	chg = s.state.NewChange("refresh", "refresh snap")
	chg.AddAll(ts)

	defer s.se.Stop()
	s.settle(c)

	snapst = snapstate.SnapState{}
	err = snapstate.Get(s.state, "some-snap", &snapst)
	c.Assert(err, IsNil)
	c.Check(snapst.IgnoreValidation, Equals, false)
	c.Check(snapst.Current, Equals, snap.R(11))
}

func (s *snapmgrTestSuite) TestParallelInstanceUpdateIgnoreValidationSticky(c *C) {
	si := snap.SideInfo{
		RealName: "some-snap",
		SnapID:   "some-snap-id",
		Revision: snap.R(7),
	}

	s.state.Lock()
	defer s.state.Unlock()

	tr := config.NewTransaction(s.state)
	tr.Set("core", "experimental.parallel-instances", true)
	tr.Commit()

	snapstate.Set(s.state, "some-snap", &snapstate.SnapState{
		Active:   true,
		Sequence: []*snap.SideInfo{&si},
		Current:  si.Revision,
		SnapType: "app",
	})
	snapstate.Set(s.state, "some-snap_instance", &snapstate.SnapState{
		Active:      true,
		Sequence:    []*snap.SideInfo{&si},
		Current:     si.Revision,
		SnapType:    "app",
		InstanceKey: "instance",
	})

	validateErr := errors.New("refresh control error")
	validateRefreshesFail := func(st *state.State, refreshes []*snap.Info, ignoreValidation map[string]bool, userID int, deviceCtx snapstate.DeviceContext) ([]*snap.Info, error) {
		c.Check(refreshes, HasLen, 2)
		if len(ignoreValidation) == 0 {
			return nil, validateErr
		}
		c.Check(ignoreValidation, DeepEquals, map[string]bool{
			"some-snap_instance": true,
		})
		return refreshes, nil
	}
	// hook it up
	snapstate.ValidateRefreshes = validateRefreshesFail

	flags := snapstate.Flags{IgnoreValidation: true}
	ts, err := snapstate.Update(s.state, "some-snap_instance", &snapstate.RevisionOptions{Channel: "stable"}, s.user.ID, flags)
	c.Assert(err, IsNil)

	c.Check(s.fakeBackend.ops[0], DeepEquals, fakeOp{
		op: "storesvc-snap-action",
		curSnaps: []store.CurrentSnap{{
			InstanceName:     "some-snap",
			SnapID:           "some-snap-id",
			Revision:         snap.R(7),
			IgnoreValidation: false,
			RefreshedDate:    fakeRevDateEpoch.AddDate(0, 0, 7),
			Epoch:            snap.E("1*"),
		}, {
			InstanceName:     "some-snap_instance",
			SnapID:           "some-snap-id",
			Revision:         snap.R(7),
			IgnoreValidation: false,
			RefreshedDate:    fakeRevDateEpoch.AddDate(0, 0, 7),
			Epoch:            snap.E("1*"),
		}},
		userID: 1,
	})
	c.Check(s.fakeBackend.ops[1], DeepEquals, fakeOp{
		op:    "storesvc-snap-action:action",
		revno: snap.R(11),
		action: store.SnapAction{
			Action:       "refresh",
			InstanceName: "some-snap_instance",
			SnapID:       "some-snap-id",
			Channel:      "stable",
			Flags:        store.SnapActionIgnoreValidation,
		},
		userID: 1,
	})

	chg := s.state.NewChange("refresh", "refresh snaps")
	chg.AddAll(ts)

	defer s.se.Stop()
	s.settle(c)

	// ensure all our tasks ran
	c.Assert(chg.Err(), IsNil)
	c.Assert(chg.IsReady(), Equals, true)

	// verify snap 'instance' has IgnoreValidation set and the snap was
	// updated
	var snapst snapstate.SnapState
	err = snapstate.Get(s.state, "some-snap_instance", &snapst)
	c.Assert(err, IsNil)
	c.Check(snapst.IgnoreValidation, Equals, true)
	c.Check(snapst.Current, Equals, snap.R(11))
	// and the other snap does not
	err = snapstate.Get(s.state, "some-snap", &snapst)
	c.Assert(err, IsNil)
	c.Check(snapst.Current, Equals, snap.R(7))
	c.Check(snapst.IgnoreValidation, Equals, false)

	s.fakeBackend.ops = nil
	s.fakeStore.refreshRevnos = map[string]snap.Revision{
		"some-snap-id": snap.R(12),
	}
	updates, tts, err := snapstate.UpdateMany(context.Background(), s.state, []string{"some-snap", "some-snap_instance"}, s.user.ID, nil)
	c.Assert(err, IsNil)
	c.Check(tts, HasLen, 3)
	verifyLastTasksetIsReRefresh(c, tts)
	sort.Strings(updates)
	c.Check(updates, DeepEquals, []string{"some-snap", "some-snap_instance"})

	chg = s.state.NewChange("refresh", "refresh snaps")
	for _, ts := range tts[:len(tts)-1] {
		chg.AddAll(ts)
	}

	s.settle(c)

	// ensure all our tasks ran
	c.Assert(chg.Err(), IsNil)
	c.Assert(chg.IsReady(), Equals, true)

	err = snapstate.Get(s.state, "some-snap", &snapst)
	c.Assert(err, IsNil)
	c.Check(snapst.IgnoreValidation, Equals, false)
	c.Check(snapst.Current, Equals, snap.R(12))

	err = snapstate.Get(s.state, "some-snap_instance", &snapst)
	c.Assert(err, IsNil)
	c.Check(snapst.IgnoreValidation, Equals, true)
	c.Check(snapst.Current, Equals, snap.R(12))

	for i := 0; i < 2; i++ {
		op := s.fakeBackend.ops[i]
		switch op.op {
		case "storesvc-snap-action":
			c.Check(op, DeepEquals, fakeOp{
				op: "storesvc-snap-action",
				curSnaps: []store.CurrentSnap{{
					InstanceName:     "some-snap",
					SnapID:           "some-snap-id",
					Revision:         snap.R(7),
					IgnoreValidation: false,
					RefreshedDate:    fakeRevDateEpoch.AddDate(0, 0, 7),
					Epoch:            snap.E("1*"),
				}, {
					InstanceName:     "some-snap_instance",
					SnapID:           "some-snap-id",
					Revision:         snap.R(11),
					TrackingChannel:  "latest/stable",
					IgnoreValidation: true,
					RefreshedDate:    fakeRevDateEpoch.AddDate(0, 0, 11),
					Epoch:            snap.E("1*"),
				}},
				userID: 1,
			})
		case "storesvc-snap-action:action":
			switch op.action.InstanceName {
			case "some-snap":
				c.Check(op, DeepEquals, fakeOp{
					op:    "storesvc-snap-action:action",
					revno: snap.R(12),
					action: store.SnapAction{
						Action:       "refresh",
						InstanceName: "some-snap",
						SnapID:       "some-snap-id",
						Flags:        0,
					},
					userID: 1,
				})
			case "some-snap_instance":
				c.Check(op, DeepEquals, fakeOp{
					op:    "storesvc-snap-action:action",
					revno: snap.R(12),
					action: store.SnapAction{
						Action:       "refresh",
						InstanceName: "some-snap_instance",
						SnapID:       "some-snap-id",
						Flags:        0,
					},
					userID: 1,
				})
			default:
				c.Fatalf("unexpected instance name %q", op.action.InstanceName)
			}
		default:
			c.Fatalf("unexpected action %q", op.op)
		}
	}

}

func (s *snapmgrTestSuite) TestUpdateFromLocal(c *C) {
	si := snap.SideInfo{
		RealName: "some-snap",
		Revision: snap.R("x1"),
	}

	s.state.Lock()
	defer s.state.Unlock()

	snapstate.Set(s.state, "some-snap", &snapstate.SnapState{
		Active:          true,
		Sequence:        []*snap.SideInfo{&si},
		TrackingChannel: "channel-for-7/stable",
		Current:         si.Revision,
	})

	_, err := snapstate.Update(s.state, "some-snap", &snapstate.RevisionOptions{Channel: "channel-for-7"}, s.user.ID, snapstate.Flags{})
	c.Assert(err, Equals, store.ErrLocalSnap)
}

func (s *snapmgrTestSuite) TestUpdateAmend(c *C) {
	si := snap.SideInfo{
		RealName: "some-snap",
		Revision: snap.R("x1"),
	}

	s.state.Lock()
	defer s.state.Unlock()

	snapstate.Set(s.state, "some-snap", &snapstate.SnapState{
		Active:          true,
		Sequence:        []*snap.SideInfo{&si},
		TrackingChannel: "channel-for-7/stable",
		Current:         si.Revision,
	})

	ts, err := snapstate.Update(s.state, "some-snap", &snapstate.RevisionOptions{Channel: "channel-for-7"}, s.user.ID, snapstate.Flags{Amend: true})
	c.Assert(err, IsNil)
	verifyUpdateTasks(c, snap.TypeApp, doesReRefresh, 0, ts)

	// ensure we go from local to store revision-7
	var snapsup snapstate.SnapSetup
	tasks := ts.Tasks()
	c.Check(tasks[1].Kind(), Equals, "download-snap")
	err = tasks[1].Get("snap-setup", &snapsup)
	c.Assert(err, IsNil)
	c.Check(snapsup.Revision(), Equals, snap.R(7))
}

func (s *snapmgrTestSuite) TestUpdateAmendSnapNotFound(c *C) {
	si := snap.SideInfo{
		RealName: "snap-unknown",
		Revision: snap.R("x1"),
	}

	s.state.Lock()
	defer s.state.Unlock()

	snapstate.Set(s.state, "snap-unknown", &snapstate.SnapState{
		Active:          true,
		Sequence:        []*snap.SideInfo{&si},
		TrackingChannel: "latest/stable",
		Current:         si.Revision,
	})

	_, err := snapstate.Update(s.state, "snap-unknown", &snapstate.RevisionOptions{Channel: "stable"}, s.user.ID, snapstate.Flags{Amend: true})
	c.Assert(err, Equals, store.ErrSnapNotFound)
}

func (s *snapmgrTestSuite) TestSingleUpdateBlockedRevision(c *C) {
	// single updates should *not* set the block list
	si7 := snap.SideInfo{
		RealName: "some-snap",
		SnapID:   "some-snap-id",
		Revision: snap.R(7),
	}
	si11 := snap.SideInfo{
		RealName: "some-snap",
		SnapID:   "some-snap-id",
		Revision: snap.R(11),
	}

	s.state.Lock()
	defer s.state.Unlock()

	snapstate.Set(s.state, "some-snap", &snapstate.SnapState{
		Active:   true,
		Sequence: []*snap.SideInfo{&si7, &si11},
		Current:  si7.Revision,
		SnapType: "app",
	})

	_, err := snapstate.Update(s.state, "some-snap", &snapstate.RevisionOptions{Channel: "some-channel"}, s.user.ID, snapstate.Flags{})
	c.Assert(err, IsNil)

	c.Assert(s.fakeBackend.ops, HasLen, 2)
	c.Check(s.fakeBackend.ops[0], DeepEquals, fakeOp{
		op: "storesvc-snap-action",
		curSnaps: []store.CurrentSnap{{
			InstanceName:  "some-snap",
			SnapID:        "some-snap-id",
			Revision:      snap.R(7),
			RefreshedDate: fakeRevDateEpoch.AddDate(0, 0, 7),
			Epoch:         snap.E("1*"),
		}},
		userID: 1,
	})
}

func (s *snapmgrTestSuite) TestMultiUpdateBlockedRevision(c *C) {
	// multi-updates should *not* set the block list
	si7 := snap.SideInfo{
		RealName: "some-snap",
		SnapID:   "some-snap-id",
		Revision: snap.R(7),
	}
	si11 := snap.SideInfo{
		RealName: "some-snap",
		SnapID:   "some-snap-id",
		Revision: snap.R(11),
	}

	s.state.Lock()
	defer s.state.Unlock()

	snapstate.Set(s.state, "some-snap", &snapstate.SnapState{
		Active:   true,
		Sequence: []*snap.SideInfo{&si7, &si11},
		Current:  si7.Revision,
		SnapType: "app",
	})

	updates, _, err := snapstate.UpdateMany(context.Background(), s.state, []string{"some-snap"}, s.user.ID, nil)
	c.Assert(err, IsNil)
	c.Check(updates, DeepEquals, []string{"some-snap"})

	c.Assert(s.fakeBackend.ops, HasLen, 2)
	c.Check(s.fakeBackend.ops[0], DeepEquals, fakeOp{
		op: "storesvc-snap-action",
		curSnaps: []store.CurrentSnap{{
			InstanceName:  "some-snap",
			SnapID:        "some-snap-id",
			Revision:      snap.R(7),
			RefreshedDate: fakeRevDateEpoch.AddDate(0, 0, 7),
			Epoch:         snap.E("1*"),
		}},
		userID: 1,
	})
}

func (s *snapmgrTestSuite) TestAllUpdateBlockedRevision(c *C) {
	//  update-all *should* set the block list
	si7 := snap.SideInfo{
		RealName: "some-snap",
		SnapID:   "some-snap-id",
		Revision: snap.R(7),
	}
	si11 := snap.SideInfo{
		RealName: "some-snap",
		SnapID:   "some-snap-id",
		Revision: snap.R(11),
	}

	s.state.Lock()
	defer s.state.Unlock()

	snapstate.Set(s.state, "some-snap", &snapstate.SnapState{
		Active:   true,
		Sequence: []*snap.SideInfo{&si7, &si11},
		Current:  si7.Revision,
	})

	updates, _, err := snapstate.UpdateMany(context.Background(), s.state, nil, s.user.ID, nil)
	c.Check(err, IsNil)
	c.Check(updates, HasLen, 0)

	c.Assert(s.fakeBackend.ops, HasLen, 2)
	c.Check(s.fakeBackend.ops[0], DeepEquals, fakeOp{
		op: "storesvc-snap-action",
		curSnaps: []store.CurrentSnap{{
			InstanceName:  "some-snap",
			SnapID:        "some-snap-id",
			Revision:      snap.R(7),
			RefreshedDate: fakeRevDateEpoch.AddDate(0, 0, 7),
			Block:         []snap.Revision{snap.R(11)},
			Epoch:         snap.E("1*"),
		}},
		userID: 1,
	})
}

func (s *snapmgrTestSuite) TestAllUpdateRevisionNotBlocked(c *C) {
	//  update-all *should* set the block list
	si7 := snap.SideInfo{
		RealName: "some-snap",
		SnapID:   "some-snap-id",
		Revision: snap.R(7),
	}
	si11 := snap.SideInfo{
		RealName: "some-snap",
		SnapID:   "some-snap-id",
		Revision: snap.R(11),
	}

	s.state.Lock()
	defer s.state.Unlock()

	snapstate.Set(s.state, "some-snap", &snapstate.SnapState{
		Active:   true,
		Sequence: []*snap.SideInfo{&si7, &si11},
		Current:  si7.Revision,
		RevertStatus: map[int]snapstate.RevertStatus{
			si7.Revision.N: snapstate.NotBlocked,
		},
	})

	updates, _, err := snapstate.UpdateMany(context.Background(), s.state, nil, s.user.ID, nil)
	c.Check(err, IsNil)
	c.Check(updates, HasLen, 0)

	c.Assert(s.fakeBackend.ops, HasLen, 2)
	c.Check(s.fakeBackend.ops[0], DeepEquals, fakeOp{
		op: "storesvc-snap-action",
		curSnaps: []store.CurrentSnap{{
			InstanceName:  "some-snap",
			SnapID:        "some-snap-id",
			Revision:      snap.R(7),
			RefreshedDate: fakeRevDateEpoch.AddDate(0, 0, 7),
			Block:         []snap.Revision{snap.R(11)},
			Epoch:         snap.E("1*"),
		}},
		userID: 1,
	})
}

func (s *snapmgrTestSuite) TestUpdateManyPartialFailureCheckRerefreshDone(c *C) {
	s.state.Lock()
	defer s.state.Unlock()

	snapstate.CanAutoRefresh = func(*state.State) (bool, error) { return true, nil }
	makeTestRefreshConfig(s.state)

	var someSnapValidation bool

	// override validate-snap handler set by AddForeignTaskHandlers.
	s.o.TaskRunner().AddHandler("validate-snap", func(t *state.Task, _ *tomb.Tomb) error {
		t.State().Lock()
		defer t.State().Unlock()
		snapsup, err := snapstate.TaskSnapSetup(t)
		c.Assert(err, IsNil)
		if snapsup.SnapName() == "some-snap" {
			someSnapValidation = true
			return fmt.Errorf("boom")
		}
		return nil
	}, nil)

	snapstate.Set(s.state, "some-other-snap", &snapstate.SnapState{
		Active: true,
		Sequence: []*snap.SideInfo{
			{RealName: "some-other-snap", SnapID: "some-other-snap-id", Revision: snap.R(1)},
		},
		Current:  snap.R(1),
		SnapType: "app",
	})
	snapstate.Set(s.state, "some-snap", &snapstate.SnapState{
		Active: true,
		Sequence: []*snap.SideInfo{
			{RealName: "some-snap", SnapID: "some-snap-id", Revision: snap.R(1)},
		},
		Current:  snap.R(1),
		SnapType: "app",
	})

	validateRefreshes := func(st *state.State, refreshes []*snap.Info, ignoreValidation map[string]bool, userID int, deviceCtx snapstate.DeviceContext) ([]*snap.Info, error) {
		c.Check(refreshes, HasLen, 2)
		c.Check(ignoreValidation, HasLen, 0)
		return refreshes, nil
	}
	// hook it up
	snapstate.ValidateRefreshes = validateRefreshes

	s.state.Unlock()
	s.snapmgr.Ensure()
	s.state.Lock()

	c.Assert(s.state.Changes(), HasLen, 1)
	chg := s.state.Changes()[0]
	c.Check(chg.Kind(), Equals, "auto-refresh")
	c.Check(chg.IsReady(), Equals, false)
	s.verifyRefreshLast(c)

	checkIsAutoRefresh(c, chg.Tasks(), true)

	defer s.se.Stop()
	s.settle(c)

	// not updated
	var snapst snapstate.SnapState
	c.Assert(snapstate.Get(s.state, "some-snap", &snapst), IsNil)
	c.Check(snapst.Current, Equals, snap.Revision{N: 1})

	// updated
	c.Assert(snapstate.Get(s.state, "some-other-snap", &snapst), IsNil)
	c.Check(snapst.Current, Equals, snap.Revision{N: 11})

	c.Assert(chg.Err(), ErrorMatches, "cannot perform the following tasks:\n.*Fetch and check assertions for snap \"some-snap\" \\(11\\) \\(boom\\)")
	c.Assert(chg.IsReady(), Equals, true)

	// check-rerefresh is last
	tasks := chg.Tasks()
	checkRerefresh := tasks[len(tasks)-1]
	c.Check(checkRerefresh.Kind(), Equals, "check-rerefresh")
	c.Check(checkRerefresh.Status(), Equals, state.DoneStatus)

	// validity
	c.Check(someSnapValidation, Equals, true)
}

var orthogonalAutoAliasesScenarios = []struct {
	aliasesBefore map[string][]string
	names         []string
	prune         []string
	update        bool
	new           bool
}{
	{nil, nil, nil, true, true},
	{nil, []string{"some-snap"}, nil, true, false},
	{nil, []string{"other-snap"}, nil, false, true},
	{map[string][]string{"some-snap": {"aliasA", "aliasC"}}, []string{"some-snap"}, nil, true, false},
	{map[string][]string{"other-snap": {"aliasB", "aliasC"}}, []string{"other-snap"}, []string{"other-snap"}, false, false},
	{map[string][]string{"other-snap": {"aliasB", "aliasC"}}, nil, []string{"other-snap"}, true, false},
	{map[string][]string{"other-snap": {"aliasB", "aliasC"}}, []string{"some-snap"}, nil, true, false},
	{map[string][]string{"other-snap": {"aliasC"}}, []string{"other-snap"}, []string{"other-snap"}, false, true},
	{map[string][]string{"other-snap": {"aliasC"}}, nil, []string{"other-snap"}, true, true},
	{map[string][]string{"other-snap": {"aliasC"}}, []string{"some-snap"}, nil, true, false},
	{map[string][]string{"some-snap": {"aliasB"}, "other-snap": {"aliasA"}}, []string{"some-snap"}, []string{"other-snap"}, true, false},
	{map[string][]string{"some-snap": {"aliasB"}, "other-snap": {"aliasA"}}, nil, []string{"other-snap", "some-snap"}, true, true},
	{map[string][]string{"some-snap": {"aliasB"}, "other-snap": {"aliasA"}}, []string{"other-snap"}, []string{"other-snap", "some-snap"}, false, true},
	{map[string][]string{"some-snap": {"aliasB"}}, nil, []string{"some-snap"}, true, true},
	{map[string][]string{"some-snap": {"aliasB"}}, []string{"other-snap"}, []string{"some-snap"}, false, true},
	{map[string][]string{"some-snap": {"aliasB"}}, []string{"some-snap"}, nil, true, false},
	{map[string][]string{"other-snap": {"aliasA"}}, nil, []string{"other-snap"}, true, true},
	{map[string][]string{"other-snap": {"aliasA"}}, []string{"other-snap"}, []string{"other-snap"}, false, true},
	{map[string][]string{"other-snap": {"aliasA"}}, []string{"some-snap"}, []string{"other-snap"}, true, false},
}

func (s *snapmgrTestSuite) TestUpdateManyAutoAliasesScenarios(c *C) {
	s.state.Lock()
	defer s.state.Unlock()

	snapstate.Set(s.state, "other-snap", &snapstate.SnapState{
		Active: true,
		Sequence: []*snap.SideInfo{
			{RealName: "other-snap", SnapID: "other-snap-id", Revision: snap.R(2)},
		},
		Current:  snap.R(2),
		SnapType: "app",
	})

	snapstate.AutoAliases = func(st *state.State, info *snap.Info) (map[string]string, error) {
		switch info.InstanceName() {
		case "some-snap":
			return map[string]string{"aliasA": "cmdA"}, nil
		case "other-snap":
			return map[string]string{"aliasB": "cmdB"}, nil
		}
		return nil, nil
	}

	snapstate.Set(s.state, "some-snap", &snapstate.SnapState{
		Active: true,
		Sequence: []*snap.SideInfo{
			{RealName: "some-snap", SnapID: "some-snap-id", Revision: snap.R(4)},
		},
		Current:  snap.R(4),
		SnapType: "app",
	})

	expectedSet := func(aliases []string) map[string]bool {
		res := make(map[string]bool, len(aliases))
		for _, alias := range aliases {
			res[alias] = true
		}
		return res
	}

	for _, scenario := range orthogonalAutoAliasesScenarios {
		for _, instanceName := range []string{"some-snap", "other-snap"} {
			var snapst snapstate.SnapState
			err := snapstate.Get(s.state, instanceName, &snapst)
			c.Assert(err, IsNil)
			snapst.Aliases = nil
			snapst.AutoAliasesDisabled = false
			if autoAliases := scenario.aliasesBefore[instanceName]; autoAliases != nil {
				targets := make(map[string]*snapstate.AliasTarget)
				for _, alias := range autoAliases {
					targets[alias] = &snapstate.AliasTarget{Auto: "cmd" + alias[len(alias)-1:]}
				}

				snapst.Aliases = targets
			}
			snapstate.Set(s.state, instanceName, &snapst)
		}

		updates, tts, err := snapstate.UpdateMany(context.Background(), s.state, scenario.names, s.user.ID, nil)
		c.Check(err, IsNil)
		if scenario.update {
			verifyLastTasksetIsReRefresh(c, tts)
		}

		_, dropped, err := snapstate.AutoAliasesDelta(s.state, []string{"some-snap", "other-snap"})
		c.Assert(err, IsNil)

		j := 0
		expectedUpdatesSet := make(map[string]bool)
		var expectedPruned map[string]map[string]bool
		var pruneTs *state.TaskSet
		if len(scenario.prune) != 0 {
			pruneTs = tts[0]
			j++
			taskAliases := make(map[string]map[string]bool)
			for _, aliasTask := range pruneTs.Tasks() {
				c.Check(aliasTask.Kind(), Equals, "prune-auto-aliases")
				var aliases []string
				err := aliasTask.Get("aliases", &aliases)
				c.Assert(err, IsNil)
				snapsup, err := snapstate.TaskSnapSetup(aliasTask)
				c.Assert(err, IsNil)
				taskAliases[snapsup.InstanceName()] = expectedSet(aliases)
			}
			expectedPruned = make(map[string]map[string]bool)
			for _, instanceName := range scenario.prune {
				expectedPruned[instanceName] = expectedSet(dropped[instanceName])
				if instanceName == "other-snap" && !scenario.new && !scenario.update {
					expectedUpdatesSet["other-snap"] = true
				}
			}
			c.Check(taskAliases, DeepEquals, expectedPruned)
		}
		if scenario.update {
			updateTs := tts[j]
			j++
			expectedUpdatesSet["some-snap"] = true
			first := updateTs.Tasks()[0]
			c.Check(first.Kind(), Equals, "prerequisites")
			wait := false
			if expectedPruned["other-snap"]["aliasA"] {
				wait = true
			} else if expectedPruned["some-snap"] != nil {
				wait = true
			}
			if wait {
				c.Check(first.WaitTasks(), DeepEquals, pruneTs.Tasks())
			} else {
				c.Check(first.WaitTasks(), HasLen, 0)
			}
		}
		if scenario.new {
			newTs := tts[j]
			j++
			expectedUpdatesSet["other-snap"] = true
			tasks := newTs.Tasks()
			c.Check(tasks, HasLen, 1)
			aliasTask := tasks[0]
			c.Check(aliasTask.Kind(), Equals, "refresh-aliases")

			wait := false
			if expectedPruned["some-snap"]["aliasB"] {
				wait = true
			} else if expectedPruned["other-snap"] != nil {
				wait = true
			}
			if wait {
				c.Check(aliasTask.WaitTasks(), DeepEquals, pruneTs.Tasks())
			} else {
				c.Check(aliasTask.WaitTasks(), HasLen, 0)
			}
		}
		l := len(tts)
		if scenario.update {
			l--
		}
		c.Assert(j, Equals, l, Commentf("%#v", scenario))

		// check reported updated names
		c.Check(len(updates) > 0, Equals, true)
		sort.Strings(updates)
		expectedUpdates := make([]string, 0, len(expectedUpdatesSet))
		for x := range expectedUpdatesSet {
			expectedUpdates = append(expectedUpdates, x)
		}
		sort.Strings(expectedUpdates)
		c.Check(updates, DeepEquals, expectedUpdates)
	}
}

func (s *snapmgrTestSuite) TestUpdateOneAutoAliasesScenarios(c *C) {
	s.state.Lock()
	defer s.state.Unlock()

	snapstate.Set(s.state, "other-snap", &snapstate.SnapState{
		Active: true,
		Sequence: []*snap.SideInfo{
			{RealName: "other-snap", SnapID: "other-snap-id", Revision: snap.R(2)},
		},
		Current:  snap.R(2),
		SnapType: "app",
	})

	snapstate.AutoAliases = func(st *state.State, info *snap.Info) (map[string]string, error) {
		switch info.InstanceName() {
		case "some-snap":
			return map[string]string{"aliasA": "cmdA"}, nil
		case "other-snap":
			return map[string]string{"aliasB": "cmdB"}, nil
		}
		return nil, nil
	}

	snapstate.Set(s.state, "some-snap", &snapstate.SnapState{
		Active: true,
		Sequence: []*snap.SideInfo{
			{RealName: "some-snap", SnapID: "some-snap-id", Revision: snap.R(4)},
		},
		Current:  snap.R(4),
		SnapType: "app",
	})

	expectedSet := func(aliases []string) map[string]bool {
		res := make(map[string]bool, len(aliases))
		for _, alias := range aliases {
			res[alias] = true
		}
		return res
	}

	for _, scenario := range orthogonalAutoAliasesScenarios {
		if len(scenario.names) != 1 {
			continue
		}

		for _, instanceName := range []string{"some-snap", "other-snap"} {
			var snapst snapstate.SnapState
			err := snapstate.Get(s.state, instanceName, &snapst)
			c.Assert(err, IsNil)
			snapst.Aliases = nil
			snapst.AutoAliasesDisabled = false
			if autoAliases := scenario.aliasesBefore[instanceName]; autoAliases != nil {
				targets := make(map[string]*snapstate.AliasTarget)
				for _, alias := range autoAliases {
					targets[alias] = &snapstate.AliasTarget{Auto: "cmd" + alias[len(alias)-1:]}
				}

				snapst.Aliases = targets
			}
			snapstate.Set(s.state, instanceName, &snapst)
		}

		ts, err := snapstate.Update(s.state, scenario.names[0], nil, s.user.ID, snapstate.Flags{})
		c.Assert(err, IsNil)
		_, dropped, err := snapstate.AutoAliasesDelta(s.state, []string{"some-snap", "other-snap"})
		c.Assert(err, IsNil)

		j := 0

		tasks := ts.Tasks()
		// make sure the last task from Update is the rerefresh
		if scenario.update {
			reRefresh := tasks[len(tasks)-1]
			c.Check(reRefresh.Kind(), Equals, "check-rerefresh")
			// nothing should wait on it
			c.Check(reRefresh.NumHaltTasks(), Equals, 0)
			tasks = tasks[:len(tasks)-1] // and now forget about it
		}

		var expectedPruned map[string]map[string]bool
		var pruneTasks []*state.Task
		if len(scenario.prune) != 0 {
			nprune := len(scenario.prune)
			pruneTasks = tasks[:nprune]
			j += nprune
			taskAliases := make(map[string]map[string]bool)
			for _, aliasTask := range pruneTasks {
				c.Check(aliasTask.Kind(), Equals, "prune-auto-aliases")
				var aliases []string
				err := aliasTask.Get("aliases", &aliases)
				c.Assert(err, IsNil)
				snapsup, err := snapstate.TaskSnapSetup(aliasTask)
				c.Assert(err, IsNil)
				taskAliases[snapsup.InstanceName()] = expectedSet(aliases)
			}
			expectedPruned = make(map[string]map[string]bool)
			for _, instanceName := range scenario.prune {
				expectedPruned[instanceName] = expectedSet(dropped[instanceName])
			}
			c.Check(taskAliases, DeepEquals, expectedPruned)
		}
		if scenario.update {
			first := tasks[j]
			j += 19
			c.Check(first.Kind(), Equals, "prerequisites")
			wait := false
			if expectedPruned["other-snap"]["aliasA"] {
				wait = true
			} else if expectedPruned["some-snap"] != nil {
				wait = true
			}
			if wait {
				c.Check(first.WaitTasks(), DeepEquals, pruneTasks)
			} else {
				c.Check(first.WaitTasks(), HasLen, 0)
			}
		}
		if scenario.new {
			aliasTask := tasks[j]
			j++
			c.Check(aliasTask.Kind(), Equals, "refresh-aliases")
			wait := false
			if expectedPruned["some-snap"]["aliasB"] {
				wait = true
			} else if expectedPruned["other-snap"] != nil {
				wait = true
			}
			if wait {
				c.Check(aliasTask.WaitTasks(), DeepEquals, pruneTasks)
			} else {
				c.Check(aliasTask.WaitTasks(), HasLen, 0)
			}
		}
		c.Assert(len(tasks), Equals, j, Commentf("%#v", scenario))

		// conflict checks are triggered
		chg := s.state.NewChange("update", "...")
		chg.AddAll(ts)
		err = snapstate.CheckChangeConflict(s.state, scenario.names[0], nil)
		c.Check(err, ErrorMatches, `.* has "update" change in progress`)
		chg.SetStatus(state.DoneStatus)
	}
}

func (s *snapmgrTestSuite) TestUpdateLocalSnapFails(c *C) {
	si := snap.SideInfo{
		RealName: "some-snap",
		Revision: snap.R(7),
	}

	s.state.Lock()
	defer s.state.Unlock()

	snapstate.Set(s.state, "some-snap", &snapstate.SnapState{
		Active:   true,
		Sequence: []*snap.SideInfo{&si},
		Current:  si.Revision,
	})

	_, err := snapstate.Update(s.state, "some-snap", &snapstate.RevisionOptions{Channel: "some-channel"}, s.user.ID, snapstate.Flags{})
	c.Assert(err, Equals, store.ErrLocalSnap)
}

func (s *snapmgrTestSuite) TestUpdateDisabledUnsupported(c *C) {
	si := snap.SideInfo{
		RealName: "some-snap",
		SnapID:   "some-snap-id",
		Revision: snap.R(7),
	}

	s.state.Lock()
	defer s.state.Unlock()

	snapstate.Set(s.state, "some-snap", &snapstate.SnapState{
		Active:   false,
		Sequence: []*snap.SideInfo{&si},
		Current:  si.Revision,
	})

	_, err := snapstate.Update(s.state, "some-snap", &snapstate.RevisionOptions{Channel: "some-channel"}, s.user.ID, snapstate.Flags{})
	c.Assert(err, ErrorMatches, `refreshing disabled snap "some-snap" not supported`)
}

func (s *snapmgrTestSuite) TestUpdateKernelTrackChecksSwitchingTracks(c *C) {
	si := snap.SideInfo{
		RealName: "kernel",
		SnapID:   "kernel-id",
		Revision: snap.R(7),
	}

	s.state.Lock()
	defer s.state.Unlock()

	r := snapstatetest.MockDeviceModel(ModelWithKernelTrack("18"))
	defer r()
	snapstate.Set(s.state, "kernel", &snapstate.SnapState{
		Active:          true,
		Sequence:        []*snap.SideInfo{&si},
		Current:         si.Revision,
		TrackingChannel: "18/stable",
	})

	// switching tracks is not ok
	_, err := snapstate.Update(s.state, "kernel", &snapstate.RevisionOptions{Channel: "new-channel"}, s.user.ID, snapstate.Flags{})
	c.Assert(err, ErrorMatches, `cannot switch from kernel track "18" as specified for the \(device\) model to "new-channel"`)

	// no change to the channel is ok
	_, err = snapstate.Update(s.state, "kernel", nil, s.user.ID, snapstate.Flags{})
	c.Assert(err, IsNil)

	// switching risk level is ok
	_, err = snapstate.Update(s.state, "kernel", &snapstate.RevisionOptions{Channel: "18/beta"}, s.user.ID, snapstate.Flags{})
	c.Assert(err, IsNil)

	// switching just risk within the pinned track is ok
	_, err = snapstate.Update(s.state, "kernel", &snapstate.RevisionOptions{Channel: "beta"}, s.user.ID, snapstate.Flags{})
	c.Assert(err, IsNil)
}

func (s *snapmgrTestSuite) TestUpdateGadgetTrackChecksSwitchingTracks(c *C) {
	si := snap.SideInfo{
		RealName: "brand-gadget",
		SnapID:   "brand-gadget-id",
		Revision: snap.R(7),
	}

	s.state.Lock()
	defer s.state.Unlock()

	r := snapstatetest.MockDeviceModel(ModelWithGadgetTrack("18"))
	defer r()
	snapstate.Set(s.state, "brand-gadget", &snapstate.SnapState{
		Active:          true,
		Sequence:        []*snap.SideInfo{&si},
		Current:         si.Revision,
		TrackingChannel: "18/stable",
	})

	// switching tracks is not ok
	_, err := snapstate.Update(s.state, "brand-gadget", &snapstate.RevisionOptions{Channel: "new-channel"}, s.user.ID, snapstate.Flags{})
	c.Assert(err, ErrorMatches, `cannot switch from gadget track "18" as specified for the \(device\) model to "new-channel"`)

	// no change to the channel is ok
	_, err = snapstate.Update(s.state, "brand-gadget", nil, s.user.ID, snapstate.Flags{})
	c.Assert(err, IsNil)

	// switching risk level is ok
	_, err = snapstate.Update(s.state, "brand-gadget", &snapstate.RevisionOptions{Channel: "18/beta"}, s.user.ID, snapstate.Flags{})
	c.Assert(err, IsNil)

	// switching just risk within the pinned track is ok
	_, err = snapstate.Update(s.state, "brand-gadget", &snapstate.RevisionOptions{Channel: "beta"}, s.user.ID, snapstate.Flags{})
	c.Assert(err, IsNil)

}

func (s *snapmgrTestSuite) TestUpdateWithDeviceContext(c *C) {
	s.state.Lock()
	defer s.state.Unlock()

	// unset the global store, it will need to come via the device context
	snapstate.ReplaceStore(s.state, nil)

	deviceCtx := &snapstatetest.TrivialDeviceContext{
		DeviceModel: DefaultModel(),
		CtxStore:    s.fakeStore,
	}

	snapstate.Set(s.state, "some-snap", &snapstate.SnapState{
		Active:          true,
		TrackingChannel: "latest/edge",
		Sequence:        []*snap.SideInfo{{RealName: "some-snap", SnapID: "some-snap-id", Revision: snap.R(7)}},
		Current:         snap.R(7),
		SnapType:        "app",
	})

	validateCalled := false
	happyValidateRefreshes := func(st *state.State, refreshes []*snap.Info, ignoreValidation map[string]bool, userID int, deviceCtx1 snapstate.DeviceContext) ([]*snap.Info, error) {
		c.Check(deviceCtx1, Equals, deviceCtx)
		validateCalled = true
		return refreshes, nil
	}
	// hook it up
	snapstate.ValidateRefreshes = happyValidateRefreshes

	ts, err := snapstate.UpdateWithDeviceContext(s.state, "some-snap", &snapstate.RevisionOptions{Channel: "some-channel"}, s.user.ID, snapstate.Flags{}, deviceCtx, "")
	c.Assert(err, IsNil)
	verifyUpdateTasks(c, snap.TypeApp, doesReRefresh, 0, ts)
	c.Assert(s.state.TaskCount(), Equals, len(ts.Tasks()))

	c.Check(validateCalled, Equals, true)
}

func (s *snapmgrTestSuite) TestUpdateWithDeviceContextToRevision(c *C) {
	s.state.Lock()
	defer s.state.Unlock()

	// unset the global store, it will need to come via the device context
	snapstate.ReplaceStore(s.state, nil)

	deviceCtx := &snapstatetest.TrivialDeviceContext{
		DeviceModel: DefaultModel(),
		CtxStore:    s.fakeStore,
	}

	snapstate.Set(s.state, "some-snap", &snapstate.SnapState{
		Active: true,
		Sequence: []*snap.SideInfo{
			{RealName: "some-snap", Revision: snap.R(5), SnapID: "some-snap-id"},
		},
		Current:  snap.R(5),
		SnapType: "app",
		UserID:   1,
	})

	opts := &snapstate.RevisionOptions{Channel: "some-channel", Revision: snap.R(11)}
	ts, err := snapstate.UpdateWithDeviceContext(s.state, "some-snap", opts, 0, snapstate.Flags{}, deviceCtx, "")
	c.Assert(err, IsNil)
	verifyUpdateTasks(c, snap.TypeApp, doesReRefresh, 0, ts)
	c.Assert(s.state.TaskCount(), Equals, len(ts.Tasks()))
}

func (s *snapmgrTestSuite) TestUpdateTasksCoreSetsIgnoreOnConfigure(c *C) {
	s.state.Lock()
	defer s.state.Unlock()

	snapstate.Set(s.state, "core", &snapstate.SnapState{
		Active:          true,
		TrackingChannel: "latest/edge",
		Sequence:        []*snap.SideInfo{{RealName: "core", SnapID: "core-snap-id", Revision: snap.R(7)}},
		Current:         snap.R(7),
		SnapType:        "os",
	})

	oldConfigure := snapstate.Configure
	defer func() { snapstate.Configure = oldConfigure }()

	var configureFlags int
	snapstate.Configure = func(st *state.State, snapName string, patch map[string]interface{}, flags int) *state.TaskSet {
		configureFlags = flags
		return state.NewTaskSet()
	}

	_, err := snapstate.Update(s.state, "core", &snapstate.RevisionOptions{Channel: "some-channel"}, s.user.ID, snapstate.Flags{})
	c.Assert(err, IsNil)

	// ensure the core snap sets the "ignore-hook-error" flag
	c.Check(configureFlags&snapstate.IgnoreHookError, Equals, 1)
}

func (s *snapmgrTestSuite) TestUpdateDevModeConfinementFiltering(c *C) {
	restore := maybeMockClassicSupport(c)
	defer restore()

	s.state.Lock()
	defer s.state.Unlock()

	snapstate.Set(s.state, "some-snap", &snapstate.SnapState{
		Active:          true,
		TrackingChannel: "channel-for-devmode/stable",
		Sequence:        []*snap.SideInfo{{RealName: "some-snap", SnapID: "some-snap-id", Revision: snap.R(7)}},
		Current:         snap.R(7),
		SnapType:        "app",
	})

	// updated snap is devmode, refresh without --devmode, do nothing
	// TODO: better error message here
	_, err := snapstate.Update(s.state, "some-snap", nil, s.user.ID, snapstate.Flags{})
	c.Assert(err, ErrorMatches, `.* requires devmode or confinement override`)

	// updated snap is devmode, refresh with --devmode
	_, err = snapstate.Update(s.state, "some-snap", nil, s.user.ID, snapstate.Flags{DevMode: true})
	c.Assert(err, IsNil)
}

func (s *snapmgrTestSuite) TestUpdateClassicConfinementFiltering(c *C) {
	restore := maybeMockClassicSupport(c)
	defer restore()

	s.state.Lock()
	defer s.state.Unlock()

	snapstate.Set(s.state, "some-snap-now-classic", &snapstate.SnapState{
		Active:   true,
		Sequence: []*snap.SideInfo{{RealName: "some-snap-now-classic", SnapID: "some-snap-now-classic-id", Revision: snap.R(7)}},
		Current:  snap.R(7),
		SnapType: "app",
	})

	// updated snap is classic, refresh without --classic, do nothing
	// TODO: better error message here
	_, err := snapstate.Update(s.state, "some-snap-now-classic", nil, s.user.ID, snapstate.Flags{})
	c.Assert(err, ErrorMatches, `.* requires classic confinement`)

	// updated snap is classic, refresh with --classic
	ts, err := snapstate.Update(s.state, "some-snap-now-classic", nil, s.user.ID, snapstate.Flags{Classic: true})
	c.Assert(err, IsNil)

	chg := s.state.NewChange("refresh", "refresh snap")
	chg.AddAll(ts)

	defer s.se.Stop()
	s.settle(c)

	c.Assert(chg.Err(), IsNil)
	c.Assert(chg.IsReady(), Equals, true)

	// verify snap is in classic
	var snapst snapstate.SnapState
	err = snapstate.Get(s.state, "some-snap-now-classic", &snapst)
	c.Assert(err, IsNil)
	c.Check(snapst.Classic, Equals, true)
}

func (s *snapmgrTestSuite) TestUpdateClassicFromClassic(c *C) {
	restore := maybeMockClassicSupport(c)
	defer restore()

	s.state.Lock()
	defer s.state.Unlock()

	snapstate.Set(s.state, "some-snap", &snapstate.SnapState{
		Active:          true,
		TrackingChannel: "channel-for-classic/stable",
		Sequence:        []*snap.SideInfo{{RealName: "some-snap", SnapID: "some-snap-id", Revision: snap.R(7)}},
		Current:         snap.R(7),
		SnapType:        "app",
		Flags:           snapstate.Flags{Classic: true},
	})

	// snap installed with --classic, update needs classic, refresh with --classic works
	ts, err := snapstate.Update(s.state, "some-snap", nil, s.user.ID, snapstate.Flags{Classic: true})
	c.Assert(err, IsNil)
	c.Assert(ts.Tasks(), Not(HasLen), 0)
	snapsup, err := snapstate.TaskSnapSetup(ts.Tasks()[0])
	c.Assert(err, IsNil)
	c.Check(snapsup.Flags.Classic, Equals, true)

	// devmode overrides the snapsetup classic flag
	ts, err = snapstate.Update(s.state, "some-snap", nil, s.user.ID, snapstate.Flags{DevMode: true})
	c.Assert(err, IsNil)
	c.Assert(ts.Tasks(), Not(HasLen), 0)
	snapsup, err = snapstate.TaskSnapSetup(ts.Tasks()[0])
	c.Assert(err, IsNil)
	c.Check(snapsup.Flags.Classic, Equals, false)

	// jailmode overrides it too (you need to provide both)
	ts, err = snapstate.Update(s.state, "some-snap", nil, s.user.ID, snapstate.Flags{JailMode: true})
	c.Assert(err, IsNil)
	c.Assert(ts.Tasks(), Not(HasLen), 0)
	snapsup, err = snapstate.TaskSnapSetup(ts.Tasks()[0])
	c.Assert(err, IsNil)
	c.Check(snapsup.Flags.Classic, Equals, false)

	// jailmode and classic together gets you both
	ts, err = snapstate.Update(s.state, "some-snap", nil, s.user.ID, snapstate.Flags{JailMode: true, Classic: true})
	c.Assert(err, IsNil)
	c.Assert(ts.Tasks(), Not(HasLen), 0)
	snapsup, err = snapstate.TaskSnapSetup(ts.Tasks()[0])
	c.Assert(err, IsNil)
	c.Check(snapsup.Flags.Classic, Equals, true)

	// snap installed with --classic, update needs classic, refresh without --classic works
	ts, err = snapstate.Update(s.state, "some-snap", nil, s.user.ID, snapstate.Flags{})
	c.Assert(err, IsNil)
	c.Assert(ts.Tasks(), Not(HasLen), 0)
	snapsup, err = snapstate.TaskSnapSetup(ts.Tasks()[0])
	c.Assert(err, IsNil)
	c.Check(snapsup.Flags.Classic, Equals, true)

	chg := s.state.NewChange("refresh", "refresh snap")
	chg.AddAll(ts)

	defer s.se.Stop()
	s.settle(c)

	// verify snap is in classic
	var snapst snapstate.SnapState
	err = snapstate.Get(s.state, "some-snap", &snapst)
	c.Assert(err, IsNil)
	c.Check(snapst.Classic, Equals, true)
}

func (s *snapmgrTestSuite) TestUpdateStrictFromClassic(c *C) {
	restore := maybeMockClassicSupport(c)
	defer restore()

	s.state.Lock()
	defer s.state.Unlock()

	snapstate.Set(s.state, "some-snap-was-classic", &snapstate.SnapState{
		Active:          true,
		TrackingChannel: "channel/stable",
		Sequence:        []*snap.SideInfo{{RealName: "some-snap-was-classic", SnapID: "some-snap-was-classic-id", Revision: snap.R(7)}},
		Current:         snap.R(7),
		SnapType:        "app",
		Flags:           snapstate.Flags{Classic: true},
	})

	// snap installed with --classic, update does not need classic, refresh works without --classic
	_, err := snapstate.Update(s.state, "some-snap-was-classic", nil, s.user.ID, snapstate.Flags{})
	c.Assert(err, IsNil)

	// snap installed with --classic, update does not need classic, refresh works with --classic
	_, err = snapstate.Update(s.state, "some-snap-was-classic", nil, s.user.ID, snapstate.Flags{Classic: true})
	c.Assert(err, IsNil)
}

func (s *snapmgrTestSuite) TestUpdateChannelFallback(c *C) {
	s.state.Lock()
	defer s.state.Unlock()

	snapstate.Set(s.state, "some-snap", &snapstate.SnapState{
		Active:          true,
		TrackingChannel: "latest/edge",
		Sequence:        []*snap.SideInfo{{RealName: "some-snap", SnapID: "some-snap-id", Revision: snap.R(7)}},
		Current:         snap.R(7),
		SnapType:        "app",
	})

	ts, err := snapstate.Update(s.state, "some-snap", nil, s.user.ID, snapstate.Flags{})
	c.Assert(err, IsNil)

	var snapsup snapstate.SnapSetup
	err = ts.Tasks()[0].Get("snap-setup", &snapsup)
	c.Assert(err, IsNil)

	c.Check(snapsup.Channel, Equals, "latest/edge")
}

func (s *snapmgrTestSuite) TestUpdateTooEarly(c *C) {
	s.state.Lock()
	defer s.state.Unlock()

	s.state.Set("seeded", nil)

	snapstate.Set(s.state, "some-snap", &snapstate.SnapState{
		Active:   true,
		Sequence: []*snap.SideInfo{{RealName: "some-snap", SnapID: "some-snap-id", Revision: snap.R(7)}},
		Current:  snap.R(7),
		SnapType: "app",
	})

	_, err := snapstate.Update(s.state, "some-snap", &snapstate.RevisionOptions{Channel: "some-channel"}, s.user.ID, snapstate.Flags{})
	c.Check(err, FitsTypeOf, &snapstate.ChangeConflictError{})
	c.Assert(err, ErrorMatches, `too early for operation, device not yet seeded or device model not acknowledged`)
}

func (s *snapmgrTestSuite) TestUpdateConflict(c *C) {
	s.state.Lock()
	defer s.state.Unlock()

	snapstate.Set(s.state, "some-snap", &snapstate.SnapState{
		Active:   true,
		Sequence: []*snap.SideInfo{{RealName: "some-snap", SnapID: "some-snap-id", Revision: snap.R(7)}},
		Current:  snap.R(7),
		SnapType: "app",
	})

	ts, err := snapstate.Update(s.state, "some-snap", &snapstate.RevisionOptions{Channel: "some-channel"}, s.user.ID, snapstate.Flags{})
	c.Assert(err, IsNil)
	// need a change to make the tasks visible
	s.state.NewChange("refresh", "...").AddAll(ts)

	_, err = snapstate.Update(s.state, "some-snap", &snapstate.RevisionOptions{Channel: "some-channel"}, s.user.ID, snapstate.Flags{})
	c.Assert(err, ErrorMatches, `snap "some-snap" has "refresh" change in progress`)
}

func (s *snapmgrTestSuite) TestUpdateCreatesGCTasks(c *C) {
	restore := release.MockOnClassic(false)
	defer restore()

	s.testUpdateCreatesGCTasks(c, 2)
}

func (s *snapmgrTestSuite) TestUpdateCreatesGCTasksOnClassic(c *C) {
	restore := release.MockOnClassic(true)
	defer restore()

	s.testUpdateCreatesGCTasks(c, 3)
}

func (s *snapmgrTestSuite) testUpdateCreatesGCTasks(c *C, expectedDiscards int) {
	s.state.Lock()
	defer s.state.Unlock()

	snapstate.Set(s.state, "some-snap", &snapstate.SnapState{
		Active: true,
		Sequence: []*snap.SideInfo{
			{RealName: "some-snap", SnapID: "some-snap-id", Revision: snap.R(1)},
			{RealName: "some-snap", SnapID: "some-snap-id", Revision: snap.R(2)},
			{RealName: "some-snap", SnapID: "some-snap-id", Revision: snap.R(3)},
			{RealName: "some-snap", SnapID: "some-snap-id", Revision: snap.R(4)},
		},
		Current:  snap.R(4),
		SnapType: "app",
	})

	ts, err := snapstate.Update(s.state, "some-snap", nil, 0, snapstate.Flags{})
	c.Assert(err, IsNil)

	// ensure edges information is still there
	te, err := ts.Edge(snapstate.LastBeforeLocalModificationsEdge)
	c.Assert(te, NotNil)
	c.Assert(err, IsNil)

	verifyUpdateTasks(c, snap.TypeApp, doesReRefresh, expectedDiscards, ts)
	c.Assert(s.state.TaskCount(), Equals, len(ts.Tasks()))
}

func (s *snapmgrTestSuite) TestUpdateCreatesDiscardAfterCurrentTasks(c *C) {
	s.state.Lock()
	defer s.state.Unlock()

	snapstate.Set(s.state, "some-snap", &snapstate.SnapState{
		Active: true,
		Sequence: []*snap.SideInfo{
			{RealName: "some-snap", SnapID: "some-snap-id", Revision: snap.R(1)},
			{RealName: "some-snap", SnapID: "some-snap-id", Revision: snap.R(2)},
			{RealName: "some-snap", SnapID: "some-snap-id", Revision: snap.R(3)},
			{RealName: "some-snap", SnapID: "some-snap-id", Revision: snap.R(4)},
		},
		Current:  snap.R(1),
		SnapType: "app",
	})

	ts, err := snapstate.Update(s.state, "some-snap", nil, 0, snapstate.Flags{})
	c.Assert(err, IsNil)

	verifyUpdateTasks(c, snap.TypeApp, doesReRefresh, 3, ts)
	c.Assert(s.state.TaskCount(), Equals, len(ts.Tasks()))
}

func (s *snapmgrTestSuite) TestUpdateManyTooEarly(c *C) {
	s.state.Lock()
	defer s.state.Unlock()

	s.state.Set("seeded", nil)

	snapstate.Set(s.state, "some-snap", &snapstate.SnapState{
		Active:   true,
		Sequence: []*snap.SideInfo{{RealName: "some-snap", SnapID: "some-snap-id", Revision: snap.R(7)}},
		Current:  snap.R(7),
		SnapType: "app",
	})

	_, _, err := snapstate.UpdateMany(context.Background(), s.state, nil, 0, nil)
	c.Check(err, FitsTypeOf, &snapstate.ChangeConflictError{})
	c.Assert(err, ErrorMatches, `too early for operation, device not yet seeded or device model not acknowledged`)
}

func (s *snapmgrTestSuite) TestUpdateMany(c *C) {
	s.state.Lock()
	defer s.state.Unlock()

	snapstate.Set(s.state, "some-snap", &snapstate.SnapState{
		Active: true,
		Sequence: []*snap.SideInfo{
			{RealName: "some-snap", SnapID: "some-snap-id", Revision: snap.R(1)},
			{RealName: "some-snap", SnapID: "some-snap-id", Revision: snap.R(2)},
			{RealName: "some-snap", SnapID: "some-snap-id", Revision: snap.R(3)},
			{RealName: "some-snap", SnapID: "some-snap-id", Revision: snap.R(4)},
		},
		Current:  snap.R(1),
		SnapType: "app",
	})

	updates, tts, err := snapstate.UpdateMany(context.Background(), s.state, nil, 0, nil)
	c.Assert(err, IsNil)
	c.Assert(tts, HasLen, 2)
	verifyLastTasksetIsReRefresh(c, tts)
	c.Check(updates, DeepEquals, []string{"some-snap"})

	ts := tts[0]
	verifyUpdateTasks(c, snap.TypeApp, 0, 3, ts)

	// check that the tasks are in non-default lane
	for _, t := range ts.Tasks() {
		c.Assert(t.Lanes(), DeepEquals, []int{1})
	}
	c.Assert(s.state.TaskCount(), Equals, len(ts.Tasks())+1) // 1==rerefresh

	// ensure edges information is still there
	te, err := ts.Edge(snapstate.LastBeforeLocalModificationsEdge)
	c.Assert(te, NotNil)
	c.Assert(err, IsNil)

	checkIsAutoRefresh(c, ts.Tasks(), false)
}

func (s *snapmgrTestSuite) TestUpdateManyTransactionally(c *C) {
	si := snap.SideInfo{
		RealName: "some-snap",
		Revision: snap.R(1),
		SnapID:   "some-snap-id",
	}
	snaptest.MockSnap(c, `name: some-snap`, &si)
	si2 := snap.SideInfo{
		RealName: "some-other-snap",
		Revision: snap.R(1),
		SnapID:   "some-other-snap-id",
	}
	snaptest.MockSnap(c, `name: some-other-snap`, &si2)

	s.state.Lock()
	defer s.state.Unlock()

	snapstate.Set(s.state, "some-snap", &snapstate.SnapState{
		Active:          true,
		Sequence:        []*snap.SideInfo{&si},
		Current:         si.Revision,
		SnapType:        "app",
		TrackingChannel: "latest/stable",
	})

	snapstate.Set(s.state, "some-other-snap", &snapstate.SnapState{
		Active:          true,
		Sequence:        []*snap.SideInfo{&si2},
		Current:         si2.Revision,
		SnapType:        "app",
		TrackingChannel: "latest/stable",
	})

	updates, tts, err := snapstate.UpdateMany(context.Background(), s.state,
		[]string{"some-snap", "some-other-snap"}, 0,
		&snapstate.Flags{Transactional: true})
	c.Assert(err, IsNil)
	c.Assert(tts, HasLen, 3)
	verifyLastTasksetIsReRefresh(c, tts)
	c.Assert(updates, HasLen, 2)

	// Last task is re-refresh, so it is a different lane
	for _, ts := range tts[:len(tts)-1] {
		checkIsAutoRefresh(c, ts.Tasks(), false)
		// check that tasksets are all in one lane
		for _, t := range ts.Tasks() {
			c.Assert(t.Lanes(), DeepEquals, []int{1})
		}
	}
}

func (s *snapmgrTestSuite) TestUpdateManyTransactionallyFails(c *C) {
	restore := release.MockOnClassic(true)
	defer restore()

	s.state.Lock()
	defer s.state.Unlock()

	// trigger download error on one of the snaps
	s.fakeStore.downloadError["some-other-snap"] = fmt.Errorf("boom")

	snapstate.ReplaceStore(s.state,
		contentStore{fakeStore: s.fakeStore, state: s.state})

	si := &snap.SideInfo{
		RealName: "some-snap",
		SnapID:   "some-snap-id",
		Revision: snap.R(7),
	}
	snaptest.MockSnap(c, `name: some-snap`, si)
	snapstate.Set(s.state, "some-snap", &snapstate.SnapState{
		Active:          true,
		TrackingChannel: "latest/edge",
		Sequence:        []*snap.SideInfo{si},
		Current:         snap.R(7),
		SnapType:        "app",
	})
	snapstate.Set(s.state, "some-other-snap", &snapstate.SnapState{
		Active:          true,
		TrackingChannel: "latest/stable",
		Sequence: []*snap.SideInfo{{
			RealName: "some-other-snap",
			SnapID:   "some-other-snap-id",
			Revision: snap.R(1),
		}},
		Current:  snap.R(1),
		SnapType: "app",
	})

	chg := s.state.NewChange("refresh", "refresh some snaps")
	updated, tts, err := snapstate.UpdateMany(context.Background(), s.state,
		[]string{"some-snap", "some-other-snap"}, 0,
		&snapstate.Flags{Transactional: true})
	c.Assert(err, IsNil)
	c.Check(updated, testutil.DeepUnsortedMatches,
		[]string{"some-snap", "some-other-snap"})
	for _, ts := range tts {
		chg.AddAll(ts)
	}

	defer s.se.Stop()
	s.settle(c)

	// content consumer snap fails to download
	c.Assert(chg.Err(), ErrorMatches, "cannot perform the following tasks:\n.*Download snap \"some-other-snap\" \\(11\\) from channel \"latest/stable\" \\(boom\\).*")
	c.Assert(chg.IsReady(), Equals, true)

	var snapSt snapstate.SnapState
	// some-other-snap not updated due to download failure
	c.Assert(snapstate.Get(s.state, "some-other-snap", &snapSt), IsNil)
	c.Check(snapSt.Current, Equals, snap.R(1))

	// some-snap not updated either as this is a transactional refresh
	// (on update revision is 11)
	c.Assert(snapstate.Get(s.state, "some-snap", &snapSt), IsNil)
	c.Check(snapSt.Current, Equals, snap.R(7))
}

func (s *snapmgrTestSuite) TestUpdateManyFailureDoesntUndoSnapdRefresh(c *C) {
	s.state.Lock()
	defer s.state.Unlock()

	r := snapstatetest.MockDeviceModel(ModelWithBase("core18"))
	defer r()

	snapstate.Set(s.state, "some-snap", &snapstate.SnapState{
		Active: true,
		Sequence: []*snap.SideInfo{
			{RealName: "some-snap", SnapID: "some-snap-id", Revision: snap.R(1)},
		},
		Current:         snap.R(1),
		SnapType:        "app",
		TrackingChannel: "channel-for-base/stable",
	})

	snapstate.Set(s.state, "core18", &snapstate.SnapState{
		Active: true,
		Sequence: []*snap.SideInfo{
			{RealName: "core18", SnapID: "core18-snap-id", Revision: snap.R(1)},
		},
		Current:  snap.R(1),
		SnapType: "base",
	})

	snapstate.Set(s.state, "some-base", &snapstate.SnapState{
		Active: true,
		Sequence: []*snap.SideInfo{
			{RealName: "some-base", SnapID: "some-base-id", Revision: snap.R(1)},
		},
		Current:  snap.R(1),
		SnapType: "base",
	})

	snapstate.Set(s.state, "snapd", &snapstate.SnapState{
		Active: true,
		Sequence: []*snap.SideInfo{
			{RealName: "snapd", SnapID: "snapd-snap-id", Revision: snap.R(1)},
		},
		Current:  snap.R(1),
		SnapType: "app",
	})

	updates, tts, err := snapstate.UpdateMany(context.Background(), s.state, []string{"some-snap", "some-base", "snapd"}, 0, nil)
	c.Assert(err, IsNil)
	c.Assert(tts, HasLen, 4)
	c.Assert(updates, HasLen, 3)

	chg := s.state.NewChange("refresh", "...")
	for _, ts := range tts {
		chg.AddAll(ts)
	}

	// refresh of some-snap fails on link-snap
	s.fakeBackend.linkSnapFailTrigger = filepath.Join(dirs.SnapMountDir, "/some-snap/11")

	defer s.se.Stop()
	s.settle(c)

	c.Check(chg.Err(), ErrorMatches, ".*cannot perform the following tasks:\n- Make snap \"some-snap\" \\(11\\) available to the system.*")
	c.Check(chg.IsReady(), Equals, true)

	var snapst snapstate.SnapState

	// failed snap remains at the old revision, snapd and some-base are refreshed.
	c.Assert(snapstate.Get(s.state, "some-snap", &snapst), IsNil)
	c.Check(snapst.Current, Equals, snap.Revision{N: 1})

	c.Assert(snapstate.Get(s.state, "snapd", &snapst), IsNil)
	c.Check(snapst.Current, Equals, snap.Revision{N: 11})

	c.Assert(snapstate.Get(s.state, "some-base", &snapst), IsNil)
	c.Check(snapst.Current, Equals, snap.Revision{N: 11})

	var undoneDownloads, doneDownloads int
	for _, ts := range tts {
		for _, t := range ts.Tasks() {
			if t.Kind() == "download-snap" {
				sup, err := snapstate.TaskSnapSetup(t)
				c.Assert(err, IsNil)
				switch sup.SnapName() {
				case "some-snap":
					undoneDownloads++
					c.Check(t.Status(), Equals, state.UndoneStatus)
				case "snapd", "some-base":
					doneDownloads++
					c.Check(t.Status(), Equals, state.DoneStatus)
				default:
					c.Errorf("unexpected snap %s", sup.SnapName())
				}
			}
		}
	}
	c.Assert(undoneDownloads, Equals, 1)
	c.Assert(doneDownloads, Equals, 2)
}

func (s *snapmgrTestSuite) TestUpdateManyDevModeConfinementFiltering(c *C) {
	s.state.Lock()
	defer s.state.Unlock()

	snapstate.Set(s.state, "some-snap", &snapstate.SnapState{
		Active:          true,
		TrackingChannel: "channel-for-devmode/stable",
		Sequence:        []*snap.SideInfo{{RealName: "some-snap", SnapID: "some-snap-id", Revision: snap.R(7)}},
		Current:         snap.R(7),
		SnapType:        "app",
	})

	// updated snap is devmode, updatemany doesn't update it
	_, tts, _ := snapstate.UpdateMany(context.Background(), s.state, []string{"some-snap"}, s.user.ID, nil)
	// FIXME: UpdateMany will not error out in this case (daemon catches this case, with a weird error)
	c.Assert(tts, HasLen, 0)
}

func (s *snapmgrTestSuite) TestUpdateManyClassicConfinementFiltering(c *C) {
	restore := maybeMockClassicSupport(c)
	defer restore()

	s.state.Lock()
	defer s.state.Unlock()

	snapstate.Set(s.state, "some-snap", &snapstate.SnapState{
		Active:          true,
		TrackingChannel: "channel-for-classic/stable",
		Sequence:        []*snap.SideInfo{{RealName: "some-snap", SnapID: "some-snap-id", Revision: snap.R(7)}},
		Current:         snap.R(7),
		SnapType:        "app",
	})

	// if a snap installed without --classic gets a classic update it isn't installed
	_, tts, _ := snapstate.UpdateMany(context.Background(), s.state, []string{"some-snap"}, s.user.ID, nil)
	// FIXME: UpdateMany will not error out in this case (daemon catches this case, with a weird error)
	c.Assert(tts, HasLen, 0)
}

func (s *snapmgrTestSuite) TestUpdateManyClassic(c *C) {
	restore := maybeMockClassicSupport(c)
	defer restore()

	s.state.Lock()
	defer s.state.Unlock()

	snapstate.Set(s.state, "some-snap", &snapstate.SnapState{
		Active:          true,
		TrackingChannel: "channel-for-classic/stable",
		Sequence:        []*snap.SideInfo{{RealName: "some-snap", SnapID: "some-snap-id", Revision: snap.R(7)}},
		Current:         snap.R(7),
		SnapType:        "app",
		Flags:           snapstate.Flags{Classic: true},
	})

	// snap installed with classic: refresh gets classic
	_, tts, err := snapstate.UpdateMany(context.Background(), s.state, []string{"some-snap"}, s.user.ID, nil)
	c.Assert(err, IsNil)
	c.Assert(tts, HasLen, 2)
	verifyLastTasksetIsReRefresh(c, tts)
}

func (s *snapmgrTestSuite) TestUpdateManyClassicToStrict(c *C) {
	restore := maybeMockClassicSupport(c)
	defer restore()

	s.state.Lock()
	defer s.state.Unlock()

	snapstate.Set(s.state, "some-snap", &snapstate.SnapState{
		Active:          true,
		TrackingChannel: "stable",
		Sequence:        []*snap.SideInfo{{RealName: "some-snap", SnapID: "some-snap-id", Revision: snap.R(7)}},
		Current:         snap.R(7),
		SnapType:        "app",
		Flags:           snapstate.Flags{Classic: true},
	})

	// snap installed with classic: refresh gets classic
	_, tts, err := snapstate.UpdateMany(context.Background(), s.state, []string{"some-snap"}, s.user.ID, &snapstate.Flags{Classic: true})
	c.Assert(err, IsNil)
	c.Assert(tts, HasLen, 2)
	// ensure we clear the classic flag
	snapsup, err := snapstate.TaskSnapSetup(tts[0].Tasks()[0])
	c.Assert(err, IsNil)
	c.Assert(snapsup.Flags.Classic, Equals, false)

	verifyLastTasksetIsReRefresh(c, tts)
}

func (s *snapmgrTestSuite) TestUpdateManyDevMode(c *C) {
	s.state.Lock()
	defer s.state.Unlock()

	snapstate.Set(s.state, "some-snap", &snapstate.SnapState{
		Active: true,
		Flags:  snapstate.Flags{DevMode: true},
		Sequence: []*snap.SideInfo{
			{RealName: "some-snap", SnapID: "some-snap-id", Revision: snap.R(1)},
		},
		Current:  snap.R(1),
		SnapType: "app",
	})

	updates, _, err := snapstate.UpdateMany(context.Background(), s.state, []string{"some-snap"}, 0, nil)
	c.Assert(err, IsNil)
	c.Check(updates, HasLen, 1)
}

func (s *snapmgrTestSuite) TestUpdateAllDevMode(c *C) {
	s.state.Lock()
	defer s.state.Unlock()

	snapstate.Set(s.state, "some-snap", &snapstate.SnapState{
		Active: true,
		Flags:  snapstate.Flags{DevMode: true},
		Sequence: []*snap.SideInfo{
			{RealName: "some-snap", SnapID: "some-snap-id", Revision: snap.R(1)},
		},
		Current:  snap.R(1),
		SnapType: "app",
	})

	updates, _, err := snapstate.UpdateMany(context.Background(), s.state, nil, 0, nil)
	c.Assert(err, IsNil)
	c.Check(updates, HasLen, 0)
}

func (s *snapmgrTestSuite) TestUpdateManyWaitForBasesUC16(c *C) {
	s.state.Lock()
	defer s.state.Unlock()

	snapstate.Set(s.state, "core", &snapstate.SnapState{
		Active: true,
		Sequence: []*snap.SideInfo{
			{RealName: "core", SnapID: "core-snap-id", Revision: snap.R(1)},
		},
		Current:  snap.R(1),
		SnapType: "os",
	})

	snapstate.Set(s.state, "some-base", &snapstate.SnapState{
		Active: true,
		Sequence: []*snap.SideInfo{
			{RealName: "some-base", SnapID: "some-base-id", Revision: snap.R(1)},
		},
		Current:  snap.R(1),
		SnapType: "base",
	})

	snapstate.Set(s.state, "some-snap", &snapstate.SnapState{
		Active: true,
		Sequence: []*snap.SideInfo{
			{RealName: "some-snap", SnapID: "some-snap-id", Revision: snap.R(1)},
		},
		Current:         snap.R(1),
		SnapType:        "app",
		TrackingChannel: "channel-for-base/stable",
	})

	updates, tts, err := snapstate.UpdateMany(context.Background(), s.state, []string{"some-snap", "core", "some-base"}, 0, nil)
	c.Assert(err, IsNil)
	c.Assert(tts, HasLen, 4)
	verifyLastTasksetIsReRefresh(c, tts)
	c.Check(updates, HasLen, 3)

	// to make TaskSnapSetup work
	chg := s.state.NewChange("refresh", "...")
	for _, ts := range tts {
		chg.AddAll(ts)
	}

	prereqTotal := len(tts[0].Tasks()) + len(tts[1].Tasks())
	prereqs := map[string]bool{}
	for i, task := range tts[2].Tasks() {
		waitTasks := task.WaitTasks()
		if i == 0 {
			c.Check(len(waitTasks), Equals, prereqTotal)
		} else if task.Kind() == "link-snap" {
			c.Check(len(waitTasks), Equals, prereqTotal+1)
			for _, pre := range waitTasks {
				if pre.Kind() == "link-snap" {
					snapsup, err := snapstate.TaskSnapSetup(pre)
					c.Assert(err, IsNil)
					prereqs[snapsup.InstanceName()] = true
				}
			}
		}
	}

	c.Check(prereqs, DeepEquals, map[string]bool{
		"core":      true,
		"some-base": true,
	})
}

func (s *snapmgrTestSuite) TestUpdateManyWaitForBasesUC18(c *C) {
	r := snapstatetest.MockDeviceModel(ModelWithBase("core18"))
	defer r()

	s.state.Lock()
	defer s.state.Unlock()

	snapstate.Set(s.state, "core18", &snapstate.SnapState{
		Active: true,
		Sequence: []*snap.SideInfo{
			{RealName: "core18", SnapID: "core18-snap-id", Revision: snap.R(1)},
		},
		Current:  snap.R(1),
		SnapType: "base",
	})

	snapstate.Set(s.state, "some-base", &snapstate.SnapState{
		Active: true,
		Sequence: []*snap.SideInfo{
			{RealName: "some-base", SnapID: "some-base-id", Revision: snap.R(1)},
		},
		Current:  snap.R(1),
		SnapType: "base",
	})

	snapstate.Set(s.state, "snapd", &snapstate.SnapState{
		Active: true,
		Sequence: []*snap.SideInfo{
			{RealName: "snapd", SnapID: "snapd-snap-id", Revision: snap.R(1)},
		},
		Current:  snap.R(1),
		SnapType: "app",
	})

	snapstate.Set(s.state, "some-snap", &snapstate.SnapState{
		Active: true,
		Sequence: []*snap.SideInfo{
			{RealName: "some-snap", SnapID: "some-snap-id", Revision: snap.R(1)},
		},
		Current:         snap.R(1),
		SnapType:        "app",
		TrackingChannel: "channel-for-base/stable",
	})

	updates, tts, err := snapstate.UpdateMany(context.Background(), s.state, []string{"some-snap", "core18", "some-base", "snapd"}, 0, nil)
	c.Assert(err, IsNil)
	c.Assert(tts, HasLen, 5)
	verifyLastTasksetIsReRefresh(c, tts)
	c.Check(updates, HasLen, 4)

	// to make TaskSnapSetup work
	chg := s.state.NewChange("refresh", "...")
	for _, ts := range tts {
		chg.AddAll(ts)
	}

	// Note that some-app only waits for snapd+some-base. The core18
	// base is not special to this snap and not waited for
	prereqTotal := len(tts[0].Tasks()) + len(tts[1].Tasks())
	prereqs := map[string]bool{}
	for i, task := range tts[3].Tasks() {
		waitTasks := task.WaitTasks()
		if i == 0 {
			c.Check(len(waitTasks), Equals, prereqTotal)
		} else if task.Kind() == "link-snap" {
			c.Check(len(waitTasks), Equals, prereqTotal+1)
			for _, pre := range waitTasks {
				if pre.Kind() == "link-snap" {
					snapsup, err := snapstate.TaskSnapSetup(pre)
					c.Assert(err, IsNil)
					prereqs[snapsup.InstanceName()] = true
				}
			}
		}
	}

	// Note that "core18" is not part of the prereqs for some-app
	// as it does not use this base.
	c.Check(prereqs, DeepEquals, map[string]bool{
		"some-base": true,
		"snapd":     true,
	})
}

func (s *snapmgrTestSuite) TestUpdateManyValidateRefreshes(c *C) {
	s.state.Lock()
	defer s.state.Unlock()

	snapstate.Set(s.state, "some-snap", &snapstate.SnapState{
		Active: true,
		Sequence: []*snap.SideInfo{
			{RealName: "some-snap", SnapID: "some-snap-id", Revision: snap.R(1)},
		},
		Current:  snap.R(1),
		SnapType: "app",
	})

	validateCalled := false
	validateRefreshes := func(st *state.State, refreshes []*snap.Info, ignoreValidation map[string]bool, userID int, deviceCtx snapstate.DeviceContext) ([]*snap.Info, error) {
		validateCalled = true
		c.Check(refreshes, HasLen, 1)
		c.Check(refreshes[0].InstanceName(), Equals, "some-snap")
		c.Check(refreshes[0].SnapID, Equals, "some-snap-id")
		c.Check(refreshes[0].Revision, Equals, snap.R(11))
		c.Check(ignoreValidation, HasLen, 0)
		return refreshes, nil
	}
	// hook it up
	snapstate.ValidateRefreshes = validateRefreshes

	updates, tts, err := snapstate.UpdateMany(context.Background(), s.state, nil, 0, nil)
	c.Assert(err, IsNil)
	c.Assert(tts, HasLen, 2)
	verifyLastTasksetIsReRefresh(c, tts)
	c.Check(updates, DeepEquals, []string{"some-snap"})
	verifyUpdateTasks(c, snap.TypeApp, 0, 0, tts[0])

	c.Check(validateCalled, Equals, true)
}

func (s *snapmgrTestSuite) TestParallelInstanceUpdateMany(c *C) {
	restore := release.MockOnClassic(false)
	defer restore()

	s.state.Lock()
	defer s.state.Unlock()

	tr := config.NewTransaction(s.state)
	tr.Set("core", "experimental.parallel-instances", true)
	tr.Commit()

	snapstate.Set(s.state, "some-snap", &snapstate.SnapState{
		Active: true,
		Sequence: []*snap.SideInfo{
			{RealName: "some-snap", SnapID: "some-snap-id", Revision: snap.R(1)},
			{RealName: "some-snap", SnapID: "some-snap-id", Revision: snap.R(2)},
			{RealName: "some-snap", SnapID: "some-snap-id", Revision: snap.R(3)},
			{RealName: "some-snap", SnapID: "some-snap-id", Revision: snap.R(4)},
		},
		Current:  snap.R(1),
		SnapType: "app",
	})
	snapstate.Set(s.state, "some-snap_instance", &snapstate.SnapState{
		Active: true,
		Sequence: []*snap.SideInfo{
			{RealName: "some-snap", SnapID: "some-snap-id", Revision: snap.R(1)},
			{RealName: "some-snap", SnapID: "some-snap-id", Revision: snap.R(2)},
			{RealName: "some-snap", SnapID: "some-snap-id", Revision: snap.R(3)},
		},
		Current:     snap.R(3),
		SnapType:    "app",
		InstanceKey: "instance",
	})

	updates, tts, err := snapstate.UpdateMany(context.Background(), s.state, nil, 0, nil)
	c.Assert(err, IsNil)
	c.Assert(tts, HasLen, 3)
	verifyLastTasksetIsReRefresh(c, tts)
	// ensure stable ordering of updates list
	if updates[0] != "some-snap" {
		updates[1], updates[0] = updates[0], updates[1]
	}

	c.Check(updates, DeepEquals, []string{"some-snap", "some-snap_instance"})

	var snapsup, snapsupInstance *snapstate.SnapSetup

	// ensure stable ordering of task sets list
	snapsup, err = snapstate.TaskSnapSetup(tts[0].Tasks()[0])
	c.Assert(err, IsNil)
	if snapsup.InstanceName() != "some-snap" {
		tts[0], tts[1] = tts[1], tts[0]
		snapsup, err = snapstate.TaskSnapSetup(tts[0].Tasks()[0])
		c.Assert(err, IsNil)
	}
	snapsupInstance, err = snapstate.TaskSnapSetup(tts[1].Tasks()[0])
	c.Assert(err, IsNil)

	c.Assert(snapsup.InstanceName(), Equals, "some-snap")
	c.Assert(snapsupInstance.InstanceName(), Equals, "some-snap_instance")

	verifyUpdateTasks(c, snap.TypeApp, 0, 3, tts[0])
	verifyUpdateTasks(c, snap.TypeApp, 0, 1, tts[1])
}

func (s *snapmgrTestSuite) TestParallelInstanceUpdateManyValidateRefreshes(c *C) {
	s.state.Lock()
	defer s.state.Unlock()

	tr := config.NewTransaction(s.state)
	tr.Set("core", "experimental.parallel-instances", true)
	tr.Commit()

	snapstate.Set(s.state, "some-snap", &snapstate.SnapState{
		Active: true,
		Sequence: []*snap.SideInfo{
			{RealName: "some-snap", SnapID: "some-snap-id", Revision: snap.R(1)},
		},
		Current:  snap.R(1),
		SnapType: "app",
	})
	snapstate.Set(s.state, "some-snap_instance", &snapstate.SnapState{
		Active: true,
		Sequence: []*snap.SideInfo{
			{RealName: "some-snap", SnapID: "some-snap-id", Revision: snap.R(1)},
		},
		Current:     snap.R(1),
		SnapType:    "app",
		InstanceKey: "instance",
	})

	validateCalled := false
	validateRefreshes := func(st *state.State, refreshes []*snap.Info, ignoreValidation map[string]bool, userID int, deviceCtx snapstate.DeviceContext) ([]*snap.Info, error) {
		validateCalled = true
		c.Check(refreshes, HasLen, 2)
		instanceIdx := 0
		someIdx := 1
		if refreshes[0].InstanceName() != "some-snap_instance" {
			instanceIdx = 1
			someIdx = 0
		}
		c.Check(refreshes[someIdx].InstanceName(), Equals, "some-snap")
		c.Check(refreshes[instanceIdx].InstanceName(), Equals, "some-snap_instance")
		c.Check(refreshes[0].SnapID, Equals, "some-snap-id")
		c.Check(refreshes[0].Revision, Equals, snap.R(11))
		c.Check(refreshes[1].SnapID, Equals, "some-snap-id")
		c.Check(refreshes[1].Revision, Equals, snap.R(11))
		c.Check(ignoreValidation, HasLen, 0)
		return refreshes, nil
	}
	// hook it up
	snapstate.ValidateRefreshes = validateRefreshes

	updates, tts, err := snapstate.UpdateMany(context.Background(), s.state, nil, 0, nil)
	c.Assert(err, IsNil)
	c.Assert(tts, HasLen, 3)
	verifyLastTasksetIsReRefresh(c, tts)
	sort.Strings(updates)
	c.Check(updates, DeepEquals, []string{"some-snap", "some-snap_instance"})
	verifyUpdateTasks(c, snap.TypeApp, 0, 0, tts[0])
	verifyUpdateTasks(c, snap.TypeApp, 0, 0, tts[1])

	c.Check(validateCalled, Equals, true)
}

func (s *snapmgrTestSuite) TestUpdateManyValidateRefreshesUnhappy(c *C) {
	s.state.Lock()
	defer s.state.Unlock()

	snapstate.Set(s.state, "some-snap", &snapstate.SnapState{
		Active: true,
		Sequence: []*snap.SideInfo{
			{RealName: "some-snap", SnapID: "some-snap-id", Revision: snap.R(1)},
		},
		Current: snap.R(1),
	})

	validateErr := errors.New("refresh control error")
	validateRefreshes := func(st *state.State, refreshes []*snap.Info, ignoreValidation map[string]bool, userID int, deviceCtx snapstate.DeviceContext) ([]*snap.Info, error) {
		c.Check(refreshes, HasLen, 1)
		c.Check(refreshes[0].SnapID, Equals, "some-snap-id")
		c.Check(refreshes[0].Revision, Equals, snap.R(11))
		c.Check(ignoreValidation, HasLen, 0)
		return nil, validateErr
	}
	// hook it up
	snapstate.ValidateRefreshes = validateRefreshes

	// refresh all => no error
	updates, tts, err := snapstate.UpdateMany(context.Background(), s.state, nil, 0, nil)
	c.Assert(err, IsNil)
	c.Check(tts, HasLen, 0)
	c.Check(updates, HasLen, 0)

	// refresh some-snap => report error
	updates, tts, err = snapstate.UpdateMany(context.Background(), s.state, []string{"some-snap"}, 0, nil)
	c.Assert(err, Equals, validateErr)
	c.Check(tts, HasLen, 0)
	c.Check(updates, HasLen, 0)

}

func (s *snapmgrTestSuite) testUpdateManyDiskSpaceCheck(c *C, featureFlag, failDiskCheck, failInstallSize bool) error {
	var diskCheckCalled, installSizeCalled bool
	restore := snapstate.MockOsutilCheckFreeSpace(func(path string, sz uint64) error {
		diskCheckCalled = true
		c.Check(path, Equals, filepath.Join(dirs.GlobalRootDir, "/var/lib/snapd"))
		c.Check(sz, Equals, snapstate.SafetyMarginDiskSpace(123))
		if failDiskCheck {
			return &osutil.NotEnoughDiskSpaceError{}
		}
		return nil
	})
	defer restore()

	restoreInstallSize := snapstate.MockInstallSize(func(st *state.State, snaps []snapstate.MinimalInstallInfo, userID int) (uint64, error) {
		installSizeCalled = true
		if failInstallSize {
			return 0, fmt.Errorf("boom")
		}
		c.Assert(snaps, HasLen, 2)
		c.Check(snaps[0].InstanceName(), Equals, "snapd")
		c.Check(snaps[1].InstanceName(), Equals, "some-snap")
		return 123, nil
	})
	defer restoreInstallSize()

	s.state.Lock()
	defer s.state.Unlock()

	tr := config.NewTransaction(s.state)
	tr.Set("core", "experimental.check-disk-space-refresh", featureFlag)
	tr.Commit()

	snapstate.Set(s.state, "some-snap", &snapstate.SnapState{
		Active: true,
		Sequence: []*snap.SideInfo{
			{RealName: "some-snap", SnapID: "some-snap-id", Revision: snap.R(1)},
		},
		Current:  snap.R(1),
		SnapType: "app",
	})

	snapstate.Set(s.state, "snapd", &snapstate.SnapState{
		Active: true,
		Sequence: []*snap.SideInfo{
			{RealName: "snapd", SnapID: "snapd-snap-id", Revision: snap.R(1)},
		},
		Current:  snap.R(1),
		SnapType: "app",
	})

	updates, _, err := snapstate.UpdateMany(context.Background(), s.state, nil, 0, nil)
	if featureFlag {
		c.Check(installSizeCalled, Equals, true)
		if failInstallSize {
			c.Check(diskCheckCalled, Equals, false)
		} else {
			c.Check(diskCheckCalled, Equals, true)
			if failDiskCheck {
				c.Check(updates, HasLen, 0)
			} else {
				c.Check(updates, HasLen, 2)
			}
		}
	} else {
		c.Check(installSizeCalled, Equals, false)
		c.Check(diskCheckCalled, Equals, false)
	}

	return err
}

func (s *snapmgrTestSuite) TestUpdateManyDiskSpaceCheckError(c *C) {
	featureFlag := true
	failDiskCheck := true
	failInstallSize := false
	err := s.testUpdateManyDiskSpaceCheck(c, featureFlag, failDiskCheck, failInstallSize)
	diskSpaceErr := err.(*snapstate.InsufficientSpaceError)
	c.Assert(diskSpaceErr, ErrorMatches, `insufficient space in .* to perform "refresh" change for the following snaps: snapd, some-snap`)
	c.Check(diskSpaceErr.Path, Equals, filepath.Join(dirs.GlobalRootDir, "/var/lib/snapd"))
	c.Check(diskSpaceErr.Snaps, DeepEquals, []string{"snapd", "some-snap"})
}

func (s *snapmgrTestSuite) TestUpdateManyDiskSpaceSkippedIfFeatureDisabled(c *C) {
	featureFlag := false
	failDiskCheck := true
	failInstallSize := false
	err := s.testUpdateManyDiskSpaceCheck(c, featureFlag, failDiskCheck, failInstallSize)
	c.Assert(err, IsNil)
}

func (s *snapmgrTestSuite) TestUpdateManyDiskSpaceFailInstallSize(c *C) {
	featureFlag := true
	failDiskCheck := false
	failInstallSize := true
	err := s.testUpdateManyDiskSpaceCheck(c, featureFlag, failDiskCheck, failInstallSize)
	c.Assert(err, ErrorMatches, "boom")
}

func (s *snapmgrTestSuite) TestUnlinkCurrentSnapLastActiveDisabledServicesSet(c *C) {
	si := snap.SideInfo{
		RealName: "services-snap",
		Revision: snap.R(-42),
	}
	snaptest.MockSnap(c, `name: services-snap`, &si)

	prevCurrentlyDisabled := s.fakeBackend.servicesCurrentlyDisabled
	s.fakeBackend.servicesCurrentlyDisabled = []string{"svc1", "svc2"}

	// reset the services to what they were before after the test is done
	defer func() {
		s.fakeBackend.servicesCurrentlyDisabled = prevCurrentlyDisabled
	}()

	s.state.Lock()
	defer s.state.Unlock()

	snapstate.Set(s.state, "services-snap", &snapstate.SnapState{
		Active:                     true,
		Sequence:                   []*snap.SideInfo{&si},
		Current:                    si.Revision,
		SnapType:                   "app",
		TrackingChannel:            "stable",
		LastActiveDisabledServices: []string{},
	})

	chg := s.state.NewChange("refresh", "refresh a snap")
	ts, err := snapstate.Update(s.state, "services-snap", &snapstate.RevisionOptions{Channel: "some-channel"}, s.user.ID, snapstate.Flags{Amend: true})

	c.Assert(err, IsNil)
	// only add up to unlink-current-snap task
	for _, t := range ts.Tasks() {
		chg.AddTask(t)
		if t.Kind() == "unlink-current-snap" {
			// don't add any more from this point on
			break
		}
	}

	defer s.se.Stop()
	s.settle(c)

	c.Assert(chg.Err(), IsNil)
	c.Assert(chg.IsReady(), Equals, true)

	// get the snap state
	var snapst snapstate.SnapState
	err = snapstate.Get(s.state, "services-snap", &snapst)
	c.Assert(err, IsNil)

	// make sure that the disabled services in this snap's state is what we
	// provided
	sort.Strings(snapst.LastActiveDisabledServices)
	c.Assert(snapst.LastActiveDisabledServices, DeepEquals, []string{"svc1", "svc2"})
}

func (s *snapmgrTestSuite) TestUnlinkCurrentSnapMergedLastActiveDisabledServicesSet(c *C) {
	si := snap.SideInfo{
		RealName: "services-snap",
		Revision: snap.R(-42),
	}
	snaptest.MockSnap(c, `name: services-snap`, &si)

	prevCurrentlyDisabled := s.fakeBackend.servicesCurrentlyDisabled
	s.fakeBackend.servicesCurrentlyDisabled = []string{"svc1", "svc2"}

	// reset the services to what they were before after the test is done
	defer func() {
		s.fakeBackend.servicesCurrentlyDisabled = prevCurrentlyDisabled
	}()

	s.state.Lock()
	defer s.state.Unlock()

	snapstate.Set(s.state, "services-snap", &snapstate.SnapState{
		Active:                     true,
		Sequence:                   []*snap.SideInfo{&si},
		Current:                    si.Revision,
		SnapType:                   "app",
		TrackingChannel:            "stable",
		LastActiveDisabledServices: []string{"missing-svc3"},
	})

	chg := s.state.NewChange("refresh", "refresh a snap")
	ts, err := snapstate.Update(s.state, "services-snap", &snapstate.RevisionOptions{Channel: "some-channel"}, s.user.ID, snapstate.Flags{Amend: true})

	c.Assert(err, IsNil)
	// only add up to unlink-current-snap task
	for _, t := range ts.Tasks() {
		chg.AddTask(t)
		if t.Kind() == "unlink-current-snap" {
			// don't add any more from this point on
			break
		}
	}

	defer s.se.Stop()
	s.settle(c)

	c.Assert(chg.Err(), IsNil)
	c.Assert(chg.IsReady(), Equals, true)

	// get the snap state
	var snapst snapstate.SnapState
	err = snapstate.Get(s.state, "services-snap", &snapst)
	c.Assert(err, IsNil)

	// make sure that the disabled services in this snap's state is what we
	// provided
	sort.Strings(snapst.LastActiveDisabledServices)
	c.Assert(snapst.LastActiveDisabledServices, DeepEquals, []string{"missing-svc3", "svc1", "svc2"})
}

func (s *snapmgrTestSuite) TestUnlinkCurrentSnapPassthroughLastActiveDisabledServicesSet(c *C) {
	si := snap.SideInfo{
		RealName: "services-snap",
		Revision: snap.R(-42),
	}
	snaptest.MockSnap(c, `name: services-snap`, &si)

	prevCurrentlyDisabled := s.fakeBackend.servicesCurrentlyDisabled
	s.fakeBackend.servicesCurrentlyDisabled = []string{}

	// reset the services to what they were before after the test is done
	defer func() {
		s.fakeBackend.servicesCurrentlyDisabled = prevCurrentlyDisabled
	}()

	s.state.Lock()
	defer s.state.Unlock()

	snapstate.Set(s.state, "services-snap", &snapstate.SnapState{
		Active:                     true,
		Sequence:                   []*snap.SideInfo{&si},
		Current:                    si.Revision,
		SnapType:                   "app",
		TrackingChannel:            "stable",
		LastActiveDisabledServices: []string{"missing-svc3"},
	})

	chg := s.state.NewChange("refresh", "refresh a snap")
	ts, err := snapstate.Update(s.state, "services-snap", &snapstate.RevisionOptions{Channel: "some-channel"}, s.user.ID, snapstate.Flags{Amend: true})

	c.Assert(err, IsNil)
	// only add up to unlink-current-snap task
	for _, t := range ts.Tasks() {
		chg.AddTask(t)
		if t.Kind() == "unlink-current-snap" {
			// don't add any more from this point on
			break
		}
	}

	defer s.se.Stop()
	s.settle(c)

	c.Assert(chg.Err(), IsNil)
	c.Assert(chg.IsReady(), Equals, true)

	// get the snap state
	var snapst snapstate.SnapState
	err = snapstate.Get(s.state, "services-snap", &snapst)
	c.Assert(err, IsNil)

	// make sure that the disabled services in this snap's state is what we
	// provided
	sort.Strings(snapst.LastActiveDisabledServices)
	c.Assert(snapst.LastActiveDisabledServices, DeepEquals, []string{"missing-svc3"})
}

func (s *snapmgrTestSuite) TestStopSnapServicesSavesSnapSetupLastActiveDisabledServices(c *C) {
	s.state.Lock()
	defer s.state.Unlock()

	prevCurrentlyDisabled := s.fakeBackend.servicesCurrentlyDisabled
	s.fakeBackend.servicesCurrentlyDisabled = []string{"svc1", "svc2"}

	// reset the services to what they were before after the test is done
	defer func() {
		s.fakeBackend.servicesCurrentlyDisabled = prevCurrentlyDisabled
	}()

	snapstate.Set(s.state, "services-snap", &snapstate.SnapState{
		Sequence: []*snap.SideInfo{
			{RealName: "services-snap", Revision: snap.R(11)},
		},
		Current: snap.R(11),
		Active:  true,
	})

	snapsup := &snapstate.SnapSetup{
		SideInfo: &snap.SideInfo{
			RealName: "services-snap",
			Revision: snap.R(11),
			SnapID:   "services-snap-id",
		},
	}

	chg := s.state.NewChange("stop-services", "stop the services")
	t1 := s.state.NewTask("prerequisites", "...")
	t1.Set("snap-setup", snapsup)
	t2 := s.state.NewTask("stop-snap-services", "...")
	t2.Set("stop-reason", snap.StopReasonDisable)
	t2.Set("snap-setup-task", t1.ID())
	t2.WaitFor(t1)
	chg.AddTask(t1)
	chg.AddTask(t2)

	defer s.se.Stop()
	s.settle(c)

	c.Assert(chg.Err(), IsNil)
	c.Assert(chg.IsReady(), Equals, true)

	// get the snap state
	var snapst snapstate.SnapState
	c.Assert(snapstate.Get(s.state, "services-snap", &snapst), IsNil)

	// make sure that the disabled services in this snap's state is what we
	// provided
	sort.Strings(snapst.LastActiveDisabledServices)
	c.Assert(snapst.LastActiveDisabledServices, DeepEquals, []string{"svc1", "svc2"})
}

func (s *snapmgrTestSuite) TestStopSnapServicesFirstSavesSnapSetupLastActiveDisabledServices(c *C) {
	s.state.Lock()
	defer s.state.Unlock()

	prevCurrentlyDisabled := s.fakeBackend.servicesCurrentlyDisabled
	s.fakeBackend.servicesCurrentlyDisabled = []string{"svc1"}

	// reset the services to what they were before after the test is done
	defer func() {
		s.fakeBackend.servicesCurrentlyDisabled = prevCurrentlyDisabled
	}()

	snapstate.Set(s.state, "services-snap", &snapstate.SnapState{
		Sequence: []*snap.SideInfo{
			{RealName: "services-snap", Revision: snap.R(11)},
		},
		Current: snap.R(11),
		Active:  true,
		// leave this line to keep gofmt 1.10 happy
		LastActiveDisabledServices: []string{"svc2"},
	})

	snapsup := &snapstate.SnapSetup{
		SideInfo: &snap.SideInfo{
			RealName: "services-snap",
			Revision: snap.R(11),
			SnapID:   "services-snap-id",
		},
	}

	chg := s.state.NewChange("stop-services", "stop the services")
	t := s.state.NewTask("stop-snap-services", "...")
	t.Set("stop-reason", snap.StopReasonDisable)
	t.Set("snap-setup", snapsup)
	chg.AddTask(t)

	defer s.se.Stop()
	s.settle(c)

	c.Assert(chg.Err(), IsNil)
	c.Assert(chg.IsReady(), Equals, true)

	// get the snap state
	var snapst snapstate.SnapState
	c.Assert(snapstate.Get(s.state, "services-snap", &snapst), IsNil)

	// make sure that the disabled services in this snap's state is what we
	// provided
	sort.Strings(snapst.LastActiveDisabledServices)
	c.Assert(snapst.LastActiveDisabledServices, DeepEquals, []string{"svc1", "svc2"})
}

func (s *snapmgrTestSuite) TestRefreshDoesntRestoreRevisionConfig(c *C) {
	restore := release.MockOnClassic(false)
	defer restore()

	s.state.Lock()
	defer s.state.Unlock()

	snapstate.Set(s.state, "some-snap", &snapstate.SnapState{
		Active: true,
		Sequence: []*snap.SideInfo{
			{RealName: "some-snap", SnapID: "some-snap-id", Revision: snap.R(1)},
		},
		Current:  snap.R(1),
		SnapType: "app",
	})

	// set global configuration (affecting current snap)
	tr := config.NewTransaction(s.state)
	tr.Set("some-snap", "foo", "100")
	tr.Commit()

	// set per-revision config for the upcoming rev. 2, we don't expect it restored though
	// since only revert restores revision configs.
	s.state.Set("revision-config", map[string]interface{}{
		"some-snap": map[string]interface{}{
			"2": map[string]interface{}{"foo": "200"},
		},
	})

	// simulate a refresh to rev. 2
	chg := s.state.NewChange("update", "update some-snap")
	ts, err := snapstate.Update(s.state, "some-snap", &snapstate.RevisionOptions{Channel: "some-channel", Revision: snap.R(2)}, s.user.ID, snapstate.Flags{})
	c.Assert(err, IsNil)
	chg.AddAll(ts)

	defer s.se.Stop()
	s.settle(c)

	// config of rev. 1 has been stored in per-revision map
	var cfgs map[string]interface{}
	c.Assert(s.state.Get("revision-config", &cfgs), IsNil)
	c.Assert(cfgs["some-snap"], DeepEquals, map[string]interface{}{
		"1": map[string]interface{}{"foo": "100"},
		"2": map[string]interface{}{"foo": "200"},
	})

	// config of rev. 2 hasn't been restored by refresh, old value returned
	tr = config.NewTransaction(s.state)
	var res string
	c.Assert(tr.Get("some-snap", "foo", &res), IsNil)
	c.Assert(res, Equals, "100")
}

func (s *snapmgrTestSuite) TestUpdateContentProviderDownloadFailure(c *C) {
	restore := release.MockOnClassic(true)
	defer restore()

	s.state.Lock()
	defer s.state.Unlock()

	// trigger download error on content provider
	s.fakeStore.downloadError["snap-content-slot"] = fmt.Errorf("boom")

	snapstate.ReplaceStore(s.state, contentStore{fakeStore: s.fakeStore, state: s.state})

	si := &snap.SideInfo{
		RealName: "snap-content-plug",
		SnapID:   "snap-content-plug-id",
		Revision: snap.R(7),
	}
	snaptest.MockSnap(c, `name: snap-content-plug`, si)
	snapstate.Set(s.state, "snap-content-plug", &snapstate.SnapState{
		Active:          true,
		TrackingChannel: "latest/edge",
		Sequence:        []*snap.SideInfo{si},
		Current:         snap.R(7),
		SnapType:        "app",
	})
	snapstate.Set(s.state, "snap-content-slot", &snapstate.SnapState{
		Active:          true,
		TrackingChannel: "latest/stable",
		Sequence: []*snap.SideInfo{{
			RealName: "snap-content-slot",
			SnapID:   "snap-content-slot-id",
			Revision: snap.R(1),
		}},
		Current:  snap.R(1),
		SnapType: "app",
	})

	chg := s.state.NewChange("refresh", "refresh all snaps")
	updated, tts, err := snapstate.UpdateMany(context.Background(), s.state, nil, 0, nil)
	c.Assert(err, IsNil)
	c.Check(updated, testutil.DeepUnsortedMatches, []string{"snap-content-plug", "snap-content-slot"})
	for _, ts := range tts {
		chg.AddAll(ts)
	}

	defer s.se.Stop()
	s.settle(c)

	// content consumer snap fails to download
	c.Assert(chg.Err(), ErrorMatches, "cannot perform the following tasks:\n.*Download snap \"snap-content-slot\" \\(11\\) from channel \"latest/stable\" \\(boom\\).*")
	c.Assert(chg.IsReady(), Equals, true)

	var snapSt snapstate.SnapState
	// content provider not updated due to download failure
	c.Assert(snapstate.Get(s.state, "snap-content-slot", &snapSt), IsNil)
	c.Check(snapSt.Current, Equals, snap.R(1))

	c.Assert(snapstate.Get(s.state, "snap-content-plug", &snapSt), IsNil)
	// but content consumer got updated to the new revision
	c.Check(snapSt.Current, Equals, snap.R(11))
}

func (s *snapmgrTestSuite) TestRefreshFailureCausesErrorReport(c *C) {
	var errSnap, errMsg, errSig string
	var errExtra map[string]string
	var n int
	restore := snapstate.MockErrtrackerReport(func(aSnap, aErrMsg, aDupSig string, extra map[string]string) (string, error) {
		errSnap = aSnap
		errMsg = aErrMsg
		errSig = aDupSig
		errExtra = extra
		n++
		return "oopsid", nil
	})
	defer restore()

	si := snap.SideInfo{
		RealName: "some-snap",
		SnapID:   "some-snap-id",
		Revision: snap.R(7),
	}

	s.state.Lock()
	defer s.state.Unlock()

	s.state.Set("ubuntu-core-transition-retry", 7)
	snapstate.Set(s.state, "some-snap", &snapstate.SnapState{
		Active:   true,
		Sequence: []*snap.SideInfo{&si},
		Current:  si.Revision,
		SnapType: "app",
	})

	chg := s.state.NewChange("install", "install a snap")
	ts, err := snapstate.Update(s.state, "some-snap", &snapstate.RevisionOptions{Channel: "some-channel"}, s.user.ID, snapstate.Flags{})
	c.Assert(err, IsNil)
	chg.AddAll(ts)

	s.fakeBackend.linkSnapFailTrigger = filepath.Join(dirs.SnapMountDir, "some-snap/11")

	defer s.se.Stop()
	s.settle(c)

	// verify we generated a failure report
	c.Check(n, Equals, 1)
	c.Check(errSnap, Equals, "some-snap")
	c.Check(errExtra, DeepEquals, map[string]string{
		"UbuntuCoreTransitionCount": "7",
		"Channel":                   "some-channel",
		"Revision":                  "11",
	})
	c.Check(errMsg, Matches, `(?sm)change "install": "install a snap"
prerequisites: Undo
 snap-setup: "some-snap" \(11\) "some-channel"
download-snap: Undoing
validate-snap: Done
.*
link-snap: Error
 INFO unlink
 ERROR fail
auto-connect: Hold
set-auto-aliases: Hold
setup-aliases: Hold
run-hook: Hold
start-snap-services: Hold
cleanup: Hold
run-hook: Hold`)
	c.Check(errSig, Matches, `(?sm)snap-install:
prerequisites: Undo
 snap-setup: "some-snap"
download-snap: Undoing
validate-snap: Done
.*
link-snap: Error
 INFO unlink
 ERROR fail
auto-connect: Hold
set-auto-aliases: Hold
setup-aliases: Hold
run-hook: Hold
start-snap-services: Hold
cleanup: Hold
run-hook: Hold`)

	// run again with empty "ubuntu-core-transition-retry"
	s.state.Set("ubuntu-core-transition-retry", 0)
	chg = s.state.NewChange("install", "install a snap")
	ts, err = snapstate.Update(s.state, "some-snap", &snapstate.RevisionOptions{Channel: "some-channel"}, s.user.ID, snapstate.Flags{})
	c.Assert(err, IsNil)
	chg.AddAll(ts)

	defer s.se.Stop()
	s.settle(c)

	// verify that we excluded this field from the bugreport
	c.Check(n, Equals, 2)
	c.Check(errExtra, DeepEquals, map[string]string{
		"Channel":  "some-channel",
		"Revision": "11",
	})
}

func (s *snapmgrTestSuite) TestNoReRefreshInUpdate(c *C) {
	s.state.Lock()
	defer s.state.Unlock()

	snapstate.Set(s.state, "some-snap", &snapstate.SnapState{
		Active: true,
		Sequence: []*snap.SideInfo{
			{RealName: "some-snap", SnapID: "some-snap-id", Revision: snap.R(1)},
		},
		Current:  snap.R(1),
		SnapType: "app",
	})

	ts, err := snapstate.Update(s.state, "some-snap", nil, 0, snapstate.Flags{NoReRefresh: true})
	c.Assert(err, IsNil)

	// ensure we have no re-refresh task
	for _, t := range ts.Tasks() {
		c.Assert(t.Kind(), Not(Equals), "check-rerefresh")
	}

	snapsup, err := snapstate.TaskSnapSetup(ts.Tasks()[0])
	c.Assert(err, IsNil)
	// NoReRefresh is consumed and consulted when creating the taskset
	// but is not copied into SnapSetup
	c.Check(snapsup.Flags.NoReRefresh, Equals, false)
}

func (s *snapmgrTestSuite) TestEmptyUpdateWithChannelChangeAndAutoAlias(c *C) {
	// this reproduces the cause behind lp:1860324,
	// namely an empty refresh with a channel change on a snap
	// with changed aliases

	s.state.Lock()
	defer s.state.Unlock()

	n := 0
	snapstate.AutoAliases = func(st *state.State, info *snap.Info) (map[string]string, error) {
		if info.InstanceName() == "alias-snap" {
			if n > 0 {
				return map[string]string{
					"alias1": "cmd1",
					"alias2": "cmd2",
				}, nil
			}
			n++
		}
		return nil, nil
	}

	snapstate.Set(s.state, "alias-snap", &snapstate.SnapState{
		TrackingChannel: "latest/stable",
		Sequence: []*snap.SideInfo{
			{RealName: "alias-snap", Revision: snap.R(11), SnapID: "alias-snap-id"},
		},
		Current: snap.R(11),
		Active:  true,
	})

	s.state.Set("aliases", map[string]map[string]string{
		"alias-snap": {
			"alias1": "auto",
		},
	})

	s.state.Unlock()
	err := s.snapmgr.Ensure()
	s.state.Lock()
	c.Assert(err, IsNil)

	ts, err := snapstate.Update(s.state, "alias-snap", &snapstate.RevisionOptions{Channel: "latest/candidate"}, s.user.ID, snapstate.Flags{})
	c.Assert(err, IsNil)

	chg := s.state.NewChange("refresh", "refresh snap")
	chg.AddAll(ts)

	defer s.se.Stop()
	s.settle(c)

	c.Assert(chg.Err(), IsNil)
	c.Assert(chg.IsReady(), Equals, true)
}

func (s *snapmgrTestSuite) testUpdateDiskSpaceCheck(c *C, featureFlag, failInstallSize, failDiskCheck bool) error {
	restore := snapstate.MockOsutilCheckFreeSpace(func(path string, sz uint64) error {
		c.Check(sz, Equals, snapstate.SafetyMarginDiskSpace(123))
		if failDiskCheck {
			return &osutil.NotEnoughDiskSpaceError{}
		}
		return nil
	})
	defer restore()

	var installSizeCalled bool

	restoreInstallSize := snapstate.MockInstallSize(func(st *state.State, snaps []snapstate.MinimalInstallInfo, userID int) (uint64, error) {
		installSizeCalled = true
		if failInstallSize {
			return 0, fmt.Errorf("boom")
		}
		c.Assert(snaps, HasLen, 1)
		c.Check(snaps[0].InstanceName(), Equals, "some-snap")
		return 123, nil
	})
	defer restoreInstallSize()

	s.state.Lock()
	defer s.state.Unlock()

	tr := config.NewTransaction(s.state)
	tr.Set("core", "experimental.check-disk-space-refresh", featureFlag)
	tr.Commit()

	snapstate.Set(s.state, "some-snap", &snapstate.SnapState{
		Active: true,
		Sequence: []*snap.SideInfo{
			{RealName: "some-snap", SnapID: "some-snap-id", Revision: snap.R(4)},
		},
		Current:  snap.R(4),
		SnapType: "app",
	})

	opts := &snapstate.RevisionOptions{Channel: "some-channel"}
	_, err := snapstate.Update(s.state, "some-snap", opts, s.user.ID, snapstate.Flags{})

	if featureFlag {
		c.Check(installSizeCalled, Equals, true)
	} else {
		c.Check(installSizeCalled, Equals, false)
	}

	return err
}

func (s *snapmgrTestSuite) TestUpdateDiskSpaceError(c *C) {
	featureFlag := true
	failInstallSize := false
	failDiskCheck := true
	err := s.testUpdateDiskSpaceCheck(c, featureFlag, failInstallSize, failDiskCheck)
	diskSpaceErr := err.(*snapstate.InsufficientSpaceError)
	c.Assert(diskSpaceErr, ErrorMatches, `insufficient space in .* to perform "refresh" change for the following snaps: some-snap`)
	c.Check(diskSpaceErr.Path, Equals, filepath.Join(dirs.GlobalRootDir, "/var/lib/snapd"))
	c.Check(diskSpaceErr.Snaps, DeepEquals, []string{"some-snap"})
}

func (s *snapmgrTestSuite) TestUpdateDiskCheckSkippedIfDisabled(c *C) {
	featureFlag := false
	failInstallSize := false
	failDiskCheck := true
	err := s.testUpdateDiskSpaceCheck(c, featureFlag, failInstallSize, failDiskCheck)
	c.Check(err, IsNil)
}

func (s *snapmgrTestSuite) TestUpdateDiskCheckInstallSizeError(c *C) {
	featureFlag := true
	failInstallSize := true
	failDiskCheck := false
	err := s.testUpdateDiskSpaceCheck(c, featureFlag, failInstallSize, failDiskCheck)
	c.Check(err, ErrorMatches, "boom")
}

func (s *snapmgrTestSuite) TestUpdateDiskCheckHappy(c *C) {
	featureFlag := true
	failInstallSize := false
	failDiskCheck := false
	err := s.testUpdateDiskSpaceCheck(c, featureFlag, failInstallSize, failDiskCheck)
	c.Check(err, IsNil)
}

func (s *snapmgrTestSuite) TestUpdateSnapAndOutdatedPrereq(c *C) {
	s.state.Lock()
	defer s.state.Unlock()

	updateSnaps := []string{"outdated-consumer", "outdated-producer"}
	for _, snapName := range updateSnaps {
		snapstate.Set(s.state, snapName, &snapstate.SnapState{
			Sequence: []*snap.SideInfo{{
				RealName: snapName,
				SnapID:   fmt.Sprintf("%s-id", snapName),
				Revision: snap.R(1),
			}},
			Current: snap.R(1),
			Active:  true,
		})
	}

	chg := s.state.NewChange("refresh-snap", "test: update snaps")
	updated, tss, err := snapstate.UpdateMany(context.Background(), s.state, updateSnaps, s.user.ID, nil)
	c.Assert(err, IsNil)
	c.Check(tss, Not(HasLen), 0)
	c.Assert(updated, testutil.DeepUnsortedMatches, updateSnaps)

	for _, ts := range tss {
		chg.AddAll(ts)
	}
	s.settle(c)

	c.Assert(chg.Err(), IsNil)
	c.Assert(chg.Status(), Equals, state.DoneStatus)

	c.Check(s.fakeStore.downloads, testutil.DeepUnsortedMatches, []fakeDownload{
		{macaroon: s.user.StoreMacaroon, name: "outdated-consumer", target: filepath.Join(dirs.SnapBlobDir, "outdated-consumer_11.snap")},
		{macaroon: s.user.StoreMacaroon, name: "outdated-producer", target: filepath.Join(dirs.SnapBlobDir, "outdated-producer_11.snap")},
	})
}

func (s *snapmgrTestSuite) TestUpdatePrereqDetectConflictWithPrereq(c *C) {
	s.state.Lock()

	snapstate.Set(s.state, "outdated-producer", &snapstate.SnapState{
		Sequence: []*snap.SideInfo{{
			RealName: "outdated-producer",
			SnapID:   "outdated-producer-id",
			Revision: snap.R(1),
		}},
		Current: snap.R(1),
		Active:  false,
	})
	snapstate.Set(s.state, "outdated-consumer", &snapstate.SnapState{
		Sequence: []*snap.SideInfo{{
			RealName: "outdated-consumer",
			SnapID:   "outdated-consumer-id",
			Revision: snap.R(1),
		}},
		Current: snap.R(1),
		Active:  true,
	})

	enableTasks, err := snapstate.Enable(s.state, "outdated-producer")
	c.Assert(err, IsNil)
	c.Check(enableTasks, Not(HasLen), 0)
	enableChg := s.state.NewChange("enable-snap", "test: enable snap")
	enableChg.AddAll(enableTasks)

	// this update triggers an update of the producer which conflicts with the
	// 'Enable' op. This should be detected before it tries to update the producer
	updateTasks, err := snapstate.Update(s.state, "outdated-consumer", nil, s.user.ID, snapstate.Flags{})
	c.Assert(err, IsNil)
	c.Check(updateTasks, Not(HasLen), 0)
	updateChg := s.state.NewChange("refresh-snap", "test: update snap")
	updateChg.AddAll(updateTasks)

	s.state.Unlock()
	_ = s.o.Settle(testutil.HostScaledTimeout(3 * time.Second))

	s.state.Lock()
	defer s.state.Unlock()

	prereqTask := findStrictlyOnePrereqTask(c, updateChg)

	// check that it's not done and that it was scheduled for a specific time
	// (only done when retrying). This doesn't test that it's scheduled for
	// sometime in the future to avoid race conditions on slower systems
	c.Check(prereqTask.Status(), Equals, state.DoingStatus)
	c.Assert(prereqTask.AtTime().IsZero(), Equals, false)
}

func (s *snapmgrTestSuite) TestUpdatePrereqWithConflictingTask(c *C) {
	s.state.Lock()

	prodInfo := &snap.SideInfo{
		RealName: "outdated-producer",
		SnapID:   "outdated-producer-id",
		Revision: snap.R(1),
	}
	snapstate.Set(s.state, "outdated-producer", &snapstate.SnapState{
		Sequence: []*snap.SideInfo{prodInfo},
		Current:  snap.R(1),
		Active:   true,
	})
	snapstate.Set(s.state, "outdated-consumer", &snapstate.SnapState{
		Sequence: []*snap.SideInfo{{
			RealName: "outdated-consumer",
			SnapID:   "outdated-consumer-id",
			Revision: snap.R(1),
		}},
		Current: snap.R(1),
		Active:  true,
	})

	// the Update op will conflict with this task and it should be retried
	chg := s.state.NewChange("test", "")
	task := s.state.NewTask("test", "")
	task.SetStatus(state.DoStatus)
	task.Set("snap-setup", &snapstate.SnapSetup{SideInfo: prodInfo})
	chg.AddTask(task)

	// the update of the producer should be scheduled but conflict in the Update call.
	// That should still result in the task being retried
	updateTasks, err := snapstate.Update(s.state, "outdated-consumer", nil, s.user.ID, snapstate.Flags{})
	c.Assert(err, IsNil)
	c.Check(updateTasks, Not(HasLen), 0)
	updateChg := s.state.NewChange("refresh-snap", "test: update snap")
	updateChg.AddAll(updateTasks)

	s.state.Unlock()
	_ = s.o.Settle(testutil.HostScaledTimeout(3 * time.Second))

	s.state.Lock()
	defer s.state.Unlock()

	prereqTask := findStrictlyOnePrereqTask(c, updateChg)

	// check that it's not done and that it was scheduled for a specific time
	// (only done when retrying). This doesn't test that it's scheduled for
	// sometime in the future to avoid race conditions on slower systems
	c.Check(prereqTask.Status(), Equals, state.DoingStatus)
	c.Assert(prereqTask.AtTime().IsZero(), Equals, false)
}

func (s *snapmgrTestSuite) TestUpdateNoRetryIfPrereqTaskFails(c *C) {
	s.state.Lock()
	defer s.state.Unlock()

	snapstate.Set(s.state, "outdated-producer", &snapstate.SnapState{
		Sequence: []*snap.SideInfo{{
			RealName: "outdated-producer",
			SnapID:   "outdated-producer-id",
			Revision: snap.R(1),
		}},
		Current: snap.R(1),
		// this will cause the update refresh to fail but the (prerequisites) task
		// shouldn't be retried
		Active: false,
	})
	snapstate.Set(s.state, "outdated-consumer", &snapstate.SnapState{
		Sequence: []*snap.SideInfo{{
			RealName: "outdated-consumer",
			SnapID:   "outdated-consumer-id",
			Revision: snap.R(1),
		}},
		Current: snap.R(1),
		Active:  true,
	})

	// the update of the producer should be attempted but fail and not be retried
	updateTasks, err := snapstate.Update(s.state, "outdated-consumer", nil, s.user.ID, snapstate.Flags{})
	c.Assert(err, IsNil)
	c.Check(updateTasks, Not(HasLen), 0)
	updateChg := s.state.NewChange("refresh-snap", "test: update snap")
	updateChg.AddAll(updateTasks)

	s.settle(c)

	prereqTask := findStrictlyOnePrereqTask(c, updateChg)

	// check that the task is done and that it wasn't ever rescheduled for a
	// specific time (only done when retrying)
	c.Check(prereqTask.Status(), Equals, state.DoneStatus)
	c.Assert(prereqTask.AtTime().IsZero(), Equals, true)
}

func (s *snapmgrTestSuite) TestUpdatePrereqIgnoreDuplOpInSameChange(c *C) {
	s.state.Lock()

	prodInfo := &snap.SideInfo{
		RealName: "outdated-producer",
		SnapID:   "outdated-producer-id",
		Revision: snap.R(1),
	}
	snapstate.Set(s.state, "outdated-producer", &snapstate.SnapState{
		Sequence: []*snap.SideInfo{prodInfo},
		Current:  snap.R(1),
		Active:   true,
	})
	snapstate.Set(s.state, "outdated-consumer", &snapstate.SnapState{
		Sequence: []*snap.SideInfo{{
			RealName: "outdated-consumer",
			SnapID:   "outdated-consumer-id",
			Revision: snap.R(1),
		}},
		Current: snap.R(1),
		Active:  true,
	})

	chg := s.state.NewChange("refresh-snap", "test: update snap")

	// we inject a conflicting task to simulate a concurrent update
	// (same snap and same change) for determinism. Using UpdateMany
	// would create a race between the update operations
	confTask := s.state.NewTask("conflicting-task", "")
	confTask.Set("snap-setup", &snapstate.SnapSetup{SideInfo: prodInfo})
	chg.AddTask(confTask)

	updateTasks, err := snapstate.Update(s.state, "outdated-consumer", nil, s.user.ID, snapstate.Flags{})
	c.Assert(err, IsNil)
	c.Check(updateTasks.Tasks(), Not(HasLen), 0)
	chg.AddAll(updateTasks)

	s.state.Unlock()
	// the tasks won't converge because the re-refresh waits for all tasks
	// in the change, including our 'conflicting-task'
	_ = s.o.Settle(testutil.HostScaledTimeout(3 * time.Second))

	s.state.Lock()
	defer s.state.Unlock()

	// check that the prereq task wasn't retried
	prereqTask := findStrictlyOnePrereqTask(c, chg)
	c.Check(prereqTask.Status(), Equals, state.DoneStatus)
	c.Assert(prereqTask.AtTime().IsZero(), Equals, true)
}

// looks for a 'prerequisites' task in the change and fails if more or less
// than one is found
func findStrictlyOnePrereqTask(c *C, chg *state.Change) *state.Task {
	var prereqTask *state.Task

	for _, task := range chg.Tasks() {
		if task.Kind() != "prerequisites" {
			continue
		}

		if prereqTask != nil {
			c.Fatalf("encountered two 'prerequisite' tasks in the change but only expected one: \n%s\n%s\n",
				task.Summary(), prereqTask.Summary())
		}

		prereqTask = task
	}

	c.Assert(prereqTask, NotNil)
	return prereqTask
}

func (s *validationSetsSuite) TestUpdateSnapRequiredByValidationSetAlreadyAtRequiredRevision(c *C) {
	restore := snapstate.MockEnforcedValidationSets(func(st *state.State) (*snapasserts.ValidationSets, error) {
		vs := snapasserts.NewValidationSets()
		someSnap := map[string]interface{}{
			"id":       "yOqKhntON3vR7kwEbVPsILm7bUViPDzx",
			"name":     "some-snap",
			"presence": "required",
			"revision": "4",
		}
		vsa1 := s.mockValidationSetAssert(c, "bar", "1", someSnap)
		vs.Add(vsa1.(*asserts.ValidationSet))
		return vs, nil
	})
	defer restore()

	s.state.Lock()
	defer s.state.Unlock()

	tr := assertstate.ValidationSetTracking{
		AccountID: "foo",
		Name:      "bar",
		Mode:      assertstate.Enforce,
		Current:   1,
	}
	assertstate.UpdateValidationSet(s.state, &tr)

	snapstate.Set(s.state, "some-snap", &snapstate.SnapState{
		Active: true,
		Sequence: []*snap.SideInfo{
			{RealName: "some-snap", SnapID: "some-snap-id", Revision: snap.R(4)},
		},
		Current:  snap.R(4),
		SnapType: "app",
	})

	_, err := snapstate.Update(s.state, "some-snap", nil, 0, snapstate.Flags{})
	c.Assert(err, ErrorMatches, `snap has no updates available`)
}

func (s *validationSetsSuite) TestUpdateSnapRequiredByValidationRefreshToRequiredRevision(c *C) {
	restore := snapstate.MockEnforcedValidationSets(func(st *state.State) (*snapasserts.ValidationSets, error) {
		vs := snapasserts.NewValidationSets()
		someSnap := map[string]interface{}{
			"id":       "yOqKhntON3vR7kwEbVPsILm7bUViPDzx",
			"name":     "some-snap",
			"presence": "required",
			"revision": "11",
		}
		vsa1 := s.mockValidationSetAssert(c, "bar", "1", someSnap)
		vs.Add(vsa1.(*asserts.ValidationSet))
		return vs, nil
	})
	defer restore()

	s.state.Lock()
	defer s.state.Unlock()

	tr := assertstate.ValidationSetTracking{
		AccountID: "foo",
		Name:      "bar",
		Mode:      assertstate.Enforce,
		Current:   1,
	}
	assertstate.UpdateValidationSet(s.state, &tr)

	si := &snap.SideInfo{RealName: "some-snap", SnapID: "some-snap-id", Revision: snap.R(1)}
	snapstate.Set(s.state, "some-snap", &snapstate.SnapState{
		Active:   true,
		Sequence: []*snap.SideInfo{si},
		Current:  snap.R(1),
		SnapType: "app",
	})
	snaptest.MockSnap(c, `name: some-snap`, si)

	refreshedDate := fakeRevDateEpoch.AddDate(0, 0, 1)

	ts, err := snapstate.Update(s.state, "some-snap", nil, 0, snapstate.Flags{})
	c.Assert(err, IsNil)

	var snapsup snapstate.SnapSetup
	err = ts.Tasks()[0].Get("snap-setup", &snapsup)
	c.Assert(err, IsNil)
	// new snap revision from the store
	c.Check(snapsup.Revision(), Equals, snap.R(11))

	c.Assert(s.fakeBackend.ops, HasLen, 2)
	expectedOps := fakeOps{{
		op: "storesvc-snap-action",
		curSnaps: []store.CurrentSnap{{
			InstanceName:  "some-snap",
			SnapID:        "some-snap-id",
			Revision:      snap.R(1),
			Epoch:         snap.E("1*"),
			RefreshedDate: refreshedDate,
		}}}, {
		op: "storesvc-snap-action:action",
		action: store.SnapAction{
			Action:         "refresh",
			InstanceName:   "some-snap",
			SnapID:         "some-snap-id",
			Revision:       snap.R(11),
			ValidationSets: [][]string{{"16", "foo", "bar", "1"}},
			Flags:          store.SnapActionEnforceValidation,
		},
		revno: snap.R(11),
	}}
	c.Assert(s.fakeBackend.ops, DeepEquals, expectedOps)
}

func (s *validationSetsSuite) TestUpdateSnapRequiredByValidationSetAnyRevision(c *C) {
	restore := snapstate.MockEnforcedValidationSets(func(st *state.State) (*snapasserts.ValidationSets, error) {
		vs := snapasserts.NewValidationSets()
		// no revision specified
		someSnap := map[string]interface{}{
			"id":       "yOqKhntON3vR7kwEbVPsILm7bUViPDzx",
			"name":     "some-snap",
			"presence": "required",
		}
		vsa1 := s.mockValidationSetAssert(c, "bar", "2", someSnap)
		vs.Add(vsa1.(*asserts.ValidationSet))
		return vs, nil
	})
	defer restore()

	s.state.Lock()
	defer s.state.Unlock()

	tr := assertstate.ValidationSetTracking{
		AccountID: "foo",
		Name:      "bar",
		Mode:      assertstate.Enforce,
		Current:   2,
	}
	assertstate.UpdateValidationSet(s.state, &tr)

	si := &snap.SideInfo{RealName: "some-snap", SnapID: "some-snap-id", Revision: snap.R(1)}
	snapstate.Set(s.state, "some-snap", &snapstate.SnapState{
		Active:   true,
		Sequence: []*snap.SideInfo{si},
		Current:  snap.R(1),
		SnapType: "app",
	})
	snaptest.MockSnap(c, `name: some-snap`, si)

	refreshedDate := fakeRevDateEpoch.AddDate(0, 0, 1)

	ts, err := snapstate.Update(s.state, "some-snap", nil, 0, snapstate.Flags{})
	c.Assert(err, IsNil)

	var snapsup snapstate.SnapSetup
	err = ts.Tasks()[0].Get("snap-setup", &snapsup)
	c.Assert(err, IsNil)
	// new snap revision from the store
	c.Check(snapsup.Revision(), Equals, snap.R(11))

	c.Assert(s.fakeBackend.ops, HasLen, 2)
	expectedOps := fakeOps{{
		op: "storesvc-snap-action",
		curSnaps: []store.CurrentSnap{{
			InstanceName:  "some-snap",
			SnapID:        "some-snap-id",
			Revision:      snap.R(1),
			Epoch:         snap.E("1*"),
			RefreshedDate: refreshedDate,
		}}}, {
		op: "storesvc-snap-action:action",
		action: store.SnapAction{
			Action:         "refresh",
			InstanceName:   "some-snap",
			SnapID:         "some-snap-id",
			ValidationSets: [][]string{{"16", "foo", "bar", "2"}},
			Flags:          store.SnapActionEnforceValidation,
		},
		revno: snap.R(11),
	}}
	c.Assert(s.fakeBackend.ops, DeepEquals, expectedOps)
}

func (s *validationSetsSuite) TestUpdateToRevisionSnapRequiredByValidationSetAnyRevision(c *C) {
	restore := snapstate.MockEnforcedValidationSets(func(st *state.State) (*snapasserts.ValidationSets, error) {
		vs := snapasserts.NewValidationSets()
		// no revision specified
		someSnap := map[string]interface{}{
			"id":       "yOqKhntON3vR7kwEbVPsILm7bUViPDzx",
			"name":     "some-snap",
			"presence": "required",
		}
		vsa1 := s.mockValidationSetAssert(c, "bar", "2", someSnap)
		vs.Add(vsa1.(*asserts.ValidationSet))
		return vs, nil
	})
	defer restore()

	s.state.Lock()
	defer s.state.Unlock()

	tr := assertstate.ValidationSetTracking{
		AccountID: "foo",
		Name:      "bar",
		Mode:      assertstate.Enforce,
		Current:   2,
	}
	assertstate.UpdateValidationSet(s.state, &tr)

	si := &snap.SideInfo{RealName: "some-snap", SnapID: "some-snap-id", Revision: snap.R(1)}
	snapstate.Set(s.state, "some-snap", &snapstate.SnapState{
		Active:   true,
		Sequence: []*snap.SideInfo{si},
		Current:  snap.R(1),
		SnapType: "app",
	})
	snaptest.MockSnap(c, `name: some-snap`, si)

	refreshedDate := fakeRevDateEpoch.AddDate(0, 0, 1)

	ts, err := snapstate.Update(s.state, "some-snap", &snapstate.RevisionOptions{Revision: snap.R(11)}, 0, snapstate.Flags{})
	c.Assert(err, IsNil)

	var snapsup snapstate.SnapSetup
	err = ts.Tasks()[0].Get("snap-setup", &snapsup)
	c.Assert(err, IsNil)

	// new snap revision from the store
	c.Check(snapsup.Revision(), Equals, snap.R(11))

	c.Assert(s.fakeBackend.ops, HasLen, 2)
	expectedOps := fakeOps{{
		op: "storesvc-snap-action",
		curSnaps: []store.CurrentSnap{{
			InstanceName:  "some-snap",
			SnapID:        "some-snap-id",
			Revision:      snap.R(1),
			Epoch:         snap.E("1*"),
			RefreshedDate: refreshedDate,
		}}}, {
		op: "storesvc-snap-action:action",
		action: store.SnapAction{
			Action:         "refresh",
			InstanceName:   "some-snap",
			SnapID:         "some-snap-id",
			Revision:       snap.R(11),
			ValidationSets: [][]string{{"16", "foo", "bar", "2"}},
		},
		revno: snap.R(11),
	}}
	c.Assert(s.fakeBackend.ops, DeepEquals, expectedOps)
}

func (s *validationSetsSuite) TestUpdateToRevisionSnapRequiredByValidationWithMatchingRevision(c *C) {
	restore := snapstate.MockEnforcedValidationSets(func(st *state.State) (*snapasserts.ValidationSets, error) {
		vs := snapasserts.NewValidationSets()
		someSnap := map[string]interface{}{
			"id":       "yOqKhntON3vR7kwEbVPsILm7bUViPDzx",
			"name":     "some-snap",
			"presence": "required",
			"revision": "11",
		}
		vsa1 := s.mockValidationSetAssert(c, "bar", "2", someSnap)
		vs.Add(vsa1.(*asserts.ValidationSet))
		return vs, nil
	})
	defer restore()

	s.state.Lock()
	defer s.state.Unlock()

	tr := assertstate.ValidationSetTracking{
		AccountID: "foo",
		Name:      "bar",
		Mode:      assertstate.Enforce,
		Current:   2,
	}
	assertstate.UpdateValidationSet(s.state, &tr)

	si := &snap.SideInfo{RealName: "some-snap", SnapID: "some-snap-id", Revision: snap.R(1)}
	snapstate.Set(s.state, "some-snap", &snapstate.SnapState{
		Active:   true,
		Sequence: []*snap.SideInfo{si},
		Current:  snap.R(1),
		SnapType: "app",
	})
	snaptest.MockSnap(c, `name: some-snap`, si)

	ts, err := snapstate.Update(s.state, "some-snap", &snapstate.RevisionOptions{Revision: snap.R(11)}, 0, snapstate.Flags{})
	c.Assert(err, IsNil)

	var snapsup snapstate.SnapSetup
	err = ts.Tasks()[0].Get("snap-setup", &snapsup)
	c.Assert(err, IsNil)
	// new snap revision from the store
	c.Check(snapsup.Revision(), Equals, snap.R(11))
	c.Assert(s.fakeBackend.ops, HasLen, 2)
	expectedOps := fakeOps{{
		op: "storesvc-snap-action",
		curSnaps: []store.CurrentSnap{{
			InstanceName:  "some-snap",
			SnapID:        "some-snap-id",
			Revision:      snap.R(1),
			Epoch:         snap.E("1*"),
			RefreshedDate: fakeRevDateEpoch.AddDate(0, 0, 1),
		}},
	}, {
		op: "storesvc-snap-action:action",
		action: store.SnapAction{
			Action:         "refresh",
			InstanceName:   "some-snap",
			SnapID:         "some-snap-id",
			Revision:       snap.R(11),
			ValidationSets: [][]string{{"16", "foo", "bar", "2"}},
			// XXX: updateToRevisionInfo doesn't set store.SnapActionEnforceValidation flag?
		},
		revno: snap.R(11),
	}}
	c.Assert(s.fakeBackend.ops, DeepEquals, expectedOps)
}

func (s *validationSetsSuite) TestUpdateToRevisionSnapRequiredByValidationAlreadyAtRevisionNoop(c *C) {
	restore := snapstate.MockEnforcedValidationSets(func(st *state.State) (*snapasserts.ValidationSets, error) {
		vs := snapasserts.NewValidationSets()
		someSnap := map[string]interface{}{
			"id":       "yOqKhntON3vR7kwEbVPsILm7bUViPDzx",
			"name":     "some-snap",
			"presence": "required",
			"revision": "4",
		}
		vsa1 := s.mockValidationSetAssert(c, "bar", "2", someSnap)
		vs.Add(vsa1.(*asserts.ValidationSet))
		return vs, nil
	})
	defer restore()

	s.state.Lock()
	defer s.state.Unlock()

	tr := assertstate.ValidationSetTracking{
		AccountID: "foo",
		Name:      "bar",
		Mode:      assertstate.Enforce,
		Current:   2,
	}
	assertstate.UpdateValidationSet(s.state, &tr)

	// revision 4 is already installed
	si := &snap.SideInfo{RealName: "some-snap", SnapID: "some-snap-id", Revision: snap.R(4)}
	snapstate.Set(s.state, "some-snap", &snapstate.SnapState{
		Active:   true,
		Sequence: []*snap.SideInfo{si},
		Current:  snap.R(4),
		SnapType: "app",
	})
	snaptest.MockSnap(c, `name: some-snap`, si)

	ts, err := snapstate.Update(s.state, "some-snap", &snapstate.RevisionOptions{Revision: snap.R(4)}, 0, snapstate.Flags{})
	c.Assert(err, IsNil)

	var snapsup snapstate.SnapSetup
	err = ts.Tasks()[0].Get("snap-setup", &snapsup)
	c.Assert(err, IsNil)
	c.Check(snapsup.Revision(), Equals, snap.R(4))
	c.Assert(s.fakeBackend.ops, HasLen, 0)
}

func (s *validationSetsSuite) TestUpdateToRevisionSnapRequiredByValidationWrongRevisionError(c *C) {
	restore := snapstate.MockEnforcedValidationSets(func(st *state.State) (*snapasserts.ValidationSets, error) {
		vs := snapasserts.NewValidationSets()
		someSnap := map[string]interface{}{
			"id":       "yOqKhntON3vR7kwEbVPsILm7bUViPDzx",
			"name":     "some-snap",
			"presence": "required",
			"revision": "5",
		}
		vsa1 := s.mockValidationSetAssert(c, "bar", "2", someSnap)
		vs.Add(vsa1.(*asserts.ValidationSet))
		return vs, nil
	})
	defer restore()

	s.state.Lock()
	defer s.state.Unlock()

	tr := assertstate.ValidationSetTracking{
		AccountID: "foo",
		Name:      "bar",
		Mode:      assertstate.Enforce,
		Current:   2,
	}
	assertstate.UpdateValidationSet(s.state, &tr)

	snapstate.Set(s.state, "some-snap", &snapstate.SnapState{
		Active: true,
		Sequence: []*snap.SideInfo{
			{RealName: "some-snap", SnapID: "some-snap-id", Revision: snap.R(1)},
		},
		Current:  snap.R(1),
		SnapType: "app",
	})
	_, err := snapstate.Update(s.state, "some-snap", &snapstate.RevisionOptions{Revision: snap.R(11)}, 0, snapstate.Flags{})
	c.Assert(err, ErrorMatches, `cannot update snap "some-snap" to revision 11 without --ignore-validation, revision 5 is required by validation sets: 16/foo/bar/2`)
}

// test that updating to a revision that is different than the revision required
// by a validation set is possible if --ignore-validation flag is passed.
func (s *validationSetsSuite) TestUpdateToWrongRevisionIgnoreValidation(c *C) {
	restore := snapstate.MockEnforcedValidationSets(func(st *state.State) (*snapasserts.ValidationSets, error) {
		vs := snapasserts.NewValidationSets()
		someSnap := map[string]interface{}{
			"id":       "yOqKhntON3vR7kwEbVPsILm7bUViPDzx",
			"name":     "some-snap",
			"presence": "required",
			"revision": "5",
		}
		vsa1 := s.mockValidationSetAssert(c, "bar", "2", someSnap)
		vs.Add(vsa1.(*asserts.ValidationSet))
		return vs, nil
	})
	defer restore()

	s.state.Lock()
	defer s.state.Unlock()

	tr := assertstate.ValidationSetTracking{
		AccountID: "foo",
		Name:      "bar",
		Mode:      assertstate.Enforce,
		Current:   2,
	}
	assertstate.UpdateValidationSet(s.state, &tr)

	// revision 1 is already installed; it doesn't match the required revision 5
	// but that's not relevant for the test (we could have installed it with
	// --ignore-validation before, and that's reflected by IgnoreValidation flag
	// in the snapstate).
	si := &snap.SideInfo{RealName: "some-snap", SnapID: "some-snap-id", Revision: snap.R(1)}
	snapstate.Set(s.state, "some-snap", &snapstate.SnapState{
		Active:   true,
		Sequence: []*snap.SideInfo{si},
		Current:  snap.R(1),
		SnapType: "app",
		Flags: snapstate.Flags{
			IgnoreValidation: true,
		},
	})
	snaptest.MockSnap(c, `name: some-snap`, si)

	refreshedDate := fakeRevDateEpoch.AddDate(0, 0, 1)

	// revision 5 is required and requesting revision 11 would fail
	// without --ignore-validation.
	revOpts := &snapstate.RevisionOptions{Revision: snap.R(11)}
	_, err := snapstate.Update(s.state, "some-snap", revOpts, 0, snapstate.Flags{IgnoreValidation: true})
	c.Assert(err, IsNil)

	c.Assert(s.fakeBackend.ops, HasLen, 2)
	expectedOps := fakeOps{{
		op: "storesvc-snap-action",
		curSnaps: []store.CurrentSnap{{
			InstanceName:     "some-snap",
			SnapID:           "some-snap-id",
			Revision:         snap.R(1),
			Epoch:            snap.E("1*"),
			RefreshedDate:    refreshedDate,
			IgnoreValidation: true,
		}},
	}, {
		op: "storesvc-snap-action:action",
		action: store.SnapAction{
			Action:       "refresh",
			InstanceName: "some-snap",
			SnapID:       "some-snap-id",
			Revision:     snap.R(11),
			Flags:        store.SnapActionIgnoreValidation,
		},
		revno: snap.R(11),
	}}
	c.Assert(s.fakeBackend.ops, DeepEquals, expectedOps)
}

func (s *validationSetsSuite) TestUpdateManyRequiredByValidationSetAlreadyAtCorrectRevisionNoop(c *C) {
	restore := snapstate.MockEnforcedValidationSets(func(st *state.State) (*snapasserts.ValidationSets, error) {
		vs := snapasserts.NewValidationSets()
		someSnap := map[string]interface{}{
			"id":       "yOqKhntON3vR7kwEbVPsILm7bUViPDzx",
			"name":     "some-snap",
			"presence": "required",
			"revision": "5",
		}
		vsa1 := s.mockValidationSetAssert(c, "bar", "2", someSnap)
		vs.Add(vsa1.(*asserts.ValidationSet))
		return vs, nil
	})
	defer restore()

	s.state.Lock()
	defer s.state.Unlock()

	tr := assertstate.ValidationSetTracking{
		AccountID: "foo",
		Name:      "bar",
		Mode:      assertstate.Enforce,
		Current:   2,
	}
	assertstate.UpdateValidationSet(s.state, &tr)

	snapstate.Set(s.state, "some-snap", &snapstate.SnapState{
		Active: true,
		Sequence: []*snap.SideInfo{
			{RealName: "some-snap", SnapID: "some-snap-id", Revision: snap.R(5)},
		},
		Current:  snap.R(5),
		SnapType: "app",
	})
	names, _, err := snapstate.UpdateMany(context.Background(), s.state, []string{"some-snap"}, 0, nil)
	c.Assert(err, IsNil)
	c.Check(names, HasLen, 0)
	c.Assert(s.fakeBackend.ops, HasLen, 0)
}

func (s *validationSetsSuite) TestUpdateManyRequiredByValidationSetsCohortIgnored(c *C) {
	restore := snapstate.MockEnforcedValidationSets(func(st *state.State) (*snapasserts.ValidationSets, error) {
		vs := snapasserts.NewValidationSets()
		someSnap := map[string]interface{}{
			"id":       "yOqKhntON3vR7kwEbVPsILm7bUViPDzx",
			"name":     "some-snap",
			"presence": "required",
			"revision": "5",
		}
		vsa1 := s.mockValidationSetAssert(c, "bar", "2", someSnap)
		vs.Add(vsa1.(*asserts.ValidationSet))
		return vs, nil
	})
	defer restore()

	s.state.Lock()
	defer s.state.Unlock()

	tr := assertstate.ValidationSetTracking{
		AccountID: "foo",
		Name:      "bar",
		Mode:      assertstate.Enforce,
		Current:   2,
	}
	assertstate.UpdateValidationSet(s.state, &tr)

	si := &snap.SideInfo{RealName: "some-snap", SnapID: "some-snap-id", Revision: snap.R(1)}
	snapstate.Set(s.state, "some-snap", &snapstate.SnapState{
		Active:    true,
		Sequence:  []*snap.SideInfo{si},
		Current:   snap.R(1),
		SnapType:  "app",
		CohortKey: "cohortkey",
	})
	snaptest.MockSnap(c, `name: some-snap`, si)

	refreshedDate := fakeRevDateEpoch.AddDate(0, 0, 1)

	names, _, err := snapstate.UpdateMany(context.Background(), s.state, nil, 0, &snapstate.Flags{})
	c.Assert(err, IsNil)
	c.Check(names, DeepEquals, []string{"some-snap"})

	c.Assert(s.fakeBackend.ops, HasLen, 2)
	expectedOps := fakeOps{{
		op: "storesvc-snap-action",
		curSnaps: []store.CurrentSnap{{
			InstanceName:  "some-snap",
			SnapID:        "some-snap-id",
			Revision:      snap.R(1),
			Epoch:         snap.E("1*"),
			RefreshedDate: refreshedDate,
		}},
	}, {
		op: "storesvc-snap-action:action",
		action: store.SnapAction{
			Action:         "refresh",
			InstanceName:   "some-snap",
			SnapID:         "some-snap-id",
			Revision:       snap.R(5),
			ValidationSets: [][]string{{"16", "foo", "bar", "2"}},
		},
		revno: snap.R(5),
	}}
	c.Assert(s.fakeBackend.ops, DeepEquals, expectedOps)
}

func (s *validationSetsSuite) TestUpdateManyRequiredByValidationSetIgnoreValidation(c *C) {
	restore := snapstate.MockEnforcedValidationSets(func(st *state.State) (*snapasserts.ValidationSets, error) {
		vs := snapasserts.NewValidationSets()
		someSnap := map[string]interface{}{
			"id":       "yOqKhntON3vR7kwEbVPsILm7bUViPDzx",
			"name":     "some-snap",
			"presence": "required",
			"revision": "5",
		}
		vsa1 := s.mockValidationSetAssert(c, "bar", "2", someSnap)
		vs.Add(vsa1.(*asserts.ValidationSet))
		return vs, nil
	})
	defer restore()

	s.state.Lock()
	defer s.state.Unlock()

	tr := assertstate.ValidationSetTracking{
		AccountID: "foo",
		Name:      "bar",
		Mode:      assertstate.Enforce,
		Current:   2,
	}
	assertstate.UpdateValidationSet(s.state, &tr)

	si := &snap.SideInfo{RealName: "some-snap", SnapID: "some-snap-id", Revision: snap.R(1)}
	snapstate.Set(s.state, "some-snap", &snapstate.SnapState{
		Active:   true,
		Sequence: []*snap.SideInfo{si},
		Current:  snap.R(1),
		SnapType: "app",
		Flags: snapstate.Flags{
			IgnoreValidation: true,
		},
	})
	snaptest.MockSnap(c, `name: some-snap`, si)

	refreshedDate := fakeRevDateEpoch.AddDate(0, 0, 1)
	names, _, err := snapstate.UpdateMany(context.Background(), s.state, nil, 0, &snapstate.Flags{})
	c.Assert(err, IsNil)
	c.Check(names, DeepEquals, []string{"some-snap"})

	c.Assert(s.fakeBackend.ops, HasLen, 2)
	expectedOps := fakeOps{{
		op: "storesvc-snap-action",
		curSnaps: []store.CurrentSnap{{
			InstanceName:     "some-snap",
			SnapID:           "some-snap-id",
			Revision:         snap.R(1),
			Epoch:            snap.E("1*"),
			RefreshedDate:    refreshedDate,
			IgnoreValidation: true,
		}},
	}, {
		op: "storesvc-snap-action:action",
		action: store.SnapAction{
			Action:       "refresh",
			InstanceName: "some-snap",
			SnapID:       "some-snap-id",
		},
		revno: snap.R(11),
	}}
	c.Assert(s.fakeBackend.ops, DeepEquals, expectedOps)
}

func (s *validationSetsSuite) TestUpdateSnapRequiredByValidationSetAlreadyAtRequiredRevisionIgnoreValidationOK(c *C) {
	restore := snapstate.MockEnforcedValidationSets(func(st *state.State) (*snapasserts.ValidationSets, error) {
		vs := snapasserts.NewValidationSets()
		someSnap := map[string]interface{}{
			"id":       "yOqKhntON3vR7kwEbVPsILm7bUViPDzx",
			"name":     "some-snap",
			"presence": "required",
			"revision": "4",
		}
		vsa1 := s.mockValidationSetAssert(c, "bar", "1", someSnap)
		vs.Add(vsa1.(*asserts.ValidationSet))
		return vs, nil
	})
	defer restore()

	s.state.Lock()
	defer s.state.Unlock()

	tr := assertstate.ValidationSetTracking{
		AccountID: "foo",
		Name:      "bar",
		Mode:      assertstate.Enforce,
		Current:   1,
	}
	assertstate.UpdateValidationSet(s.state, &tr)

	snapstate.Set(s.state, "some-snap", &snapstate.SnapState{
		Active: true,
		Sequence: []*snap.SideInfo{
			{RealName: "some-snap", SnapID: "some-snap-id", Revision: snap.R(4)},
		},
		Current:  snap.R(4),
		SnapType: "app",
	})

	// this would normally fail since the snap is already installed at the required revision 4; will get
	// refreshed to revision 11.
	_, err := snapstate.Update(s.state, "some-snap", nil, 0, snapstate.Flags{IgnoreValidation: true})
	c.Assert(err, IsNil)
	c.Assert(s.fakeBackend.ops, HasLen, 2)
	expectedOp := fakeOp{
		op: "storesvc-snap-action:action",
		action: store.SnapAction{
			Action:       "refresh",
			InstanceName: "some-snap",
			SnapID:       "some-snap-id",
			Flags:        store.SnapActionIgnoreValidation,
		},
		revno: snap.R(11),
	}
	c.Assert(s.fakeBackend.ops[1], DeepEquals, expectedOp)
}

func (s *snapmgrTestSuite) TestUpdatePrerequisiteWithSameDeviceContext(c *C) {
	s.state.Lock()
	defer s.state.Unlock()

	snapstate.Set(s.state, "outdated-producer", &snapstate.SnapState{
		Sequence: []*snap.SideInfo{{
			RealName: "outdated-producer",
			SnapID:   "outdated-producer-id",
			Revision: snap.R(1),
		}},
		Current: snap.R(1),
		Active:  true,
	})
	snapstate.Set(s.state, "outdated-consumer", &snapstate.SnapState{
		Sequence: []*snap.SideInfo{{
			RealName: "outdated-consumer",
			SnapID:   "outdated-consumer-id",
			Revision: snap.R(1),
		}},
		Current: snap.R(1),
		Active:  true,
	})

	// unset the global store, it will need to come via the device context
	snapstate.ReplaceStore(s.state, nil)

	deviceCtx := &snapstatetest.TrivialDeviceContext{
		CtxStore: contentStore{
			fakeStore: s.fakeStore,
			state:     s.state,
		},
		DeviceModel: &asserts.Model{},
	}
	snapstatetest.MockDeviceContext(deviceCtx)

	ts, err := snapstate.UpdateWithDeviceContext(s.state, "outdated-consumer", nil, s.user.ID, snapstate.Flags{NoReRefresh: true}, deviceCtx, "")
	c.Assert(err, IsNil)
	c.Assert(ts.Tasks(), Not(HasLen), 0)

	chg := s.state.NewChange("update", "test: update")
	chg.AddAll(ts)

	s.settle(c)

	c.Check(s.fakeStore.downloads, DeepEquals, []fakeDownload{
		{macaroon: s.user.StoreMacaroon, name: "outdated-consumer", target: filepath.Join(dirs.SnapBlobDir, "outdated-consumer_11.snap")},
		{macaroon: s.user.StoreMacaroon, name: "outdated-producer", target: filepath.Join(dirs.SnapBlobDir, "outdated-producer_11.snap")},
	})
}

func (s *validationSetsSuite) testUpdateManyValidationSetsPartialFailure(c *C) *state.Change {
	logbuf, rest := logger.MockLogger()
	defer rest()

	restore := snapstate.MockEnforcedValidationSets(func(st *state.State) (*snapasserts.ValidationSets, error) {
		vs := snapasserts.NewValidationSets()
		snap1 := map[string]interface{}{
			"id":       "aaqKhntON3vR7kwEbVPsILm7bUViPDzx",
			"name":     "some-snap",
			"presence": "required",
		}
		snap2 := map[string]interface{}{
			"id":       "bgtKhntON3vR7kwEbVPsILm7bUViPDzx",
			"name":     "some-other-snap",
			"presence": "required",
		}
		vsa1 := s.mockValidationSetAssert(c, "bar", "2", snap1, snap2)
		vs.Add(vsa1.(*asserts.ValidationSet))
		return vs, nil
	})
	defer restore()

	s.state.Lock()
	defer s.state.Unlock()

	tr := assertstate.ValidationSetTracking{
		AccountID: "foo",
		Name:      "bar",
		Mode:      assertstate.Enforce,
		Current:   2,
	}
	assertstate.UpdateValidationSet(s.state, &tr)

	si1 := &snap.SideInfo{RealName: "some-snap", SnapID: "some-snap-id", Revision: snap.R(1)}
	snapstate.Set(s.state, "some-snap", &snapstate.SnapState{
		Active:   true,
		Sequence: []*snap.SideInfo{si1},
		Current:  snap.R(1),
		SnapType: "app",
	})
	snaptest.MockSnap(c, `name: some-snap`, si1)

	si2 := &snap.SideInfo{RealName: "some-other-snap", SnapID: "some-other-snap-id", Revision: snap.R(1)}
	snapstate.Set(s.state, "some-other-snap", &snapstate.SnapState{
		Active:   true,
		Sequence: []*snap.SideInfo{si2},
		Current:  snap.R(1),
		SnapType: "app",
	})
	snaptest.MockSnap(c, `name: some-other-snap`, si2)

	s.fakeBackend.linkSnapFailTrigger = filepath.Join(dirs.SnapMountDir, "/some-other-snap/11")

	names, tss, err := snapstate.UpdateMany(context.Background(), s.state, nil, s.user.ID, &snapstate.Flags{})
	c.Assert(err, IsNil)
	c.Check(names, DeepEquals, []string{"some-other-snap", "some-snap"})
	c.Check(logbuf.String(), Equals, "")
	chg := s.state.NewChange("update", "")
	for _, ts := range tss {
		chg.AddAll(ts)
	}

	s.settle(c)

	return chg
}

func (s *validationSetsSuite) TestUpdateManyValidationSetsPartialFailureNothingToRestore(c *C) {
	var refreshed []string
	restoreMaybeRestoreValidationSetsAndRevertSnaps := snapstate.MockMaybeRestoreValidationSetsAndRevertSnaps(func(st *state.State, refreshedSnaps []string) ([]*state.TaskSet, error) {
		refreshed = refreshedSnaps
		// nothing to restore
		return nil, nil
	})
	defer restoreMaybeRestoreValidationSetsAndRevertSnaps()

	var addCurrentTrackingToValidationSetsStackCalled int
	restoreAddCurrentTrackingToValidationSetsStack := snapstate.MockAddCurrentTrackingToValidationSetsStack(func(st *state.State) error {
		addCurrentTrackingToValidationSetsStackCalled++
		return nil
	})
	defer restoreAddCurrentTrackingToValidationSetsStack()

	s.testUpdateManyValidationSetsPartialFailure(c)

	// only some-snap was successfully refreshed, this also confirms that
	// mockMaybeRestoreValidationSetsAndRevertSnaps was called.
	c.Check(refreshed, DeepEquals, []string{"some-snap"})

	// validation sets history update was attempted (could be a no-op if
	// maybeRestoreValidationSetsAndRevertSnaps restored last tracking
	// data).
	c.Check(addCurrentTrackingToValidationSetsStackCalled, Equals, 1)
}

func (s *validationSetsSuite) TestUpdateManyValidationSetsPartialFailureRevertTasks(c *C) {
	var refreshed []string
	restoreMaybeRestoreValidationSetsAndRevertSnaps := snapstate.MockMaybeRestoreValidationSetsAndRevertSnaps(func(st *state.State, refreshedSnaps []string) ([]*state.TaskSet, error) {
		refreshed = refreshedSnaps
		ts := state.NewTaskSet(st.NewTask("fake-revert-task", ""))
		return []*state.TaskSet{ts}, nil
	})
	defer restoreMaybeRestoreValidationSetsAndRevertSnaps()

	var addCurrentTrackingToValidationSetsStackCalled int
	restoreAddCurrentTrackingToValidationSetsStack := snapstate.MockAddCurrentTrackingToValidationSetsStack(func(st *state.State) error {
		addCurrentTrackingToValidationSetsStackCalled++
		return nil
	})
	defer restoreAddCurrentTrackingToValidationSetsStack()

	chg := s.testUpdateManyValidationSetsPartialFailure(c)

	// only some-snap was successfully refreshed, this also confirms that
	// mockMaybeRestoreValidationSetsAndRevertSnaps was called.
	c.Check(refreshed, DeepEquals, []string{"some-snap"})

	s.state.Lock()
	defer s.state.Unlock()

	// check that a fake revert task returned by maybeRestoreValidationSetsAndRevertSnaps
	// got injected into the refresh change.
	var seen bool
	for _, t := range chg.Tasks() {
		if t.Kind() == "fake-revert-task" {
			seen = true
			break
		}
	}
	c.Check(seen, Equals, true)

	// we haven't updated validation sets history
	c.Check(addCurrentTrackingToValidationSetsStackCalled, Equals, 0)
}

func (s *snapmgrTestSuite) TestUpdatePrerequisiteBackwardsCompat(c *C) {
	s.state.Lock()
	defer s.state.Unlock()

	snapstate.Set(s.state, "outdated-producer", &snapstate.SnapState{
		Sequence: []*snap.SideInfo{{
			RealName: "outdated-producer",
			SnapID:   "outdated-producer-id",
			Revision: snap.R(1),
		}},
		Current: snap.R(1),
		Active:  true,
	})
	snapstate.Set(s.state, "outdated-consumer", &snapstate.SnapState{
		Sequence: []*snap.SideInfo{{
			RealName: "outdated-consumer",
			SnapID:   "outdated-consumer-id",
			Revision: snap.R(1),
		}},
		Current: snap.R(1),
		Active:  true,
	})

	tasks, err := snapstate.Update(s.state, "outdated-consumer", nil, s.user.ID, snapstate.Flags{})
	c.Assert(err, IsNil)
	c.Check(tasks, Not(HasLen), 0)
	chg := s.state.NewChange("update", "test: update snap")
	chg.AddAll(tasks)

	prereqTask := findStrictlyOnePrereqTask(c, chg)

	var snapsup snapstate.SnapSetup
	err = prereqTask.Get("snap-setup", &snapsup)
	c.Assert(err, IsNil)

	// mimic a task serialized by an "old" snapd without PrereqContentAttrs
	// The new code shouldn't update the prereq since it doesn't have the content attrs
	snapsup.PrereqContentAttrs = nil
	prereqTask.Set("snap-setup", &snapsup)

	s.settle(c)

	// the producer wasn't updated since there were no content attributes
	c.Check(s.fakeStore.downloads, DeepEquals, []fakeDownload{
		{macaroon: s.user.StoreMacaroon, name: "outdated-consumer", target: filepath.Join(dirs.SnapBlobDir, "outdated-consumer_11.snap")},
	})
}

func (s *snapmgrTestSuite) TestUpdateDeduplicatesSnapNames(c *C) {
	s.state.Lock()
	defer s.state.Unlock()

	snapstate.Set(s.state, "some-snap", &snapstate.SnapState{
		Sequence: []*snap.SideInfo{{
			RealName: "some-snap",
			SnapID:   "some-snap-id",
			Revision: snap.R(1),
		}},
		Current: snap.R(1),
		Active:  true,
	})

	snapstate.Set(s.state, "some-base", &snapstate.SnapState{
		Sequence: []*snap.SideInfo{{
			RealName: "some-base",
			SnapID:   "some-base-id",
			Revision: snap.R(1),
		}},
		Current: snap.R(1),
		Active:  true,
	})

	updated, _, err := snapstate.UpdateMany(context.Background(), s.state, []string{"some-snap", "some-base", "some-snap", "some-base"}, s.user.ID, nil)
	c.Assert(err, IsNil)
	c.Check(updated, testutil.DeepUnsortedMatches, []string{"some-snap", "some-base"})
}

func (s *snapmgrTestSuite) TestUpdateDoHiddenDirMigration(c *C) {
	s.state.Lock()
	defer s.state.Unlock()

	tr := config.NewTransaction(s.state)
	c.Assert(tr.Set("core", "experimental.hidden-snap-folder", true), IsNil)
	tr.Commit()

	info := &snap.SideInfo{
		Revision: snap.R(1),
		SnapID:   "some-snap-id",
		RealName: "some-snap",
	}
	snapst := &snapstate.SnapState{
		Sequence: []*snap.SideInfo{info},
		Current:  info.Revision,
		Active:   true,
	}
	snapstate.Set(s.state, "some-snap", snapst)
	c.Assert(snapstate.WriteSeqFile("some-snap", snapst), IsNil)

	chg := s.state.NewChange("update", "update a snap")
	ts, err := snapstate.Update(s.state, "some-snap", nil, s.user.ID, snapstate.Flags{})
	c.Assert(err, IsNil)
	chg.AddAll(ts)

	s.settle(c)
	c.Assert(chg.Err(), IsNil)
	c.Assert(chg.Status(), Equals, state.DoneStatus)

	// check backend hid data
	s.fakeBackend.ops.MustFindOp(c, "hide-snap-data")
	c.Assert(s.fakeBackend.ops.First("init-exposed-snap-home"), IsNil)

	// check state and seq file were updated
	expected := &dirs.SnapDirOptions{HiddenSnapDataDir: true}
	assertMigrationState(c, s.state, "some-snap", expected)
}

func (s *snapmgrTestSuite) TestUndoMigrationIfUpdateFailsAfterSettingState(c *C) {
	s.state.Lock()
	defer s.state.Unlock()

	tr := config.NewTransaction(s.state)
	c.Assert(tr.Set("core", "experimental.hidden-snap-folder", true), IsNil)
	tr.Commit()

	info := &snap.SideInfo{
		Revision: snap.R(1),
		SnapID:   "some-snap-id",
		RealName: "some-snap",
	}
	snapst := &snapstate.SnapState{
		Sequence: []*snap.SideInfo{info},
		Current:  info.Revision,
		Active:   true,
	}
	snapstate.Set(s.state, "some-snap", snapst)
	c.Assert(snapstate.WriteSeqFile("some-snap", snapst), IsNil)

	chg := s.state.NewChange("update", "update a snap")
	ts, err := snapstate.Update(s.state, "some-snap", nil, s.user.ID, snapstate.Flags{})
	c.Assert(err, IsNil)
	chg.AddAll(ts)

	// fail the change after the link-snap task (after state is saved)
	s.o.TaskRunner().AddHandler("fail", func(*state.Task, *tomb.Tomb) error {
		return errors.New("expected")
	}, nil)

	failingTask := s.state.NewTask("fail", "expected failure")
	chg.AddTask(failingTask)
	linkTask := findLastTask(chg, "link-snap")
	failingTask.WaitFor(linkTask)
	for _, lane := range linkTask.Lanes() {
		failingTask.JoinLane(lane)
	}

	s.settle(c)
	c.Assert(chg.Err(), Not(IsNil))

	// check migration is undone
	s.fakeBackend.ops.MustFindOp(c, "hide-snap-data")
	s.fakeBackend.ops.MustFindOp(c, "undo-hide-snap-data")

	// check migration status was reverted in state and seq file
	assertMigrationState(c, s.state, "some-snap", nil)
}

func (s *snapmgrTestSuite) TestUndoMigrationIfUpdateFails(c *C) {
	s.state.Lock()
	defer s.state.Unlock()

	tr := config.NewTransaction(s.state)
	c.Assert(tr.Set("core", "experimental.hidden-snap-folder", true), IsNil)
	tr.Commit()

	info := &snap.SideInfo{
		Revision: snap.R(1),
		SnapID:   "some-snap-id",
		RealName: "some-snap",
	}
	snapst := &snapstate.SnapState{
		Sequence: []*snap.SideInfo{info},
		Current:  info.Revision,
		Active:   true,
	}
	snapstate.Set(s.state, "some-snap", snapst)
	c.Assert(snapstate.WriteSeqFile("some-snap", snapst), IsNil)

	// fail at the end
	s.fakeBackend.linkSnapFailTrigger = filepath.Join(dirs.SnapMountDir, "/some-snap/11")

	chg := s.state.NewChange("update", "update a snap")
	ts, err := snapstate.Update(s.state, "some-snap", nil, s.user.ID, snapstate.Flags{})
	c.Assert(err, IsNil)
	chg.AddAll(ts)

	s.settle(c)
	c.Assert(chg.Err(), Not(IsNil))

	// check migration is undone
	s.fakeBackend.ops.MustFindOp(c, "hide-snap-data")
	s.fakeBackend.ops.MustFindOp(c, "undo-hide-snap-data")

	// check migration is off in state and seq file
	assertMigrationState(c, s.state, "some-snap", nil)
}

func (s *snapmgrTestSuite) TestUpdateAfterMigration(c *C) {
	s.state.Lock()
	defer s.state.Unlock()

	tr := config.NewTransaction(s.state)
	c.Assert(tr.Set("core", "experimental.hidden-snap-folder", true), IsNil)
	tr.Commit()

	info := &snap.SideInfo{
		Revision: snap.R(1),
		SnapID:   "some-snap-id",
		RealName: "some-snap",
	}
	snapst := &snapstate.SnapState{
		Sequence:       []*snap.SideInfo{info},
		Current:        info.Revision,
		Active:         true,
		MigratedHidden: true,
	}
	snapstate.Set(s.state, "some-snap", snapst)
	c.Assert(snapstate.WriteSeqFile("some-snap", snapst), IsNil)

	chg := s.state.NewChange("update", "update a snap")
	ts, err := snapstate.Update(s.state, "some-snap", nil, s.user.ID, snapstate.Flags{})
	c.Assert(err, IsNil)
	chg.AddAll(ts)

	s.settle(c)
	c.Assert(chg.Err(), IsNil)
	c.Assert(chg.Status(), Equals, state.DoneStatus)

	// shouldn't do migration since it was already done
	c.Assert(s.fakeBackend.ops.First("hide-snap-data"), IsNil)
	c.Assert(s.fakeBackend.ops.First("undo-hide-snap-data"), IsNil)

	expected := &dirs.SnapDirOptions{HiddenSnapDataDir: true}
	c.Assert(s.fakeBackend.ops.MustFindOp(c, "copy-data").dirOpts, DeepEquals, expected)

	assertMigrationState(c, s.state, "some-snap", expected)
}

func (s *snapmgrTestSuite) TestUpdateAfterCore22Migration(c *C) {
	s.state.Lock()
	defer s.state.Unlock()

	tr := config.NewTransaction(s.state)
	c.Assert(tr.Set("core", "experimental.hidden-snap-folder", true), IsNil)
	tr.Commit()

	info := &snap.SideInfo{
		Revision: snap.R(1),
		SnapID:   "some-snap-id",
		RealName: "some-snap",
	}
	snapst := &snapstate.SnapState{
		Sequence:              []*snap.SideInfo{info},
		Current:               info.Revision,
		Active:                true,
		MigratedHidden:        true,
		MigratedToExposedHome: true,
	}
	snapstate.Set(s.state, "some-snap", snapst)
	c.Assert(snapstate.WriteSeqFile("some-snap", snapst), IsNil)

	chg := s.state.NewChange("update", "update a snap")
	ts, err := snapstate.Update(s.state, "some-snap", nil, s.user.ID, snapstate.Flags{})
	c.Assert(err, IsNil)
	chg.AddAll(ts)

	s.settle(c)
	c.Assert(chg.Err(), IsNil)
	c.Assert(chg.Status(), Equals, state.DoneStatus)

	// shouldn't do migration since it was already done
	c.Check(s.fakeBackend.ops.First("hide-snap-data"), IsNil)
	c.Check(s.fakeBackend.ops.First("undo-hide-snap-data"), IsNil)
	c.Check(s.fakeBackend.ops.First("init-exposed-snap-home"), IsNil)
	c.Check(s.fakeBackend.ops.First("rm-exposed-snap-home"), IsNil)

	expected := &dirs.SnapDirOptions{HiddenSnapDataDir: true, MigratedToExposedHome: true}
	c.Check(s.fakeBackend.ops.MustFindOp(c, "copy-data").dirOpts, DeepEquals, expected)

	assertMigrationState(c, s.state, "some-snap", expected)
}

// takes in some test parameters to prepare the failure and return the root
// error that will cause the failure.
type prepFailFunc func(*overlord.Overlord, *state.Change) error

func (s *snapmgrTestSuite) TestUndoRevertMigrationIfRevertFails(c *C) {
	s.testUndoRevertMigrationIfRevertFails(c, func(_ *overlord.Overlord, chg *state.Change) error {
		err := errors.New("boom")
		s.fakeBackend.maybeInjectErr = func(op *fakeOp) error {
			if op.op == "undo-hide-snap-data" {
				return err
			}

			return nil
		}

		return err
	})
}

func (s *snapmgrTestSuite) TestUndoRevertMigrationIfRevertFailsAfterWritingState(c *C) {
	// fail the change after the link-snap task (after state is saved)
	s.testUndoRevertMigrationIfRevertFails(c, failAfterLinkSnap)
}

func (s *snapmgrTestSuite) testUndoRevertMigrationIfRevertFails(c *C, prepFail prepFailFunc) {
	s.state.Lock()
	defer s.state.Unlock()

	info := &snap.SideInfo{
		Revision: snap.R(1),
		SnapID:   "some-snap-id",
		RealName: "some-snap",
	}

	snapst := &snapstate.SnapState{
		Sequence:       []*snap.SideInfo{info},
		Current:        info.Revision,
		Active:         true,
		MigratedHidden: true,
	}
	snapstate.Set(s.state, "some-snap", snapst)
	c.Assert(snapstate.WriteSeqFile("some-snap", snapst), IsNil)

	chg := s.state.NewChange("update", "update a snap")
	ts, err := snapstate.Update(s.state, "some-snap", nil, s.user.ID, snapstate.Flags{})
	c.Assert(err, IsNil)
	chg.AddAll(ts)

	expectedErr := prepFail(s.o, chg)

	s.settle(c)
	c.Assert(chg.Status(), Equals, state.ErrorStatus)
	c.Assert(chg.Err(), ErrorMatches, fmt.Sprintf(`(.|\s)*%s\)?`, expectedErr.Error()))

	// check migration is reverted and then re-done
	expected := []string{"undo-hide-snap-data", "hide-snap-data"}
	containsInOrder(c, s.fakeBackend.ops, expected)

	// check migration reversion was undone in state and seq file
	expectedOpts := &dirs.SnapDirOptions{HiddenSnapDataDir: true}
	assertMigrationState(c, s.state, "some-snap", expectedOpts)
}

func containsInOrder(c *C, ops fakeOps, expected []string) {
	var i int
	opNames := make([]string, len(ops))
	for i, op := range ops {
		opNames[i] = op.op
	}

	for _, op := range opNames {
		if op == expected[i] {
			i++

			// found all ops
			if i == len(expected) {
				return
			}
		}
	}

	c.Fatalf("cannot find 1st sequence in 2nd:\n%q\n%q", expected, opNames)
}

func (s *snapmgrTestSuite) TestRevertMigration(c *C) {
	s.state.Lock()
	defer s.state.Unlock()

	info := &snap.SideInfo{
		Revision: snap.R(1),
		SnapID:   "some-snap-id",
		RealName: "some-snap",
	}

	snapst := &snapstate.SnapState{
		Sequence:       []*snap.SideInfo{info},
		Current:        info.Revision,
		Active:         true,
		MigratedHidden: true,
	}
	snapstate.Set(s.state, "some-snap", snapst)
	c.Assert(snapstate.WriteSeqFile("some-snap", snapst), IsNil)

	chg := s.state.NewChange("update", "update a snap")
	ts, err := snapstate.Update(s.state, "some-snap", nil, s.user.ID, snapstate.Flags{})
	c.Assert(err, IsNil)
	chg.AddAll(ts)

	s.settle(c)
	c.Assert(chg.Err(), IsNil)

	s.fakeBackend.ops.MustFindOp(c, "undo-hide-snap-data")

	// check migration status is 'off' in state and seq file
	assertMigrationState(c, s.state, "some-snap", nil)
}

func (s *snapmgrTestSuite) TestUndoMigrationAfterHidingFails(c *C) {
	const failInUndo = false
	s.testUndoMigration(c, failInUndo)
}

func (s *snapmgrTestSuite) TestUndoMigrationFailsAfterHidingFails(c *C) {
	const failInUndo = true
	s.testUndoMigration(c, failInUndo)
}

func (s *snapmgrTestSuite) testUndoMigration(c *C, failUndo bool) {
	s.state.Lock()
	defer s.state.Unlock()

	tr := config.NewTransaction(s.state)
	c.Assert(tr.Set("core", "experimental.hidden-snap-folder", true), IsNil)
	tr.Commit()

	info := &snap.SideInfo{
		Revision: snap.R(1),
		SnapID:   "some-snap-id",
		RealName: "some-snap",
	}
	snapst := &snapstate.SnapState{
		Sequence: []*snap.SideInfo{info},
		Current:  info.Revision,
		Active:   true,
	}
	snapstate.Set(s.state, "some-snap", snapst)
	c.Assert(snapstate.WriteSeqFile("some-snap", snapst), IsNil)

	s.fakeBackend.maybeInjectErr = func(op *fakeOp) error {
		if op.op == "hide-snap-data" || (failUndo && op.op == "undo-hide-snap-data") {
			return errors.New("boom")
		}

		return nil
	}

	chg := s.state.NewChange("install", "")
	ts, err := snapstate.Update(s.state, "some-snap", nil, s.user.ID, snapstate.Flags{})
	c.Assert(err, IsNil)
	chg.AddAll(ts)

	s.settle(c)

	c.Assert(chg.Err(), Not(IsNil))
	c.Assert(chg.Status(), Equals, state.ErrorStatus)

	s.fakeBackend.ops.MustFindOp(c, "hide-snap-data")
	s.fakeBackend.ops.MustFindOp(c, "undo-hide-snap-data")

	warns := s.state.AllWarnings()
	msgs := make([]string, len(warns))
	for i, warn := range warns {
		msgs[i] = warn.String()
	}
	failedUndoMsg := `.*cannot undo snap dir hiding \(move all user's ~/\.snap/data/some-snap to ~/snap/some-snap\): boom`

	if failUndo {
		mustMatch(c, msgs, failedUndoMsg)
	} else {
		mustNotMatch(c, msgs, failedUndoMsg)
	}

	assertMigrationState(c, s.state, "some-snap", nil)
}

func (s *snapmgrTestSuite) TestUpdateDoHiddenDirMigrationOnCore22(c *C) {
	s.state.Lock()
	defer s.state.Unlock()

	si := &snap.SideInfo{
		Revision: snap.R(1),
		SnapID:   "snap-for-core22-id",
		RealName: "snap-core18-to-core22",
	}
	snapst := &snapstate.SnapState{
		Sequence: []*snap.SideInfo{si},
		Current:  si.Revision,
		Active:   true,
	}
	snapstate.Set(s.state, "snap-core18-to-core22", snapst)
	c.Assert(snapstate.WriteSeqFile("snap-core18-to-core22", snapst), IsNil)

	chg := s.state.NewChange("update", "update a snap")
	ts, err := snapstate.Update(s.state, "snap-core18-to-core22", &snapstate.RevisionOptions{Channel: "channel-for-core22/stable"}, s.user.ID, snapstate.Flags{})
	c.Assert(err, IsNil)
	chg.AddAll(ts)

	s.settle(c)
	c.Assert(chg.Err(), IsNil)
	c.Assert(chg.Status(), Equals, state.DoneStatus)

	c.Check(s.fakeStore.downloads, DeepEquals, []fakeDownload{
		{macaroon: s.user.StoreMacaroon, name: "core22", target: filepath.Join(dirs.SnapBlobDir, "core22_11.snap")},
		{macaroon: s.user.StoreMacaroon, name: "snap-core18-to-core22", target: filepath.Join(dirs.SnapBlobDir, "snap-core18-to-core22_2.snap")},
	})

	containsInOrder(c, s.fakeBackend.ops, []string{"hide-snap-data", "init-exposed-snap-home"})

	expected := &dirs.SnapDirOptions{HiddenSnapDataDir: true, MigratedToExposedHome: true}
	assertMigrationState(c, s.state, "snap-core18-to-core22", expected)
}

func (s *snapmgrTestSuite) TestUndoMigrationIfUpdateToCore22FailsAfterWritingState(c *C) {
	s.testUndoMigrationIfUpdateToCore22Fails(c, failAfterLinkSnap)
}

func (s *snapmgrTestSuite) TestUndoMigrationIfUpdateToCore22Fails(c *C) {
	// fails change while initializing ~/Snap (before state is persisted)
	s.testUndoMigrationIfUpdateToCore22Fails(c, func(*overlord.Overlord, *state.Change) error {
		err := errors.New("boom")
		s.fakeBackend.maybeInjectErr = func(op *fakeOp) error {
			if op.op == "init-exposed-snap-home" {
				return err
			}
			return nil
		}

		return err
	})
}

func (s *snapmgrTestSuite) testUndoMigrationIfUpdateToCore22Fails(c *C, prepFail prepFailFunc) {
	s.state.Lock()
	defer s.state.Unlock()

	si := &snap.SideInfo{
		Revision: snap.R(1),
		SnapID:   "snap-for-core22-id",
		RealName: "snap-core18-to-core22",
	}
	snapst := &snapstate.SnapState{
		Sequence: []*snap.SideInfo{si},
		Current:  si.Revision,
		Active:   true,
	}
	snapstate.Set(s.state, "snap-core18-to-core22", snapst)
	c.Assert(snapstate.WriteSeqFile("snap-core18-to-core22", snapst), IsNil)

	chg := s.state.NewChange("update", "update a snap")
	ts, err := snapstate.Update(s.state, "snap-core18-to-core22", &snapstate.RevisionOptions{Channel: "channel-for-core22/stable"}, s.user.ID, snapstate.Flags{})
	c.Assert(err, IsNil)
	chg.AddAll(ts)

	// make change fail
	expectedErr := prepFail(s.o, chg)

	s.settle(c)
	c.Assert(chg.Err(), Not(IsNil))
	c.Assert(chg.Status(), Equals, state.ErrorStatus)
	c.Assert(chg.Err(), ErrorMatches, fmt.Sprintf(`(.|\s)*%s\)?`, expectedErr.Error()))

	expectedOps := []string{"hide-snap-data", "init-exposed-snap-home", "rm-exposed-snap-home", "undo-hide-snap-data"}
	containsInOrder(c, s.fakeBackend.ops, expectedOps)

	assertMigrationState(c, s.state, "snap-core18-to-core22", nil)
}

func (s *snapmgrTestSuite) TestUpdateMigrateTurnOffFlagAndRefreshToCore22(c *C) {
	s.state.Lock()
	defer s.state.Unlock()

	si := &snap.SideInfo{
		Revision: snap.R(1),
		SnapID:   "snap-for-core22-id",
		RealName: "snap-core18-to-core22",
	}
	snapst := &snapstate.SnapState{
		Sequence:       []*snap.SideInfo{si},
		Current:        si.Revision,
		Active:         true,
		MigratedHidden: true,
	}
	// state is hidden but flag is off; was turned off just before refresh to
	// core22 base
	snapstate.Set(s.state, "snap-core18-to-core22", snapst)
	c.Assert(snapstate.WriteSeqFile("snap-core18-to-core22", snapst), IsNil)

	chg := s.state.NewChange("update", "update a snap")
	ts, err := snapstate.Update(s.state, "snap-core18-to-core22", &snapstate.RevisionOptions{Channel: "channel-for-core22/stable"}, s.user.ID, snapstate.Flags{})
	c.Assert(err, IsNil)
	chg.AddAll(ts)

	s.settle(c)
	c.Assert(chg.Err(), IsNil)
	c.Assert(chg.Status(), Equals, state.DoneStatus)

	c.Check(s.fakeStore.downloads, DeepEquals, []fakeDownload{
		{macaroon: s.user.StoreMacaroon, name: "core22", target: filepath.Join(dirs.SnapBlobDir, "core22_11.snap")},
		{macaroon: s.user.StoreMacaroon, name: "snap-core18-to-core22", target: filepath.Join(dirs.SnapBlobDir, "snap-core18-to-core22_2.snap")},
	})

	c.Assert(s.fakeBackend.ops.First("hide-snap-data"), IsNil)
	s.fakeBackend.ops.MustFindOp(c, "init-exposed-snap-home")

	expected := &dirs.SnapDirOptions{HiddenSnapDataDir: true, MigratedToExposedHome: true}
	assertMigrationState(c, s.state, "snap-core18-to-core22", expected)
}

func (s *snapmgrTestSuite) TestUpdateMigrateTurnOffFlagAndRefreshToCore22ButFail(c *C) {
	s.state.Lock()
	defer s.state.Unlock()

	si := &snap.SideInfo{
		Revision: snap.R(1),
		SnapID:   "snap-for-core22-id",
		RealName: "snap-core18-to-core22",
	}
	snapst := &snapstate.SnapState{
		Sequence:       []*snap.SideInfo{si},
		Current:        si.Revision,
		Active:         true,
		MigratedHidden: true,
	}
	// state is hidden but flag is off; was turned off just before refresh to
	// core22 base
	snapstate.Set(s.state, "snap-core18-to-core22", snapst)
	c.Assert(snapstate.WriteSeqFile("snap-core18-to-core22", snapst), IsNil)

	chg := s.state.NewChange("update", "update a snap")
	ts, err := snapstate.Update(s.state, "snap-core18-to-core22", &snapstate.RevisionOptions{Channel: "channel-for-core22/stable"}, s.user.ID, snapstate.Flags{})
	c.Assert(err, IsNil)
	chg.AddAll(ts)

	s.fakeBackend.maybeInjectErr = func(op *fakeOp) error {
		if op.op == "init-exposed-snap-home" {
			return errors.New("boom")
		}
		return nil
	}

	s.settle(c)
	c.Assert(chg.Err(), Not(IsNil))
	c.Assert(chg.Status(), Equals, state.ErrorStatus)

	// only the ~/Snap was done and undone
	c.Assert(s.fakeBackend.ops.First("hide-snap-data"), IsNil)
	c.Assert(s.fakeBackend.ops.First("undo-hide-snap-data"), IsNil)
	containsInOrder(c, s.fakeBackend.ops, []string{"init-exposed-snap-home", "rm-exposed-snap-home"})

	expected := &dirs.SnapDirOptions{HiddenSnapDataDir: true}
	assertMigrationState(c, s.state, "snap-core18-to-core22", expected)
}

func mustMatch(c *C, haystack []string, needle string) {
	c.Assert(someMatches(c, haystack, needle), Equals, true)
}

func mustNotMatch(c *C, haystack []string, needle string) {
	c.Assert(someMatches(c, haystack, needle), Equals, false)
}

func someMatches(c *C, haystack []string, needle string) bool {
	pattern, err := regexp.Compile(needle)
	c.Assert(err, IsNil)

	for _, s := range haystack {
		if pattern.MatchString(s) {
			return true
		}
	}

	return false
}

// assertMigrationState checks the migration status in the state and sequence
// file. Fails if no state or sequence file exist.
func assertMigrationState(c *C, st *state.State, snap string, expected *dirs.SnapDirOptions) {
	if expected == nil {
		expected = &dirs.SnapDirOptions{}
	}

	// check snap state has expected migration value
	var snapst snapstate.SnapState
	c.Assert(snapstate.Get(st, snap, &snapst), IsNil)
	c.Assert(snapst.MigratedHidden, Equals, expected.HiddenSnapDataDir)
	c.Assert(snapst.MigratedToExposedHome, Equals, expected.MigratedToExposedHome)

	assertMigrationInSeqFile(c, snap, expected)
}

func assertMigrationInSeqFile(c *C, snap string, expected *dirs.SnapDirOptions) {
	if expected == nil {
		expected = &dirs.SnapDirOptions{}
	}

	seqFilePath := filepath.Join(dirs.SnapSeqDir, snap+".json")
	file, err := os.Open(seqFilePath)
	c.Assert(err, IsNil)
	defer file.Close()

	data, err := ioutil.ReadAll(file)
	c.Assert(err, IsNil)

	// check sequence file has expected migration value
	type seqData struct {
		MigratedHidden        bool `json:"migrated-hidden"`
		MigratedToExposedHome bool `json:"migrated-exposed-home"`
	}
	var d seqData
	c.Assert(json.Unmarshal(data, &d), IsNil)
	c.Assert(d.MigratedHidden, Equals, expected.HiddenSnapDataDir)
	c.Assert(d.MigratedToExposedHome, Equals, expected.MigratedToExposedHome)
}

func (s *snapmgrTestSuite) TestUndoInstallAfterDeletingRevisions(c *C) {
	s.state.Lock()
	defer s.state.Unlock()

	// 1 and 2 should be deleted, 3 is target revision and 4 is current
	seq := []*snap.SideInfo{
		{
			RealName: "some-snap",
			SnapID:   "some-snap-id",
			Revision: snap.R(1),
		},
		{
			RealName: "some-snap",
			SnapID:   "some-snap-id",
			Revision: snap.R(2),
		},
		{
			RealName: "some-snap",
			SnapID:   "some-snap-id",
			Revision: snap.R(3),
		},
		{
			RealName: "some-snap",
			SnapID:   "some-snap-id",
			Revision: snap.R(4),
		},
	}
	snapstate.Set(s.state, "some-snap", &snapstate.SnapState{
		Active:   true,
		Sequence: seq,
		Current:  seq[len(seq)-1].Revision,
	})

	tr := config.NewTransaction(s.state)
	// remove the first two revisions so the old-candidate-index+1 (in undoLinkSnap) would be out of bounds if we didn't
	// account for discarded revisions
	c.Assert(tr.Set("core", "refresh.retain", 1), IsNil)
	tr.Commit()

	s.o.TaskRunner().AddHandler("fail", func(*state.Task, *tomb.Tomb) error {
		return errors.New("expected")
	}, nil)

	// install already stored revision
	ts, err := snapstate.Update(s.state, "some-snap", &snapstate.RevisionOptions{Revision: seq[len(seq)-2].Revision}, s.user.ID, snapstate.Flags{NoReRefresh: true})
	c.Assert(err, IsNil)
	c.Assert(ts, NotNil)
	chg := s.state.NewChange("refresh", "")
	chg.AddAll(ts)

	// make update fail after removing old snaps
	failTask := s.state.NewTask("fail", "expected")
	disc := findLastTask(chg, "discard-snap")
	for _, lane := range disc.Lanes() {
		failTask.JoinLane(lane)
	}
	failTask.WaitFor(disc)
	chg.AddTask(failTask)

	s.settle(c)

	c.Assert(chg.Status(), Equals, state.ErrorStatus)

	var snapst snapstate.SnapState
	err = snapstate.Get(s.state, "some-snap", &snapst)
	c.Assert(err, IsNil)
	c.Assert(snapst.Sequence, DeepEquals, seq[2:])

	linkTask := findLastTask(chg, "link-snap")
	c.Check(linkTask.Status(), Equals, state.UndoneStatus)

	var oldRevsBeforeCand []snap.Revision
	c.Assert(linkTask.Get("old-revs-before-cand", &oldRevsBeforeCand), IsNil)
	c.Assert(oldRevsBeforeCand, DeepEquals, []snap.Revision{seq[0].Revision, seq[1].Revision})
}

func findLastTask(chg *state.Change, kind string) *state.Task {
	var last *state.Task

	for _, task := range chg.Tasks() {
		if task.Kind() == kind {
			last = task
		}
	}

	return last
}

func (s *snapmgrTestSuite) TestUpdateBaseKernelSingleRebootHappy(c *C) {
	restore := release.MockOnClassic(false)
	defer restore()
	restore = snapstate.MockRevisionDate(nil)
	defer restore()

	s.state.Lock()
	defer s.state.Unlock()

	var restartRequested []restart.RestartType
	restart.Init(s.state, "boot-id-0", snapstatetest.MockRestartHandler(func(t restart.RestartType) {
		restartRequested = append(restartRequested, t)
	}))

	restore = snapstatetest.MockDeviceModel(MakeModel(map[string]interface{}{
		"kernel": "kernel",
		"base":   "core18",
	}))
	defer restore()

	siKernel := snap.SideInfo{
		RealName: "kernel",
		Revision: snap.R(7),
		SnapID:   "kernel-id",
	}
	siBase := snap.SideInfo{
		RealName: "core18",
		Revision: snap.R(7),
		SnapID:   "core18-snap-id",
	}
	for _, si := range []*snap.SideInfo{&siKernel, &siBase} {
		snaptest.MockSnap(c, fmt.Sprintf(`name: %s`, si.RealName), si)
		typ := "kernel"
		if si.RealName == "core18" {
			typ = "base"
		}
		snapstate.Set(s.state, si.RealName, &snapstate.SnapState{
			Active:          true,
			Sequence:        []*snap.SideInfo{si},
			Current:         si.Revision,
			TrackingChannel: "latest/stable",
			SnapType:        typ,
		})
	}

	chg := s.state.NewChange("refresh", "refresh kernel and base")
	affected, tss, err := snapstate.UpdateMany(context.Background(), s.state,
		[]string{"kernel", "core18"}, s.user.ID, &snapstate.Flags{})
	c.Assert(err, IsNil)
	c.Assert(affected, DeepEquals, []string{"core18", "kernel"})
	snapTasks := make(map[string]*state.Task)
	var kernelTs, baseTs *state.TaskSet
	for _, ts := range tss {
		chg.AddAll(ts)
		for _, tsk := range ts.Tasks() {
			switch tsk.Kind() {
			// setup-profiles should appear right before link-snap,
			// while set-auto-aliase appears right after
			// auto-connect
			case "link-snap", "auto-connect", "setup-profiles", "set-auto-aliases":
				snapsup, err := snapstate.TaskSnapSetup(tsk)
				c.Assert(err, IsNil)
				snapTasks[fmt.Sprintf("%s@%s", tsk.Kind(), snapsup.Type)] = tsk
				if tsk.Kind() == "link-snap" {
					opts := 0
					if snapsup.Type == snap.TypeBase {
						opts |= noConfigure
						baseTs = ts
					} else if snapsup.Type == snap.TypeKernel {
						kernelTs = ts
					}
					verifyUpdateTasks(c, snapsup.Type, opts, 0, ts)
				}
			}
		}
	}

	c.Assert(snapTasks, HasLen, 8)
	linkSnapKernel := snapTasks["link-snap@kernel"]
	autoConnectKernel := snapTasks["auto-connect@kernel"]
	linkSnapBase := snapTasks["link-snap@base"]
	autoConnectBase := snapTasks["auto-connect@base"]
	c.Assert(kernelTs, NotNil)
	c.Assert(baseTs, NotNil)
	c.Assert(kernelTs.MaybeEdge(snapstate.BeforeMaybeRebootEdge), Equals, snapTasks["setup-profiles@kernel"])
	c.Assert(kernelTs.MaybeEdge(snapstate.MaybeRebootEdge), Equals, linkSnapKernel)
	c.Assert(kernelTs.MaybeEdge(snapstate.MaybeRebootWaitEdge), Equals, autoConnectKernel)
	c.Assert(kernelTs.MaybeEdge(snapstate.AfterMaybeRebootWaitEdge), Equals, snapTasks["set-auto-aliases@kernel"])

	c.Assert(baseTs.MaybeEdge(snapstate.BeforeMaybeRebootEdge), Equals, snapTasks["setup-profiles@base"])
	c.Assert(baseTs.MaybeEdge(snapstate.MaybeRebootEdge), Equals, linkSnapBase)
	c.Assert(baseTs.MaybeEdge(snapstate.MaybeRebootWaitEdge), Equals, autoConnectBase)
	c.Assert(baseTs.MaybeEdge(snapstate.AfterMaybeRebootWaitEdge), Equals, snapTasks["set-auto-aliases@base"])

	c.Assert(linkSnapBase.WaitTasks(), DeepEquals, []*state.Task{
		snapTasks["setup-profiles@base"], snapTasks["setup-profiles@kernel"],
	})
	c.Assert(linkSnapKernel.WaitTasks(), DeepEquals, []*state.Task{
		snapTasks["setup-profiles@kernel"], linkSnapBase,
	})
	c.Assert(autoConnectKernel.WaitTasks(), DeepEquals, []*state.Task{
		snapTasks["link-snap@kernel"], autoConnectBase,
	})
	c.Assert(autoConnectBase.WaitTasks(), DeepEquals, []*state.Task{
		snapTasks["link-snap@base"], snapTasks["link-snap@kernel"],
	})
	c.Assert(snapTasks["set-auto-aliases@kernel"].WaitTasks(), DeepEquals, []*state.Task{
		autoConnectKernel,
	})
	c.Assert(snapTasks["set-auto-aliases@base"].WaitTasks(), DeepEquals, []*state.Task{
		autoConnectBase, autoConnectKernel,
	})

	var cannotReboot bool
	// link-snap of base cannot issue a reboot
	c.Assert(linkSnapBase.Get("cannot-reboot", &cannotReboot), IsNil)
	c.Assert(cannotReboot, Equals, true)
	// but the link-snap of the kernel can issue a reboot
	c.Assert(linkSnapKernel.Get("cannot-reboot", &cannotReboot), Equals, state.ErrNoState)

	// have fake backend indicate a need to reboot for both snaps
	s.fakeBackend.linkSnapMaybeReboot = true
	s.fakeBackend.linkSnapRebootFor = map[string]bool{
		"kernel": true,
		"core18": true,
	}

	defer s.se.Stop()
	s.settle(c)

	c.Check(chg.Status(), Equals, state.DoneStatus)
	// a single system restart was requested
	c.Check(restartRequested, DeepEquals, []restart.RestartType{
		restart.RestartSystem,
	})

	for _, name := range []string{"kernel", "core18"} {
		snapID := "kernel-id"
		if name == "core18" {
			snapID = "core18-snap-id"
		}
		var snapst snapstate.SnapState
		err = snapstate.Get(s.state, name, &snapst)
		c.Assert(err, IsNil)

		c.Assert(snapst.Active, Equals, true)
		c.Assert(snapst.Sequence, HasLen, 2)
		c.Assert(snapst.Sequence[0], DeepEquals, &snap.SideInfo{
			RealName: name,
			SnapID:   snapID,
			Channel:  "",
			Revision: snap.R(7),
		})
		c.Assert(snapst.Sequence[1], DeepEquals, &snap.SideInfo{
			RealName: name,
			Channel:  "latest/stable",
			SnapID:   snapID,
			Revision: snap.R(11),
		})
	}

	// ops come in semi random order, but we know that link and auto-connect
	// operations will be done in a specific order,
	ops := make([]string, 0, 8)
	for _, op := range s.fakeBackend.ops {
		if op.op == "link-snap" {
			split := strings.Split(op.path, "/")
			c.Assert(len(split) > 2, Equals, true)
			ops = append(ops, filepath.Join(split[len(split)-2:]...))
		} else if op.op == "cleanup-trash" {
			ops = append(ops, fmt.Sprintf("%s-%s", op.op, op.name))
		} else if strings.HasPrefix(op.op, "auto-connect:") || strings.HasPrefix(op.op, "setup-profiles:") {
			ops = append(ops, fmt.Sprintf("%s-%s/%s", op.op, op.name, op.revno))
		}
	}
	c.Assert(ops, HasLen, 8)
	c.Assert(ops[0:2], testutil.DeepUnsortedMatches, []string{
		"setup-profiles:Doing-kernel/11", "setup-profiles:Doing-core18/11",
	})
	c.Assert(ops[2:6], DeepEquals, []string{
		"core18/11", "kernel/11",
		"auto-connect:Doing-core18/11", "auto-connect:Doing-kernel/11",
	})
	c.Assert(ops[6:], testutil.DeepUnsortedMatches, []string{
		"cleanup-trash-core18", "cleanup-trash-kernel",
	})
}

func (s *snapmgrTestSuite) TestUpdateBaseKernelSingleRebootUnsupportedWithCoreHappy(c *C) {
	restore := release.MockOnClassic(false)
	defer restore()
	restore = snapstate.MockRevisionDate(nil)
	defer restore()

	s.state.Lock()
	defer s.state.Unlock()

	var restartRequested []restart.RestartType
	restart.Init(s.state, "boot-id-0", snapstatetest.MockRestartHandler(func(t restart.RestartType) {
		restartRequested = append(restartRequested, t)
	}))

	restore = snapstatetest.MockDeviceModel(DefaultModel())
	defer restore()

	siKernel := snap.SideInfo{
		RealName: "kernel",
		Revision: snap.R(7),
		SnapID:   "kernel-id",
	}
	siCore := snap.SideInfo{
		RealName: "core",
		Revision: snap.R(7),
		SnapID:   "core-snap-id",
	}
	for _, si := range []*snap.SideInfo{&siKernel, &siCore} {
		snaptest.MockSnap(c, fmt.Sprintf(`name: %s`, si.RealName), si)
		typ := "kernel"
		if si.RealName == "core18" {
			typ = "base"
		}
		snapstate.Set(s.state, si.RealName, &snapstate.SnapState{
			Active:          true,
			Sequence:        []*snap.SideInfo{si},
			Current:         si.Revision,
			TrackingChannel: "latest/stable",
			SnapType:        typ,
		})
	}

	chg := s.state.NewChange("refresh", "refresh kernel and base")
	affected, tss, err := snapstate.UpdateMany(context.Background(), s.state,
		[]string{"kernel", "core"}, s.user.ID, &snapstate.Flags{})
	c.Assert(err, IsNil)
	c.Assert(affected, DeepEquals, []string{"core", "kernel"})
	snapTasks := make(map[string]*state.Task)
	var kernelTs, coreTs *state.TaskSet
	for _, ts := range tss {
		chg.AddAll(ts)
		for _, tsk := range ts.Tasks() {
			switch tsk.Kind() {
			// setup-profiles should appear right before link-snap
			case "link-snap", "auto-connect", "setup-profiles", "set-auto-aliases":
				snapsup, err := snapstate.TaskSnapSetup(tsk)
				c.Assert(err, IsNil)
				snapTasks[fmt.Sprintf("%s@%s", tsk.Kind(), snapsup.Type)] = tsk
				if tsk.Kind() == "link-snap" {
					opts := 0
					verifyUpdateTasks(c, snapsup.Type, opts, 0, ts)
					if snapsup.Type == snap.TypeOS {
						coreTs = ts
					} else if snapsup.Type == snap.TypeKernel {
						kernelTs = ts
					}
				}
			}
		}
	}

	c.Assert(snapTasks, HasLen, 8)
	linkSnapKernel := snapTasks["link-snap@kernel"]
	autoConnectKernel := snapTasks["auto-connect@kernel"]
	linkSnapBase := snapTasks["link-snap@os"]
	autoConnectBase := snapTasks["auto-connect@os"]
	c.Assert(kernelTs, NotNil)
	c.Assert(coreTs, NotNil)
	c.Assert(kernelTs.MaybeEdge(snapstate.BeforeMaybeRebootEdge), Equals, snapTasks["setup-profiles@kernel"])
	c.Assert(kernelTs.MaybeEdge(snapstate.MaybeRebootEdge), Equals, linkSnapKernel)
	c.Assert(kernelTs.MaybeEdge(snapstate.MaybeRebootWaitEdge), Equals, autoConnectKernel)
	c.Assert(kernelTs.MaybeEdge(snapstate.AfterMaybeRebootWaitEdge), Equals, snapTasks["set-auto-aliases@kernel"])

	c.Assert(coreTs.MaybeEdge(snapstate.BeforeMaybeRebootEdge), Equals, snapTasks["setup-profiles@os"])
	c.Assert(coreTs.MaybeEdge(snapstate.MaybeRebootEdge), Equals, linkSnapBase)
	c.Assert(coreTs.MaybeEdge(snapstate.MaybeRebootWaitEdge), Equals, autoConnectBase)
	c.Assert(coreTs.MaybeEdge(snapstate.AfterMaybeRebootWaitEdge), Equals, snapTasks["set-auto-aliases@os"])

	c.Assert(coreTs, NotNil)

	c.Assert(linkSnapBase.WaitTasks(), DeepEquals, []*state.Task{
		snapTasks["setup-profiles@os"],
	})
	c.Assert(autoConnectBase.WaitTasks(), DeepEquals, []*state.Task{
		snapTasks["link-snap@os"],
	})
	// kernel tasks have an implicit dependency on all "core" tasks
	c.Assert(linkSnapKernel.WaitTasks(), DeepEquals, append([]*state.Task{
		snapTasks["setup-profiles@kernel"],
	}, coreTs.Tasks()...))
	c.Assert(autoConnectKernel.WaitTasks(), DeepEquals, append([]*state.Task{
		snapTasks["link-snap@kernel"],
	}, coreTs.Tasks()...))
	// have fake backend indicate a need to reboot for both snaps
	s.fakeBackend.linkSnapMaybeReboot = true
	s.fakeBackend.linkSnapRebootFor = map[string]bool{
		"kernel": true,
		"core":   true,
	}

	defer s.se.Stop()
	s.settle(c)

	c.Check(chg.Status(), Equals, state.DoneStatus)
	// when updating both kernel that uses core as base, and "core" we have two reboots
	c.Check(restartRequested, DeepEquals, []restart.RestartType{
		restart.RestartSystem,
		restart.RestartSystem,
	})

	for _, name := range []string{"kernel", "core"} {
		snapID := "kernel-id"
		if name == "core" {
			snapID = "core-snap-id"
		}
		var snapst snapstate.SnapState
		err = snapstate.Get(s.state, name, &snapst)
		c.Assert(err, IsNil)

		c.Assert(snapst.Active, Equals, true)
		c.Assert(snapst.Sequence, HasLen, 2)
		c.Assert(snapst.Sequence[1], DeepEquals, &snap.SideInfo{
			RealName: name,
			Channel:  "latest/stable",
			SnapID:   snapID,
			Revision: snap.R(11),
		})
	}
}

func (s *snapmgrTestSuite) TestUpdateBaseKernelSingleRebootUnsupportedWithGadget(c *C) {
	restore := release.MockOnClassic(false)
	defer restore()
	restore = snapstate.MockRevisionDate(nil)
	defer restore()

	s.state.Lock()
	defer s.state.Unlock()

	var restartRequested []restart.RestartType
	restart.Init(s.state, "boot-id-0", snapstatetest.MockRestartHandler(func(t restart.RestartType) {
		restartRequested = append(restartRequested, t)
	}))

	restore = snapstatetest.MockDeviceModel(MakeModel(map[string]interface{}{
		"kernel": "kernel",
		"base":   "core18",
	}))
	defer restore()

	siKernel := snap.SideInfo{
		RealName: "kernel",
		Revision: snap.R(7),
		SnapID:   "kernel-id",
	}
	siBase := snap.SideInfo{
		RealName: "core18",
		Revision: snap.R(7),
		SnapID:   "core18-snap-id",
	}
	siGadget := snap.SideInfo{
		RealName: "gadget",
		Revision: snap.R(7),
		SnapID:   "gadget-core18-id",
	}
	for _, si := range []*snap.SideInfo{&siKernel, &siBase, &siGadget} {
		snaptest.MockSnap(c, fmt.Sprintf(`name: %s`, si.RealName), si)
		typ := "kernel"
		if si.RealName == "core18" {
			typ = "base"
		} else if si.RealName == "gadget" {
			typ = "gadget"
		}
		snapstate.Set(s.state, si.RealName, &snapstate.SnapState{
			Active:          true,
			Sequence:        []*snap.SideInfo{si},
			Current:         si.Revision,
			TrackingChannel: "latest/stable",
			SnapType:        typ,
		})
	}

	chg := s.state.NewChange("refresh", "refresh kernel and base")
	affected, tss, err := snapstate.UpdateMany(context.Background(), s.state,
		[]string{"kernel", "core18", "gadget"}, s.user.ID, &snapstate.Flags{})
	c.Assert(err, IsNil)
	c.Assert(affected, DeepEquals, []string{"core18", "gadget", "kernel"})
	var kernelTsk, baseTsk, gadgetTsk *state.Task
	for _, ts := range tss {
		chg.AddAll(ts)
		for _, tsk := range ts.Tasks() {
			switch tsk.Kind() {
			// setup-profiles should appear right before link-snap,
			// while set-auto-aliase appears right after
			// auto-connect
			case "link-snap":
				snapsup, err := snapstate.TaskSnapSetup(tsk)
				c.Assert(err, IsNil)
				switch snapsup.InstanceName() {
				case "kernel":
					kernelTsk = tsk
				case "gadget":
					gadgetTsk = tsk
				case "core18":
					baseTsk = tsk
				}
				var dummy bool
				// the flag isn't set for any of link-snap tasks
				c.Assert(tsk.Get("cannot-reboot", &dummy), Equals, state.ErrNoState)
			}
		}
	}

	c.Assert(kernelTsk, NotNil)
	c.Assert(baseTsk, NotNil)
	c.Assert(gadgetTsk, NotNil)

	c.Assert(kernelTsk.WaitTasks(), testutil.Contains, gadgetTsk)
	c.Assert(kernelTsk.WaitTasks(), Not(testutil.Contains), baseTsk)
	c.Assert(baseTsk.WaitTasks(), Not(testutil.Contains), kernelTsk)
}

func (s *snapmgrTestSuite) TestUpdateBaseKernelSingleRebootUndone(c *C) {
	restore := release.MockOnClassic(false)
	defer restore()
	restore = snapstate.MockRevisionDate(nil)
	defer restore()

	s.state.Lock()
	defer s.state.Unlock()

	var restartRequested []restart.RestartType
	restart.Init(s.state, "boot-id-0", snapstatetest.MockRestartHandler(func(t restart.RestartType) {
		restartRequested = append(restartRequested, t)
	}))

	restore = snapstatetest.MockDeviceModel(ModelWithBase("core18"))
	defer restore()

	// use services-snap here to make sure services would be stopped/started appropriately
	siKernel := snap.SideInfo{
		RealName: "kernel",
		Revision: snap.R(7),
		SnapID:   "kernel-id",
	}
	siBase := snap.SideInfo{
		RealName: "core18",
		Revision: snap.R(7),
		SnapID:   "core18-snap-id",
	}
	for _, si := range []*snap.SideInfo{&siKernel, &siBase} {
		snaptest.MockSnap(c, fmt.Sprintf(`name: %s`, si.RealName), si)
		typ := "kernel"
		if si.RealName == "core18" {
			typ = "base"
		}
		snapstate.Set(s.state, si.RealName, &snapstate.SnapState{
			Active:          true,
			Sequence:        []*snap.SideInfo{si},
			Current:         si.Revision,
			TrackingChannel: "latest/stable",
			SnapType:        typ,
		})
	}

	chg := s.state.NewChange("refresh", "refresh kernel and base")
	affected, tss, err := snapstate.UpdateMany(context.Background(), s.state,
		[]string{"kernel", "core18"}, s.user.ID, &snapstate.Flags{})
	c.Assert(err, IsNil)
	c.Assert(affected, DeepEquals, []string{"core18", "kernel"})
	var autoConnectBase, autoConnectKernel *state.Task
	for _, ts := range tss {
		chg.AddAll(ts)
		for _, tsk := range ts.Tasks() {
			if tsk.Kind() == "auto-connect" {
				snapsup, err := snapstate.TaskSnapSetup(tsk)
				c.Assert(err, IsNil)
				if snapsup.Type == "kernel" {
					autoConnectKernel = tsk
				} else {
					autoConnectBase = tsk
				}
				break
			}
		}
	}
	// verify auto connect of kernel waits for base
	waitsForBase := false
	for _, tsk := range autoConnectKernel.WaitTasks() {
		if tsk == autoConnectBase {
			waitsForBase = true
		}
	}
	c.Assert(waitsForBase, Equals, true, Commentf("auto-connect of kernel does not wait for base"))

	// have fake backend indicate a need to reboot for both snaps
	s.fakeBackend.linkSnapMaybeReboot = true
	s.fakeBackend.linkSnapRebootFor = map[string]bool{
		"kernel": true,
		"core18": true,
	}
	errInjected := 0
	s.fakeBackend.maybeInjectErr = func(op *fakeOp) error {
		if op.op == "auto-connect:Doing" && op.name == "kernel" {
			errInjected++
			return fmt.Errorf("auto-connect-kernel mock error")
		}
		return nil
	}

	defer s.se.Stop()
	s.settle(c)

	c.Check(chg.Status(), Equals, state.ErrorStatus)
	c.Check(chg.Err(), ErrorMatches, `(?s).*\(auto-connect-kernel mock error\)`)
	c.Check(restartRequested, DeepEquals, []restart.RestartType{
		// do path
		restart.RestartSystem,
		// undo
		restart.RestartSystem,
		restart.RestartSystem,
	})
	c.Check(errInjected, Equals, 1)

	// ops come in semi random order, but we know that link and auto-connect
	// operations will be done in a specific order,
	ops := make([]string, 0, 7)
	for _, op := range s.fakeBackend.ops {
		if op.op == "link-snap" {
			split := strings.Split(op.path, "/")
			c.Assert(len(split) > 2, Equals, true)
			ops = append(ops, filepath.Join(split[len(split)-2:]...))
		} else if strings.HasPrefix(op.op, "auto-connect:") {
			ops = append(ops, fmt.Sprintf("%s-%s/%s", op.op, op.name, op.revno))
		}
	}
	c.Assert(ops, HasLen, 7)
	c.Assert(ops[0:5], DeepEquals, []string{
		// link snaps
		"core18/11", "kernel/11",
		"auto-connect:Doing-core18/11",
		"auto-connect:Doing-kernel/11", // fails
		"auto-connect:Undoing-core18/11",
	})
	// those run unordered
	c.Assert(ops[5:], testutil.DeepUnsortedMatches, []string{"core18/7", "kernel/7"})
}

<<<<<<< HEAD
func failAfterLinkSnap(ol *overlord.Overlord, chg *state.Change) error {
	err := errors.New("expected")
	ol.TaskRunner().AddHandler("fail", func(*state.Task, *tomb.Tomb) error {
		return err
	}, nil)

	failingTask := ol.State().NewTask("fail", "expected failure")
	chg.AddTask(failingTask)
	linkTask := findLastTask(chg, "link-snap")
	failingTask.WaitFor(linkTask)
	for _, lane := range linkTask.Lanes() {
		failingTask.JoinLane(lane)
	}

	return err
=======
func (s *snapmgrTestSuite) TestUpdateBaseAndSnapdOrder(c *C) {
	// verify that when snapd and a base are updated in one go, the base is
	// set up to have snapd as a prerequisite

	restore := release.MockOnClassic(false)
	defer restore()
	restore = snapstate.MockRevisionDate(nil)
	defer restore()

	s.state.Lock()
	defer s.state.Unlock()

	var restartRequested []restart.RestartType
	restart.Init(s.state, "boot-id-0", snapstatetest.MockRestartHandler(func(t restart.RestartType) {
		restartRequested = append(restartRequested, t)
	}))

	restore = snapstatetest.MockDeviceModel(ModelWithBase("core18"))
	defer restore()

	siSnapd := &snap.SideInfo{RealName: "snapd", Revision: snap.R(1), SnapID: "snapd-snap-id"}
	snaptest.MockSnap(c, "name: snapd\nversion: 1.2.3\ntype: snapd", siSnapd)
	snapstate.Set(s.state, "snapd", &snapstate.SnapState{
		Active:          true,
		Sequence:        []*snap.SideInfo{siSnapd},
		Current:         siSnapd.Revision,
		TrackingChannel: "latest/stable",
		SnapType:        "snapd",
	})
	siBase := &snap.SideInfo{RealName: "core18", Revision: snap.R(1), SnapID: "core18-snap-id"}
	snaptest.MockSnap(c, "name: core18\nversion: 1.2.3\ntype: base", siBase)
	snapstate.Set(s.state, "core18", &snapstate.SnapState{
		Active:          true,
		Sequence:        []*snap.SideInfo{siBase},
		Current:         siBase.Revision,
		TrackingChannel: "latest/stable",
		SnapType:        "base",
	})

	chg := s.state.NewChange("refresh", "refresh snapd and base")
	affected, tss, err := snapstate.UpdateMany(context.Background(), s.state,
		[]string{"core18", "snapd"}, s.user.ID, &snapstate.Flags{NoReRefresh: true})
	c.Assert(err, IsNil)
	sort.Strings(affected)
	c.Assert(affected, DeepEquals, []string{"core18", "snapd"})

	// grab the task sets of snapd and the base
	var snapdTs, baseTs *state.TaskSet
	for _, ts := range tss {
		chg.AddAll(ts)
		for _, tsk := range ts.Tasks() {
			if tsk.Kind() == "link-snap" {
				snapsup, err := snapstate.TaskSnapSetup(tsk)
				c.Assert(err, IsNil)
				if snapsup.InstanceName() == "snapd" {
					snapdTs = ts
				} else {
					baseTs = ts
				}
			}
		}
	}

	// verify that the base tasks depend on the last task of snapd
	snapdts := snapdTs.Tasks()
	for _, bts := range baseTs.Tasks() {
		c.Check(bts.WaitTasks(), testutil.Contains, snapdts[len(snapdts)-1])
	}

	s.fakeBackend.linkSnapMaybeReboot = true
	s.fakeBackend.linkSnapRebootFor = map[string]bool{
		"core18": true,
	}

	defer s.se.Stop()
	s.settle(c)

	c.Check(chg.IsReady(), Equals, true)
	c.Check(chg.Status(), Equals, state.DoneStatus)
	c.Check(restartRequested, DeepEquals, []restart.RestartType{
		restart.RestartDaemon,
		restart.RestartSystem,
	})
>>>>>>> a6e6b9f3
}<|MERGE_RESOLUTION|>--- conflicted
+++ resolved
@@ -8511,7 +8511,6 @@
 	c.Assert(ops[5:], testutil.DeepUnsortedMatches, []string{"core18/7", "kernel/7"})
 }
 
-<<<<<<< HEAD
 func failAfterLinkSnap(ol *overlord.Overlord, chg *state.Change) error {
 	err := errors.New("expected")
 	ol.TaskRunner().AddHandler("fail", func(*state.Task, *tomb.Tomb) error {
@@ -8527,7 +8526,8 @@
 	}
 
 	return err
-=======
+}
+
 func (s *snapmgrTestSuite) TestUpdateBaseAndSnapdOrder(c *C) {
 	// verify that when snapd and a base are updated in one go, the base is
 	// set up to have snapd as a prerequisite
@@ -8611,5 +8611,4 @@
 		restart.RestartDaemon,
 		restart.RestartSystem,
 	})
->>>>>>> a6e6b9f3
 }