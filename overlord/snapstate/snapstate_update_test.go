--- conflicted
+++ resolved
@@ -14126,7 +14126,6 @@
 	useSameSnapRev        bool
 }
 
-<<<<<<< HEAD
 func componentNameToType(c *C, name string) snap.ComponentType {
 	typ := strings.TrimSuffix(name, "-component")
 	if typ == name {
@@ -14135,10 +14134,7 @@
 	return snap.ComponentType(typ)
 }
 
-func (s *snapmgrTestSuite) testUpdateWithComponentsRunThrough(c *C, opts updateWIthComponentsOpts) {
-=======
 func (s *snapmgrTestSuite) testUpdateWithComponentsRunThrough(c *C, opts updateWithComponentsOpts) {
->>>>>>> 8774c075
 	if opts.refreshAppAwarenessUX {
 		s.enableRefreshAppAwarenessUX()
 	}
@@ -14279,9 +14275,6 @@
 		InstanceKey:     opts.instanceKey,
 	})
 
-<<<<<<< HEAD
-	ts, err := snapstate.Update(s.state, instanceName, nil, s.user.ID, snapstate.Flags{})
-=======
 	var revOpts *snapstate.RevisionOptions
 	if opts.useSameSnapRev {
 		revOpts = &snapstate.RevisionOptions{Revision: currentSnapRev}
@@ -14290,7 +14283,6 @@
 	ts, err := snapstate.Update(s.state, instanceName, revOpts, s.user.ID, snapstate.Flags{
 		NoReRefresh: true,
 	})
->>>>>>> 8774c075
 	c.Assert(err, IsNil)
 
 	chg := s.state.NewChange("refresh", "refresh a snap")
@@ -14818,7 +14810,6 @@
 	c.Check(compSup.CompSideInfo.Component, Equals, cref2)
 }
 
-<<<<<<< HEAD
 func (s *snapmgrTestSuite) TestUpdateWithComponentsFromPathRunThrough(c *C) {
 	const (
 		instanceKey           = ""
@@ -14842,7 +14833,406 @@
 	snapstate.MockOpenSnapFile(backend.OpenSnapFile)
 
 	if refreshAppAwarenessUX {
-=======
+		s.enableRefreshAppAwarenessUX()
+	}
+
+	const (
+		snapName = "some-snap"
+		snapID   = "some-snap-id"
+		channel  = "channel-for-components"
+	)
+
+	currentSnapRev := snap.R(7)
+	newSnapRev := snap.R(11)
+	instanceName := snap.InstanceName(snapName, instanceKey)
+
+	sort.Strings(compNames)
+
+	si := snap.SideInfo{
+		RealName: snapName,
+		Revision: currentSnapRev,
+		SnapID:   snapID,
+		Channel:  channel,
+	}
+
+	snaptest.MockSnapInstance(c, instanceName, fmt.Sprintf("name: %s", snapName), &si)
+
+	restore := snapstate.MockRevisionDate(nil)
+	defer restore()
+
+	now, err := time.Parse(time.RFC3339, "2021-06-10T10:00:00Z")
+	c.Assert(err, IsNil)
+
+	restore = snapstate.MockTimeNow(func() time.Time {
+		return now
+	})
+	defer restore()
+
+	s.state.Lock()
+	defer s.state.Unlock()
+
+	// make sure that the store is never hit
+	snapstate.ReplaceStore(s.state, &storetest.Store{})
+
+	if instanceKey != "" {
+		tr := config.NewTransaction(s.state)
+		tr.Set("core", "experimental.parallel-instances", true)
+		tr.Commit()
+	}
+
+	currentSeq := snapstatetest.NewSequenceFromSnapSideInfos([]*snap.SideInfo{&si})
+
+	originalCompRevisions := make(map[string]snap.Revision)
+	for i, compName := range compNames {
+		originalCompRevisions[compName] = snap.R(i + 1)
+	}
+
+	updatedCompRevisions := make(map[string]snap.Revision)
+	for _, compName := range compNames {
+		updatedCompRevisions[compName] = snap.R(originalCompRevisions[compName].N + 1)
+	}
+
+	expectedComponentStates := make([]*sequence.ComponentState, 0, len(compNames))
+	for _, comp := range compNames {
+		expectedComponentStates = append(expectedComponentStates, &sequence.ComponentState{
+			SideInfo: &snap.ComponentSideInfo{
+				Component: naming.NewComponentRef(snapName, comp),
+				Revision:  updatedCompRevisions[comp],
+			},
+			CompType: componentNameToType(c, comp),
+		})
+	}
+
+	expectedSI := snap.SideInfo{
+		RealName: snapName,
+		Revision: newSnapRev,
+		SnapID:   snapID,
+		Channel:  channel,
+	}
+	expectedSideState := sequence.NewRevisionSideState(&expectedSI, expectedComponentStates)
+	originalSideState := currentSeq.Revisions[0]
+
+	for _, comp := range compNames {
+		err := currentSeq.AddComponentForRevision(currentSnapRev, &sequence.ComponentState{
+			SideInfo: &snap.ComponentSideInfo{
+				Component: naming.NewComponentRef(snapName, comp),
+				Revision:  originalCompRevisions[comp],
+			},
+			CompType: componentNameToType(c, comp),
+		})
+		c.Assert(err, IsNil)
+	}
+
+	s.AddCleanup(snapstate.MockReadComponentInfo(func(
+		compMntDir string, info *snap.Info, csi *snap.ComponentSideInfo,
+	) (*snap.ComponentInfo, error) {
+		return &snap.ComponentInfo{
+			Component:         csi.Component,
+			Type:              componentNameToType(c, csi.Component.ComponentName),
+			Version:           "1.0",
+			ComponentSideInfo: *csi,
+		}, nil
+	}))
+
+	snapstate.Set(s.state, instanceName, &snapstate.SnapState{
+		Active:          true,
+		Sequence:        currentSeq,
+		Current:         si.Revision,
+		SnapType:        "app",
+		TrackingChannel: channel,
+		InstanceKey:     instanceKey,
+	})
+
+	components := make(map[*snap.ComponentSideInfo]string, len(compNames))
+	componentPaths := make(map[string]string, len(compNames))
+	for _, cs := range expectedComponentStates {
+		componentYaml := fmt.Sprintf(`component: %s
+type: %s
+version: 1.0
+`, cs.SideInfo.Component, cs.CompType)
+
+		path := snaptest.MakeTestComponent(c, componentYaml)
+		componentPaths[cs.SideInfo.Component.ComponentName] = path
+		components[cs.SideInfo] = path
+	}
+
+	snapPath := makeTestSnap(c, fmt.Sprintf(`name: %s
+version: some-snapVer
+type: kernel
+epoch: 1*
+components:
+  test-component:
+    type: test
+  kernel-modules-component:
+    type: kernel-modules
+    `, snapName))
+
+	newSI := si
+	newSI.Revision = newSnapRev
+
+	goal := snapstate.PathUpdateGoal(snapstate.PathSnap{
+		Path:         snapPath,
+		InstanceName: instanceName,
+		SideInfo:     &newSI,
+		Components:   components,
+	})
+
+	ts, err := snapstate.UpdateOne(context.Background(), s.state, goal, nil, snapstate.Options{
+		Flags: snapstate.Flags{
+			Transaction:    client.TransactionPerSnap,
+			RemoveSnapPath: true,
+		},
+	})
+	c.Assert(err, IsNil)
+
+	chg := s.state.NewChange("refresh", "refresh a snap")
+	chg.AddAll(ts)
+
+	if undo {
+		last := lastWithLane(ts.Tasks())
+		c.Assert(last, NotNil)
+
+		terr := s.state.NewTask("error-trigger", "provoking total undo")
+		terr.WaitFor(last)
+		terr.JoinLane(last.Lanes()[0])
+		chg.AddTask(terr)
+	}
+
+	// check unlink-reason
+	unlinkTask := findLastTask(chg, "unlink-current-snap")
+	c.Assert(unlinkTask, NotNil)
+	var unlinkReason string
+	unlinkTask.Get("unlink-reason", &unlinkReason)
+	c.Check(unlinkReason, Equals, "refresh")
+
+	// local modifications, edge must be set
+	te := ts.MaybeEdge(snapstate.LastBeforeLocalModificationsEdge)
+	c.Assert(te, NotNil)
+	c.Assert(te.Kind(), Equals, "prepare-snap")
+
+	s.settle(c)
+
+	if undo {
+		c.Assert(chg.Err(), NotNil, Commentf("change tasks:\n%s", printTasks(chg.Tasks())))
+	} else {
+		c.Assert(chg.Err(), IsNil, Commentf("change tasks:\n%s", printTasks(chg.Tasks())))
+	}
+
+	expected := fakeOps{
+		{
+			op:  "current",
+			old: filepath.Join(dirs.SnapMountDir, instanceName, currentSnapRev.String()),
+		},
+		{
+			op:    "setup-snap",
+			name:  instanceName,
+			path:  snapPath,
+			revno: newSnapRev,
+		},
+	}
+
+	if !refreshAppAwarenessUX {
+		expected = append(expected, fakeOp{
+			op:   "remove-snap-aliases",
+			name: instanceName,
+		})
+	}
+
+	for _, cs := range expectedComponentStates {
+		containerName := fmt.Sprintf("%s+%s", instanceName, cs.SideInfo.Component.ComponentName)
+		filename := fmt.Sprintf("%s_%v.comp", containerName, cs.SideInfo.Revision)
+
+		expected = append(expected, fakeOp{
+			op:                "setup-component",
+			containerName:     containerName,
+			containerFileName: filename,
+		})
+	}
+
+	expected = append(expected, fakeOps{
+		{
+			op:          "run-inhibit-snap-for-unlink",
+			name:        instanceName,
+			inhibitHint: "refresh",
+		},
+		{
+			op:                 "unlink-snap",
+			path:               filepath.Join(dirs.SnapMountDir, instanceName, currentSnapRev.String()),
+			unlinkSkipBinaries: refreshAppAwarenessUX,
+		},
+		{
+			op:    "update-gadget-assets:Doing",
+			name:  instanceName,
+			revno: newSnapRev,
+		},
+		{
+			op:   "copy-data",
+			path: filepath.Join(dirs.SnapMountDir, instanceName, newSnapRev.String()),
+			old:  filepath.Join(dirs.SnapMountDir, instanceName, currentSnapRev.String()),
+		},
+		{
+			op:   "setup-snap-save-data",
+			path: filepath.Join(dirs.SnapDataSaveDir, instanceName),
+		},
+	}...)
+
+	expected = append(expected, fakeOps{
+		{
+			op:    "setup-profiles:Doing",
+			name:  instanceName,
+			revno: snap.R(11),
+		},
+		{
+			op: "candidate",
+			sinfo: snap.SideInfo{
+				RealName: snapName,
+				SnapID:   snapID,
+				Channel:  channel,
+				Revision: snap.R(11),
+			},
+		},
+		{
+			op:   "link-snap",
+			path: filepath.Join(dirs.SnapMountDir, instanceName, newSnapRev.String()),
+		},
+	}...)
+
+	for _, cs := range expectedComponentStates {
+		expected = append(expected, fakeOp{
+			op:   "link-component",
+			path: snap.ComponentMountDir(cs.SideInfo.Component.ComponentName, cs.SideInfo.Revision, instanceName),
+		})
+	}
+
+	expected = append(expected, fakeOps{
+		{
+			op:    "auto-connect:Doing",
+			name:  instanceName,
+			revno: snap.R(11),
+		},
+		{
+			op: "update-aliases",
+		},
+	}...)
+
+	currentKmodComps := make([]*snap.ComponentSideInfo, 0, len(components))
+	newKmodComps := make([]*snap.ComponentSideInfo, 0, len(components))
+	for _, cs := range expectedComponentStates {
+		if cs.CompType == snap.KernelModulesComponent {
+			compName := cs.SideInfo.Component.ComponentName
+			currentKmodComps = append(currentKmodComps, &snap.ComponentSideInfo{
+				Component: naming.NewComponentRef(snapName, compName),
+				Revision:  originalCompRevisions[compName],
+			})
+			newKmodComps = append(newKmodComps, &snap.ComponentSideInfo{
+				Component: naming.NewComponentRef(snapName, compName),
+				Revision:  cs.SideInfo.Revision,
+			})
+		}
+	}
+
+	if len(currentKmodComps) > 0 || len(newKmodComps) > 0 {
+		expected = append(expected, fakeOp{
+			op:           "prepare-kernel-modules-components",
+			currentComps: currentKmodComps,
+			finalComps:   newKmodComps,
+		})
+	}
+
+	if undo {
+		expected = append(expected, undoOps(instanceName, expectedSideState, originalSideState)...)
+	} else {
+		expected = append(expected, fakeOp{
+			op:    "cleanup-trash",
+			name:  instanceName,
+			revno: newSnapRev,
+		})
+	}
+
+	c.Assert(s.fakeBackend.ops.Ops(), DeepEquals, expected.Ops())
+	c.Assert(s.fakeBackend.ops, DeepEquals, expected)
+
+	// check progress
+	task := ts.Tasks()[1]
+
+	// verify snapSetup info
+	var snapsup snapstate.SnapSetup
+	err = task.Get("snap-setup", &snapsup)
+	c.Assert(err, IsNil)
+	c.Assert(snapsup, DeepEquals, snapstate.SnapSetup{
+		Channel:   channel,
+		SnapPath:  snapPath,
+		SideInfo:  snapsup.SideInfo,
+		Type:      snap.TypeKernel,
+		Version:   "some-snapVer",
+		PlugsOnly: true,
+		Flags: snapstate.Flags{
+			Transaction:    client.TransactionPerSnap,
+			RemoveSnapPath: true,
+		},
+		InstanceKey:                     instanceKey,
+		PreUpdateKernelModuleComponents: currentKmodComps,
+	})
+	c.Assert(snapsup.SideInfo, DeepEquals, &snap.SideInfo{
+		RealName: snapName,
+		Revision: newSnapRev,
+		Channel:  channel,
+		SnapID:   snapID,
+	})
+
+	compsups := make([]snapstate.ComponentSetup, 0, len(compNames))
+	for i, comp := range compNames {
+		compsups = append(compsups, snapstate.ComponentSetup{
+			CompSideInfo: &snap.ComponentSideInfo{
+				Component: naming.NewComponentRef(snapName, comp),
+				Revision:  snap.R(i + 2),
+			},
+			CompType: componentNameToType(c, comp),
+			CompPath: componentPaths[comp],
+			ComponentInstallFlags: snapstate.ComponentInstallFlags{
+				RemoveComponentPath:   true,
+				MultiComponentInstall: true,
+			},
+		})
+	}
+	checkComponentSetupTasks(c, ts, compsups, "prepare-component")
+
+	// verify snaps in the system state
+	var snapst snapstate.SnapState
+	err = snapstate.Get(s.state, instanceName, &snapst)
+	c.Assert(err, IsNil)
+
+	if !undo {
+		c.Assert(snapst.LastRefreshTime, NotNil)
+		c.Check(snapst.LastRefreshTime.Equal(now), Equals, true)
+		c.Assert(snapst.Active, Equals, true)
+		c.Assert(snapst.Sequence.Revisions, HasLen, 2)
+		c.Assert(snapst.Sequence.Revisions[0], DeepEquals, currentSeq.Revisions[0])
+
+		cand := sequence.NewRevisionSideState(&snap.SideInfo{
+			RealName: snapName,
+			Channel:  channel,
+			SnapID:   snapID,
+			Revision: newSnapRev,
+		}, expectedComponentStates)
+
+		// add our new revision to the sequence
+		currentSeq.Revisions = append(currentSeq.Revisions, cand)
+
+		c.Assert(snapst.Sequence, DeepEquals, currentSeq)
+
+		c.Check(snapPath, testutil.FileAbsent)
+		for _, compPath := range components {
+			c.Check(compPath, testutil.FileAbsent)
+		}
+	} else {
+		// make sure everything is back to how it started
+		c.Assert(snapst.Active, Equals, true)
+		c.Assert(snapst.Sequence.Revisions, HasLen, 1)
+		c.Assert(snapst.Sequence.Revisions[0], DeepEquals, currentSeq.Revisions[0])
+	}
+}
+
 func (s *snapmgrTestSuite) TestUpdateWithComponentsRunThroughOnlyComponentUpdate(c *C) {
 	s.testUpdateWithComponentsRunThroughOnlyComponentUpdate(c, updateWithComponentsOpts{
 		instanceKey:           "key",
@@ -14866,23 +15256,12 @@
 	}
 
 	if opts.refreshAppAwarenessUX {
->>>>>>> 8774c075
 		s.enableRefreshAppAwarenessUX()
 	}
 
 	const (
 		snapName = "some-snap"
 		snapID   = "some-snap-id"
-<<<<<<< HEAD
-		channel  = "channel-for-components"
-	)
-
-	currentSnapRev := snap.R(7)
-	newSnapRev := snap.R(11)
-	instanceName := snap.InstanceName(snapName, instanceKey)
-
-	sort.Strings(compNames)
-=======
 	)
 
 	channel := "channel-for-components-only-component-refresh"
@@ -14933,7 +15312,6 @@
 
 	// we start without the auxiliary store info (or with an older one)
 	c.Check(snapstate.AuxStoreInfoFilename(snapID), testutil.FileAbsent)
->>>>>>> 8774c075
 
 	si := snap.SideInfo{
 		RealName: snapName,
@@ -14941,16 +15319,12 @@
 		SnapID:   snapID,
 		Channel:  channel,
 	}
-<<<<<<< HEAD
-
-	snaptest.MockSnapInstance(c, instanceName, fmt.Sprintf("name: %s", snapName), &si)
-=======
+
 	snaptest.MockSnapInstance(c, instanceName, fmt.Sprintf("name: %s", snapName), &si)
 	fi, err := os.Stat(snap.MountFile(instanceName, si.Revision))
 	c.Assert(err, IsNil)
 
 	refreshedDate := fi.ModTime()
->>>>>>> 8774c075
 
 	restore := snapstate.MockRevisionDate(nil)
 	defer restore()
@@ -14966,14 +15340,7 @@
 	s.state.Lock()
 	defer s.state.Unlock()
 
-<<<<<<< HEAD
-	// make sure that the store is never hit
-	snapstate.ReplaceStore(s.state, &storetest.Store{})
-
-	if instanceKey != "" {
-=======
 	if opts.instanceKey != "" {
->>>>>>> 8774c075
 		tr := config.NewTransaction(s.state)
 		tr.Set("core", "experimental.parallel-instances", true)
 		tr.Commit()
@@ -14981,47 +15348,6 @@
 
 	currentSeq := snapstatetest.NewSequenceFromSnapSideInfos([]*snap.SideInfo{&si})
 
-<<<<<<< HEAD
-	originalCompRevisions := make(map[string]snap.Revision)
-	for i, compName := range compNames {
-		originalCompRevisions[compName] = snap.R(i + 1)
-	}
-
-	updatedCompRevisions := make(map[string]snap.Revision)
-	for _, compName := range compNames {
-		updatedCompRevisions[compName] = snap.R(originalCompRevisions[compName].N + 1)
-	}
-
-	expectedComponentStates := make([]*sequence.ComponentState, 0, len(compNames))
-	for _, comp := range compNames {
-		expectedComponentStates = append(expectedComponentStates, &sequence.ComponentState{
-			SideInfo: &snap.ComponentSideInfo{
-				Component: naming.NewComponentRef(snapName, comp),
-				Revision:  updatedCompRevisions[comp],
-			},
-			CompType: componentNameToType(c, comp),
-		})
-	}
-
-	expectedSI := snap.SideInfo{
-		RealName: snapName,
-		Revision: newSnapRev,
-		SnapID:   snapID,
-		Channel:  channel,
-	}
-	expectedSideState := sequence.NewRevisionSideState(&expectedSI, expectedComponentStates)
-	originalSideState := currentSeq.Revisions[0]
-
-	for _, comp := range compNames {
-		err := currentSeq.AddComponentForRevision(currentSnapRev, &sequence.ComponentState{
-			SideInfo: &snap.ComponentSideInfo{
-				Component: naming.NewComponentRef(snapName, comp),
-				Revision:  originalCompRevisions[comp],
-			},
-			CompType: componentNameToType(c, comp),
-		})
-		c.Assert(err, IsNil)
-=======
 	var currentResources map[string]snap.Revision
 	for _, comp := range opts.components {
 		err := currentSeq.AddComponentForRevision(currentSnapRev, &sequence.ComponentState{
@@ -15049,7 +15375,6 @@
 			},
 			CompType: compNameToType(comp),
 		})
->>>>>>> 8774c075
 	}
 
 	s.AddCleanup(snapstate.MockReadComponentInfo(func(
@@ -15057,11 +15382,7 @@
 	) (*snap.ComponentInfo, error) {
 		return &snap.ComponentInfo{
 			Component:         csi.Component,
-<<<<<<< HEAD
-			Type:              componentNameToType(c, csi.Component.ComponentName),
-=======
 			Type:              compNameToType(csi.Component.ComponentName),
->>>>>>> 8774c075
 			Version:           "1.0",
 			ComponentSideInfo: *csi,
 		}, nil
@@ -15073,66 +15394,16 @@
 		Current:         si.Revision,
 		SnapType:        "app",
 		TrackingChannel: channel,
-<<<<<<< HEAD
-		InstanceKey:     instanceKey,
-	})
-
-	components := make(map[*snap.ComponentSideInfo]string, len(compNames))
-	componentPaths := make(map[string]string, len(compNames))
-	for _, cs := range expectedComponentStates {
-		componentYaml := fmt.Sprintf(`component: %s
-type: %s
-version: 1.0
-`, cs.SideInfo.Component, cs.CompType)
-
-		path := snaptest.MakeTestComponent(c, componentYaml)
-		componentPaths[cs.SideInfo.Component.ComponentName] = path
-		components[cs.SideInfo] = path
-	}
-
-	snapPath := makeTestSnap(c, fmt.Sprintf(`name: %s
-version: some-snapVer
-type: kernel
-epoch: 1*
-components:
-  test-component:
-    type: test
-  kernel-modules-component:
-    type: kernel-modules
-    `, snapName))
-
-	newSI := si
-	newSI.Revision = newSnapRev
-
-	goal := snapstate.PathUpdateGoal(snapstate.PathSnap{
-		Path:         snapPath,
-		InstanceName: instanceName,
-		SideInfo:     &newSI,
-		Components:   components,
-	})
-
-	ts, err := snapstate.UpdateOne(context.Background(), s.state, goal, nil, snapstate.Options{
-		Flags: snapstate.Flags{
-			Transaction:    client.TransactionPerSnap,
-			RemoveSnapPath: true,
-		},
-	})
-=======
 		InstanceKey:     opts.instanceKey,
 	})
 
 	ts, err := snapstate.Update(s.state, instanceName, nil, s.user.ID, snapstate.Flags{})
->>>>>>> 8774c075
 	c.Assert(err, IsNil)
 
 	chg := s.state.NewChange("refresh", "refresh a snap")
 	chg.AddAll(ts)
 
-<<<<<<< HEAD
-	if undo {
-=======
 	if opts.undo {
->>>>>>> 8774c075
 		last := lastWithLane(ts.Tasks())
 		c.Assert(last, NotNil)
 
@@ -15156,11 +15427,7 @@
 
 	s.settle(c)
 
-<<<<<<< HEAD
-	if undo {
-=======
 	if opts.undo {
->>>>>>> 8774c075
 		c.Assert(chg.Err(), NotNil, Commentf("change tasks:\n%s", printTasks(chg.Tasks())))
 	} else {
 		c.Assert(chg.Err(), IsNil, Commentf("change tasks:\n%s", printTasks(chg.Tasks())))
@@ -15168,20 +15435,6 @@
 
 	expected := fakeOps{
 		{
-<<<<<<< HEAD
-			op:  "current",
-			old: filepath.Join(dirs.SnapMountDir, instanceName, currentSnapRev.String()),
-		},
-		{
-			op:    "setup-snap",
-			name:  instanceName,
-			path:  snapPath,
-			revno: newSnapRev,
-		},
-	}
-
-	if !refreshAppAwarenessUX {
-=======
 			op: "storesvc-snap-action",
 			curSnaps: []store.CurrentSnap{{
 				InstanceName:    instanceName,
@@ -15209,7 +15462,6 @@
 	}
 
 	if !opts.refreshAppAwarenessUX {
->>>>>>> 8774c075
 		expected = append(expected, fakeOp{
 			op:   "remove-snap-aliases",
 			name: instanceName,
@@ -15217,16 +15469,6 @@
 	}
 
 	for _, cs := range expectedComponentStates {
-<<<<<<< HEAD
-		containerName := fmt.Sprintf("%s+%s", instanceName, cs.SideInfo.Component.ComponentName)
-		filename := fmt.Sprintf("%s_%v.comp", containerName, cs.SideInfo.Revision)
-
-		expected = append(expected, fakeOp{
-			op:                "setup-component",
-			containerName:     containerName,
-			containerFileName: filename,
-		})
-=======
 		compName := cs.SideInfo.Component.ComponentName
 		compRev := cs.SideInfo.Revision
 		containerName := fmt.Sprintf("%s+%s", instanceName, compName)
@@ -15251,7 +15493,6 @@
 			op:   "unlink-component",
 			path: snap.ComponentMountDir(compName, originalCompRevisions[compName], instanceName),
 		}}...)
->>>>>>> 8774c075
 	}
 
 	expected = append(expected, fakeOps{
@@ -15263,24 +15504,11 @@
 		{
 			op:                 "unlink-snap",
 			path:               filepath.Join(dirs.SnapMountDir, instanceName, currentSnapRev.String()),
-<<<<<<< HEAD
-			unlinkSkipBinaries: refreshAppAwarenessUX,
-		},
-		{
-			op:    "update-gadget-assets:Doing",
-			name:  instanceName,
-			revno: newSnapRev,
-		},
-		{
-			op:   "copy-data",
-			path: filepath.Join(dirs.SnapMountDir, instanceName, newSnapRev.String()),
-=======
 			unlinkSkipBinaries: opts.refreshAppAwarenessUX,
 		},
 		{
 			op:   "copy-data",
 			path: filepath.Join(dirs.SnapMountDir, instanceName, currentSnapRev.String()),
->>>>>>> 8774c075
 			old:  filepath.Join(dirs.SnapMountDir, instanceName, currentSnapRev.String()),
 		},
 		{
@@ -15293,11 +15521,7 @@
 		{
 			op:    "setup-profiles:Doing",
 			name:  instanceName,
-<<<<<<< HEAD
-			revno: snap.R(11),
-=======
 			revno: currentSnapRev,
->>>>>>> 8774c075
 		},
 		{
 			op: "candidate",
@@ -15305,30 +15529,16 @@
 				RealName: snapName,
 				SnapID:   snapID,
 				Channel:  channel,
-<<<<<<< HEAD
-				Revision: snap.R(11),
-=======
 				Revision: currentSnapRev,
->>>>>>> 8774c075
 			},
 		},
 		{
 			op:   "link-snap",
-<<<<<<< HEAD
-			path: filepath.Join(dirs.SnapMountDir, instanceName, newSnapRev.String()),
-=======
 			path: filepath.Join(dirs.SnapMountDir, instanceName, currentSnapRev.String()),
->>>>>>> 8774c075
 		},
 	}...)
 
 	for _, cs := range expectedComponentStates {
-<<<<<<< HEAD
-		expected = append(expected, fakeOp{
-			op:   "link-component",
-			path: snap.ComponentMountDir(cs.SideInfo.Component.ComponentName, cs.SideInfo.Revision, instanceName),
-		})
-=======
 		compName := cs.SideInfo.Component.ComponentName
 		compRev := cs.SideInfo.Revision
 		expected = append(expected, []fakeOp{
@@ -15337,39 +15547,19 @@
 				path: snap.ComponentMountDir(compName, compRev, instanceName),
 			},
 		}...)
->>>>>>> 8774c075
 	}
 
 	expected = append(expected, fakeOps{
 		{
 			op:    "auto-connect:Doing",
 			name:  instanceName,
-<<<<<<< HEAD
-			revno: snap.R(11),
-=======
 			revno: currentSnapRev,
->>>>>>> 8774c075
 		},
 		{
 			op: "update-aliases",
 		},
 	}...)
 
-<<<<<<< HEAD
-	currentKmodComps := make([]*snap.ComponentSideInfo, 0, len(components))
-	newKmodComps := make([]*snap.ComponentSideInfo, 0, len(components))
-	for _, cs := range expectedComponentStates {
-		if cs.CompType == snap.KernelModulesComponent {
-			compName := cs.SideInfo.Component.ComponentName
-			currentKmodComps = append(currentKmodComps, &snap.ComponentSideInfo{
-				Component: naming.NewComponentRef(snapName, compName),
-				Revision:  originalCompRevisions[compName],
-			})
-			newKmodComps = append(newKmodComps, &snap.ComponentSideInfo{
-				Component: naming.NewComponentRef(snapName, compName),
-				Revision:  cs.SideInfo.Revision,
-			})
-=======
 	var currentKmodComps []*snap.ComponentSideInfo
 	for _, cs := range currentComponentStates {
 		if cs.CompType == snap.KernelModulesComponent {
@@ -15381,7 +15571,6 @@
 	for _, cs := range expectedComponentStates {
 		if cs.CompType == snap.KernelModulesComponent {
 			newKmodComps = append(newKmodComps, cs.SideInfo)
->>>>>>> 8774c075
 		}
 	}
 
@@ -15393,9 +15582,6 @@
 		})
 	}
 
-<<<<<<< HEAD
-	if undo {
-=======
 	for _, cs := range currentComponentStates {
 		compName := cs.SideInfo.Component.ComponentName
 		compRev := cs.SideInfo.Revision
@@ -15419,22 +15605,11 @@
 	originalSideState := currentSeq.Revisions[0]
 
 	if opts.undo {
->>>>>>> 8774c075
 		expected = append(expected, undoOps(instanceName, expectedSideState, originalSideState)...)
 	} else {
 		expected = append(expected, fakeOp{
 			op:    "cleanup-trash",
 			name:  instanceName,
-<<<<<<< HEAD
-			revno: newSnapRev,
-		})
-	}
-
-	c.Assert(s.fakeBackend.ops.Ops(), DeepEquals, expected.Ops())
-	c.Assert(s.fakeBackend.ops, DeepEquals, expected)
-
-	// check progress
-=======
 			revno: currentSnapRev,
 		})
 	}
@@ -15455,7 +15630,6 @@
 	c.Assert(s.fakeBackend.ops.Ops(), DeepEquals, expected.Ops())
 	c.Assert(s.fakeBackend.ops, DeepEquals, expected)
 
->>>>>>> 8774c075
 	task := ts.Tasks()[1]
 
 	// verify snapSetup info
@@ -15463,19 +15637,6 @@
 	err = task.Get("snap-setup", &snapsup)
 	c.Assert(err, IsNil)
 	c.Assert(snapsup, DeepEquals, snapstate.SnapSetup{
-<<<<<<< HEAD
-		Channel:   channel,
-		SnapPath:  snapPath,
-		SideInfo:  snapsup.SideInfo,
-		Type:      snap.TypeKernel,
-		Version:   "some-snapVer",
-		PlugsOnly: true,
-		Flags: snapstate.Flags{
-			Transaction:    client.TransactionPerSnap,
-			RemoveSnapPath: true,
-		},
-		InstanceKey:                     instanceKey,
-=======
 		Channel: channel,
 		UserID:  s.user.ID,
 		DownloadInfo: &snap.DownloadInfo{
@@ -15489,70 +15650,20 @@
 			Transaction: client.TransactionPerSnap,
 		},
 		InstanceKey:                     opts.instanceKey,
->>>>>>> 8774c075
 		PreUpdateKernelModuleComponents: currentKmodComps,
 	})
 	c.Assert(snapsup.SideInfo, DeepEquals, &snap.SideInfo{
 		RealName: snapName,
-<<<<<<< HEAD
-		Revision: newSnapRev,
-=======
 		Revision: currentSnapRev,
->>>>>>> 8774c075
 		Channel:  channel,
 		SnapID:   snapID,
 	})
 
-<<<<<<< HEAD
-	compsups := make([]snapstate.ComponentSetup, 0, len(compNames))
-	for i, comp := range compNames {
-		compsups = append(compsups, snapstate.ComponentSetup{
-			CompSideInfo: &snap.ComponentSideInfo{
-				Component: naming.NewComponentRef(snapName, comp),
-				Revision:  snap.R(i + 2),
-			},
-			CompType: componentNameToType(c, comp),
-			CompPath: componentPaths[comp],
-			ComponentInstallFlags: snapstate.ComponentInstallFlags{
-				RemoveComponentPath:   true,
-				MultiComponentInstall: true,
-			},
-		})
-	}
-	checkComponentSetupTasks(c, ts, compsups, "prepare-component")
-
-=======
->>>>>>> 8774c075
 	// verify snaps in the system state
 	var snapst snapstate.SnapState
 	err = snapstate.Get(s.state, instanceName, &snapst)
 	c.Assert(err, IsNil)
 
-<<<<<<< HEAD
-	if !undo {
-		c.Assert(snapst.LastRefreshTime, NotNil)
-		c.Check(snapst.LastRefreshTime.Equal(now), Equals, true)
-		c.Assert(snapst.Active, Equals, true)
-		c.Assert(snapst.Sequence.Revisions, HasLen, 2)
-		c.Assert(snapst.Sequence.Revisions[0], DeepEquals, currentSeq.Revisions[0])
-
-		cand := sequence.NewRevisionSideState(&snap.SideInfo{
-			RealName: snapName,
-			Channel:  channel,
-			SnapID:   snapID,
-			Revision: newSnapRev,
-		}, expectedComponentStates)
-
-		// add our new revision to the sequence
-		currentSeq.Revisions = append(currentSeq.Revisions, cand)
-
-		c.Assert(snapst.Sequence, DeepEquals, currentSeq)
-
-		c.Check(snapPath, testutil.FileAbsent)
-		for _, compPath := range components {
-			c.Check(compPath, testutil.FileAbsent)
-		}
-=======
 	if !opts.undo {
 		c.Assert(snapst.LastRefreshTime, NotNil)
 		c.Check(snapst.LastRefreshTime.Equal(now), Equals, true)
@@ -15562,13 +15673,14 @@
 		// been replaced in-place
 		c.Assert(snapst.Sequence.Revisions, HasLen, 1)
 		c.Assert(snapst.Sequence.Revisions[0], DeepEquals, expectedSideState)
->>>>>>> 8774c075
 	} else {
 		// make sure everything is back to how it started
 		c.Assert(snapst.Active, Equals, true)
 		c.Assert(snapst.Sequence.Revisions, HasLen, 1)
-<<<<<<< HEAD
-		c.Assert(snapst.Sequence.Revisions[0], DeepEquals, currentSeq.Revisions[0])
+		c.Assert(snapst.Sequence.Revisions[0].Snap, DeepEquals, currentSeq.Revisions[0].Snap)
+
+		// TODO: figure out why this is out of order and if it is a problem
+		c.Assert(snapst.Sequence.Revisions[0].Components, testutil.DeepUnsortedMatches, currentSeq.Revisions[0].Components)
 	}
 }
 
@@ -15592,11 +15704,4 @@
 
 	c.Assert(found, HasLen, len(expected))
 	c.Check(found, testutil.DeepUnsortedMatches, expected)
-=======
-		c.Assert(snapst.Sequence.Revisions[0].Snap, DeepEquals, currentSeq.Revisions[0].Snap)
-
-		// TODO: figure out why this is out of order and if it is a problem
-		c.Assert(snapst.Sequence.Revisions[0].Components, testutil.DeepUnsortedMatches, currentSeq.Revisions[0].Components)
-	}
->>>>>>> 8774c075
 }