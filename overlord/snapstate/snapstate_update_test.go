// -*- Mode: Go; indent-tabs-mode: t -*-

/*
 * Copyright (C) 2016-2020 Canonical Ltd
 *
 * This program is free software: you can redistribute it and/or modify
 * it under the terms of the GNU General Public License version 3 as
 * published by the Free Software Foundation.
 *
 * This program is distributed in the hope that it will be useful,
 * but WITHOUT ANY WARRANTY; without even the implied warranty of
 * MERCHANTABILITY or FITNESS FOR A PARTICULAR PURPOSE.  See the
 * GNU General Public License for more details.
 *
 * You should have received a copy of the GNU General Public License
 * along with this program.  If not, see <http://www.gnu.org/licenses/>.
 *
 */

package snapstate_test

import (
	"context"
	"errors"
	"fmt"
	"os"
	"path/filepath"
	"sort"

	. "gopkg.in/check.v1"
	"gopkg.in/tomb.v2"

	"github.com/snapcore/snapd/dirs"
	"github.com/snapcore/snapd/interfaces"
	"github.com/snapcore/snapd/osutil"
	"github.com/snapcore/snapd/overlord/auth"
	"github.com/snapcore/snapd/overlord/configstate/config"
	"github.com/snapcore/snapd/overlord/ifacestate/ifacerepo"
	"github.com/snapcore/snapd/overlord/snapstate"
	"github.com/snapcore/snapd/overlord/snapstate/snapstatetest"
	"github.com/snapcore/snapd/overlord/state"
	"github.com/snapcore/snapd/release"
	"github.com/snapcore/snapd/snap"
	"github.com/snapcore/snapd/snap/snaptest"
	"github.com/snapcore/snapd/store"
	"github.com/snapcore/snapd/testutil"

	// So it registers Configure.
	_ "github.com/snapcore/snapd/overlord/configstate"
)

func verifyUpdateTasks(c *C, opts, discards int, ts *state.TaskSet, st *state.State) {
	kinds := taskKinds(ts.Tasks())

	expected := []string{
		"prerequisites",
		"download-snap",
		"validate-snap",
		"mount-snap",
	}
	expected = append(expected, "run-hook[pre-refresh]")
	if opts&unlinkBefore != 0 {
		expected = append(expected,
			"stop-snap-services",
		)
	}
	if opts&unlinkBefore != 0 {
		expected = append(expected,
			"remove-aliases",
			"unlink-current-snap",
		)
	}
	if opts&updatesGadget != 0 {
		expected = append(expected,
			"update-gadget-assets",
			"update-gadget-cmdline")
	}
	expected = append(expected,
		"copy-snap-data",
		"setup-profiles",
		"link-snap",
	)
	if opts&maybeCore != 0 {
		expected = append(expected, "setup-profiles")
	}
	expected = append(expected,
		"auto-connect",
		"set-auto-aliases",
		"setup-aliases",
		"run-hook[post-refresh]",
		"start-snap-services")

	c.Assert(ts.Tasks()[len(expected)-2].Summary(), Matches, `Run post-refresh hook of .*`)
	for i := 0; i < discards; i++ {
		expected = append(expected,
			"clear-snap",
			"discard-snap",
		)
	}
	if opts&cleanupAfter != 0 {
		expected = append(expected,
			"cleanup",
		)
	}
	expected = append(expected,
		"run-hook[configure]",
		"run-hook[check-health]",
	)
	if opts&doesReRefresh != 0 {
		expected = append(expected, "check-rerefresh")
	}

	c.Assert(kinds, DeepEquals, expected)
}

func (s *snapmgrTestSuite) TestUpdateDoesGC(c *C) {
	s.state.Lock()
	defer s.state.Unlock()
	restore := release.MockOnClassic(false)
	defer restore()

	snapstate.Set(s.state, "some-snap", &snapstate.SnapState{
		Active: true,
		Sequence: []*snap.SideInfo{
			{RealName: "some-snap", SnapID: "some-snap-id", Revision: snap.R(1)},
			{RealName: "some-snap", SnapID: "some-snap-id", Revision: snap.R(2)},
			{RealName: "some-snap", SnapID: "some-snap-id", Revision: snap.R(3)},
			{RealName: "some-snap", SnapID: "some-snap-id", Revision: snap.R(4)},
		},
		Current:  snap.R(4),
		SnapType: "app",
	})

	chg := s.state.NewChange("update", "update a snap")
	ts, err := snapstate.Update(s.state, "some-snap", &snapstate.RevisionOptions{Channel: "some-channel"}, s.user.ID, snapstate.Flags{})
	c.Assert(err, IsNil)
	chg.AddAll(ts)

	s.state.Unlock()
	defer s.se.Stop()
	s.settle(c)
	s.state.Lock()

	// ensure garbage collection runs as the last tasks
	expectedTail := fakeOps{
		{
			op:   "link-snap",
			path: filepath.Join(dirs.SnapMountDir, "some-snap/11"),
		},
		{
			op:    "auto-connect:Doing",
			name:  "some-snap",
			revno: snap.R(11),
		},
		{
			op: "update-aliases",
		},
		{
			op:   "remove-snap-data",
			path: filepath.Join(dirs.SnapMountDir, "some-snap/1"),
		},
		{
			op:    "remove-snap-files",
			path:  filepath.Join(dirs.SnapMountDir, "some-snap/1"),
			stype: "app",
		},
		{
			op:   "remove-snap-data",
			path: filepath.Join(dirs.SnapMountDir, "some-snap/2"),
		},
		{
			op:    "remove-snap-files",
			path:  filepath.Join(dirs.SnapMountDir, "some-snap/2"),
			stype: "app",
		},
		{
			op:    "cleanup-trash",
			name:  "some-snap",
			revno: snap.R(11),
		},
	}

	opsTail := s.fakeBackend.ops[len(s.fakeBackend.ops)-len(expectedTail):]
	c.Assert(opsTail.Ops(), DeepEquals, expectedTail.Ops())
	c.Check(opsTail, DeepEquals, expectedTail)
}

func (s *snapmgrTestSuite) TestUpdateScenarios(c *C) {
	// TODO: also use channel-for-7 or equiv to check updates that are switches
	for k, t := range switchScenarios {
		s.testUpdateScenario(c, k, t)
	}
}

func (s *snapmgrTestSuite) testUpdateScenario(c *C, desc string, t switchScenario) {
	// reset
	s.fakeBackend.ops = nil

	comment := Commentf("%q (%+v)", desc, t)
	si := snap.SideInfo{
		RealName: "some-snap",
		Revision: snap.R(7),
		Channel:  t.chanFrom,
		SnapID:   "some-snap-id",
	}

	s.state.Lock()
	defer s.state.Unlock()

	snapstate.Set(s.state, "some-snap", &snapstate.SnapState{
		Sequence:        []*snap.SideInfo{&si},
		Active:          true,
		Current:         si.Revision,
		TrackingChannel: t.chanFrom,
		CohortKey:       t.cohFrom,
	})

	chg := s.state.NewChange("update-snap", t.summary)
	ts, err := snapstate.Update(s.state, "some-snap", &snapstate.RevisionOptions{
		Channel:     t.chanTo,
		CohortKey:   t.cohTo,
		LeaveCohort: t.cohFrom != "" && t.cohTo == "",
	}, 0, snapstate.Flags{})
	c.Assert(err, IsNil, comment)
	chg.AddAll(ts)

	s.state.Unlock()
	s.settle(c)
	s.state.Lock()

	// switch is not really really doing anything backend related
	c.Assert(s.fakeBackend.ops.Ops(), DeepEquals, []string{
		"storesvc-snap-action",
		"storesvc-snap-action:action",
		"storesvc-download",
		"validate-snap:Doing",
		"current",
		"open-snap-file",
		"setup-snap",
		"remove-snap-aliases",
		"unlink-snap",
		"copy-data",
		"setup-profiles:Doing",
		"candidate",
		"link-snap",
		"auto-connect:Doing",
		"update-aliases",
		"cleanup-trash",
	}, comment)

	expectedChanTo := t.chanTo
	if t.chanTo == "" {
		expectedChanTo = t.chanFrom
	}
	expectedCohTo := t.cohTo

	// ensure the desired channel/cohort has changed
	var snapst snapstate.SnapState
	err = snapstate.Get(s.state, "some-snap", &snapst)
	c.Assert(err, IsNil, comment)
	c.Assert(snapst.TrackingChannel, Equals, expectedChanTo, comment)
	c.Assert(snapst.CohortKey, Equals, expectedCohTo, comment)

	// ensure the current info *has* changed
	info, err := snapst.CurrentInfo()
	c.Assert(err, IsNil, comment)
	c.Assert(info.Channel, Equals, expectedChanTo, comment)
}

func (s *snapmgrTestSuite) TestUpdateTasksWithOldCurrent(c *C) {
	s.state.Lock()
	defer s.state.Unlock()
	restore := release.MockOnClassic(false)
	defer restore()

	si1 := &snap.SideInfo{RealName: "some-snap", SnapID: "some-snap-id", Revision: snap.R(1)}
	si2 := &snap.SideInfo{RealName: "some-snap", SnapID: "some-snap-id", Revision: snap.R(2)}
	si3 := &snap.SideInfo{RealName: "some-snap", SnapID: "some-snap-id", Revision: snap.R(3)}
	si4 := &snap.SideInfo{RealName: "some-snap", SnapID: "some-snap-id", Revision: snap.R(4)}
	snapstate.Set(s.state, "some-snap", &snapstate.SnapState{
		Active:          true,
		TrackingChannel: "latest/edge",
		Sequence:        []*snap.SideInfo{si1, si2, si3, si4},
		Current:         snap.R(2),
		SnapType:        "app",
	})

	// run the update
	ts, err := snapstate.Update(s.state, "some-snap", &snapstate.RevisionOptions{Channel: "some-channel"}, s.user.ID, snapstate.Flags{})
	c.Assert(err, IsNil)

	verifyUpdateTasks(c, unlinkBefore|cleanupAfter|doesReRefresh, 2, ts, s.state)

	// and ensure that it will remove the revisions after "current"
	// (si3, si4)
	var snapsup snapstate.SnapSetup
	tasks := ts.Tasks()

	i := len(tasks) - 8
	c.Check(tasks[i].Kind(), Equals, "clear-snap")
	err = tasks[i].Get("snap-setup", &snapsup)
	c.Assert(err, IsNil)
	c.Check(snapsup.Revision(), Equals, si3.Revision)

	i = len(tasks) - 6
	c.Check(tasks[i].Kind(), Equals, "clear-snap")
	err = tasks[i].Get("snap-setup", &snapsup)
	c.Assert(err, IsNil)
	c.Check(snapsup.Revision(), Equals, si4.Revision)
}

func (s *snapmgrTestSuite) TestUpdateCanDoBackwards(c *C) {
	si7 := snap.SideInfo{
		RealName: "some-snap",
		SnapID:   "some-snap-id",
		Revision: snap.R(7),
	}
	si11 := snap.SideInfo{
		RealName: "some-snap",
		SnapID:   "some-snap-id",
		Revision: snap.R(11),
	}

	s.state.Lock()
	defer s.state.Unlock()

	snapstate.Set(s.state, "some-snap", &snapstate.SnapState{
		Active:   true,
		Sequence: []*snap.SideInfo{&si7, &si11},
		Current:  si11.Revision,
		SnapType: "app",
	})

	chg := s.state.NewChange("refresh", "refresh a snap")
	ts, err := snapstate.Update(s.state, "some-snap", &snapstate.RevisionOptions{Revision: snap.R(7)}, s.user.ID, snapstate.Flags{})
	c.Assert(err, IsNil)
	chg.AddAll(ts)

	s.state.Unlock()
	defer s.se.Stop()
	s.settle(c)
	s.state.Lock()
	expected := fakeOps{
		{
			op:   "remove-snap-aliases",
			name: "some-snap",
		},
		{
			op:   "unlink-snap",
			path: filepath.Join(dirs.SnapMountDir, "some-snap/11"),
		},
		{
			op:   "copy-data",
			path: filepath.Join(dirs.SnapMountDir, "some-snap/7"),
			old:  filepath.Join(dirs.SnapMountDir, "some-snap/11"),
		},
		{
			op:    "setup-profiles:Doing",
			name:  "some-snap",
			revno: snap.R(7),
		},
		{
			op: "candidate",
			sinfo: snap.SideInfo{
				RealName: "some-snap",
				SnapID:   "some-snap-id",
				Channel:  "",
				Revision: snap.R(7),
			},
		},
		{
			op:   "link-snap",
			path: filepath.Join(dirs.SnapMountDir, "some-snap/7"),
		},
		{
			op:    "auto-connect:Doing",
			name:  "some-snap",
			revno: snap.R(7),
		},
		{
			op: "update-aliases",
		},
		{
			op:    "cleanup-trash",
			name:  "some-snap",
			revno: snap.R(7),
		},
	}
	// start with an easier-to-read error if this fails:
	c.Assert(s.fakeBackend.ops.Ops(), DeepEquals, expected.Ops())
	c.Assert(s.fakeBackend.ops, DeepEquals, expected)
}

func revs(seq []*snap.SideInfo) []int {
	revs := make([]int, len(seq))
	for i, si := range seq {
		revs[i] = si.Revision.N
	}

	return revs
}

type opSeqOpts struct {
	revert  bool
	fail    bool
	before  []int
	current int
	via     int
	after   []int
}

// build a SnapState with a revision sequence given by `before` and a
// current revision of `current`. Then refresh --revision via. Then
// check the revision sequence is as in `after`.
func (s *snapmgrTestSuite) testOpSequence(c *C, opts *opSeqOpts) (*snapstate.SnapState, *state.TaskSet) {
	s.state.Lock()
	defer s.state.Unlock()

	seq := make([]*snap.SideInfo, len(opts.before))
	for i, n := range opts.before {
		seq[i] = &snap.SideInfo{RealName: "some-snap", SnapID: "some-snap-id", Revision: snap.R(n)}
	}

	snapstate.Set(s.state, "some-snap", &snapstate.SnapState{
		Active:          true,
		TrackingChannel: "latest/edge",
		Sequence:        seq,
		Current:         snap.R(opts.current),
		SnapType:        "app",
	})

	var chg *state.Change
	var ts *state.TaskSet
	var err error
	if opts.revert {
		chg = s.state.NewChange("revert", "revert a snap")
		ts, err = snapstate.RevertToRevision(s.state, "some-snap", snap.R(opts.via), snapstate.Flags{})
	} else {
		chg = s.state.NewChange("refresh", "refresh a snap")
		ts, err = snapstate.Update(s.state, "some-snap", &snapstate.RevisionOptions{Revision: snap.R(opts.via)}, s.user.ID, snapstate.Flags{})
	}
	c.Assert(err, IsNil)
	if opts.fail {
		tasks := ts.Tasks()
		var last *state.Task
		// don't make a task wait on rerefresh, that's bad
		for i := len(tasks) - 1; i > 0; i-- {
			last = tasks[i]
			if last.Kind() != "check-rerefresh" {
				break
			}
		}
		terr := s.state.NewTask("error-trigger", "provoking total undo")
		terr.WaitFor(last)
		if len(last.Lanes()) > 0 {
			lanes := last.Lanes()
			// sanity
			c.Assert(lanes, HasLen, 1)
			terr.JoinLane(lanes[0])
		}
		chg.AddTask(terr)
	}
	chg.AddAll(ts)

	s.state.Unlock()
	defer s.se.Stop()
	s.settle(c)
	s.state.Lock()

	var snapst snapstate.SnapState
	err = snapstate.Get(s.state, "some-snap", &snapst)
	c.Assert(err, IsNil)
	c.Check(revs(snapst.Sequence), DeepEquals, opts.after)

	return &snapst, ts
}

func (s *snapmgrTestSuite) testUpdateSequence(c *C, opts *opSeqOpts) *state.TaskSet {
	restore := release.MockOnClassic(false)
	defer restore()

	opts.revert = false
	snapst, ts := s.testOpSequence(c, opts)
	// update always ends with current==seq[-1]==via:
	c.Check(snapst.Current.N, Equals, opts.after[len(opts.after)-1])
	c.Check(snapst.Current.N, Equals, opts.via)

	c.Check(s.fakeBackend.ops.Count("copy-data"), Equals, 1)
	c.Check(s.fakeBackend.ops.First("copy-data"), DeepEquals, &fakeOp{
		op:   "copy-data",
		path: fmt.Sprintf(filepath.Join(dirs.SnapMountDir, "some-snap/%d"), opts.via),
		old:  fmt.Sprintf(filepath.Join(dirs.SnapMountDir, "some-snap/%d"), opts.current),
	})

	return ts
}

func (s *snapmgrTestSuite) testUpdateFailureSequence(c *C, opts *opSeqOpts) *state.TaskSet {
	restore := release.MockOnClassic(false)
	defer restore()

	opts.revert = false
	opts.after = opts.before
	s.fakeBackend.linkSnapFailTrigger = fmt.Sprintf(filepath.Join(dirs.SnapMountDir, "some-snap/%d"), opts.via)
	snapst, ts := s.testOpSequence(c, opts)
	// a failed update will always end with current unchanged
	c.Check(snapst.Current.N, Equals, opts.current)

	ops := s.fakeBackend.ops
	c.Check(ops.Count("copy-data"), Equals, 1)
	do := ops.First("copy-data")

	c.Check(ops.Count("undo-copy-snap-data"), Equals, 1)
	undo := ops.First("undo-copy-snap-data")

	do.op = undo.op
	c.Check(do, DeepEquals, undo) // i.e. they only differed in the op

	return ts
}

// testTotal*Failure fails *after* link-snap
func (s *snapmgrTestSuite) testTotalUpdateFailureSequence(c *C, opts *opSeqOpts) *state.TaskSet {
	restore := release.MockOnClassic(false)
	defer restore()

	opts.revert = false
	opts.fail = true
	snapst, ts := s.testOpSequence(c, opts)
	// a failed update will always end with current unchanged
	c.Check(snapst.Current.N, Equals, opts.current)

	ops := s.fakeBackend.ops
	c.Check(ops.Count("copy-data"), Equals, 1)
	do := ops.First("copy-data")

	c.Check(ops.Count("undo-copy-snap-data"), Equals, 1)
	undo := ops.First("undo-copy-snap-data")

	do.op = undo.op
	c.Check(do, DeepEquals, undo) // i.e. they only differed in the op

	return ts
}

func (s *snapmgrTestSuite) TestUpdateLayoutsChecksFeatureFlag(c *C) {
	s.state.Lock()
	defer s.state.Unlock()

	// When layouts are disabled we cannot refresh to a snap depending on the feature.
	tr := config.NewTransaction(s.state)
	tr.Set("core", "experimental.layouts", false)
	tr.Commit()

	snapstate.Set(s.state, "some-snap", &snapstate.SnapState{
		Active: true,
		Sequence: []*snap.SideInfo{
			{RealName: "some-snap", SnapID: "some-snap-id", Revision: snap.R(1)},
		},
		Current:  snap.R(1),
		SnapType: "app",
	})

	_, err := snapstate.Update(s.state, "some-snap", &snapstate.RevisionOptions{Channel: "channel-for-layout/stable"}, s.user.ID, snapstate.Flags{})
	c.Assert(err, ErrorMatches, "experimental feature disabled - test it by setting 'experimental.layouts' to true")

	// When layouts are enabled we can refresh to a snap depending on the feature.
	tr = config.NewTransaction(s.state)
	tr.Set("core", "experimental.layouts", true)
	tr.Commit()

	_, err = snapstate.Update(s.state, "some-snap", &snapstate.RevisionOptions{Channel: "channel-for-layout/stable"}, s.user.ID, snapstate.Flags{})
	c.Assert(err, IsNil)
}

func (s *snapmgrTestSuite) TestUpdateManyExplicitLayoutsChecksFeatureFlag(c *C) {
	s.state.Lock()
	defer s.state.Unlock()

	// When layouts are disabled we cannot refresh multiple snaps if one of them depends on the feature.
	tr := config.NewTransaction(s.state)
	tr.Set("core", "experimental.layouts", false)
	tr.Commit()

	snapstate.Set(s.state, "some-snap", &snapstate.SnapState{
		Active:          true,
		TrackingChannel: "channel-for-layout/stable",
		Sequence: []*snap.SideInfo{
			{RealName: "some-snap", SnapID: "some-snap-id", Revision: snap.R(1)},
		},
		Current:  snap.R(1),
		SnapType: "app",
	})

	_, _, err := snapstate.UpdateMany(context.Background(), s.state, []string{"some-snap"}, s.user.ID, nil)
	c.Assert(err, ErrorMatches, "experimental feature disabled - test it by setting 'experimental.layouts' to true")

	// When layouts are enabled we can refresh multiple snaps if one of them depends on the feature.
	tr = config.NewTransaction(s.state)
	tr.Set("core", "experimental.layouts", true)
	tr.Commit()

	_, _, err = snapstate.UpdateMany(context.Background(), s.state, []string{"some-snap"}, s.user.ID, nil)
	c.Assert(err, IsNil)
}

func (s *snapmgrTestSuite) TestUpdateManyLayoutsChecksFeatureFlag(c *C) {
	s.state.Lock()
	defer s.state.Unlock()

	// When layouts are disabled we cannot refresh multiple snaps if one of them depends on the feature.
	tr := config.NewTransaction(s.state)
	tr.Set("core", "experimental.layouts", false)
	tr.Commit()

	snapstate.Set(s.state, "some-snap", &snapstate.SnapState{
		Active:          true,
		TrackingChannel: "channel-for-layout/stable",
		Sequence: []*snap.SideInfo{
			{RealName: "some-snap", SnapID: "some-snap-id", Revision: snap.R(1)},
		},
		Current:  snap.R(1),
		SnapType: "app",
	})

	refreshes, _, err := snapstate.UpdateMany(context.Background(), s.state, nil, s.user.ID, nil)
	c.Assert(err, IsNil)
	c.Assert(refreshes, HasLen, 0)

	// When layouts are enabled we can refresh multiple snaps if one of them depends on the feature.
	tr = config.NewTransaction(s.state)
	tr.Set("core", "experimental.layouts", true)
	tr.Commit()

	refreshes, _, err = snapstate.UpdateMany(context.Background(), s.state, nil, s.user.ID, nil)
	c.Assert(err, IsNil)
	c.Assert(refreshes, DeepEquals, []string{"some-snap"})
}

func (s *snapmgrTestSuite) TestUpdateFailsEarlyOnEpochMismatch(c *C) {
	s.state.Lock()
	defer s.state.Unlock()

	snapstate.Set(s.state, "some-epoch-snap", &snapstate.SnapState{
		Active: true,
		Sequence: []*snap.SideInfo{
			{RealName: "some-epoch-snap", SnapID: "some-epoch-snap-id", Revision: snap.R(1)},
		},
		Current:  snap.R(1),
		SnapType: "app",
	})

	_, err := snapstate.Update(s.state, "some-epoch-snap", nil, 0, snapstate.Flags{})
	c.Assert(err, ErrorMatches, `cannot refresh "some-epoch-snap" to new revision 11 with epoch 42, because it can't read the current epoch of 13`)
}

func (s *snapmgrTestSuite) TestUpdateTasksPropagatesErrors(c *C) {
	s.state.Lock()
	defer s.state.Unlock()

	snapstate.Set(s.state, "some-snap", &snapstate.SnapState{
		Active:          true,
		TrackingChannel: "latest/edge",
		Sequence:        []*snap.SideInfo{{RealName: "some-snap", SnapID: "fakestore-please-error-on-refresh", Revision: snap.R(7)}},
		Current:         snap.R(7),
	})

	_, err := snapstate.Update(s.state, "some-snap", &snapstate.RevisionOptions{Channel: "some-channel"}, s.user.ID, snapstate.Flags{})
	c.Assert(err, ErrorMatches, `failing as requested`)
}

func (s *snapmgrTestSuite) TestUpdateTasks(c *C) {
	s.state.Lock()
	defer s.state.Unlock()

	snapstate.Set(s.state, "some-snap", &snapstate.SnapState{
		Active:          true,
		TrackingChannel: "latest/edge",
		Sequence:        []*snap.SideInfo{{RealName: "some-snap", SnapID: "some-snap-id", Revision: snap.R(7)}},
		Current:         snap.R(7),
		SnapType:        "app",
	})

	validateCalled := false
	happyValidateRefreshes := func(st *state.State, refreshes []*snap.Info, ignoreValidation map[string]bool, userID int, deviceCtx snapstate.DeviceContext) ([]*snap.Info, error) {
		validateCalled = true
		return refreshes, nil
	}
	// hook it up
	snapstate.ValidateRefreshes = happyValidateRefreshes

	ts, err := snapstate.Update(s.state, "some-snap", &snapstate.RevisionOptions{Channel: "some-channel"}, s.user.ID, snapstate.Flags{})
	c.Assert(err, IsNil)
	verifyUpdateTasks(c, unlinkBefore|cleanupAfter|doesReRefresh, 0, ts, s.state)
	c.Assert(s.state.TaskCount(), Equals, len(ts.Tasks()))

	c.Check(validateCalled, Equals, true)

	var snapsup snapstate.SnapSetup
	err = ts.Tasks()[0].Get("snap-setup", &snapsup)
	c.Assert(err, IsNil)

	c.Check(snapsup.Channel, Equals, "some-channel")
}

func (s *snapmgrTestSuite) TestUpdateAmendRunThrough(c *C) {
	si := snap.SideInfo{
		RealName: "some-snap",
		Revision: snap.R(-42),
	}
	snaptest.MockSnap(c, `name: some-snap`, &si)

	s.state.Lock()
	defer s.state.Unlock()

	snapstate.Set(s.state, "some-snap", &snapstate.SnapState{
		Active:          true,
		Sequence:        []*snap.SideInfo{&si},
		Current:         si.Revision,
		SnapType:        "app",
		TrackingChannel: "latest/stable",
	})

	chg := s.state.NewChange("refresh", "refresh a snap")
	ts, err := snapstate.Update(s.state, "some-snap", &snapstate.RevisionOptions{Channel: "some-channel"}, s.user.ID, snapstate.Flags{Amend: true})
	c.Assert(err, IsNil)
	chg.AddAll(ts)

	s.state.Unlock()
	defer s.se.Stop()
	s.settle(c)
	s.state.Lock()

	// ensure all our tasks ran
	c.Check(s.fakeStore.downloads, DeepEquals, []fakeDownload{{
		macaroon: s.user.StoreMacaroon,
		name:     "some-snap",
		target:   filepath.Join(dirs.SnapBlobDir, "some-snap_11.snap"),
	}})
	c.Check(s.fakeStore.seenPrivacyKeys["privacy-key"], Equals, true, Commentf("salts seen: %v", s.fakeStore.seenPrivacyKeys))
	c.Assert(s.fakeBackend.ops.Ops(), DeepEquals, []string{
		"storesvc-snap-action",
		"storesvc-snap-action:action",
		"storesvc-download",
		"validate-snap:Doing",
		"current",
		"open-snap-file",
		"setup-snap",
		"remove-snap-aliases",
		"unlink-snap",
		"copy-data",
		"setup-profiles:Doing",
		"candidate",
		"link-snap",
		"auto-connect:Doing",
		"update-aliases",
		"cleanup-trash",
	})
	// just check the interesting op
	c.Check(s.fakeBackend.ops[1], DeepEquals, fakeOp{
		op: "storesvc-snap-action:action",
		action: store.SnapAction{
			Action:       "install", // we asked for an Update, but an amend is actually an Install
			InstanceName: "some-snap",
			Channel:      "some-channel",
			Epoch:        snap.E("1*"), // in amend, epoch in the action is not nil!
			Flags:        store.SnapActionEnforceValidation,
		},
		revno:  snap.R(11),
		userID: 1,
	})

	task := ts.Tasks()[1]
	// verify snapSetup info
	var snapsup snapstate.SnapSetup
	err = task.Get("snap-setup", &snapsup)
	c.Assert(err, IsNil)
	c.Assert(snapsup, DeepEquals, snapstate.SnapSetup{
		Channel: "some-channel",
		UserID:  s.user.ID,

		SnapPath: filepath.Join(dirs.SnapBlobDir, "some-snap_11.snap"),
		DownloadInfo: &snap.DownloadInfo{
			DownloadURL: "https://some-server.com/some/path.snap",
			Size:        5,
		},
		SideInfo:  snapsup.SideInfo,
		Type:      snap.TypeApp,
		PlugsOnly: true,
		Flags:     snapstate.Flags{Amend: true},
	})
	c.Assert(snapsup.SideInfo, DeepEquals, &snap.SideInfo{
		RealName: "some-snap",
		Revision: snap.R(11),
		Channel:  "some-channel",
		SnapID:   "some-snap-id",
	})

	// verify services stop reason
	verifyStopReason(c, ts, "refresh")

	// check post-refresh hook
	task = ts.Tasks()[14]
	c.Assert(task.Kind(), Equals, "run-hook")
	c.Assert(task.Summary(), Matches, `Run post-refresh hook of "some-snap" snap if present`)

	// verify snaps in the system state
	var snapst snapstate.SnapState
	err = snapstate.Get(s.state, "some-snap", &snapst)
	c.Assert(err, IsNil)

	c.Assert(snapst.Active, Equals, true)
	c.Assert(snapst.Sequence, HasLen, 2)
	c.Assert(snapst.Sequence[0], DeepEquals, &snap.SideInfo{
		RealName: "some-snap",
		Channel:  "",
		Revision: snap.R(-42),
	})
	c.Assert(snapst.Sequence[1], DeepEquals, &snap.SideInfo{
		RealName: "some-snap",
		Channel:  "some-channel",
		SnapID:   "some-snap-id",
		Revision: snap.R(11),
	})
}

func (s *snapmgrTestSuite) TestUpdateRunThrough(c *C) {
	// we start without the auxiliary store info (or with an older one)
	c.Check(snapstate.AuxStoreInfoFilename("services-snap-id"), testutil.FileAbsent)

	// use services-snap here to make sure services would be stopped/started appropriately
	si := snap.SideInfo{
		RealName: "services-snap",
		Revision: snap.R(7),
		SnapID:   "services-snap-id",
	}
	snaptest.MockSnap(c, `name: services-snap`, &si)
	fi, err := os.Stat(snap.MountFile("services-snap", si.Revision))
	c.Assert(err, IsNil)
	refreshedDate := fi.ModTime()
	// look at disk
	r := snapstate.MockRevisionDate(nil)
	defer r()

	s.state.Lock()
	defer s.state.Unlock()

	snapstate.Set(s.state, "services-snap", &snapstate.SnapState{
		Active:          true,
		Sequence:        []*snap.SideInfo{&si},
		Current:         si.Revision,
		SnapType:        "app",
		TrackingChannel: "latest/stable",
		CohortKey:       "embattled",
	})

	chg := s.state.NewChange("refresh", "refresh a snap")
	ts, err := snapstate.Update(s.state, "services-snap", &snapstate.RevisionOptions{
		Channel:   "some-channel",
		CohortKey: "some-cohort",
	}, s.user.ID, snapstate.Flags{})
	c.Assert(err, IsNil)
	chg.AddAll(ts)

	s.state.Unlock()
	defer s.se.Stop()
	s.settle(c)
	s.state.Lock()

	expected := fakeOps{
		{
			op: "storesvc-snap-action",
			curSnaps: []store.CurrentSnap{{
				InstanceName:    "services-snap",
				SnapID:          "services-snap-id",
				Revision:        snap.R(7),
				TrackingChannel: "latest/stable",
				RefreshedDate:   refreshedDate,
				Epoch:           snap.E("0"),
				CohortKey:       "embattled",
			}},
			userID: 1,
		},
		{
			op: "storesvc-snap-action:action",
			action: store.SnapAction{
				Action:       "refresh",
				InstanceName: "services-snap",
				SnapID:       "services-snap-id",
				Channel:      "some-channel",
				CohortKey:    "some-cohort",
				Flags:        store.SnapActionEnforceValidation,
			},
			revno:  snap.R(11),
			userID: 1,
		},
		{
			op:   "storesvc-download",
			name: "services-snap",
		},
		{
			op:    "validate-snap:Doing",
			name:  "services-snap",
			revno: snap.R(11),
		},
		{
			op:  "current",
			old: filepath.Join(dirs.SnapMountDir, "services-snap/7"),
		},
		{
			op:   "open-snap-file",
			path: filepath.Join(dirs.SnapBlobDir, "services-snap_11.snap"),
			sinfo: snap.SideInfo{
				RealName: "services-snap",
				SnapID:   "services-snap-id",
				Channel:  "some-channel",
				Revision: snap.R(11),
			},
		},
		{
			op:    "setup-snap",
			name:  "services-snap",
			path:  filepath.Join(dirs.SnapBlobDir, "services-snap_11.snap"),
			revno: snap.R(11),
		},
		{
			op:   "stop-snap-services:refresh",
			path: filepath.Join(dirs.SnapMountDir, "services-snap/7"),
		},
		{
			op: "current-snap-service-states",
		},
		{
			op:   "remove-snap-aliases",
			name: "services-snap",
		},
		{
			op:   "unlink-snap",
			path: filepath.Join(dirs.SnapMountDir, "services-snap/7"),
		},
		{
			op:   "copy-data",
			path: filepath.Join(dirs.SnapMountDir, "services-snap/11"),
			old:  filepath.Join(dirs.SnapMountDir, "services-snap/7"),
		},
		{
			op:    "setup-profiles:Doing",
			name:  "services-snap",
			revno: snap.R(11),
		},
		{
			op: "candidate",
			sinfo: snap.SideInfo{
				RealName: "services-snap",
				SnapID:   "services-snap-id",
				Channel:  "some-channel",
				Revision: snap.R(11),
			},
		},
		{
			op:   "link-snap",
			path: filepath.Join(dirs.SnapMountDir, "services-snap/11"),
		},
		{
			op:    "auto-connect:Doing",
			name:  "services-snap",
			revno: snap.R(11),
		},
		{
			op: "update-aliases",
		},
		{
			op:       "start-snap-services",
			path:     filepath.Join(dirs.SnapMountDir, "services-snap/11"),
			services: []string{"svc1", "svc3", "svc2"},
		},
		{
			op:    "cleanup-trash",
			name:  "services-snap",
			revno: snap.R(11),
		},
	}

	// ensure all our tasks ran
	c.Check(s.fakeStore.downloads, DeepEquals, []fakeDownload{{
		macaroon: s.user.StoreMacaroon,
		name:     "services-snap",
		target:   filepath.Join(dirs.SnapBlobDir, "services-snap_11.snap"),
	}})
	c.Check(s.fakeStore.seenPrivacyKeys["privacy-key"], Equals, true, Commentf("salts seen: %v", s.fakeStore.seenPrivacyKeys))
	// start with an easier-to-read error if this fails:
	c.Assert(s.fakeBackend.ops.Ops(), DeepEquals, expected.Ops())
	c.Assert(s.fakeBackend.ops, DeepEquals, expected)

	// check progress
	task := ts.Tasks()[1]
	_, cur, total := task.Progress()
	c.Assert(cur, Equals, s.fakeStore.fakeCurrentProgress)
	c.Assert(total, Equals, s.fakeStore.fakeTotalProgress)

	// verify snapSetup info
	var snapsup snapstate.SnapSetup
	err = task.Get("snap-setup", &snapsup)
	c.Assert(err, IsNil)
	c.Assert(snapsup, DeepEquals, snapstate.SnapSetup{
		Channel:   "some-channel",
		CohortKey: "some-cohort",
		UserID:    s.user.ID,

		SnapPath: filepath.Join(dirs.SnapBlobDir, "services-snap_11.snap"),
		DownloadInfo: &snap.DownloadInfo{
			DownloadURL: "https://some-server.com/some/path.snap",
		},
		SideInfo:  snapsup.SideInfo,
		Type:      snap.TypeApp,
		PlugsOnly: true,
	})
	c.Assert(snapsup.SideInfo, DeepEquals, &snap.SideInfo{
		RealName: "services-snap",
		Revision: snap.R(11),
		Channel:  "some-channel",
		SnapID:   "services-snap-id",
	})

	// verify services stop reason
	verifyStopReason(c, ts, "refresh")

	// check post-refresh hook
	task = ts.Tasks()[14]
	c.Assert(task.Kind(), Equals, "run-hook")
	c.Assert(task.Summary(), Matches, `Run post-refresh hook of "services-snap" snap if present`)

	// verify snaps in the system state
	var snapst snapstate.SnapState
	err = snapstate.Get(s.state, "services-snap", &snapst)
	c.Assert(err, IsNil)

	c.Assert(snapst.Active, Equals, true)
	c.Assert(snapst.Sequence, HasLen, 2)
	c.Assert(snapst.Sequence[0], DeepEquals, &snap.SideInfo{
		RealName: "services-snap",
		SnapID:   "services-snap-id",
		Channel:  "",
		Revision: snap.R(7),
	})
	c.Assert(snapst.Sequence[1], DeepEquals, &snap.SideInfo{
		RealName: "services-snap",
		Channel:  "some-channel",
		SnapID:   "services-snap-id",
		Revision: snap.R(11),
	})
	c.Check(snapst.CohortKey, Equals, "some-cohort")

	// we end up with the auxiliary store info
	c.Check(snapstate.AuxStoreInfoFilename("services-snap-id"), testutil.FilePresent)
}

func (s *snapmgrTestSuite) TestParallelInstanceUpdateRunThrough(c *C) {
	// use services-snap here to make sure services would be stopped/started appropriately
	si := snap.SideInfo{
		RealName: "services-snap",
		Revision: snap.R(7),
		SnapID:   "services-snap-id",
	}
	snaptest.MockSnapInstance(c, "services-snap_instance", `name: services-snap`, &si)
	fi, err := os.Stat(snap.MountFile("services-snap_instance", si.Revision))
	c.Assert(err, IsNil)
	refreshedDate := fi.ModTime()
	// look at disk
	r := snapstate.MockRevisionDate(nil)
	defer r()

	s.state.Lock()
	defer s.state.Unlock()

	tr := config.NewTransaction(s.state)
	tr.Set("core", "experimental.parallel-instances", true)
	tr.Commit()

	snapstate.Set(s.state, "services-snap_instance", &snapstate.SnapState{
		Active:          true,
		Sequence:        []*snap.SideInfo{&si},
		Current:         si.Revision,
		SnapType:        "app",
		TrackingChannel: "latest/stable",
		InstanceKey:     "instance",
	})

	chg := s.state.NewChange("refresh", "refresh a snap")
	ts, err := snapstate.Update(s.state, "services-snap_instance", &snapstate.RevisionOptions{Channel: "some-channel"}, s.user.ID, snapstate.Flags{})
	c.Assert(err, IsNil)
	chg.AddAll(ts)

	s.state.Unlock()
	s.settle(c)
	s.state.Lock()

	expected := fakeOps{
		{
			op: "storesvc-snap-action",
			curSnaps: []store.CurrentSnap{{
				InstanceName:    "services-snap_instance",
				SnapID:          "services-snap-id",
				Revision:        snap.R(7),
				TrackingChannel: "latest/stable",
				RefreshedDate:   refreshedDate,
				Epoch:           snap.E("0"),
			}},
			userID: 1,
		},
		{
			op: "storesvc-snap-action:action",
			action: store.SnapAction{
				Action:       "refresh",
				SnapID:       "services-snap-id",
				InstanceName: "services-snap_instance",
				Channel:      "some-channel",
				Flags:        store.SnapActionEnforceValidation,
			},
			revno:  snap.R(11),
			userID: 1,
		},
		{
			op:   "storesvc-download",
			name: "services-snap",
		},
		{
			op:    "validate-snap:Doing",
			name:  "services-snap_instance",
			revno: snap.R(11),
		},
		{
			op:  "current",
			old: filepath.Join(dirs.SnapMountDir, "services-snap_instance/7"),
		},
		{
			op:   "open-snap-file",
			path: filepath.Join(dirs.SnapBlobDir, "services-snap_instance_11.snap"),
			sinfo: snap.SideInfo{
				RealName: "services-snap",
				SnapID:   "services-snap-id",
				Channel:  "some-channel",
				Revision: snap.R(11),
			},
		},
		{
			op:    "setup-snap",
			name:  "services-snap_instance",
			path:  filepath.Join(dirs.SnapBlobDir, "services-snap_instance_11.snap"),
			revno: snap.R(11),
		},
		{
			op:   "stop-snap-services:refresh",
			path: filepath.Join(dirs.SnapMountDir, "services-snap_instance/7"),
		},
		{
			op: "current-snap-service-states",
		},
		{
			op:   "remove-snap-aliases",
			name: "services-snap_instance",
		},
		{
			op:   "unlink-snap",
			path: filepath.Join(dirs.SnapMountDir, "services-snap_instance/7"),
		},
		{
			op:   "copy-data",
			path: filepath.Join(dirs.SnapMountDir, "services-snap_instance/11"),
			old:  filepath.Join(dirs.SnapMountDir, "services-snap_instance/7"),
		},
		{
			op:    "setup-profiles:Doing",
			name:  "services-snap_instance",
			revno: snap.R(11),
		},
		{
			op: "candidate",
			sinfo: snap.SideInfo{
				RealName: "services-snap",
				SnapID:   "services-snap-id",
				Channel:  "some-channel",
				Revision: snap.R(11),
			},
		},
		{
			op:   "link-snap",
			path: filepath.Join(dirs.SnapMountDir, "services-snap_instance/11"),
		},
		{
			op:    "auto-connect:Doing",
			name:  "services-snap_instance",
			revno: snap.R(11),
		},
		{
			op: "update-aliases",
		},
		{
			op:       "start-snap-services",
			path:     filepath.Join(dirs.SnapMountDir, "services-snap_instance/11"),
			services: []string{"svc1", "svc3", "svc2"},
		},
		{
			op:    "cleanup-trash",
			name:  "services-snap_instance",
			revno: snap.R(11),
		},
	}

	// ensure all our tasks ran
	c.Check(s.fakeStore.downloads, DeepEquals, []fakeDownload{{
		macaroon: s.user.StoreMacaroon,
		name:     "services-snap",
		target:   filepath.Join(dirs.SnapBlobDir, "services-snap_instance_11.snap"),
	}})
	c.Check(s.fakeStore.seenPrivacyKeys["privacy-key"], Equals, true, Commentf("salts seen: %v", s.fakeStore.seenPrivacyKeys))
	// start with an easier-to-read error if this fails:
	c.Assert(s.fakeBackend.ops.Ops(), DeepEquals, expected.Ops())
	c.Assert(s.fakeBackend.ops, DeepEquals, expected)

	// check progress
	task := ts.Tasks()[1]
	_, cur, total := task.Progress()
	c.Assert(cur, Equals, s.fakeStore.fakeCurrentProgress)
	c.Assert(total, Equals, s.fakeStore.fakeTotalProgress)

	// verify snapSetup info
	var snapsup snapstate.SnapSetup
	err = task.Get("snap-setup", &snapsup)
	c.Assert(err, IsNil)
	c.Assert(snapsup, DeepEquals, snapstate.SnapSetup{
		Channel: "some-channel",
		UserID:  s.user.ID,

		SnapPath: filepath.Join(dirs.SnapBlobDir, "services-snap_instance_11.snap"),
		DownloadInfo: &snap.DownloadInfo{
			DownloadURL: "https://some-server.com/some/path.snap",
		},
		SideInfo:    snapsup.SideInfo,
		Type:        snap.TypeApp,
		PlugsOnly:   true,
		InstanceKey: "instance",
	})
	c.Assert(snapsup.SideInfo, DeepEquals, &snap.SideInfo{
		RealName: "services-snap",
		Revision: snap.R(11),
		Channel:  "some-channel",
		SnapID:   "services-snap-id",
	})

	// verify services stop reason
	verifyStopReason(c, ts, "refresh")

	// check post-refresh hook
	task = ts.Tasks()[14]
	c.Assert(task.Kind(), Equals, "run-hook")
	c.Assert(task.Summary(), Matches, `Run post-refresh hook of "services-snap_instance" snap if present`)

	// verify snaps in the system state
	var snapst snapstate.SnapState
	err = snapstate.Get(s.state, "services-snap_instance", &snapst)
	c.Assert(err, IsNil)

	c.Assert(snapst.InstanceKey, Equals, "instance")
	c.Assert(snapst.Active, Equals, true)
	c.Assert(snapst.Sequence, HasLen, 2)
	c.Assert(snapst.Sequence[0], DeepEquals, &snap.SideInfo{
		RealName: "services-snap",
		SnapID:   "services-snap-id",
		Channel:  "",
		Revision: snap.R(7),
	})
	c.Assert(snapst.Sequence[1], DeepEquals, &snap.SideInfo{
		RealName: "services-snap",
		Channel:  "some-channel",
		SnapID:   "services-snap-id",
		Revision: snap.R(11),
	})
}

func (s *snapmgrTestSuite) TestUpdateWithNewBase(c *C) {
	si := &snap.SideInfo{
		RealName: "some-snap",
		SnapID:   "some-snap-id",
		Revision: snap.R(7),
	}
	snaptest.MockSnap(c, `name: some-snap`, si)

	s.state.Lock()
	defer s.state.Unlock()

	snapstate.Set(s.state, "some-snap", &snapstate.SnapState{
		Active:          true,
		TrackingChannel: "latest/edge",
		Sequence:        []*snap.SideInfo{si},
		Current:         snap.R(7),
		SnapType:        "app",
	})

	chg := s.state.NewChange("refresh", "refresh a snap")
	ts, err := snapstate.Update(s.state, "some-snap", &snapstate.RevisionOptions{Channel: "channel-for-base/stable"}, s.user.ID, snapstate.Flags{})
	c.Assert(err, IsNil)
	chg.AddAll(ts)

	s.state.Unlock()
	defer s.se.Stop()
	s.settle(c)
	s.state.Lock()

	c.Check(s.fakeStore.downloads, DeepEquals, []fakeDownload{
		{macaroon: s.user.StoreMacaroon, name: "some-base", target: filepath.Join(dirs.SnapBlobDir, "some-base_11.snap")},
		{macaroon: s.user.StoreMacaroon, name: "some-snap", target: filepath.Join(dirs.SnapBlobDir, "some-snap_11.snap")},
	})
}

func (s *snapmgrTestSuite) TestUpdateWithAlreadyInstalledBase(c *C) {
	si := &snap.SideInfo{
		RealName: "some-snap",
		SnapID:   "some-snap-id",
		Revision: snap.R(7),
	}
	snaptest.MockSnap(c, `name: some-snap`, si)

	s.state.Lock()
	defer s.state.Unlock()

	snapstate.Set(s.state, "some-snap", &snapstate.SnapState{
		Active:          true,
		TrackingChannel: "latest/edge",
		Sequence:        []*snap.SideInfo{si},
		Current:         snap.R(7),
		SnapType:        "app",
	})
	snapstate.Set(s.state, "some-base", &snapstate.SnapState{
		Active:          true,
		TrackingChannel: "latest/stable",
		Sequence: []*snap.SideInfo{{
			RealName: "some-base",
			SnapID:   "some-base-id",
			Revision: snap.R(1),
		}},
		Current:  snap.R(1),
		SnapType: "base",
	})

	chg := s.state.NewChange("refresh", "refresh a snap")
	ts, err := snapstate.Update(s.state, "some-snap", &snapstate.RevisionOptions{Channel: "channel-for-base"}, s.user.ID, snapstate.Flags{})
	c.Assert(err, IsNil)
	chg.AddAll(ts)

	s.state.Unlock()
	defer s.se.Stop()
	s.settle(c)
	s.state.Lock()

	c.Check(s.fakeStore.downloads, DeepEquals, []fakeDownload{
		{macaroon: s.user.StoreMacaroon, name: "some-snap", target: filepath.Join(dirs.SnapBlobDir, "some-snap_11.snap")},
	})
}

func (s *snapmgrTestSuite) TestUpdateWithNewDefaultProvider(c *C) {
	s.state.Lock()
	defer s.state.Unlock()

	snapstate.ReplaceStore(s.state, contentStore{fakeStore: s.fakeStore, state: s.state})
	repo := interfaces.NewRepository()
	ifacerepo.Replace(s.state, repo)

	si := &snap.SideInfo{
		RealName: "snap-content-plug",
		SnapID:   "snap-content-plug-id",
		Revision: snap.R(7),
	}
	snaptest.MockSnap(c, `name: snap-content-plug`, si)
	snapstate.Set(s.state, "snap-content-plug", &snapstate.SnapState{
		Active:          true,
		TrackingChannel: "latest/edge",
		Sequence:        []*snap.SideInfo{si},
		Current:         snap.R(7),
		SnapType:        "app",
	})

	chg := s.state.NewChange("refresh", "refresh a snap")
	ts, err := snapstate.Update(s.state, "snap-content-plug", &snapstate.RevisionOptions{Channel: "stable"}, s.user.ID, snapstate.Flags{})
	c.Assert(err, IsNil)
	chg.AddAll(ts)

	s.state.Unlock()
	defer s.se.Stop()
	s.settle(c)
	s.state.Lock()

	c.Check(s.fakeStore.downloads, DeepEquals, []fakeDownload{
		{macaroon: s.user.StoreMacaroon, name: "snap-content-plug", target: filepath.Join(dirs.SnapBlobDir, "snap-content-plug_11.snap")},
		{macaroon: s.user.StoreMacaroon, name: "snap-content-slot", target: filepath.Join(dirs.SnapBlobDir, "snap-content-slot_11.snap")},
	})
}

func (s *snapmgrTestSuite) TestUpdateWithInstalledDefaultProvider(c *C) {
	s.state.Lock()
	defer s.state.Unlock()

	snapstate.ReplaceStore(s.state, contentStore{fakeStore: s.fakeStore, state: s.state})
	repo := interfaces.NewRepository()
	ifacerepo.Replace(s.state, repo)

	si := &snap.SideInfo{
		RealName: "snap-content-plug",
		SnapID:   "snap-content-plug-id",
		Revision: snap.R(7),
	}
	snaptest.MockSnap(c, `name: snap-content-plug`, si)
	snapstate.Set(s.state, "snap-content-plug", &snapstate.SnapState{
		Active:          true,
		TrackingChannel: "latest/edge",
		Sequence:        []*snap.SideInfo{si},
		Current:         snap.R(7),
		SnapType:        "app",
	})
	snapstate.Set(s.state, "snap-content-slot", &snapstate.SnapState{
		Active:          true,
		TrackingChannel: "latest/stable",
		Sequence: []*snap.SideInfo{{
			RealName: "snap-content-slot",
			SnapID:   "snap-content-slot-id",
			Revision: snap.R(1),
		}},
		Current:  snap.R(1),
		SnapType: "app",
	})

	chg := s.state.NewChange("refresh", "refresh a snap")
	ts, err := snapstate.Update(s.state, "snap-content-plug", &snapstate.RevisionOptions{Channel: "stable"}, s.user.ID, snapstate.Flags{})
	c.Assert(err, IsNil)
	chg.AddAll(ts)

	s.state.Unlock()
	defer s.se.Stop()
	s.settle(c)
	s.state.Lock()

	c.Check(s.fakeStore.downloads, DeepEquals, []fakeDownload{
		{macaroon: s.user.StoreMacaroon, name: "snap-content-plug", target: filepath.Join(dirs.SnapBlobDir, "snap-content-plug_11.snap")},
	})
}

func (s *snapmgrTestSuite) TestUpdateRememberedUserRunThrough(c *C) {
	s.state.Lock()
	defer s.state.Unlock()

	snapstate.Set(s.state, "some-snap", &snapstate.SnapState{
		Active: true,
		Sequence: []*snap.SideInfo{
			{RealName: "some-snap", Revision: snap.R(5), SnapID: "some-snap-id"},
		},
		Current:  snap.R(5),
		SnapType: "app",
		UserID:   1,
	})

	chg := s.state.NewChange("refresh", "refresh a snap")
	ts, err := snapstate.Update(s.state, "some-snap", &snapstate.RevisionOptions{Channel: "some-channel"}, 0, snapstate.Flags{})
	c.Assert(err, IsNil)
	chg.AddAll(ts)

	s.state.Unlock()
	defer s.se.Stop()
	s.settle(c)
	s.state.Lock()

	c.Assert(chg.Status(), Equals, state.DoneStatus)
	c.Assert(chg.Err(), IsNil)

	for _, op := range s.fakeBackend.ops {
		switch op.op {
		case "storesvc-snap-action":
			c.Check(op.userID, Equals, 1)
		case "storesvc-download":
			snapName := op.name
			c.Check(s.fakeStore.downloads[0], DeepEquals, fakeDownload{
				macaroon: "macaroon",
				name:     "some-snap",
				target:   filepath.Join(dirs.SnapBlobDir, "some-snap_11.snap"),
			}, Commentf(snapName))
		}
	}
}

func (s *snapmgrTestSuite) TestUpdateModelKernelSwitchTrackRunThrough(c *C) {
	// use services-snap here to make sure services would be stopped/started appropriately
	si := snap.SideInfo{
		RealName: "kernel",
		Revision: snap.R(7),
		SnapID:   "kernel-id",
	}
	snaptest.MockSnap(c, `name: kernel`, &si)
	fi, err := os.Stat(snap.MountFile("kernel", si.Revision))
	c.Assert(err, IsNil)
	refreshedDate := fi.ModTime()
	// look at disk
	r := snapstate.MockRevisionDate(nil)
	defer r()

	s.state.Lock()
	defer s.state.Unlock()

	r1 := snapstatetest.MockDeviceModel(ModelWithKernelTrack("18"))
	defer r1()
	snapstate.Set(s.state, "kernel", &snapstate.SnapState{
		Active:          true,
		Sequence:        []*snap.SideInfo{&si},
		Current:         si.Revision,
		TrackingChannel: "18/stable",
	})

	chg := s.state.NewChange("refresh", "refresh a snap")
	ts, err := snapstate.Update(s.state, "kernel", &snapstate.RevisionOptions{Channel: "edge"}, s.user.ID, snapstate.Flags{})
	c.Assert(err, IsNil)
	chg.AddAll(ts)

	s.state.Unlock()
	defer s.se.Stop()
	s.settle(c)
	s.state.Lock()

	c.Check(chg.Status(), Equals, state.DoneStatus)

	c.Assert(len(s.fakeBackend.ops) > 2, Equals, true)
	c.Assert(s.fakeBackend.ops[:2], DeepEquals, fakeOps{
		{
			op: "storesvc-snap-action",
			curSnaps: []store.CurrentSnap{{
				InstanceName:    "kernel",
				SnapID:          "kernel-id",
				Revision:        snap.R(7),
				TrackingChannel: "18/stable",
				RefreshedDate:   refreshedDate,
				Epoch:           snap.E("1*"),
			}},
			userID: 1,
		}, {
			op: "storesvc-snap-action:action",
			action: store.SnapAction{
				Action:       "refresh",
				InstanceName: "kernel",
				SnapID:       "kernel-id",
				Channel:      "18/edge",
				Flags:        store.SnapActionEnforceValidation,
			},
			revno:  snap.R(11),
			userID: 1,
		},
	})

	// check progress
	task := ts.Tasks()[1]
	_, cur, total := task.Progress()
	c.Assert(cur, Equals, s.fakeStore.fakeCurrentProgress)
	c.Assert(total, Equals, s.fakeStore.fakeTotalProgress)

	// verify snapSetup info
	var snapsup snapstate.SnapSetup
	err = task.Get("snap-setup", &snapsup)
	c.Assert(err, IsNil)
	c.Assert(snapsup, DeepEquals, snapstate.SnapSetup{
		Channel: "18/edge",
		UserID:  s.user.ID,

		SnapPath: filepath.Join(dirs.SnapBlobDir, "kernel_11.snap"),
		DownloadInfo: &snap.DownloadInfo{
			DownloadURL: "https://some-server.com/some/path.snap",
		},
		SideInfo:  snapsup.SideInfo,
		Type:      snap.TypeKernel,
		PlugsOnly: true,
	})
	c.Assert(snapsup.SideInfo, DeepEquals, &snap.SideInfo{
		RealName: "kernel",
		Revision: snap.R(11),
		Channel:  "18/edge",
		SnapID:   "kernel-id",
	})

	// verify snaps in the system state
	var snapst snapstate.SnapState
	err = snapstate.Get(s.state, "kernel", &snapst)
	c.Assert(err, IsNil)

	c.Assert(snapst.Active, Equals, true)
	c.Assert(snapst.TrackingChannel, Equals, "18/edge")
	c.Assert(snapst.Sequence, HasLen, 2)
	c.Assert(snapst.Sequence[0], DeepEquals, &snap.SideInfo{
		RealName: "kernel",
		SnapID:   "kernel-id",
		Channel:  "",
		Revision: snap.R(7),
	})
	c.Assert(snapst.Sequence[1], DeepEquals, &snap.SideInfo{
		RealName: "kernel",
		Channel:  "18/edge",
		SnapID:   "kernel-id",
		Revision: snap.R(11),
	})
}

func (s *snapmgrTestSuite) TestUpdateManyMultipleCredsNoUserRunThrough(c *C) {
	s.state.Lock()
	defer s.state.Unlock()

	snapstate.Set(s.state, "core", &snapstate.SnapState{
		Active: true,
		Sequence: []*snap.SideInfo{
			{RealName: "core", Revision: snap.R(1), SnapID: "core-snap-id"},
		},
		Current:  snap.R(1),
		SnapType: "os",
	})
	snapstate.Set(s.state, "some-snap", &snapstate.SnapState{
		Active: true,
		Sequence: []*snap.SideInfo{
			{RealName: "some-snap", Revision: snap.R(5), SnapID: "some-snap-id"},
		},
		Current:  snap.R(5),
		SnapType: "app",
		UserID:   1,
	})
	snapstate.Set(s.state, "services-snap", &snapstate.SnapState{
		Active: true,
		Sequence: []*snap.SideInfo{
			{RealName: "services-snap", Revision: snap.R(2), SnapID: "services-snap-id"},
		},
		Current:  snap.R(2),
		SnapType: "app",
		UserID:   2,
	})

	chg := s.state.NewChange("refresh", "refresh all snaps")
	// no user is passed to use for UpdateMany
	updated, tts, err := snapstate.UpdateMany(context.Background(), s.state, nil, 0, nil)
	c.Assert(err, IsNil)
	for _, ts := range tts {
		chg.AddAll(ts)
	}
	c.Check(updated, HasLen, 3)

	s.state.Unlock()
	defer s.se.Stop()
	s.settle(c)
	s.state.Lock()

	c.Assert(chg.Status(), Equals, state.DoneStatus)
	c.Assert(chg.Err(), IsNil)

	macaroonMap := map[string]string{
		"core":          "",
		"some-snap":     "macaroon",
		"services-snap": "macaroon2",
	}

	seen := make(map[string]int)
	ir := 0
	di := 0
	for _, op := range s.fakeBackend.ops {
		switch op.op {
		case "storesvc-snap-action":
			ir++
			c.Check(op.curSnaps, DeepEquals, []store.CurrentSnap{
				{
					InstanceName:  "core",
					SnapID:        "core-snap-id",
					Revision:      snap.R(1),
					RefreshedDate: fakeRevDateEpoch.AddDate(0, 0, 1),
					Epoch:         snap.E("1*"),
				},
				{
					InstanceName:  "services-snap",
					SnapID:        "services-snap-id",
					Revision:      snap.R(2),
					RefreshedDate: fakeRevDateEpoch.AddDate(0, 0, 2),
					Epoch:         snap.E("0"),
				},
				{
					InstanceName:  "some-snap",
					SnapID:        "some-snap-id",
					Revision:      snap.R(5),
					RefreshedDate: fakeRevDateEpoch.AddDate(0, 0, 5),
					Epoch:         snap.E("1*"),
				},
			})
		case "storesvc-snap-action:action":
			snapID := op.action.SnapID
			seen[snapID] = op.userID
		case "storesvc-download":
			snapName := op.name
			fakeDl := s.fakeStore.downloads[di]
			// check target path separately and clear it
			c.Check(fakeDl.target, Matches, filepath.Join(dirs.SnapBlobDir, fmt.Sprintf("%s_[0-9]+.snap", snapName)))
			fakeDl.target = ""
			c.Check(fakeDl, DeepEquals, fakeDownload{
				macaroon: macaroonMap[snapName],
				name:     snapName,
			}, Commentf(snapName))
			di++
		}
	}
	c.Check(ir, Equals, 2)
	// we check all snaps with each user
	c.Check(seen["some-snap-id"], Equals, 1)
	c.Check(seen["services-snap-id"], Equals, 2)
	// coalesced with one of the others
	c.Check(seen["core-snap-id"] > 0, Equals, true)
}

func (s *snapmgrTestSuite) TestUpdateManyMultipleCredsUserRunThrough(c *C) {
	s.state.Lock()
	defer s.state.Unlock()

	snapstate.Set(s.state, "core", &snapstate.SnapState{
		Active: true,
		Sequence: []*snap.SideInfo{
			{RealName: "core", Revision: snap.R(1), SnapID: "core-snap-id"},
		},
		Current:  snap.R(1),
		SnapType: "os",
	})
	snapstate.Set(s.state, "some-snap", &snapstate.SnapState{
		Active: true,
		Sequence: []*snap.SideInfo{
			{RealName: "some-snap", Revision: snap.R(5), SnapID: "some-snap-id"},
		},
		Current:  snap.R(5),
		SnapType: "app",
		UserID:   1,
	})
	snapstate.Set(s.state, "services-snap", &snapstate.SnapState{
		Active: true,
		Sequence: []*snap.SideInfo{
			{RealName: "services-snap", Revision: snap.R(2), SnapID: "services-snap-id"},
		},
		Current:  snap.R(2),
		SnapType: "app",
		UserID:   2,
	})

	chg := s.state.NewChange("refresh", "refresh all snaps")
	// do UpdateMany using user 2 as fallback
	updated, tts, err := snapstate.UpdateMany(context.Background(), s.state, nil, 2, nil)
	c.Assert(err, IsNil)
	for _, ts := range tts {
		chg.AddAll(ts)
	}
	c.Check(updated, HasLen, 3)

	s.state.Unlock()
	defer s.se.Stop()
	s.settle(c)
	s.state.Lock()

	c.Assert(chg.Status(), Equals, state.DoneStatus)
	c.Assert(chg.Err(), IsNil)

	macaroonMap := map[string]string{
		"core":          "macaroon2",
		"some-snap":     "macaroon",
		"services-snap": "macaroon2",
	}

	type snapIDuserID struct {
		snapID string
		userID int
	}
	seen := make(map[snapIDuserID]bool)
	ir := 0
	di := 0
	for _, op := range s.fakeBackend.ops {
		switch op.op {
		case "storesvc-snap-action":
			ir++
			c.Check(op.curSnaps, DeepEquals, []store.CurrentSnap{
				{
					InstanceName:  "core",
					SnapID:        "core-snap-id",
					Revision:      snap.R(1),
					RefreshedDate: fakeRevDateEpoch.AddDate(0, 0, 1),
					Epoch:         snap.E("1*"),
				},
				{
					InstanceName:  "services-snap",
					SnapID:        "services-snap-id",
					Revision:      snap.R(2),
					RefreshedDate: fakeRevDateEpoch.AddDate(0, 0, 2),
					Epoch:         snap.E("0"),
				},
				{
					InstanceName:  "some-snap",
					SnapID:        "some-snap-id",
					Revision:      snap.R(5),
					RefreshedDate: fakeRevDateEpoch.AddDate(0, 0, 5),
					Epoch:         snap.E("1*"),
				},
			})
		case "storesvc-snap-action:action":
			snapID := op.action.SnapID
			seen[snapIDuserID{snapID: snapID, userID: op.userID}] = true
		case "storesvc-download":
			snapName := op.name
			fakeDl := s.fakeStore.downloads[di]
			// check target path separately and clear it
			c.Check(fakeDl.target, Matches, filepath.Join(dirs.SnapBlobDir, fmt.Sprintf("%s_[0-9]+.snap", snapName)))
			fakeDl.target = ""
			c.Check(fakeDl, DeepEquals, fakeDownload{
				macaroon: macaroonMap[snapName],
				name:     snapName,
			}, Commentf(snapName))
			di++
		}
	}
	c.Check(ir, Equals, 2)
	// we check all snaps with each user
	c.Check(seen, DeepEquals, map[snapIDuserID]bool{
		{snapID: "core-snap-id", userID: 2}:     true,
		{snapID: "some-snap-id", userID: 1}:     true,
		{snapID: "services-snap-id", userID: 2}: true,
	})

	var coreState, snapState snapstate.SnapState
	// user in SnapState was preserved
	err = snapstate.Get(s.state, "some-snap", &snapState)
	c.Assert(err, IsNil)
	c.Check(snapState.UserID, Equals, 1)
	c.Check(snapState.Current, DeepEquals, snap.R(11))

	// user in SnapState was set
	err = snapstate.Get(s.state, "core", &coreState)
	c.Assert(err, IsNil)
	c.Check(coreState.UserID, Equals, 2)
	c.Check(coreState.Current, DeepEquals, snap.R(11))

}

func (s *snapmgrTestSuite) TestUpdateManyMultipleCredsUserWithNoStoreAuthRunThrough(c *C) {
	s.state.Lock()
	defer s.state.Unlock()

	snapstate.Set(s.state, "core", &snapstate.SnapState{
		Active: true,
		Sequence: []*snap.SideInfo{
			{RealName: "core", Revision: snap.R(1), SnapID: "core-snap-id"},
		},
		Current:  snap.R(1),
		SnapType: "os",
	})
	snapstate.Set(s.state, "some-snap", &snapstate.SnapState{
		Active: true,
		Sequence: []*snap.SideInfo{
			{RealName: "some-snap", Revision: snap.R(5), SnapID: "some-snap-id"},
		},
		Current:  snap.R(5),
		SnapType: "app",
		UserID:   1,
	})
	snapstate.Set(s.state, "services-snap", &snapstate.SnapState{
		Active: true,
		Sequence: []*snap.SideInfo{
			{RealName: "services-snap", Revision: snap.R(2), SnapID: "services-snap-id"},
		},
		Current:  snap.R(2),
		SnapType: "app",
		UserID:   3,
	})

	chg := s.state.NewChange("refresh", "refresh all snaps")
	// no user is passed to use for UpdateMany
	updated, tts, err := snapstate.UpdateMany(context.Background(), s.state, nil, 0, nil)
	c.Assert(err, IsNil)
	for _, ts := range tts {
		chg.AddAll(ts)
	}
	c.Check(updated, HasLen, 3)

	s.state.Unlock()
	defer s.se.Stop()
	s.settle(c)
	s.state.Lock()

	c.Assert(chg.Status(), Equals, state.DoneStatus)
	c.Assert(chg.Err(), IsNil)

	macaroonMap := map[string]string{
		"core":          "",
		"some-snap":     "macaroon",
		"services-snap": "",
	}

	seen := make(map[string]int)
	ir := 0
	di := 0
	for _, op := range s.fakeBackend.ops {
		switch op.op {
		case "storesvc-snap-action":
			ir++
			c.Check(op.curSnaps, DeepEquals, []store.CurrentSnap{
				{
					InstanceName:  "core",
					SnapID:        "core-snap-id",
					Revision:      snap.R(1),
					RefreshedDate: fakeRevDateEpoch.AddDate(0, 0, 1),
					Epoch:         snap.E("1*"),
				},
				{
					InstanceName:  "services-snap",
					SnapID:        "services-snap-id",
					Revision:      snap.R(2),
					RefreshedDate: fakeRevDateEpoch.AddDate(0, 0, 2),
					Epoch:         snap.E("0"),
				},
				{
					InstanceName:  "some-snap",
					SnapID:        "some-snap-id",
					Revision:      snap.R(5),
					RefreshedDate: fakeRevDateEpoch.AddDate(0, 0, 5),
					Epoch:         snap.E("1*"),
				},
			})
		case "storesvc-snap-action:action":
			snapID := op.action.SnapID
			if _, ok := seen[snapID]; !ok {
				seen[snapID] = op.userID
			}
		case "storesvc-download":
			snapName := op.name
			fakeDl := s.fakeStore.downloads[di]
			// check target path separately and clear it
			c.Check(fakeDl.target, Matches, filepath.Join(dirs.SnapBlobDir, fmt.Sprintf("%s_[0-9]+.snap", snapName)))
			fakeDl.target = ""
			c.Check(fakeDl, DeepEquals, fakeDownload{
				macaroon: macaroonMap[snapName],
				name:     snapName,
			}, Commentf(snapName))
			di++
		}
	}
	c.Check(ir, Equals, 1)
	// we check all snaps with each user
	c.Check(seen["some-snap-id"], Equals, 1)
	// coalesced with request for 1
	c.Check(seen["services-snap-id"], Equals, 1)
	c.Check(seen["core-snap-id"], Equals, 1)
}

func (s *snapmgrTestSuite) TestUpdateUndoRunThrough(c *C) {
	si := snap.SideInfo{
		RealName: "some-snap",
		SnapID:   "some-snap-id",
		Revision: snap.R(7),
	}

	s.state.Lock()
	defer s.state.Unlock()

	snapstate.Set(s.state, "some-snap", &snapstate.SnapState{
		Active:   true,
		Sequence: []*snap.SideInfo{&si},
		Current:  si.Revision,
		SnapType: "app",
	})

	chg := s.state.NewChange("install", "install a snap")
	ts, err := snapstate.Update(s.state, "some-snap", &snapstate.RevisionOptions{Channel: "some-channel"}, s.user.ID, snapstate.Flags{})
	c.Assert(err, IsNil)
	chg.AddAll(ts)

	s.fakeBackend.linkSnapFailTrigger = filepath.Join(dirs.SnapMountDir, "/some-snap/11")

	s.state.Unlock()
	defer s.se.Stop()
	s.settle(c)
	s.state.Lock()

	expected := fakeOps{
		{
			op: "storesvc-snap-action",
			curSnaps: []store.CurrentSnap{{
				InstanceName:  "some-snap",
				SnapID:        "some-snap-id",
				Revision:      snap.R(7),
				RefreshedDate: fakeRevDateEpoch.AddDate(0, 0, 7),
				Epoch:         snap.E("1*"),
			}},
			userID: 1,
		},
		{
			op: "storesvc-snap-action:action",
			action: store.SnapAction{
				Action:       "refresh",
				InstanceName: "some-snap",
				SnapID:       "some-snap-id",
				Channel:      "some-channel",
				Flags:        store.SnapActionEnforceValidation,
			},
			revno:  snap.R(11),
			userID: 1,
		},
		{
			op:   "storesvc-download",
			name: "some-snap",
		},
		{
			op:    "validate-snap:Doing",
			name:  "some-snap",
			revno: snap.R(11),
		},
		{
			op:  "current",
			old: filepath.Join(dirs.SnapMountDir, "some-snap/7"),
		},
		{
			op:   "open-snap-file",
			path: filepath.Join(dirs.SnapBlobDir, "some-snap_11.snap"),
			sinfo: snap.SideInfo{
				RealName: "some-snap",
				SnapID:   "some-snap-id",
				Channel:  "some-channel",
				Revision: snap.R(11),
			},
		},
		{
			op:    "setup-snap",
			name:  "some-snap",
			path:  filepath.Join(dirs.SnapBlobDir, "some-snap_11.snap"),
			revno: snap.R(11),
		},
		{
			op:   "remove-snap-aliases",
			name: "some-snap",
		},
		{
			op:   "unlink-snap",
			path: filepath.Join(dirs.SnapMountDir, "some-snap/7"),
		},
		{
			op:   "copy-data",
			path: filepath.Join(dirs.SnapMountDir, "some-snap/11"),
			old:  filepath.Join(dirs.SnapMountDir, "some-snap/7"),
		},
		{
			op:    "setup-profiles:Doing",
			name:  "some-snap",
			revno: snap.R(11),
		},
		{
			op: "candidate",
			sinfo: snap.SideInfo{
				RealName: "some-snap",
				SnapID:   "some-snap-id",
				Channel:  "some-channel",
				Revision: snap.R(11),
			},
		},
		{
			op:   "link-snap.failed",
			path: filepath.Join(dirs.SnapMountDir, "some-snap/11"),
		},
		{
			op:   "unlink-snap",
			path: filepath.Join(dirs.SnapMountDir, "some-snap/11"),
		},
		{
			op:    "setup-profiles:Undoing",
			name:  "some-snap",
			revno: snap.R(11),
		},
		{
			op:   "undo-copy-snap-data",
			path: filepath.Join(dirs.SnapMountDir, "some-snap/11"),
			old:  filepath.Join(dirs.SnapMountDir, "some-snap/7"),
		},
		{
			op:   "link-snap",
			path: filepath.Join(dirs.SnapMountDir, "some-snap/7"),
		},
		{
			op: "update-aliases",
		},
		{
			op:    "undo-setup-snap",
			name:  "some-snap",
			path:  filepath.Join(dirs.SnapMountDir, "some-snap/11"),
			stype: "app",
		},
		{
			op:   "remove-snap-dir",
			name: "some-snap",
			path: filepath.Join(dirs.SnapMountDir, "some-snap"),
		},
	}

	// ensure all our tasks ran
	c.Check(s.fakeStore.downloads, DeepEquals, []fakeDownload{{
		macaroon: s.user.StoreMacaroon,
		name:     "some-snap",
		target:   filepath.Join(dirs.SnapBlobDir, "some-snap_11.snap"),
	}})
	// start with an easier-to-read error if this fails:
	c.Assert(s.fakeBackend.ops.Ops(), DeepEquals, expected.Ops())
	c.Assert(s.fakeBackend.ops, DeepEquals, expected)

	// verify snaps in the system state
	var snapst snapstate.SnapState
	err = snapstate.Get(s.state, "some-snap", &snapst)
	c.Assert(err, IsNil)

	c.Assert(snapst.Active, Equals, true)
	c.Assert(snapst.Sequence, HasLen, 1)
	c.Assert(snapst.Sequence[0], DeepEquals, &snap.SideInfo{
		RealName: "some-snap",
		SnapID:   "some-snap-id",
		Channel:  "",
		Revision: snap.R(7),
	})
}

func lastWithLane(tasks []*state.Task) *state.Task {
	for i := len(tasks) - 1; i >= 0; i-- {
		if lanes := tasks[i].Lanes(); len(lanes) == 1 && lanes[0] != 0 {
			return tasks[i]
		}
	}
	return nil
}

func (s *snapmgrTestSuite) TestUpdateUndoRestoresRevisionConfig(c *C) {
	var errorTaskExecuted bool

	// overwrite error-trigger task handler with custom one for this test
	erroringHandler := func(task *state.Task, _ *tomb.Tomb) error {
		st := task.State()
		st.Lock()
		defer st.Unlock()

		// modify current config of some-snap
		tr := config.NewTransaction(st)
		tr.Set("some-snap", "foo", "canary")
		tr.Commit()

		errorTaskExecuted = true
		return errors.New("error out")
	}
	s.o.TaskRunner().AddHandler("error-trigger", erroringHandler, nil)

	si := snap.SideInfo{
		RealName: "some-snap",
		SnapID:   "some-snap-id",
		Revision: snap.R(7),
	}
	si2 := snap.SideInfo{
		RealName: "some-snap",
		SnapID:   "some-snap-id",
		Revision: snap.R(6),
	}

	s.state.Lock()
	defer s.state.Unlock()

	snapstate.Set(s.state, "some-snap", &snapstate.SnapState{
		Active:          true,
		Sequence:        []*snap.SideInfo{&si2, &si},
		TrackingChannel: "latest/stable",
		Current:         si.Revision,
		SnapType:        "app",
	})

	// set some configuration
	tr := config.NewTransaction(s.state)
	tr.Set("some-snap", "foo", "revision 7 value")
	tr.Commit()
	config.SaveRevisionConfig(s.state, "some-snap", snap.R(7))

	chg := s.state.NewChange("install", "install a snap")
	ts, err := snapstate.Update(s.state, "some-snap", &snapstate.RevisionOptions{Channel: "some-channel"}, s.user.ID, snapstate.Flags{})
	c.Assert(err, IsNil)
	chg.AddAll(ts)

	last := lastWithLane(ts.Tasks())
	c.Assert(last, NotNil)

	terr := s.state.NewTask("error-trigger", "provoking total undo")
	terr.WaitFor(last)
	terr.JoinLane(last.Lanes()[0])
	chg.AddTask(terr)

	s.state.Unlock()
	defer s.se.Stop()
	s.settle(c)
	s.state.Lock()

	c.Check(chg.Status(), Equals, state.ErrorStatus)
	c.Check(errorTaskExecuted, Equals, true)

	// after undoing the update some-snap config should be restored to that of rev.7
	var val string
	tr = config.NewTransaction(s.state)
	c.Assert(tr.Get("some-snap", "foo", &val), IsNil)
	c.Check(val, Equals, "revision 7 value")
}

func (s *snapmgrTestSuite) TestUpdateMakesConfigSnapshot(c *C) {
	s.state.Lock()
	defer s.state.Unlock()

	snapstate.Set(s.state, "some-snap", &snapstate.SnapState{
		Active: true,
		Sequence: []*snap.SideInfo{
			{RealName: "some-snap", SnapID: "some-snap-id", Revision: snap.R(1)},
		},
		Current:  snap.R(1),
		SnapType: "app",
	})

	tr := config.NewTransaction(s.state)
	tr.Set("some-snap", "foo", "bar")
	tr.Commit()

	var cfgs map[string]interface{}
	// we don't have config snapshots yet
	c.Assert(s.state.Get("revision-config", &cfgs), Equals, state.ErrNoState)

	chg := s.state.NewChange("update", "update a snap")
	opts := &snapstate.RevisionOptions{Channel: "some-channel", Revision: snap.R(2)}
	ts, err := snapstate.Update(s.state, "some-snap", opts, s.user.ID, snapstate.Flags{})
	c.Assert(err, IsNil)
	chg.AddAll(ts)

	s.state.Unlock()
	defer s.se.Stop()
	s.settle(c)

	s.state.Lock()
	cfgs = nil
	// config copy of rev. 1 has been made
	c.Assert(s.state.Get("revision-config", &cfgs), IsNil)
	c.Assert(cfgs["some-snap"], DeepEquals, map[string]interface{}{
		"1": map[string]interface{}{
			"foo": "bar",
		},
	})
}

func (s *snapmgrTestSuite) TestUpdateTotalUndoRunThrough(c *C) {
	si := snap.SideInfo{
		RealName: "some-snap",
		SnapID:   "some-snap-id",
		Revision: snap.R(7),
	}

	s.state.Lock()
	defer s.state.Unlock()

	snapstate.Set(s.state, "some-snap", &snapstate.SnapState{
		Active:          true,
		Sequence:        []*snap.SideInfo{&si},
		TrackingChannel: "latest/stable",
		Current:         si.Revision,
		SnapType:        "app",
	})

	chg := s.state.NewChange("install", "install a snap")
	ts, err := snapstate.Update(s.state, "some-snap", &snapstate.RevisionOptions{Channel: "some-channel"}, s.user.ID, snapstate.Flags{})
	c.Assert(err, IsNil)
	chg.AddAll(ts)

	// We need to make it not be rerefresh, and we could do just
	// that but instead we do the 'right' thing and attach it to
	// the last task that's on a lane.
	last := lastWithLane(ts.Tasks())
	c.Assert(last, NotNil)

	terr := s.state.NewTask("error-trigger", "provoking total undo")
	terr.WaitFor(last)
	terr.JoinLane(last.Lanes()[0])
	chg.AddTask(terr)

	s.state.Unlock()
	defer s.se.Stop()
	s.settle(c)
	s.state.Lock()

	expected := fakeOps{
		{
			op: "storesvc-snap-action",
			curSnaps: []store.CurrentSnap{{
				InstanceName:    "some-snap",
				SnapID:          "some-snap-id",
				Revision:        snap.R(7),
				TrackingChannel: "latest/stable",
				RefreshedDate:   fakeRevDateEpoch.AddDate(0, 0, 7),
				Epoch:           snap.E("1*"),
			}},
			userID: 1,
		},
		{
			op: "storesvc-snap-action:action",
			action: store.SnapAction{
				Action:       "refresh",
				InstanceName: "some-snap",
				SnapID:       "some-snap-id",
				Channel:      "some-channel",
				Flags:        store.SnapActionEnforceValidation,
			},
			revno:  snap.R(11),
			userID: 1,
		},
		{
			op:   "storesvc-download",
			name: "some-snap",
		},
		{
			op:    "validate-snap:Doing",
			name:  "some-snap",
			revno: snap.R(11),
		},
		{
			op:  "current",
			old: filepath.Join(dirs.SnapMountDir, "some-snap/7"),
		},
		{
			op:   "open-snap-file",
			path: filepath.Join(dirs.SnapBlobDir, "some-snap_11.snap"),
			sinfo: snap.SideInfo{
				RealName: "some-snap",
				SnapID:   "some-snap-id",
				Channel:  "some-channel",
				Revision: snap.R(11),
			},
		},
		{
			op:    "setup-snap",
			name:  "some-snap",
			path:  filepath.Join(dirs.SnapBlobDir, "some-snap_11.snap"),
			revno: snap.R(11),
		},
		{
			op:   "remove-snap-aliases",
			name: "some-snap",
		},
		{
			op:   "unlink-snap",
			path: filepath.Join(dirs.SnapMountDir, "some-snap/7"),
		},
		{
			op:   "copy-data",
			path: filepath.Join(dirs.SnapMountDir, "some-snap/11"),
			old:  filepath.Join(dirs.SnapMountDir, "some-snap/7"),
		},
		{
			op:    "setup-profiles:Doing",
			name:  "some-snap",
			revno: snap.R(11),
		},
		{
			op: "candidate",
			sinfo: snap.SideInfo{
				RealName: "some-snap",
				SnapID:   "some-snap-id",
				Channel:  "some-channel",
				Revision: snap.R(11),
			},
		},
		{
			op:   "link-snap",
			path: filepath.Join(dirs.SnapMountDir, "some-snap/11"),
		},
		{
			op:    "auto-connect:Doing",
			name:  "some-snap",
			revno: snap.R(11),
		},
		{
			op: "update-aliases",
		},
		// undoing everything from here down...
		{
			op:   "remove-snap-aliases",
			name: "some-snap",
		},
		{
			op:   "unlink-snap",
			path: filepath.Join(dirs.SnapMountDir, "some-snap/11"),
		},
		{
			op:    "setup-profiles:Undoing",
			name:  "some-snap",
			revno: snap.R(11),
		},
		{
			op:   "undo-copy-snap-data",
			path: filepath.Join(dirs.SnapMountDir, "some-snap/11"),
			old:  filepath.Join(dirs.SnapMountDir, "some-snap/7"),
		},
		{
			op:   "link-snap",
			path: filepath.Join(dirs.SnapMountDir, "some-snap/7"),
		},
		{
			op: "update-aliases",
		},
		{
			op:    "undo-setup-snap",
			name:  "some-snap",
			path:  filepath.Join(dirs.SnapMountDir, "some-snap/11"),
			stype: "app",
		},
		{
			op:   "remove-snap-dir",
			name: "some-snap",
			path: filepath.Join(dirs.SnapMountDir, "some-snap"),
		},
	}

	// ensure all our tasks ran
	c.Check(s.fakeStore.downloads, DeepEquals, []fakeDownload{{
		macaroon: s.user.StoreMacaroon,
		name:     "some-snap",
		target:   filepath.Join(dirs.SnapBlobDir, "some-snap_11.snap"),
	}})
	// friendlier failure first
	c.Assert(s.fakeBackend.ops.Ops(), DeepEquals, expected.Ops())
	c.Assert(s.fakeBackend.ops, DeepEquals, expected)

	// verify snaps in the system state
	var snapst snapstate.SnapState
	err = snapstate.Get(s.state, "some-snap", &snapst)
	c.Assert(err, IsNil)

	c.Assert(snapst.Active, Equals, true)
	c.Assert(snapst.TrackingChannel, Equals, "latest/stable")
	c.Assert(snapst.Sequence, HasLen, 1)
	c.Assert(snapst.Sequence[0], DeepEquals, &snap.SideInfo{
		RealName: "some-snap",
		SnapID:   "some-snap-id",
		Channel:  "",
		Revision: snap.R(7),
	})
}

func (s *snapmgrTestSuite) TestUpdateSameRevision(c *C) {
	si := snap.SideInfo{
		RealName: "some-snap",
		SnapID:   "some-snap-id",
		Revision: snap.R(7),
	}

	s.state.Lock()
	defer s.state.Unlock()

	snapstate.Set(s.state, "some-snap", &snapstate.SnapState{
		Active:          true,
		Sequence:        []*snap.SideInfo{&si},
		TrackingChannel: "channel-for-7/stable",
		Current:         si.Revision,
	})

	_, err := snapstate.Update(s.state, "some-snap", &snapstate.RevisionOptions{Channel: "channel-for-7/stable"}, s.user.ID, snapstate.Flags{})
	c.Assert(err, Equals, store.ErrNoUpdateAvailable)
}

func (s *snapmgrTestSuite) TestUpdateToRevisionRememberedUserRunThrough(c *C) {
	s.state.Lock()
	defer s.state.Unlock()

	snapstate.Set(s.state, "some-snap", &snapstate.SnapState{
		Active: true,
		Sequence: []*snap.SideInfo{
			{RealName: "some-snap", Revision: snap.R(5), SnapID: "some-snap-id"},
		},
		Current:  snap.R(5),
		SnapType: "app",
		UserID:   1,
	})

	chg := s.state.NewChange("refresh", "refresh a snap")
	ts, err := snapstate.Update(s.state, "some-snap", &snapstate.RevisionOptions{Channel: "some-channel", Revision: snap.R(11)}, 0, snapstate.Flags{})
	c.Assert(err, IsNil)
	chg.AddAll(ts)

	s.state.Unlock()
	defer s.se.Stop()
	s.settle(c)
	s.state.Lock()

	c.Assert(chg.Status(), Equals, state.DoneStatus)
	c.Assert(chg.Err(), IsNil)

	for _, op := range s.fakeBackend.ops {
		switch op.op {
		case "storesvc-snap-action:action":
			c.Check(op.userID, Equals, 1)
		case "storesvc-download":
			snapName := op.name
			c.Check(s.fakeStore.downloads[0], DeepEquals, fakeDownload{
				macaroon: "macaroon",
				name:     "some-snap",
				target:   filepath.Join(dirs.SnapBlobDir, "some-snap_11.snap"),
			}, Commentf(snapName))
		}
	}
}

// A noResultsStore returns no results for install/refresh requests
type noResultsStore struct {
	*fakeStore
}

func (n noResultsStore) SnapAction(ctx context.Context, currentSnaps []*store.CurrentSnap, actions []*store.SnapAction, assertQuery store.AssertionQuery, user *auth.UserState, opts *store.RefreshOptions) ([]store.SnapActionResult, []store.AssertionResult, error) {
	if assertQuery != nil {
		panic("no assertion query support")
	}
	return nil, nil, &store.SnapActionError{NoResults: true}
}

func (s *snapmgrTestSuite) TestUpdateNoStoreResults(c *C) {
	s.state.Lock()
	defer s.state.Unlock()

	snapstate.ReplaceStore(s.state, noResultsStore{fakeStore: s.fakeStore})

	// this is an atypical case in which the store didn't return
	// an error nor a result, we are defensive and return
	// a reasonable error
	si := snap.SideInfo{
		RealName: "some-snap",
		SnapID:   "some-snap-id",
		Revision: snap.R(7),
	}

	snapstate.Set(s.state, "some-snap", &snapstate.SnapState{
		Active:          true,
		Sequence:        []*snap.SideInfo{&si},
		TrackingChannel: "channel-for-7/stable",
		Current:         si.Revision,
	})

	_, err := snapstate.Update(s.state, "some-snap", &snapstate.RevisionOptions{Channel: "channel-for-7"}, s.user.ID, snapstate.Flags{})
	c.Assert(err, Equals, snapstate.ErrMissingExpectedResult)
}

func (s *snapmgrTestSuite) TestUpdateNoStoreResultsWithChannelChange(c *C) {
	s.state.Lock()
	defer s.state.Unlock()

	snapstate.ReplaceStore(s.state, noResultsStore{fakeStore: s.fakeStore})

	// this is an atypical case in which the store didn't return
	// an error nor a result, we are defensive and return
	// a reasonable error
	si := snap.SideInfo{
		RealName: "some-snap",
		SnapID:   "some-snap-id",
		Revision: snap.R(7),
	}

	snapstate.Set(s.state, "some-snap", &snapstate.SnapState{
		Active:          true,
		Sequence:        []*snap.SideInfo{&si},
		TrackingChannel: "channel-for-9/stable",
		Current:         si.Revision,
	})

	_, err := snapstate.Update(s.state, "some-snap", &snapstate.RevisionOptions{Channel: "channel-for-7"}, s.user.ID, snapstate.Flags{})
	c.Assert(err, Equals, snapstate.ErrMissingExpectedResult)
}

func (s *snapmgrTestSuite) TestUpdateSameRevisionSwitchesChannel(c *C) {
	si := snap.SideInfo{
		RealName: "some-snap",
		SnapID:   "some-snap-id",
		Revision: snap.R(7),
	}

	s.state.Lock()
	defer s.state.Unlock()

	snapstate.Set(s.state, "some-snap", &snapstate.SnapState{
		Active:          true,
		Sequence:        []*snap.SideInfo{&si},
		TrackingChannel: "other-chanenl/stable",
		Current:         si.Revision,
	})

	ts, err := snapstate.Update(s.state, "some-snap", &snapstate.RevisionOptions{Channel: "channel-for-7/stable"}, s.user.ID, snapstate.Flags{})
	c.Assert(err, IsNil)
	c.Check(ts.Tasks(), HasLen, 1)
	c.Check(ts.Tasks()[0].Kind(), Equals, "switch-snap-channel")
}

func (s *snapmgrTestSuite) TestUpdateSameRevisionSwitchesChannelConflict(c *C) {
	si := snap.SideInfo{
		RealName: "some-snap",
		SnapID:   "some-snap-id",
		Revision: snap.R(7),
	}

	s.state.Lock()
	defer s.state.Unlock()

	snapstate.Set(s.state, "some-snap", &snapstate.SnapState{
		Active:          true,
		Sequence:        []*snap.SideInfo{&si},
		TrackingChannel: "other-channel/stable",
		Current:         si.Revision,
	})

	ts, err := snapstate.Update(s.state, "some-snap", &snapstate.RevisionOptions{Channel: "channel-for-7"}, s.user.ID, snapstate.Flags{})
	c.Assert(err, IsNil)
	// make it visible
	s.state.NewChange("refresh", "refresh a snap").AddAll(ts)

	_, err = snapstate.Update(s.state, "some-snap", &snapstate.RevisionOptions{Channel: "channel-for-7"}, s.user.ID, snapstate.Flags{})
	c.Check(err, ErrorMatches, `snap "some-snap" has "refresh" change in progress`)
}

func (s *snapmgrTestSuite) TestUpdateSameRevisionSwitchChannelRunThrough(c *C) {
	si := snap.SideInfo{
		RealName: "some-snap",
		SnapID:   "some-snap-id",
		Channel:  "other-channel",
		Revision: snap.R(7),
	}

	s.state.Lock()
	defer s.state.Unlock()

	snapstate.Set(s.state, "some-snap", &snapstate.SnapState{
		Active:          true,
		Sequence:        []*snap.SideInfo{&si},
		TrackingChannel: "other-channel/stable",
		Current:         si.Revision,
	})

	ts, err := snapstate.Update(s.state, "some-snap", &snapstate.RevisionOptions{Channel: "channel-for-7/stable"}, s.user.ID, snapstate.Flags{})
	c.Assert(err, IsNil)
	chg := s.state.NewChange("refresh", "refresh a snap")
	chg.AddAll(ts)

	s.state.Unlock()
	defer s.se.Stop()
	s.settle(c)
	s.state.Lock()

	expected := fakeOps{
		// we just expect the "storesvc-snap-action" ops, we
		// don't have a fakeOp for switchChannel because it has
		// not a backend method, it just manipulates the state
		{
			op: "storesvc-snap-action",
			curSnaps: []store.CurrentSnap{{
				InstanceName:    "some-snap",
				SnapID:          "some-snap-id",
				Revision:        snap.R(7),
				TrackingChannel: "other-channel/stable",
				RefreshedDate:   fakeRevDateEpoch.AddDate(0, 0, 7),
				Epoch:           snap.E("1*"),
			}},
			userID: 1,
		},

		{
			op: "storesvc-snap-action:action",
			action: store.SnapAction{
				Action:       "refresh",
				InstanceName: "some-snap",
				SnapID:       "some-snap-id",
				Channel:      "channel-for-7/stable",
				Flags:        store.SnapActionEnforceValidation,
			},
			userID: 1,
		},
	}

	// start with an easier-to-read error if this fails:
	c.Assert(s.fakeBackend.ops.Ops(), DeepEquals, expected.Ops())
	c.Assert(s.fakeBackend.ops, DeepEquals, expected)

	// verify snapSetup info
	var snapsup snapstate.SnapSetup
	task := ts.Tasks()[0]
	err = task.Get("snap-setup", &snapsup)
	c.Assert(err, IsNil)
	c.Assert(snapsup, DeepEquals, snapstate.SnapSetup{
		Channel:  "channel-for-7/stable",
		SideInfo: snapsup.SideInfo,
	})
	c.Assert(snapsup.SideInfo, DeepEquals, &snap.SideInfo{
		RealName: "some-snap",
		SnapID:   "some-snap-id",
		Revision: snap.R(7),
		Channel:  "channel-for-7/stable",
	})

	// verify snaps in the system state
	var snapst snapstate.SnapState
	err = snapstate.Get(s.state, "some-snap", &snapst)
	c.Assert(err, IsNil)

	c.Assert(snapst.Active, Equals, true)
	c.Assert(snapst.Sequence, HasLen, 1)
	c.Assert(snapst.Sequence[0], DeepEquals, &snap.SideInfo{
		RealName: "some-snap",
		SnapID:   "some-snap-id",
		Channel:  "channel-for-7/stable",
		Revision: snap.R(7),
	})
}

func (s *snapmgrTestSuite) TestUpdateSameRevisionToggleIgnoreValidation(c *C) {
	si := snap.SideInfo{
		RealName: "some-snap",
		SnapID:   "some-snap-id",
		Revision: snap.R(7),
	}

	s.state.Lock()
	defer s.state.Unlock()

	snapstate.Set(s.state, "some-snap", &snapstate.SnapState{
		Active:          true,
		Sequence:        []*snap.SideInfo{&si},
		TrackingChannel: "channel-for-7/stable",
		Current:         si.Revision,
	})

	ts, err := snapstate.Update(s.state, "some-snap", &snapstate.RevisionOptions{Channel: "channel-for-7/stable"}, s.user.ID, snapstate.Flags{IgnoreValidation: true})
	c.Assert(err, IsNil)
	c.Check(ts.Tasks(), HasLen, 1)
	c.Check(ts.Tasks()[0].Kind(), Equals, "toggle-snap-flags")
}

func (s *snapmgrTestSuite) TestUpdateSameRevisionToggleIgnoreValidationConflict(c *C) {
	si := snap.SideInfo{
		RealName: "some-snap",
		SnapID:   "some-snap-id",
		Revision: snap.R(7),
	}

	s.state.Lock()
	defer s.state.Unlock()

	snapstate.Set(s.state, "some-snap", &snapstate.SnapState{
		Active:          true,
		Sequence:        []*snap.SideInfo{&si},
		TrackingChannel: "channel-for-7/stable",
		Current:         si.Revision,
	})

	ts, err := snapstate.Update(s.state, "some-snap", &snapstate.RevisionOptions{Channel: "channel-for-7"}, s.user.ID, snapstate.Flags{IgnoreValidation: true})
	c.Assert(err, IsNil)
	// make it visible
	s.state.NewChange("refresh", "refresh a snap").AddAll(ts)

	_, err = snapstate.Update(s.state, "some-snap", &snapstate.RevisionOptions{Channel: "channel-for-7"}, s.user.ID, snapstate.Flags{IgnoreValidation: true})
	c.Check(err, ErrorMatches, `snap "some-snap" has "refresh" change in progress`)

}

func (s *snapmgrTestSuite) TestUpdateSameRevisionToggleIgnoreValidationRunThrough(c *C) {
	si := snap.SideInfo{
		RealName: "some-snap",
		SnapID:   "some-snap-id",
		Revision: snap.R(7),
		Channel:  "channel-for-7",
	}

	s.state.Lock()
	defer s.state.Unlock()

	snapstate.Set(s.state, "some-snap", &snapstate.SnapState{
		Active:          true,
		Sequence:        []*snap.SideInfo{&si},
		TrackingChannel: "channel-for-7/stable",
		Current:         si.Revision,
	})

	ts, err := snapstate.Update(s.state, "some-snap", &snapstate.RevisionOptions{Channel: "channel-for-7/stable"}, s.user.ID, snapstate.Flags{IgnoreValidation: true})
	c.Assert(err, IsNil)

	chg := s.state.NewChange("refresh", "refresh a snap")
	chg.AddAll(ts)

	s.state.Unlock()
	defer s.se.Stop()
	s.settle(c)
	s.state.Lock()

	// verify snapSetup info
	var snapsup snapstate.SnapSetup
	task := ts.Tasks()[0]
	err = task.Get("snap-setup", &snapsup)
	c.Assert(err, IsNil)
	c.Check(snapsup, DeepEquals, snapstate.SnapSetup{
		SideInfo: snapsup.SideInfo,
		Flags: snapstate.Flags{
			IgnoreValidation: true,
		},
	})
	c.Check(snapsup.SideInfo, DeepEquals, &snap.SideInfo{
		RealName: "some-snap",
		SnapID:   "some-snap-id",
		Revision: snap.R(7),
		Channel:  "channel-for-7",
	})

	// verify snaps in the system state
	var snapst snapstate.SnapState
	err = snapstate.Get(s.state, "some-snap", &snapst)
	c.Assert(err, IsNil)

	c.Check(snapst.Active, Equals, true)
	c.Check(snapst.Sequence, HasLen, 1)
	c.Check(snapst.Sequence[0], DeepEquals, &snap.SideInfo{
		RealName: "some-snap",
		SnapID:   "some-snap-id",
		Channel:  "channel-for-7",
		Revision: snap.R(7),
	})
	c.Check(snapst.IgnoreValidation, Equals, true)
}

func (s *snapmgrTestSuite) TestUpdateValidateRefreshesSaysNo(c *C) {
	si := snap.SideInfo{
		RealName: "some-snap",
		SnapID:   "some-snap-id",
		Revision: snap.R(7),
	}

	s.state.Lock()
	defer s.state.Unlock()

	snapstate.Set(s.state, "some-snap", &snapstate.SnapState{
		Active:   true,
		Sequence: []*snap.SideInfo{&si},
		Current:  si.Revision,
	})

	validateErr := errors.New("refresh control error")
	validateRefreshes := func(st *state.State, refreshes []*snap.Info, ignoreValidation map[string]bool, userID int, deviceCtx snapstate.DeviceContext) ([]*snap.Info, error) {
		c.Check(refreshes, HasLen, 1)
		c.Check(refreshes[0].SnapID, Equals, "some-snap-id")
		c.Check(refreshes[0].Revision, Equals, snap.R(11))
		c.Check(ignoreValidation, HasLen, 0)
		return nil, validateErr
	}
	// hook it up
	snapstate.ValidateRefreshes = validateRefreshes

	_, err := snapstate.Update(s.state, "some-snap", &snapstate.RevisionOptions{Channel: "stable"}, s.user.ID, snapstate.Flags{})
	c.Assert(err, Equals, validateErr)
}

func (s *snapmgrTestSuite) TestUpdateValidateRefreshesSaysNoButIgnoreValidationIsSet(c *C) {
	si := snap.SideInfo{
		RealName: "some-snap",
		SnapID:   "some-snap-id",
		Revision: snap.R(7),
	}

	s.state.Lock()
	defer s.state.Unlock()

	snapstate.Set(s.state, "some-snap", &snapstate.SnapState{
		Active:   true,
		Sequence: []*snap.SideInfo{&si},
		Current:  si.Revision,
		SnapType: "app",
	})

	validateErr := errors.New("refresh control error")
	validateRefreshes := func(st *state.State, refreshes []*snap.Info, ignoreValidation map[string]bool, userID int, deviceCtx snapstate.DeviceContext) ([]*snap.Info, error) {
		return nil, validateErr
	}
	// hook it up
	snapstate.ValidateRefreshes = validateRefreshes

	flags := snapstate.Flags{JailMode: true, IgnoreValidation: true}
	ts, err := snapstate.Update(s.state, "some-snap", &snapstate.RevisionOptions{Channel: "stable"}, s.user.ID, flags)
	c.Assert(err, IsNil)

	var snapsup snapstate.SnapSetup
	err = ts.Tasks()[0].Get("snap-setup", &snapsup)
	c.Assert(err, IsNil)
	c.Check(snapsup.Flags, DeepEquals, flags.ForSnapSetup())
}

func (s *snapmgrTestSuite) TestUpdateIgnoreValidationSticky(c *C) {
	si := snap.SideInfo{
		RealName: "some-snap",
		SnapID:   "some-snap-id",
		Revision: snap.R(7),
	}

	s.state.Lock()
	defer s.state.Unlock()

	snapstate.Set(s.state, "some-snap", &snapstate.SnapState{
		Active:   true,
		Sequence: []*snap.SideInfo{&si},
		Current:  si.Revision,
		SnapType: "app",
	})

	validateErr := errors.New("refresh control error")
	validateRefreshesFail := func(st *state.State, refreshes []*snap.Info, ignoreValidation map[string]bool, userID int, deviceCtx snapstate.DeviceContext) ([]*snap.Info, error) {
		c.Check(refreshes, HasLen, 1)
		if len(ignoreValidation) == 0 {
			return nil, validateErr
		}
		c.Check(ignoreValidation, DeepEquals, map[string]bool{
			"some-snap": true,
		})
		return refreshes, nil
	}
	// hook it up
	snapstate.ValidateRefreshes = validateRefreshesFail

	flags := snapstate.Flags{IgnoreValidation: true}
	ts, err := snapstate.Update(s.state, "some-snap", &snapstate.RevisionOptions{Channel: "stable"}, s.user.ID, flags)
	c.Assert(err, IsNil)

	c.Check(s.fakeBackend.ops[0], DeepEquals, fakeOp{
		op: "storesvc-snap-action",
		curSnaps: []store.CurrentSnap{{
			InstanceName:     "some-snap",
			SnapID:           "some-snap-id",
			Revision:         snap.R(7),
			IgnoreValidation: false,
			RefreshedDate:    fakeRevDateEpoch.AddDate(0, 0, 7),
			Epoch:            snap.E("1*"),
		}},
		userID: 1,
	})
	c.Check(s.fakeBackend.ops[1], DeepEquals, fakeOp{
		op:    "storesvc-snap-action:action",
		revno: snap.R(11),
		action: store.SnapAction{
			Action:       "refresh",
			InstanceName: "some-snap",
			SnapID:       "some-snap-id",
			Channel:      "stable",
			Flags:        store.SnapActionIgnoreValidation,
		},
		userID: 1,
	})

	chg := s.state.NewChange("refresh", "refresh snap")
	chg.AddAll(ts)

	s.state.Unlock()
	defer s.se.Stop()
	s.settle(c)
	s.state.Lock()

	// verify snap has IgnoreValidation set
	var snapst snapstate.SnapState
	err = snapstate.Get(s.state, "some-snap", &snapst)
	c.Assert(err, IsNil)
	c.Check(snapst.IgnoreValidation, Equals, true)
	c.Check(snapst.Current, Equals, snap.R(11))

	s.fakeBackend.ops = nil
	s.fakeStore.refreshRevnos = map[string]snap.Revision{
		"some-snap-id": snap.R(12),
	}
	_, tts, err := snapstate.UpdateMany(context.Background(), s.state, []string{"some-snap"}, s.user.ID, nil)
	c.Assert(err, IsNil)
	c.Check(tts, HasLen, 2)
	verifyLastTasksetIsReRefresh(c, tts)

	c.Check(s.fakeBackend.ops[0], DeepEquals, fakeOp{
		op: "storesvc-snap-action",
		curSnaps: []store.CurrentSnap{{
			InstanceName:     "some-snap",
			SnapID:           "some-snap-id",
			Revision:         snap.R(11),
			TrackingChannel:  "latest/stable",
			IgnoreValidation: true,
			RefreshedDate:    fakeRevDateEpoch.AddDate(0, 0, 11),
			Epoch:            snap.E("1*"),
		}},
		userID: 1,
	})
	c.Check(s.fakeBackend.ops[1], DeepEquals, fakeOp{
		op:    "storesvc-snap-action:action",
		revno: snap.R(12),
		action: store.SnapAction{
			Action:       "refresh",
			InstanceName: "some-snap",
			SnapID:       "some-snap-id",
			Flags:        0,
		},
		userID: 1,
	})

	chg = s.state.NewChange("refresh", "refresh snaps")
	chg.AddAll(tts[0])

	s.state.Unlock()
	defer s.se.Stop()
	s.settle(c)
	s.state.Lock()

	snapst = snapstate.SnapState{}
	err = snapstate.Get(s.state, "some-snap", &snapst)
	c.Assert(err, IsNil)
	c.Check(snapst.IgnoreValidation, Equals, true)
	c.Check(snapst.Current, Equals, snap.R(12))

	// reset ignore validation
	s.fakeBackend.ops = nil
	s.fakeStore.refreshRevnos = map[string]snap.Revision{
		"some-snap-id": snap.R(11),
	}
	validateRefreshes := func(st *state.State, refreshes []*snap.Info, ignoreValidation map[string]bool, userID int, deviceCtx snapstate.DeviceContext) ([]*snap.Info, error) {
		return refreshes, nil
	}
	// hook it up
	snapstate.ValidateRefreshes = validateRefreshes
	flags = snapstate.Flags{}
	ts, err = snapstate.Update(s.state, "some-snap", &snapstate.RevisionOptions{Channel: "stable"}, s.user.ID, flags)
	c.Assert(err, IsNil)

	c.Check(s.fakeBackend.ops[0], DeepEquals, fakeOp{
		op: "storesvc-snap-action",
		curSnaps: []store.CurrentSnap{{
			InstanceName:     "some-snap",
			SnapID:           "some-snap-id",
			Revision:         snap.R(12),
			TrackingChannel:  "latest/stable",
			IgnoreValidation: true,
			RefreshedDate:    fakeRevDateEpoch.AddDate(0, 0, 12),
			Epoch:            snap.E("1*"),
		}},
		userID: 1,
	})
	c.Check(s.fakeBackend.ops[1], DeepEquals, fakeOp{
		op:    "storesvc-snap-action:action",
		revno: snap.R(11),
		action: store.SnapAction{
			Action:       "refresh",
			InstanceName: "some-snap",
			SnapID:       "some-snap-id",
			Channel:      "latest/stable",
			Flags:        store.SnapActionEnforceValidation,
		},
		userID: 1,
	})

	chg = s.state.NewChange("refresh", "refresh snap")
	chg.AddAll(ts)

	s.state.Unlock()
	defer s.se.Stop()
	s.settle(c)
	s.state.Lock()

	snapst = snapstate.SnapState{}
	err = snapstate.Get(s.state, "some-snap", &snapst)
	c.Assert(err, IsNil)
	c.Check(snapst.IgnoreValidation, Equals, false)
	c.Check(snapst.Current, Equals, snap.R(11))
}

func (s *snapmgrTestSuite) TestParallelInstanceUpdateIgnoreValidationSticky(c *C) {
	si := snap.SideInfo{
		RealName: "some-snap",
		SnapID:   "some-snap-id",
		Revision: snap.R(7),
	}

	s.state.Lock()
	defer s.state.Unlock()

	tr := config.NewTransaction(s.state)
	tr.Set("core", "experimental.parallel-instances", true)
	tr.Commit()

	snapstate.Set(s.state, "some-snap", &snapstate.SnapState{
		Active:   true,
		Sequence: []*snap.SideInfo{&si},
		Current:  si.Revision,
		SnapType: "app",
	})
	snapstate.Set(s.state, "some-snap_instance", &snapstate.SnapState{
		Active:      true,
		Sequence:    []*snap.SideInfo{&si},
		Current:     si.Revision,
		SnapType:    "app",
		InstanceKey: "instance",
	})

	validateErr := errors.New("refresh control error")
	validateRefreshesFail := func(st *state.State, refreshes []*snap.Info, ignoreValidation map[string]bool, userID int, deviceCtx snapstate.DeviceContext) ([]*snap.Info, error) {
		c.Check(refreshes, HasLen, 2)
		if len(ignoreValidation) == 0 {
			return nil, validateErr
		}
		c.Check(ignoreValidation, DeepEquals, map[string]bool{
			"some-snap_instance": true,
		})
		return refreshes, nil
	}
	// hook it up
	snapstate.ValidateRefreshes = validateRefreshesFail

	flags := snapstate.Flags{IgnoreValidation: true}
	ts, err := snapstate.Update(s.state, "some-snap_instance", &snapstate.RevisionOptions{Channel: "stable"}, s.user.ID, flags)
	c.Assert(err, IsNil)

	c.Check(s.fakeBackend.ops[0], DeepEquals, fakeOp{
		op: "storesvc-snap-action",
		curSnaps: []store.CurrentSnap{{
			InstanceName:     "some-snap",
			SnapID:           "some-snap-id",
			Revision:         snap.R(7),
			IgnoreValidation: false,
			RefreshedDate:    fakeRevDateEpoch.AddDate(0, 0, 7),
			Epoch:            snap.E("1*"),
		}, {
			InstanceName:     "some-snap_instance",
			SnapID:           "some-snap-id",
			Revision:         snap.R(7),
			IgnoreValidation: false,
			RefreshedDate:    fakeRevDateEpoch.AddDate(0, 0, 7),
			Epoch:            snap.E("1*"),
		}},
		userID: 1,
	})
	c.Check(s.fakeBackend.ops[1], DeepEquals, fakeOp{
		op:    "storesvc-snap-action:action",
		revno: snap.R(11),
		action: store.SnapAction{
			Action:       "refresh",
			InstanceName: "some-snap_instance",
			SnapID:       "some-snap-id",
			Channel:      "stable",
			Flags:        store.SnapActionIgnoreValidation,
		},
		userID: 1,
	})

	chg := s.state.NewChange("refresh", "refresh snaps")
	chg.AddAll(ts)

	s.state.Unlock()
	defer s.se.Stop()
	s.settle(c)
	s.state.Lock()

	// ensure all our tasks ran
	c.Assert(chg.Err(), IsNil)
	c.Assert(chg.IsReady(), Equals, true)

	// verify snap 'instance' has IgnoreValidation set and the snap was
	// updated
	var snapst snapstate.SnapState
	err = snapstate.Get(s.state, "some-snap_instance", &snapst)
	c.Assert(err, IsNil)
	c.Check(snapst.IgnoreValidation, Equals, true)
	c.Check(snapst.Current, Equals, snap.R(11))
	// and the other snap does not
	err = snapstate.Get(s.state, "some-snap", &snapst)
	c.Assert(err, IsNil)
	c.Check(snapst.Current, Equals, snap.R(7))
	c.Check(snapst.IgnoreValidation, Equals, false)

	s.fakeBackend.ops = nil
	s.fakeStore.refreshRevnos = map[string]snap.Revision{
		"some-snap-id": snap.R(12),
	}
	updates, tts, err := snapstate.UpdateMany(context.Background(), s.state, []string{"some-snap", "some-snap_instance"}, s.user.ID, nil)
	c.Assert(err, IsNil)
	c.Check(tts, HasLen, 3)
	verifyLastTasksetIsReRefresh(c, tts)
	sort.Strings(updates)
	c.Check(updates, DeepEquals, []string{"some-snap", "some-snap_instance"})

	chg = s.state.NewChange("refresh", "refresh snaps")
	for _, ts := range tts[:len(tts)-1] {
		chg.AddAll(ts)
	}

	s.state.Unlock()
	s.settle(c)
	s.state.Lock()

	// ensure all our tasks ran
	c.Assert(chg.Err(), IsNil)
	c.Assert(chg.IsReady(), Equals, true)

	err = snapstate.Get(s.state, "some-snap", &snapst)
	c.Assert(err, IsNil)
	c.Check(snapst.IgnoreValidation, Equals, false)
	c.Check(snapst.Current, Equals, snap.R(12))

	err = snapstate.Get(s.state, "some-snap_instance", &snapst)
	c.Assert(err, IsNil)
	c.Check(snapst.IgnoreValidation, Equals, true)
	c.Check(snapst.Current, Equals, snap.R(12))

	for i := 0; i < 2; i++ {
		op := s.fakeBackend.ops[i]
		switch op.op {
		case "storesvc-snap-action":
			c.Check(op, DeepEquals, fakeOp{
				op: "storesvc-snap-action",
				curSnaps: []store.CurrentSnap{{
					InstanceName:     "some-snap",
					SnapID:           "some-snap-id",
					Revision:         snap.R(7),
					IgnoreValidation: false,
					RefreshedDate:    fakeRevDateEpoch.AddDate(0, 0, 7),
					Epoch:            snap.E("1*"),
				}, {
					InstanceName:     "some-snap_instance",
					SnapID:           "some-snap-id",
					Revision:         snap.R(11),
					TrackingChannel:  "latest/stable",
					IgnoreValidation: true,
					RefreshedDate:    fakeRevDateEpoch.AddDate(0, 0, 11),
					Epoch:            snap.E("1*"),
				}},
				userID: 1,
			})
		case "storesvc-snap-action:action":
			switch op.action.InstanceName {
			case "some-snap":
				c.Check(op, DeepEquals, fakeOp{
					op:    "storesvc-snap-action:action",
					revno: snap.R(12),
					action: store.SnapAction{
						Action:       "refresh",
						InstanceName: "some-snap",
						SnapID:       "some-snap-id",
						Flags:        0,
					},
					userID: 1,
				})
			case "some-snap_instance":
				c.Check(op, DeepEquals, fakeOp{
					op:    "storesvc-snap-action:action",
					revno: snap.R(12),
					action: store.SnapAction{
						Action:       "refresh",
						InstanceName: "some-snap_instance",
						SnapID:       "some-snap-id",
						Flags:        0,
					},
					userID: 1,
				})
			default:
				c.Fatalf("unexpected instance name %q", op.action.InstanceName)
			}
		default:
			c.Fatalf("unexpected action %q", op.op)
		}
	}

}

func (s *snapmgrTestSuite) TestUpdateFromLocal(c *C) {
	si := snap.SideInfo{
		RealName: "some-snap",
		Revision: snap.R("x1"),
	}

	s.state.Lock()
	defer s.state.Unlock()

	snapstate.Set(s.state, "some-snap", &snapstate.SnapState{
		Active:          true,
		Sequence:        []*snap.SideInfo{&si},
		TrackingChannel: "channel-for-7/stable",
		Current:         si.Revision,
	})

	_, err := snapstate.Update(s.state, "some-snap", &snapstate.RevisionOptions{Channel: "channel-for-7"}, s.user.ID, snapstate.Flags{})
	c.Assert(err, Equals, store.ErrLocalSnap)
}

func (s *snapmgrTestSuite) TestUpdateAmend(c *C) {
	si := snap.SideInfo{
		RealName: "some-snap",
		Revision: snap.R("x1"),
	}

	s.state.Lock()
	defer s.state.Unlock()

	snapstate.Set(s.state, "some-snap", &snapstate.SnapState{
		Active:          true,
		Sequence:        []*snap.SideInfo{&si},
		TrackingChannel: "channel-for-7/stable",
		Current:         si.Revision,
	})

	ts, err := snapstate.Update(s.state, "some-snap", &snapstate.RevisionOptions{Channel: "channel-for-7"}, s.user.ID, snapstate.Flags{Amend: true})
	c.Assert(err, IsNil)
	verifyUpdateTasks(c, unlinkBefore|cleanupAfter|doesReRefresh, 0, ts, s.state)

	// ensure we go from local to store revision-7
	var snapsup snapstate.SnapSetup
	tasks := ts.Tasks()
	c.Check(tasks[1].Kind(), Equals, "download-snap")
	err = tasks[1].Get("snap-setup", &snapsup)
	c.Assert(err, IsNil)
	c.Check(snapsup.Revision(), Equals, snap.R(7))
}

func (s *snapmgrTestSuite) TestUpdateAmendSnapNotFound(c *C) {
	si := snap.SideInfo{
		RealName: "snap-unknown",
		Revision: snap.R("x1"),
	}

	s.state.Lock()
	defer s.state.Unlock()

	snapstate.Set(s.state, "snap-unknown", &snapstate.SnapState{
		Active:          true,
		Sequence:        []*snap.SideInfo{&si},
		TrackingChannel: "latest/stable",
		Current:         si.Revision,
	})

	_, err := snapstate.Update(s.state, "snap-unknown", &snapstate.RevisionOptions{Channel: "stable"}, s.user.ID, snapstate.Flags{Amend: true})
	c.Assert(err, Equals, store.ErrSnapNotFound)
}

func (s *snapmgrTestSuite) TestSingleUpdateBlockedRevision(c *C) {
	// single updates should *not* set the block list
	si7 := snap.SideInfo{
		RealName: "some-snap",
		SnapID:   "some-snap-id",
		Revision: snap.R(7),
	}
	si11 := snap.SideInfo{
		RealName: "some-snap",
		SnapID:   "some-snap-id",
		Revision: snap.R(11),
	}

	s.state.Lock()
	defer s.state.Unlock()

	snapstate.Set(s.state, "some-snap", &snapstate.SnapState{
		Active:   true,
		Sequence: []*snap.SideInfo{&si7, &si11},
		Current:  si7.Revision,
		SnapType: "app",
	})

	_, err := snapstate.Update(s.state, "some-snap", &snapstate.RevisionOptions{Channel: "some-channel"}, s.user.ID, snapstate.Flags{})
	c.Assert(err, IsNil)

	c.Assert(s.fakeBackend.ops, HasLen, 2)
	c.Check(s.fakeBackend.ops[0], DeepEquals, fakeOp{
		op: "storesvc-snap-action",
		curSnaps: []store.CurrentSnap{{
			InstanceName:  "some-snap",
			SnapID:        "some-snap-id",
			Revision:      snap.R(7),
			RefreshedDate: fakeRevDateEpoch.AddDate(0, 0, 7),
			Epoch:         snap.E("1*"),
		}},
		userID: 1,
	})
}

func (s *snapmgrTestSuite) TestMultiUpdateBlockedRevision(c *C) {
	// multi-updates should *not* set the block list
	si7 := snap.SideInfo{
		RealName: "some-snap",
		SnapID:   "some-snap-id",
		Revision: snap.R(7),
	}
	si11 := snap.SideInfo{
		RealName: "some-snap",
		SnapID:   "some-snap-id",
		Revision: snap.R(11),
	}

	s.state.Lock()
	defer s.state.Unlock()

	snapstate.Set(s.state, "some-snap", &snapstate.SnapState{
		Active:   true,
		Sequence: []*snap.SideInfo{&si7, &si11},
		Current:  si7.Revision,
		SnapType: "app",
	})

	updates, _, err := snapstate.UpdateMany(context.Background(), s.state, []string{"some-snap"}, s.user.ID, nil)
	c.Assert(err, IsNil)
	c.Check(updates, DeepEquals, []string{"some-snap"})

	c.Assert(s.fakeBackend.ops, HasLen, 2)
	c.Check(s.fakeBackend.ops[0], DeepEquals, fakeOp{
		op: "storesvc-snap-action",
		curSnaps: []store.CurrentSnap{{
			InstanceName:  "some-snap",
			SnapID:        "some-snap-id",
			Revision:      snap.R(7),
			RefreshedDate: fakeRevDateEpoch.AddDate(0, 0, 7),
			Epoch:         snap.E("1*"),
		}},
		userID: 1,
	})
}

func (s *snapmgrTestSuite) TestAllUpdateBlockedRevision(c *C) {
	//  update-all *should* set the block list
	si7 := snap.SideInfo{
		RealName: "some-snap",
		SnapID:   "some-snap-id",
		Revision: snap.R(7),
	}
	si11 := snap.SideInfo{
		RealName: "some-snap",
		SnapID:   "some-snap-id",
		Revision: snap.R(11),
	}

	s.state.Lock()
	defer s.state.Unlock()

	snapstate.Set(s.state, "some-snap", &snapstate.SnapState{
		Active:   true,
		Sequence: []*snap.SideInfo{&si7, &si11},
		Current:  si7.Revision,
	})

	updates, _, err := snapstate.UpdateMany(context.Background(), s.state, nil, s.user.ID, nil)
	c.Check(err, IsNil)
	c.Check(updates, HasLen, 0)

	c.Assert(s.fakeBackend.ops, HasLen, 2)
	c.Check(s.fakeBackend.ops[0], DeepEquals, fakeOp{
		op: "storesvc-snap-action",
		curSnaps: []store.CurrentSnap{{
			InstanceName:  "some-snap",
			SnapID:        "some-snap-id",
			Revision:      snap.R(7),
			RefreshedDate: fakeRevDateEpoch.AddDate(0, 0, 7),
			Block:         []snap.Revision{snap.R(11)},
			Epoch:         snap.E("1*"),
		}},
		userID: 1,
	})
}

func (s *snapmgrTestSuite) TestUpdateManyPartialFailureCheckRerefreshDone(c *C) {
	s.state.Lock()
	defer s.state.Unlock()

	snapstate.CanAutoRefresh = func(*state.State) (bool, error) { return true, nil }
	makeTestRefreshConfig(s.state)

	var someSnapValidation bool

	// override validate-snap handler set by AddForeignTaskHandlers.
	s.o.TaskRunner().AddHandler("validate-snap", func(t *state.Task, _ *tomb.Tomb) error {
		t.State().Lock()
		defer t.State().Unlock()
		snapsup, err := snapstate.TaskSnapSetup(t)
		c.Assert(err, IsNil)
		if snapsup.SnapName() == "some-snap" {
			someSnapValidation = true
			return fmt.Errorf("boom")
		}
		return nil
	}, nil)

	snapstate.Set(s.state, "some-other-snap", &snapstate.SnapState{
		Active: true,
		Sequence: []*snap.SideInfo{
			{RealName: "some-other-snap", SnapID: "some-other-snap-id", Revision: snap.R(1)},
		},
		Current:  snap.R(1),
		SnapType: "app",
	})
	snapstate.Set(s.state, "some-snap", &snapstate.SnapState{
		Active: true,
		Sequence: []*snap.SideInfo{
			{RealName: "some-snap", SnapID: "some-snap-id", Revision: snap.R(1)},
		},
		Current:  snap.R(1),
		SnapType: "app",
	})

	validateRefreshes := func(st *state.State, refreshes []*snap.Info, ignoreValidation map[string]bool, userID int, deviceCtx snapstate.DeviceContext) ([]*snap.Info, error) {
		c.Check(refreshes, HasLen, 2)
		c.Check(ignoreValidation, HasLen, 0)
		return refreshes, nil
	}
	// hook it up
	snapstate.ValidateRefreshes = validateRefreshes

	s.state.Unlock()
	s.snapmgr.Ensure()
	s.state.Lock()

	c.Assert(s.state.Changes(), HasLen, 1)
	chg := s.state.Changes()[0]
	c.Check(chg.Kind(), Equals, "auto-refresh")
	c.Check(chg.IsReady(), Equals, false)
	s.verifyRefreshLast(c)

	checkIsAutoRefresh(c, chg.Tasks(), true)

	s.state.Unlock()
	defer s.se.Stop()
	s.settle(c)
	s.state.Lock()

	// not updated
	var snapst snapstate.SnapState
	c.Assert(snapstate.Get(s.state, "some-snap", &snapst), IsNil)
	c.Check(snapst.Current, Equals, snap.Revision{N: 1})

	// updated
	c.Assert(snapstate.Get(s.state, "some-other-snap", &snapst), IsNil)
	c.Check(snapst.Current, Equals, snap.Revision{N: 11})

	c.Assert(chg.Err(), ErrorMatches, "cannot perform the following tasks:\n.*Fetch and check assertions for snap \"some-snap\" \\(11\\) \\(boom\\)")
	c.Assert(chg.IsReady(), Equals, true)

	// check-rerefresh is last
	tasks := chg.Tasks()
	checkRerefresh := tasks[len(tasks)-1]
	c.Check(checkRerefresh.Kind(), Equals, "check-rerefresh")
	c.Check(checkRerefresh.Status(), Equals, state.DoneStatus)

	// sanity
	c.Check(someSnapValidation, Equals, true)
}

var orthogonalAutoAliasesScenarios = []struct {
	aliasesBefore map[string][]string
	names         []string
	prune         []string
	update        bool
	new           bool
}{
	{nil, nil, nil, true, true},
	{nil, []string{"some-snap"}, nil, true, false},
	{nil, []string{"other-snap"}, nil, false, true},
	{map[string][]string{"some-snap": {"aliasA", "aliasC"}}, []string{"some-snap"}, nil, true, false},
	{map[string][]string{"other-snap": {"aliasB", "aliasC"}}, []string{"other-snap"}, []string{"other-snap"}, false, false},
	{map[string][]string{"other-snap": {"aliasB", "aliasC"}}, nil, []string{"other-snap"}, true, false},
	{map[string][]string{"other-snap": {"aliasB", "aliasC"}}, []string{"some-snap"}, nil, true, false},
	{map[string][]string{"other-snap": {"aliasC"}}, []string{"other-snap"}, []string{"other-snap"}, false, true},
	{map[string][]string{"other-snap": {"aliasC"}}, nil, []string{"other-snap"}, true, true},
	{map[string][]string{"other-snap": {"aliasC"}}, []string{"some-snap"}, nil, true, false},
	{map[string][]string{"some-snap": {"aliasB"}, "other-snap": {"aliasA"}}, []string{"some-snap"}, []string{"other-snap"}, true, false},
	{map[string][]string{"some-snap": {"aliasB"}, "other-snap": {"aliasA"}}, nil, []string{"other-snap", "some-snap"}, true, true},
	{map[string][]string{"some-snap": {"aliasB"}, "other-snap": {"aliasA"}}, []string{"other-snap"}, []string{"other-snap", "some-snap"}, false, true},
	{map[string][]string{"some-snap": {"aliasB"}}, nil, []string{"some-snap"}, true, true},
	{map[string][]string{"some-snap": {"aliasB"}}, []string{"other-snap"}, []string{"some-snap"}, false, true},
	{map[string][]string{"some-snap": {"aliasB"}}, []string{"some-snap"}, nil, true, false},
	{map[string][]string{"other-snap": {"aliasA"}}, nil, []string{"other-snap"}, true, true},
	{map[string][]string{"other-snap": {"aliasA"}}, []string{"other-snap"}, []string{"other-snap"}, false, true},
	{map[string][]string{"other-snap": {"aliasA"}}, []string{"some-snap"}, []string{"other-snap"}, true, false},
}

func (s *snapmgrTestSuite) TestUpdateManyAutoAliasesScenarios(c *C) {
	s.state.Lock()
	defer s.state.Unlock()

	snapstate.Set(s.state, "other-snap", &snapstate.SnapState{
		Active: true,
		Sequence: []*snap.SideInfo{
			{RealName: "other-snap", SnapID: "other-snap-id", Revision: snap.R(2)},
		},
		Current:  snap.R(2),
		SnapType: "app",
	})

	snapstate.AutoAliases = func(st *state.State, info *snap.Info) (map[string]string, error) {
		switch info.InstanceName() {
		case "some-snap":
			return map[string]string{"aliasA": "cmdA"}, nil
		case "other-snap":
			return map[string]string{"aliasB": "cmdB"}, nil
		}
		return nil, nil
	}

	snapstate.Set(s.state, "some-snap", &snapstate.SnapState{
		Active: true,
		Sequence: []*snap.SideInfo{
			{RealName: "some-snap", SnapID: "some-snap-id", Revision: snap.R(4)},
		},
		Current:  snap.R(4),
		SnapType: "app",
	})

	expectedSet := func(aliases []string) map[string]bool {
		res := make(map[string]bool, len(aliases))
		for _, alias := range aliases {
			res[alias] = true
		}
		return res
	}

	for _, scenario := range orthogonalAutoAliasesScenarios {
		for _, instanceName := range []string{"some-snap", "other-snap"} {
			var snapst snapstate.SnapState
			err := snapstate.Get(s.state, instanceName, &snapst)
			c.Assert(err, IsNil)
			snapst.Aliases = nil
			snapst.AutoAliasesDisabled = false
			if autoAliases := scenario.aliasesBefore[instanceName]; autoAliases != nil {
				targets := make(map[string]*snapstate.AliasTarget)
				for _, alias := range autoAliases {
					targets[alias] = &snapstate.AliasTarget{Auto: "cmd" + alias[len(alias)-1:]}
				}

				snapst.Aliases = targets
			}
			snapstate.Set(s.state, instanceName, &snapst)
		}

		updates, tts, err := snapstate.UpdateMany(context.Background(), s.state, scenario.names, s.user.ID, nil)
		c.Check(err, IsNil)
		if scenario.update {
			verifyLastTasksetIsReRefresh(c, tts)
		}

		_, dropped, err := snapstate.AutoAliasesDelta(s.state, []string{"some-snap", "other-snap"})
		c.Assert(err, IsNil)

		j := 0
		expectedUpdatesSet := make(map[string]bool)
		var expectedPruned map[string]map[string]bool
		var pruneTs *state.TaskSet
		if len(scenario.prune) != 0 {
			pruneTs = tts[0]
			j++
			taskAliases := make(map[string]map[string]bool)
			for _, aliasTask := range pruneTs.Tasks() {
				c.Check(aliasTask.Kind(), Equals, "prune-auto-aliases")
				var aliases []string
				err := aliasTask.Get("aliases", &aliases)
				c.Assert(err, IsNil)
				snapsup, err := snapstate.TaskSnapSetup(aliasTask)
				c.Assert(err, IsNil)
				taskAliases[snapsup.InstanceName()] = expectedSet(aliases)
			}
			expectedPruned = make(map[string]map[string]bool)
			for _, instanceName := range scenario.prune {
				expectedPruned[instanceName] = expectedSet(dropped[instanceName])
				if instanceName == "other-snap" && !scenario.new && !scenario.update {
					expectedUpdatesSet["other-snap"] = true
				}
			}
			c.Check(taskAliases, DeepEquals, expectedPruned)
		}
		if scenario.update {
			updateTs := tts[j]
			j++
			expectedUpdatesSet["some-snap"] = true
			first := updateTs.Tasks()[0]
			c.Check(first.Kind(), Equals, "prerequisites")
			wait := false
			if expectedPruned["other-snap"]["aliasA"] {
				wait = true
			} else if expectedPruned["some-snap"] != nil {
				wait = true
			}
			if wait {
				c.Check(first.WaitTasks(), DeepEquals, pruneTs.Tasks())
			} else {
				c.Check(first.WaitTasks(), HasLen, 0)
			}
		}
		if scenario.new {
			newTs := tts[j]
			j++
			expectedUpdatesSet["other-snap"] = true
			tasks := newTs.Tasks()
			c.Check(tasks, HasLen, 1)
			aliasTask := tasks[0]
			c.Check(aliasTask.Kind(), Equals, "refresh-aliases")

			wait := false
			if expectedPruned["some-snap"]["aliasB"] {
				wait = true
			} else if expectedPruned["other-snap"] != nil {
				wait = true
			}
			if wait {
				c.Check(aliasTask.WaitTasks(), DeepEquals, pruneTs.Tasks())
			} else {
				c.Check(aliasTask.WaitTasks(), HasLen, 0)
			}
		}
		l := len(tts)
		if scenario.update {
			l--
		}
		c.Assert(j, Equals, l, Commentf("%#v", scenario))

		// check reported updated names
		c.Check(len(updates) > 0, Equals, true)
		sort.Strings(updates)
		expectedUpdates := make([]string, 0, len(expectedUpdatesSet))
		for x := range expectedUpdatesSet {
			expectedUpdates = append(expectedUpdates, x)
		}
		sort.Strings(expectedUpdates)
		c.Check(updates, DeepEquals, expectedUpdates)
	}
}

func (s *snapmgrTestSuite) TestUpdateOneAutoAliasesScenarios(c *C) {
	s.state.Lock()
	defer s.state.Unlock()

	snapstate.Set(s.state, "other-snap", &snapstate.SnapState{
		Active: true,
		Sequence: []*snap.SideInfo{
			{RealName: "other-snap", SnapID: "other-snap-id", Revision: snap.R(2)},
		},
		Current:  snap.R(2),
		SnapType: "app",
	})

	snapstate.AutoAliases = func(st *state.State, info *snap.Info) (map[string]string, error) {
		switch info.InstanceName() {
		case "some-snap":
			return map[string]string{"aliasA": "cmdA"}, nil
		case "other-snap":
			return map[string]string{"aliasB": "cmdB"}, nil
		}
		return nil, nil
	}

	snapstate.Set(s.state, "some-snap", &snapstate.SnapState{
		Active: true,
		Sequence: []*snap.SideInfo{
			{RealName: "some-snap", SnapID: "some-snap-id", Revision: snap.R(4)},
		},
		Current:  snap.R(4),
		SnapType: "app",
	})

	expectedSet := func(aliases []string) map[string]bool {
		res := make(map[string]bool, len(aliases))
		for _, alias := range aliases {
			res[alias] = true
		}
		return res
	}

	for _, scenario := range orthogonalAutoAliasesScenarios {
		if len(scenario.names) != 1 {
			continue
		}

		for _, instanceName := range []string{"some-snap", "other-snap"} {
			var snapst snapstate.SnapState
			err := snapstate.Get(s.state, instanceName, &snapst)
			c.Assert(err, IsNil)
			snapst.Aliases = nil
			snapst.AutoAliasesDisabled = false
			if autoAliases := scenario.aliasesBefore[instanceName]; autoAliases != nil {
				targets := make(map[string]*snapstate.AliasTarget)
				for _, alias := range autoAliases {
					targets[alias] = &snapstate.AliasTarget{Auto: "cmd" + alias[len(alias)-1:]}
				}

				snapst.Aliases = targets
			}
			snapstate.Set(s.state, instanceName, &snapst)
		}

		ts, err := snapstate.Update(s.state, scenario.names[0], nil, s.user.ID, snapstate.Flags{})
		c.Assert(err, IsNil)
		_, dropped, err := snapstate.AutoAliasesDelta(s.state, []string{"some-snap", "other-snap"})
		c.Assert(err, IsNil)

		j := 0

		tasks := ts.Tasks()
		// make sure the last task from Update is the rerefresh
		if scenario.update {
			reRefresh := tasks[len(tasks)-1]
			c.Check(reRefresh.Kind(), Equals, "check-rerefresh")
			// nothing should wait on it
			c.Check(reRefresh.NumHaltTasks(), Equals, 0)
			tasks = tasks[:len(tasks)-1] // and now forget about it
		}

		var expectedPruned map[string]map[string]bool
		var pruneTasks []*state.Task
		if len(scenario.prune) != 0 {
			nprune := len(scenario.prune)
			pruneTasks = tasks[:nprune]
			j += nprune
			taskAliases := make(map[string]map[string]bool)
			for _, aliasTask := range pruneTasks {
				c.Check(aliasTask.Kind(), Equals, "prune-auto-aliases")
				var aliases []string
				err := aliasTask.Get("aliases", &aliases)
				c.Assert(err, IsNil)
				snapsup, err := snapstate.TaskSnapSetup(aliasTask)
				c.Assert(err, IsNil)
				taskAliases[snapsup.InstanceName()] = expectedSet(aliases)
			}
			expectedPruned = make(map[string]map[string]bool)
			for _, instanceName := range scenario.prune {
				expectedPruned[instanceName] = expectedSet(dropped[instanceName])
			}
			c.Check(taskAliases, DeepEquals, expectedPruned)
		}
		if scenario.update {
			first := tasks[j]
			j += 19
			c.Check(first.Kind(), Equals, "prerequisites")
			wait := false
			if expectedPruned["other-snap"]["aliasA"] {
				wait = true
			} else if expectedPruned["some-snap"] != nil {
				wait = true
			}
			if wait {
				c.Check(first.WaitTasks(), DeepEquals, pruneTasks)
			} else {
				c.Check(first.WaitTasks(), HasLen, 0)
			}
		}
		if scenario.new {
			aliasTask := tasks[j]
			j++
			c.Check(aliasTask.Kind(), Equals, "refresh-aliases")
			wait := false
			if expectedPruned["some-snap"]["aliasB"] {
				wait = true
			} else if expectedPruned["other-snap"] != nil {
				wait = true
			}
			if wait {
				c.Check(aliasTask.WaitTasks(), DeepEquals, pruneTasks)
			} else {
				c.Check(aliasTask.WaitTasks(), HasLen, 0)
			}
		}
		c.Assert(len(tasks), Equals, j, Commentf("%#v", scenario))

		// conflict checks are triggered
		chg := s.state.NewChange("update", "...")
		chg.AddAll(ts)
		err = snapstate.CheckChangeConflict(s.state, scenario.names[0], nil)
		c.Check(err, ErrorMatches, `.* has "update" change in progress`)
		chg.SetStatus(state.DoneStatus)
	}
}

func (s *snapmgrTestSuite) TestUpdateLocalSnapFails(c *C) {
	si := snap.SideInfo{
		RealName: "some-snap",
		Revision: snap.R(7),
	}

	s.state.Lock()
	defer s.state.Unlock()

	snapstate.Set(s.state, "some-snap", &snapstate.SnapState{
		Active:   true,
		Sequence: []*snap.SideInfo{&si},
		Current:  si.Revision,
	})

	_, err := snapstate.Update(s.state, "some-snap", &snapstate.RevisionOptions{Channel: "some-channel"}, s.user.ID, snapstate.Flags{})
	c.Assert(err, Equals, store.ErrLocalSnap)
}

func (s *snapmgrTestSuite) TestUpdateDisabledUnsupported(c *C) {
	si := snap.SideInfo{
		RealName: "some-snap",
		SnapID:   "some-snap-id",
		Revision: snap.R(7),
	}

	s.state.Lock()
	defer s.state.Unlock()

	snapstate.Set(s.state, "some-snap", &snapstate.SnapState{
		Active:   false,
		Sequence: []*snap.SideInfo{&si},
		Current:  si.Revision,
	})

	_, err := snapstate.Update(s.state, "some-snap", &snapstate.RevisionOptions{Channel: "some-channel"}, s.user.ID, snapstate.Flags{})
	c.Assert(err, ErrorMatches, `refreshing disabled snap "some-snap" not supported`)
}

func (s *snapmgrTestSuite) TestUpdateKernelTrackChecksSwitchingTracks(c *C) {
	si := snap.SideInfo{
		RealName: "kernel",
		SnapID:   "kernel-id",
		Revision: snap.R(7),
	}

	s.state.Lock()
	defer s.state.Unlock()

	r := snapstatetest.MockDeviceModel(ModelWithKernelTrack("18"))
	defer r()
	snapstate.Set(s.state, "kernel", &snapstate.SnapState{
		Active:          true,
		Sequence:        []*snap.SideInfo{&si},
		Current:         si.Revision,
		TrackingChannel: "18/stable",
	})

	// switching tracks is not ok
	_, err := snapstate.Update(s.state, "kernel", &snapstate.RevisionOptions{Channel: "new-channel"}, s.user.ID, snapstate.Flags{})
	c.Assert(err, ErrorMatches, `cannot switch from kernel track "18" as specified for the \(device\) model to "new-channel"`)

	// no change to the channel is ok
	_, err = snapstate.Update(s.state, "kernel", nil, s.user.ID, snapstate.Flags{})
	c.Assert(err, IsNil)

	// switching risk level is ok
	_, err = snapstate.Update(s.state, "kernel", &snapstate.RevisionOptions{Channel: "18/beta"}, s.user.ID, snapstate.Flags{})
	c.Assert(err, IsNil)

	// switching just risk within the pinned track is ok
	_, err = snapstate.Update(s.state, "kernel", &snapstate.RevisionOptions{Channel: "beta"}, s.user.ID, snapstate.Flags{})
	c.Assert(err, IsNil)
}

func (s *snapmgrTestSuite) TestUpdateGadgetTrackChecksSwitchingTracks(c *C) {
	si := snap.SideInfo{
		RealName: "brand-gadget",
		SnapID:   "brand-gadget-id",
		Revision: snap.R(7),
	}

	s.state.Lock()
	defer s.state.Unlock()

	r := snapstatetest.MockDeviceModel(ModelWithGadgetTrack("18"))
	defer r()
	snapstate.Set(s.state, "brand-gadget", &snapstate.SnapState{
		Active:          true,
		Sequence:        []*snap.SideInfo{&si},
		Current:         si.Revision,
		TrackingChannel: "18/stable",
	})

	// switching tracks is not ok
	_, err := snapstate.Update(s.state, "brand-gadget", &snapstate.RevisionOptions{Channel: "new-channel"}, s.user.ID, snapstate.Flags{})
	c.Assert(err, ErrorMatches, `cannot switch from gadget track "18" as specified for the \(device\) model to "new-channel"`)

	// no change to the channel is ok
	_, err = snapstate.Update(s.state, "brand-gadget", nil, s.user.ID, snapstate.Flags{})
	c.Assert(err, IsNil)

	// switching risk level is ok
	_, err = snapstate.Update(s.state, "brand-gadget", &snapstate.RevisionOptions{Channel: "18/beta"}, s.user.ID, snapstate.Flags{})
	c.Assert(err, IsNil)

	// switching just risk within the pinned track is ok
	_, err = snapstate.Update(s.state, "brand-gadget", &snapstate.RevisionOptions{Channel: "beta"}, s.user.ID, snapstate.Flags{})
	c.Assert(err, IsNil)

}

func (s *snapmgrTestSuite) TestUpdateWithDeviceContext(c *C) {
	s.state.Lock()
	defer s.state.Unlock()

	// unset the global store, it will need to come via the device context
	snapstate.ReplaceStore(s.state, nil)

	deviceCtx := &snapstatetest.TrivialDeviceContext{
		DeviceModel: DefaultModel(),
		CtxStore:    s.fakeStore,
	}

	snapstate.Set(s.state, "some-snap", &snapstate.SnapState{
		Active:          true,
		TrackingChannel: "latest/edge",
		Sequence:        []*snap.SideInfo{{RealName: "some-snap", SnapID: "some-snap-id", Revision: snap.R(7)}},
		Current:         snap.R(7),
		SnapType:        "app",
	})

	validateCalled := false
	happyValidateRefreshes := func(st *state.State, refreshes []*snap.Info, ignoreValidation map[string]bool, userID int, deviceCtx1 snapstate.DeviceContext) ([]*snap.Info, error) {
		c.Check(deviceCtx1, Equals, deviceCtx)
		validateCalled = true
		return refreshes, nil
	}
	// hook it up
	snapstate.ValidateRefreshes = happyValidateRefreshes

	ts, err := snapstate.UpdateWithDeviceContext(s.state, "some-snap", &snapstate.RevisionOptions{Channel: "some-channel"}, s.user.ID, snapstate.Flags{}, deviceCtx, "")
	c.Assert(err, IsNil)
	verifyUpdateTasks(c, unlinkBefore|cleanupAfter|doesReRefresh, 0, ts, s.state)
	c.Assert(s.state.TaskCount(), Equals, len(ts.Tasks()))

	c.Check(validateCalled, Equals, true)
}

func (s *snapmgrTestSuite) TestUpdateWithDeviceContextToRevision(c *C) {
	s.state.Lock()
	defer s.state.Unlock()

	// unset the global store, it will need to come via the device context
	snapstate.ReplaceStore(s.state, nil)

	deviceCtx := &snapstatetest.TrivialDeviceContext{
		DeviceModel: DefaultModel(),
		CtxStore:    s.fakeStore,
	}

	snapstate.Set(s.state, "some-snap", &snapstate.SnapState{
		Active: true,
		Sequence: []*snap.SideInfo{
			{RealName: "some-snap", Revision: snap.R(5), SnapID: "some-snap-id"},
		},
		Current:  snap.R(5),
		SnapType: "app",
		UserID:   1,
	})

	opts := &snapstate.RevisionOptions{Channel: "some-channel", Revision: snap.R(11)}
	ts, err := snapstate.UpdateWithDeviceContext(s.state, "some-snap", opts, 0, snapstate.Flags{}, deviceCtx, "")
	c.Assert(err, IsNil)
	verifyUpdateTasks(c, unlinkBefore|cleanupAfter|doesReRefresh, 0, ts, s.state)
	c.Assert(s.state.TaskCount(), Equals, len(ts.Tasks()))
}

func (s *snapmgrTestSuite) TestUpdateTasksCoreSetsIgnoreOnConfigure(c *C) {
	s.state.Lock()
	defer s.state.Unlock()

	snapstate.Set(s.state, "core", &snapstate.SnapState{
		Active:          true,
		TrackingChannel: "latest/edge",
		Sequence:        []*snap.SideInfo{{RealName: "core", SnapID: "core-snap-id", Revision: snap.R(7)}},
		Current:         snap.R(7),
		SnapType:        "os",
	})

	oldConfigure := snapstate.Configure
	defer func() { snapstate.Configure = oldConfigure }()

	var configureFlags int
	snapstate.Configure = func(st *state.State, snapName string, patch map[string]interface{}, flags int) *state.TaskSet {
		configureFlags = flags
		return state.NewTaskSet()
	}

	_, err := snapstate.Update(s.state, "core", &snapstate.RevisionOptions{Channel: "some-channel"}, s.user.ID, snapstate.Flags{})
	c.Assert(err, IsNil)

	// ensure the core snap sets the "ignore-hook-error" flag
	c.Check(configureFlags&snapstate.IgnoreHookError, Equals, 1)
}

func (s *snapmgrTestSuite) TestUpdateDevModeConfinementFiltering(c *C) {
	restore := maybeMockClassicSupport(c)
	defer restore()

	s.state.Lock()
	defer s.state.Unlock()

	snapstate.Set(s.state, "some-snap", &snapstate.SnapState{
		Active:          true,
		TrackingChannel: "channel-for-devmode/stable",
		Sequence:        []*snap.SideInfo{{RealName: "some-snap", SnapID: "some-snap-id", Revision: snap.R(7)}},
		Current:         snap.R(7),
		SnapType:        "app",
	})

	// updated snap is devmode, refresh without --devmode, do nothing
	// TODO: better error message here
	_, err := snapstate.Update(s.state, "some-snap", nil, s.user.ID, snapstate.Flags{})
	c.Assert(err, ErrorMatches, `.* requires devmode or confinement override`)

	// updated snap is devmode, refresh with --devmode
	_, err = snapstate.Update(s.state, "some-snap", nil, s.user.ID, snapstate.Flags{DevMode: true})
	c.Assert(err, IsNil)
}

func (s *snapmgrTestSuite) TestUpdateClassicConfinementFiltering(c *C) {
	restore := maybeMockClassicSupport(c)
	defer restore()

	s.state.Lock()
	defer s.state.Unlock()

	snapstate.Set(s.state, "some-snap-now-classic", &snapstate.SnapState{
		Active:   true,
		Sequence: []*snap.SideInfo{{RealName: "some-snap-now-classic", SnapID: "some-snap-now-classic-id", Revision: snap.R(7)}},
		Current:  snap.R(7),
		SnapType: "app",
	})

	// updated snap is classic, refresh without --classic, do nothing
	// TODO: better error message here
	_, err := snapstate.Update(s.state, "some-snap-now-classic", nil, s.user.ID, snapstate.Flags{})
	c.Assert(err, ErrorMatches, `.* requires classic confinement`)

	// updated snap is classic, refresh with --classic
	ts, err := snapstate.Update(s.state, "some-snap-now-classic", nil, s.user.ID, snapstate.Flags{Classic: true})
	c.Assert(err, IsNil)

	chg := s.state.NewChange("refresh", "refresh snap")
	chg.AddAll(ts)

	s.state.Unlock()
	defer s.se.Stop()
	s.settle(c)
	s.state.Lock()

	c.Assert(chg.Err(), IsNil)
	c.Assert(chg.IsReady(), Equals, true)

	// verify snap is in classic
	var snapst snapstate.SnapState
	err = snapstate.Get(s.state, "some-snap-now-classic", &snapst)
	c.Assert(err, IsNil)
	c.Check(snapst.Classic, Equals, true)
}

func (s *snapmgrTestSuite) TestUpdateClassicFromClassic(c *C) {
	restore := maybeMockClassicSupport(c)
	defer restore()

	s.state.Lock()
	defer s.state.Unlock()

	snapstate.Set(s.state, "some-snap", &snapstate.SnapState{
		Active:          true,
		TrackingChannel: "channel-for-classic/stable",
		Sequence:        []*snap.SideInfo{{RealName: "some-snap", SnapID: "some-snap-id", Revision: snap.R(7)}},
		Current:         snap.R(7),
		SnapType:        "app",
		Flags:           snapstate.Flags{Classic: true},
	})

	// snap installed with --classic, update needs classic, refresh with --classic works
	ts, err := snapstate.Update(s.state, "some-snap", nil, s.user.ID, snapstate.Flags{Classic: true})
	c.Assert(err, IsNil)
	c.Assert(ts.Tasks(), Not(HasLen), 0)
	snapsup, err := snapstate.TaskSnapSetup(ts.Tasks()[0])
	c.Assert(err, IsNil)
	c.Check(snapsup.Flags.Classic, Equals, true)

	// devmode overrides the snapsetup classic flag
	ts, err = snapstate.Update(s.state, "some-snap", nil, s.user.ID, snapstate.Flags{DevMode: true})
	c.Assert(err, IsNil)
	c.Assert(ts.Tasks(), Not(HasLen), 0)
	snapsup, err = snapstate.TaskSnapSetup(ts.Tasks()[0])
	c.Assert(err, IsNil)
	c.Check(snapsup.Flags.Classic, Equals, false)

	// jailmode overrides it too (you need to provide both)
	ts, err = snapstate.Update(s.state, "some-snap", nil, s.user.ID, snapstate.Flags{JailMode: true})
	c.Assert(err, IsNil)
	c.Assert(ts.Tasks(), Not(HasLen), 0)
	snapsup, err = snapstate.TaskSnapSetup(ts.Tasks()[0])
	c.Assert(err, IsNil)
	c.Check(snapsup.Flags.Classic, Equals, false)

	// jailmode and classic together gets you both
	ts, err = snapstate.Update(s.state, "some-snap", nil, s.user.ID, snapstate.Flags{JailMode: true, Classic: true})
	c.Assert(err, IsNil)
	c.Assert(ts.Tasks(), Not(HasLen), 0)
	snapsup, err = snapstate.TaskSnapSetup(ts.Tasks()[0])
	c.Assert(err, IsNil)
	c.Check(snapsup.Flags.Classic, Equals, true)

	// snap installed with --classic, update needs classic, refresh without --classic works
	ts, err = snapstate.Update(s.state, "some-snap", nil, s.user.ID, snapstate.Flags{})
	c.Assert(err, IsNil)
	c.Assert(ts.Tasks(), Not(HasLen), 0)
	snapsup, err = snapstate.TaskSnapSetup(ts.Tasks()[0])
	c.Assert(err, IsNil)
	c.Check(snapsup.Flags.Classic, Equals, true)

	chg := s.state.NewChange("refresh", "refresh snap")
	chg.AddAll(ts)

	s.state.Unlock()
	defer s.se.Stop()
	s.settle(c)
	s.state.Lock()

	// verify snap is in classic
	var snapst snapstate.SnapState
	err = snapstate.Get(s.state, "some-snap", &snapst)
	c.Assert(err, IsNil)
	c.Check(snapst.Classic, Equals, true)
}

func (s *snapmgrTestSuite) TestUpdateStrictFromClassic(c *C) {
	restore := maybeMockClassicSupport(c)
	defer restore()

	s.state.Lock()
	defer s.state.Unlock()

	snapstate.Set(s.state, "some-snap-was-classic", &snapstate.SnapState{
		Active:          true,
		TrackingChannel: "channel/stable",
		Sequence:        []*snap.SideInfo{{RealName: "some-snap-was-classic", SnapID: "some-snap-was-classic-id", Revision: snap.R(7)}},
		Current:         snap.R(7),
		SnapType:        "app",
		Flags:           snapstate.Flags{Classic: true},
	})

	// snap installed with --classic, update does not need classic, refresh works without --classic
	_, err := snapstate.Update(s.state, "some-snap-was-classic", nil, s.user.ID, snapstate.Flags{})
	c.Assert(err, IsNil)

	// snap installed with --classic, update does not need classic, refresh works with --classic
	_, err = snapstate.Update(s.state, "some-snap-was-classic", nil, s.user.ID, snapstate.Flags{Classic: true})
	c.Assert(err, IsNil)
}

func (s *snapmgrTestSuite) TestUpdateChannelFallback(c *C) {
	s.state.Lock()
	defer s.state.Unlock()

	snapstate.Set(s.state, "some-snap", &snapstate.SnapState{
		Active:          true,
		TrackingChannel: "latest/edge",
		Sequence:        []*snap.SideInfo{{RealName: "some-snap", SnapID: "some-snap-id", Revision: snap.R(7)}},
		Current:         snap.R(7),
		SnapType:        "app",
	})

	ts, err := snapstate.Update(s.state, "some-snap", nil, s.user.ID, snapstate.Flags{})
	c.Assert(err, IsNil)

	var snapsup snapstate.SnapSetup
	err = ts.Tasks()[0].Get("snap-setup", &snapsup)
	c.Assert(err, IsNil)

	c.Check(snapsup.Channel, Equals, "latest/edge")
}

func (s *snapmgrTestSuite) TestUpdateTooEarly(c *C) {
	s.state.Lock()
	defer s.state.Unlock()

	s.state.Set("seeded", nil)

	snapstate.Set(s.state, "some-snap", &snapstate.SnapState{
		Active:   true,
		Sequence: []*snap.SideInfo{{RealName: "some-snap", SnapID: "some-snap-id", Revision: snap.R(7)}},
		Current:  snap.R(7),
		SnapType: "app",
	})

	_, err := snapstate.Update(s.state, "some-snap", &snapstate.RevisionOptions{Channel: "some-channel"}, s.user.ID, snapstate.Flags{})
	c.Check(err, FitsTypeOf, &snapstate.ChangeConflictError{})
	c.Assert(err, ErrorMatches, `too early for operation, device not yet seeded or device model not acknowledged`)
}

func (s *snapmgrTestSuite) TestUpdateConflict(c *C) {
	s.state.Lock()
	defer s.state.Unlock()

	snapstate.Set(s.state, "some-snap", &snapstate.SnapState{
		Active:   true,
		Sequence: []*snap.SideInfo{{RealName: "some-snap", SnapID: "some-snap-id", Revision: snap.R(7)}},
		Current:  snap.R(7),
		SnapType: "app",
	})

	ts, err := snapstate.Update(s.state, "some-snap", &snapstate.RevisionOptions{Channel: "some-channel"}, s.user.ID, snapstate.Flags{})
	c.Assert(err, IsNil)
	// need a change to make the tasks visible
	s.state.NewChange("refresh", "...").AddAll(ts)

	_, err = snapstate.Update(s.state, "some-snap", &snapstate.RevisionOptions{Channel: "some-channel"}, s.user.ID, snapstate.Flags{})
	c.Assert(err, ErrorMatches, `snap "some-snap" has "refresh" change in progress`)
}

func (s *snapmgrTestSuite) TestUpdateCreatesGCTasks(c *C) {
	restore := release.MockOnClassic(false)
	defer restore()

	s.testUpdateCreatesGCTasks(c, 2)
}

func (s *snapmgrTestSuite) TestUpdateCreatesGCTasksOnClassic(c *C) {
	restore := release.MockOnClassic(true)
	defer restore()

	s.testUpdateCreatesGCTasks(c, 3)
}

func (s *snapmgrTestSuite) testUpdateCreatesGCTasks(c *C, expectedDiscards int) {
	s.state.Lock()
	defer s.state.Unlock()

	snapstate.Set(s.state, "some-snap", &snapstate.SnapState{
		Active: true,
		Sequence: []*snap.SideInfo{
			{RealName: "some-snap", SnapID: "some-snap-id", Revision: snap.R(1)},
			{RealName: "some-snap", SnapID: "some-snap-id", Revision: snap.R(2)},
			{RealName: "some-snap", SnapID: "some-snap-id", Revision: snap.R(3)},
			{RealName: "some-snap", SnapID: "some-snap-id", Revision: snap.R(4)},
		},
		Current:  snap.R(4),
		SnapType: "app",
	})

	ts, err := snapstate.Update(s.state, "some-snap", nil, 0, snapstate.Flags{})
	c.Assert(err, IsNil)

	// ensure edges information is still there
	te, err := ts.Edge(snapstate.DownloadAndChecksDoneEdge)
	c.Assert(te, NotNil)
	c.Assert(err, IsNil)

	verifyUpdateTasks(c, unlinkBefore|cleanupAfter|doesReRefresh, expectedDiscards, ts, s.state)
	c.Assert(s.state.TaskCount(), Equals, len(ts.Tasks()))
}

func (s *snapmgrTestSuite) TestUpdateCreatesDiscardAfterCurrentTasks(c *C) {
	s.state.Lock()
	defer s.state.Unlock()

	snapstate.Set(s.state, "some-snap", &snapstate.SnapState{
		Active: true,
		Sequence: []*snap.SideInfo{
			{RealName: "some-snap", SnapID: "some-snap-id", Revision: snap.R(1)},
			{RealName: "some-snap", SnapID: "some-snap-id", Revision: snap.R(2)},
			{RealName: "some-snap", SnapID: "some-snap-id", Revision: snap.R(3)},
			{RealName: "some-snap", SnapID: "some-snap-id", Revision: snap.R(4)},
		},
		Current:  snap.R(1),
		SnapType: "app",
	})

	ts, err := snapstate.Update(s.state, "some-snap", nil, 0, snapstate.Flags{})
	c.Assert(err, IsNil)

	verifyUpdateTasks(c, unlinkBefore|cleanupAfter|doesReRefresh, 3, ts, s.state)
	c.Assert(s.state.TaskCount(), Equals, len(ts.Tasks()))
}

func (s *snapmgrTestSuite) TestUpdateManyTooEarly(c *C) {
	s.state.Lock()
	defer s.state.Unlock()

	s.state.Set("seeded", nil)

	snapstate.Set(s.state, "some-snap", &snapstate.SnapState{
		Active:   true,
		Sequence: []*snap.SideInfo{{RealName: "some-snap", SnapID: "some-snap-id", Revision: snap.R(7)}},
		Current:  snap.R(7),
		SnapType: "app",
	})

	_, _, err := snapstate.UpdateMany(context.Background(), s.state, nil, 0, nil)
	c.Check(err, FitsTypeOf, &snapstate.ChangeConflictError{})
	c.Assert(err, ErrorMatches, `too early for operation, device not yet seeded or device model not acknowledged`)
}

func (s *snapmgrTestSuite) TestUpdateMany(c *C) {
	s.state.Lock()
	defer s.state.Unlock()

	snapstate.Set(s.state, "some-snap", &snapstate.SnapState{
		Active: true,
		Sequence: []*snap.SideInfo{
			{RealName: "some-snap", SnapID: "some-snap-id", Revision: snap.R(1)},
			{RealName: "some-snap", SnapID: "some-snap-id", Revision: snap.R(2)},
			{RealName: "some-snap", SnapID: "some-snap-id", Revision: snap.R(3)},
			{RealName: "some-snap", SnapID: "some-snap-id", Revision: snap.R(4)},
		},
		Current:  snap.R(1),
		SnapType: "app",
	})

	updates, tts, err := snapstate.UpdateMany(context.Background(), s.state, nil, 0, nil)
	c.Assert(err, IsNil)
	c.Assert(tts, HasLen, 2)
	verifyLastTasksetIsReRefresh(c, tts)
	c.Check(updates, DeepEquals, []string{"some-snap"})

	ts := tts[0]
	verifyUpdateTasks(c, unlinkBefore|cleanupAfter, 3, ts, s.state)

	// check that the tasks are in non-default lane
	for _, t := range ts.Tasks() {
		c.Assert(t.Lanes(), DeepEquals, []int{1})
	}
	c.Assert(s.state.TaskCount(), Equals, len(ts.Tasks())+1) // 1==rerefresh

	// ensure edges information is still there
	te, err := ts.Edge(snapstate.DownloadAndChecksDoneEdge)
	c.Assert(te, NotNil)
	c.Assert(err, IsNil)

	checkIsAutoRefresh(c, ts.Tasks(), false)
}

func (s *snapmgrTestSuite) TestUpdateManyFailureDoesntUndoSnapdRefresh(c *C) {
	s.state.Lock()
	defer s.state.Unlock()

	r := snapstatetest.MockDeviceModel(ModelWithBase("core18"))
	defer r()

	snapstate.Set(s.state, "some-snap", &snapstate.SnapState{
		Active: true,
		Sequence: []*snap.SideInfo{
			{RealName: "some-snap", SnapID: "some-snap-id", Revision: snap.R(1)},
		},
		Current:         snap.R(1),
		SnapType:        "app",
		TrackingChannel: "channel-for-base/stable",
	})

	snapstate.Set(s.state, "core18", &snapstate.SnapState{
		Active: true,
		Sequence: []*snap.SideInfo{
			{RealName: "core18", SnapID: "core18-snap-id", Revision: snap.R(1)},
		},
		Current:  snap.R(1),
		SnapType: "base",
	})

	snapstate.Set(s.state, "some-base", &snapstate.SnapState{
		Active: true,
		Sequence: []*snap.SideInfo{
			{RealName: "some-base", SnapID: "some-base-id", Revision: snap.R(1)},
		},
		Current:  snap.R(1),
		SnapType: "base",
	})

	snapstate.Set(s.state, "snapd", &snapstate.SnapState{
		Active: true,
		Sequence: []*snap.SideInfo{
			{RealName: "snapd", SnapID: "snapd-snap-id", Revision: snap.R(1)},
		},
		Current:  snap.R(1),
		SnapType: "app",
	})

	updates, tts, err := snapstate.UpdateMany(context.Background(), s.state, []string{"some-snap", "some-base", "snapd"}, 0, nil)
	c.Assert(err, IsNil)
	c.Assert(tts, HasLen, 4)
	c.Assert(updates, HasLen, 3)

	chg := s.state.NewChange("refresh", "...")
	for _, ts := range tts {
		chg.AddAll(ts)
	}

	// refresh of some-snap fails on link-snap
	s.fakeBackend.linkSnapFailTrigger = filepath.Join(dirs.SnapMountDir, "/some-snap/11")

	s.state.Unlock()
	defer s.se.Stop()
	s.settle(c)
	s.state.Lock()

	c.Check(chg.Err(), ErrorMatches, ".*cannot perform the following tasks:\n- Make snap \"some-snap\" \\(11\\) available to the system.*")
	c.Check(chg.IsReady(), Equals, true)

	var snapst snapstate.SnapState

	// failed snap remains at the old revision, snapd and some-base are refreshed.
	c.Assert(snapstate.Get(s.state, "some-snap", &snapst), IsNil)
	c.Check(snapst.Current, Equals, snap.Revision{N: 1})

	c.Assert(snapstate.Get(s.state, "snapd", &snapst), IsNil)
	c.Check(snapst.Current, Equals, snap.Revision{N: 11})

	c.Assert(snapstate.Get(s.state, "some-base", &snapst), IsNil)
	c.Check(snapst.Current, Equals, snap.Revision{N: 11})

	var undoneDownloads, doneDownloads int
	for _, ts := range tts {
		for _, t := range ts.Tasks() {
			if t.Kind() == "download-snap" {
				sup, err := snapstate.TaskSnapSetup(t)
				c.Assert(err, IsNil)
				switch sup.SnapName() {
				case "some-snap":
					undoneDownloads++
					c.Check(t.Status(), Equals, state.UndoneStatus)
				case "snapd", "some-base":
					doneDownloads++
					c.Check(t.Status(), Equals, state.DoneStatus)
				default:
					c.Errorf("unexpected snap %s", sup.SnapName())
				}
			}
		}
	}
	c.Assert(undoneDownloads, Equals, 1)
	c.Assert(doneDownloads, Equals, 2)
}

func (s *snapmgrTestSuite) TestUpdateManyDevModeConfinementFiltering(c *C) {
	s.state.Lock()
	defer s.state.Unlock()

	snapstate.Set(s.state, "some-snap", &snapstate.SnapState{
		Active:          true,
		TrackingChannel: "channel-for-devmode/stable",
		Sequence:        []*snap.SideInfo{{RealName: "some-snap", SnapID: "some-snap-id", Revision: snap.R(7)}},
		Current:         snap.R(7),
		SnapType:        "app",
	})

	// updated snap is devmode, updatemany doesn't update it
	_, tts, _ := snapstate.UpdateMany(context.Background(), s.state, []string{"some-snap"}, s.user.ID, nil)
	// FIXME: UpdateMany will not error out in this case (daemon catches this case, with a weird error)
	c.Assert(tts, HasLen, 0)
}

func (s *snapmgrTestSuite) TestUpdateManyClassicConfinementFiltering(c *C) {
	restore := maybeMockClassicSupport(c)
	defer restore()

	s.state.Lock()
	defer s.state.Unlock()

	snapstate.Set(s.state, "some-snap", &snapstate.SnapState{
		Active:          true,
		TrackingChannel: "channel-for-classic/stable",
		Sequence:        []*snap.SideInfo{{RealName: "some-snap", SnapID: "some-snap-id", Revision: snap.R(7)}},
		Current:         snap.R(7),
		SnapType:        "app",
	})

	// if a snap installed without --classic gets a classic update it isn't installed
	_, tts, _ := snapstate.UpdateMany(context.Background(), s.state, []string{"some-snap"}, s.user.ID, nil)
	// FIXME: UpdateMany will not error out in this case (daemon catches this case, with a weird error)
	c.Assert(tts, HasLen, 0)
}

func (s *snapmgrTestSuite) TestUpdateManyClassic(c *C) {
	restore := maybeMockClassicSupport(c)
	defer restore()

	s.state.Lock()
	defer s.state.Unlock()

	snapstate.Set(s.state, "some-snap", &snapstate.SnapState{
		Active:          true,
		TrackingChannel: "channel-for-classic/stable",
		Sequence:        []*snap.SideInfo{{RealName: "some-snap", SnapID: "some-snap-id", Revision: snap.R(7)}},
		Current:         snap.R(7),
		SnapType:        "app",
		Flags:           snapstate.Flags{Classic: true},
	})

	// snap installed with classic: refresh gets classic
	_, tts, err := snapstate.UpdateMany(context.Background(), s.state, []string{"some-snap"}, s.user.ID, nil)
	c.Assert(err, IsNil)
	c.Assert(tts, HasLen, 2)
	verifyLastTasksetIsReRefresh(c, tts)
}

func (s *snapmgrTestSuite) TestUpdateManyClassicToStrict(c *C) {
	restore := maybeMockClassicSupport(c)
	defer restore()

	s.state.Lock()
	defer s.state.Unlock()

	snapstate.Set(s.state, "some-snap", &snapstate.SnapState{
		Active:          true,
		TrackingChannel: "stable",
		Sequence:        []*snap.SideInfo{{RealName: "some-snap", SnapID: "some-snap-id", Revision: snap.R(7)}},
		Current:         snap.R(7),
		SnapType:        "app",
		Flags:           snapstate.Flags{Classic: true},
	})

	// snap installed with classic: refresh gets classic
	_, tts, err := snapstate.UpdateMany(context.Background(), s.state, []string{"some-snap"}, s.user.ID, &snapstate.Flags{Classic: true})
	c.Assert(err, IsNil)
	c.Assert(tts, HasLen, 2)
	// ensure we clear the classic flag
	snapsup, err := snapstate.TaskSnapSetup(tts[0].Tasks()[0])
	c.Assert(err, IsNil)
	c.Assert(snapsup.Flags.Classic, Equals, false)

	verifyLastTasksetIsReRefresh(c, tts)
}

func (s *snapmgrTestSuite) TestUpdateManyDevMode(c *C) {
	s.state.Lock()
	defer s.state.Unlock()

	snapstate.Set(s.state, "some-snap", &snapstate.SnapState{
		Active: true,
		Flags:  snapstate.Flags{DevMode: true},
		Sequence: []*snap.SideInfo{
			{RealName: "some-snap", SnapID: "some-snap-id", Revision: snap.R(1)},
		},
		Current:  snap.R(1),
		SnapType: "app",
	})

	updates, _, err := snapstate.UpdateMany(context.Background(), s.state, []string{"some-snap"}, 0, nil)
	c.Assert(err, IsNil)
	c.Check(updates, HasLen, 1)
}

func (s *snapmgrTestSuite) TestUpdateAllDevMode(c *C) {
	s.state.Lock()
	defer s.state.Unlock()

	snapstate.Set(s.state, "some-snap", &snapstate.SnapState{
		Active: true,
		Flags:  snapstate.Flags{DevMode: true},
		Sequence: []*snap.SideInfo{
			{RealName: "some-snap", SnapID: "some-snap-id", Revision: snap.R(1)},
		},
		Current:  snap.R(1),
		SnapType: "app",
	})

	updates, _, err := snapstate.UpdateMany(context.Background(), s.state, nil, 0, nil)
	c.Assert(err, IsNil)
	c.Check(updates, HasLen, 0)
}

func (s *snapmgrTestSuite) TestUpdateManyWaitForBasesUC16(c *C) {
	s.state.Lock()
	defer s.state.Unlock()

	snapstate.Set(s.state, "core", &snapstate.SnapState{
		Active: true,
		Sequence: []*snap.SideInfo{
			{RealName: "core", SnapID: "core-snap-id", Revision: snap.R(1)},
		},
		Current:  snap.R(1),
		SnapType: "os",
	})

	snapstate.Set(s.state, "some-base", &snapstate.SnapState{
		Active: true,
		Sequence: []*snap.SideInfo{
			{RealName: "some-base", SnapID: "some-base-id", Revision: snap.R(1)},
		},
		Current:  snap.R(1),
		SnapType: "base",
	})

	snapstate.Set(s.state, "some-snap", &snapstate.SnapState{
		Active: true,
		Sequence: []*snap.SideInfo{
			{RealName: "some-snap", SnapID: "some-snap-id", Revision: snap.R(1)},
		},
		Current:         snap.R(1),
		SnapType:        "app",
		TrackingChannel: "channel-for-base/stable",
	})

	updates, tts, err := snapstate.UpdateMany(context.Background(), s.state, []string{"some-snap", "core", "some-base"}, 0, nil)
	c.Assert(err, IsNil)
	c.Assert(tts, HasLen, 4)
	verifyLastTasksetIsReRefresh(c, tts)
	c.Check(updates, HasLen, 3)

	// to make TaskSnapSetup work
	chg := s.state.NewChange("refresh", "...")
	for _, ts := range tts {
		chg.AddAll(ts)
	}

	prereqTotal := len(tts[0].Tasks()) + len(tts[1].Tasks())
	prereqs := map[string]bool{}
	for i, task := range tts[2].Tasks() {
		waitTasks := task.WaitTasks()
		if i == 0 {
			c.Check(len(waitTasks), Equals, prereqTotal)
		} else if task.Kind() == "link-snap" {
			c.Check(len(waitTasks), Equals, prereqTotal+1)
			for _, pre := range waitTasks {
				if pre.Kind() == "link-snap" {
					snapsup, err := snapstate.TaskSnapSetup(pre)
					c.Assert(err, IsNil)
					prereqs[snapsup.InstanceName()] = true
				}
			}
		}
	}

	c.Check(prereqs, DeepEquals, map[string]bool{
		"core":      true,
		"some-base": true,
	})
}

func (s *snapmgrTestSuite) TestUpdateManyWaitForBasesUC18(c *C) {
	r := snapstatetest.MockDeviceModel(ModelWithBase("core18"))
	defer r()

	s.state.Lock()
	defer s.state.Unlock()

	snapstate.Set(s.state, "core18", &snapstate.SnapState{
		Active: true,
		Sequence: []*snap.SideInfo{
			{RealName: "core18", SnapID: "core18-snap-id", Revision: snap.R(1)},
		},
		Current:  snap.R(1),
		SnapType: "base",
	})

	snapstate.Set(s.state, "some-base", &snapstate.SnapState{
		Active: true,
		Sequence: []*snap.SideInfo{
			{RealName: "some-base", SnapID: "some-base-id", Revision: snap.R(1)},
		},
		Current:  snap.R(1),
		SnapType: "base",
	})

	snapstate.Set(s.state, "snapd", &snapstate.SnapState{
		Active: true,
		Sequence: []*snap.SideInfo{
			{RealName: "snapd", SnapID: "snapd-snap-id", Revision: snap.R(1)},
		},
		Current:  snap.R(1),
		SnapType: "app",
	})

	snapstate.Set(s.state, "some-snap", &snapstate.SnapState{
		Active: true,
		Sequence: []*snap.SideInfo{
			{RealName: "some-snap", SnapID: "some-snap-id", Revision: snap.R(1)},
		},
		Current:         snap.R(1),
		SnapType:        "app",
		TrackingChannel: "channel-for-base/stable",
	})

	updates, tts, err := snapstate.UpdateMany(context.Background(), s.state, []string{"some-snap", "core18", "some-base", "snapd"}, 0, nil)
	c.Assert(err, IsNil)
	c.Assert(tts, HasLen, 5)
	verifyLastTasksetIsReRefresh(c, tts)
	c.Check(updates, HasLen, 4)

	// to make TaskSnapSetup work
	chg := s.state.NewChange("refresh", "...")
	for _, ts := range tts {
		chg.AddAll(ts)
	}

	// Note that some-app only waits for snapd+some-base. The core18
	// base is not special to this snap and not waited for
	prereqTotal := len(tts[0].Tasks()) + len(tts[1].Tasks())
	prereqs := map[string]bool{}
	for i, task := range tts[3].Tasks() {
		waitTasks := task.WaitTasks()
		if i == 0 {
			c.Check(len(waitTasks), Equals, prereqTotal)
		} else if task.Kind() == "link-snap" {
			c.Check(len(waitTasks), Equals, prereqTotal+1)
			for _, pre := range waitTasks {
				if pre.Kind() == "link-snap" {
					snapsup, err := snapstate.TaskSnapSetup(pre)
					c.Assert(err, IsNil)
					prereqs[snapsup.InstanceName()] = true
				}
			}
		}
	}

	// Note that "core18" is not part of the prereqs for some-app
	// as it does not use this base.
	c.Check(prereqs, DeepEquals, map[string]bool{
		"some-base": true,
		"snapd":     true,
	})
}

func (s *snapmgrTestSuite) TestUpdateManyValidateRefreshes(c *C) {
	s.state.Lock()
	defer s.state.Unlock()

	snapstate.Set(s.state, "some-snap", &snapstate.SnapState{
		Active: true,
		Sequence: []*snap.SideInfo{
			{RealName: "some-snap", SnapID: "some-snap-id", Revision: snap.R(1)},
		},
		Current:  snap.R(1),
		SnapType: "app",
	})

	validateCalled := false
	validateRefreshes := func(st *state.State, refreshes []*snap.Info, ignoreValidation map[string]bool, userID int, deviceCtx snapstate.DeviceContext) ([]*snap.Info, error) {
		validateCalled = true
		c.Check(refreshes, HasLen, 1)
		c.Check(refreshes[0].InstanceName(), Equals, "some-snap")
		c.Check(refreshes[0].SnapID, Equals, "some-snap-id")
		c.Check(refreshes[0].Revision, Equals, snap.R(11))
		c.Check(ignoreValidation, HasLen, 0)
		return refreshes, nil
	}
	// hook it up
	snapstate.ValidateRefreshes = validateRefreshes

	updates, tts, err := snapstate.UpdateMany(context.Background(), s.state, nil, 0, nil)
	c.Assert(err, IsNil)
	c.Assert(tts, HasLen, 2)
	verifyLastTasksetIsReRefresh(c, tts)
	c.Check(updates, DeepEquals, []string{"some-snap"})
	verifyUpdateTasks(c, unlinkBefore|cleanupAfter, 0, tts[0], s.state)

	c.Check(validateCalled, Equals, true)
}

func (s *snapmgrTestSuite) TestParallelInstanceUpdateMany(c *C) {
	restore := release.MockOnClassic(false)
	defer restore()

	s.state.Lock()
	defer s.state.Unlock()

	tr := config.NewTransaction(s.state)
	tr.Set("core", "experimental.parallel-instances", true)
	tr.Commit()

	snapstate.Set(s.state, "some-snap", &snapstate.SnapState{
		Active: true,
		Sequence: []*snap.SideInfo{
			{RealName: "some-snap", SnapID: "some-snap-id", Revision: snap.R(1)},
			{RealName: "some-snap", SnapID: "some-snap-id", Revision: snap.R(2)},
			{RealName: "some-snap", SnapID: "some-snap-id", Revision: snap.R(3)},
			{RealName: "some-snap", SnapID: "some-snap-id", Revision: snap.R(4)},
		},
		Current:  snap.R(1),
		SnapType: "app",
	})
	snapstate.Set(s.state, "some-snap_instance", &snapstate.SnapState{
		Active: true,
		Sequence: []*snap.SideInfo{
			{RealName: "some-snap", SnapID: "some-snap-id", Revision: snap.R(1)},
			{RealName: "some-snap", SnapID: "some-snap-id", Revision: snap.R(2)},
			{RealName: "some-snap", SnapID: "some-snap-id", Revision: snap.R(3)},
		},
		Current:     snap.R(3),
		SnapType:    "app",
		InstanceKey: "instance",
	})

	updates, tts, err := snapstate.UpdateMany(context.Background(), s.state, nil, 0, nil)
	c.Assert(err, IsNil)
	c.Assert(tts, HasLen, 3)
	verifyLastTasksetIsReRefresh(c, tts)
	// ensure stable ordering of updates list
	if updates[0] != "some-snap" {
		updates[1], updates[0] = updates[0], updates[1]
	}

	c.Check(updates, DeepEquals, []string{"some-snap", "some-snap_instance"})

	var snapsup, snapsupInstance *snapstate.SnapSetup

	// ensure stable ordering of task sets list
	snapsup, err = snapstate.TaskSnapSetup(tts[0].Tasks()[0])
	c.Assert(err, IsNil)
	if snapsup.InstanceName() != "some-snap" {
		tts[0], tts[1] = tts[1], tts[0]
		snapsup, err = snapstate.TaskSnapSetup(tts[0].Tasks()[0])
		c.Assert(err, IsNil)
	}
	snapsupInstance, err = snapstate.TaskSnapSetup(tts[1].Tasks()[0])
	c.Assert(err, IsNil)

	c.Assert(snapsup.InstanceName(), Equals, "some-snap")
	c.Assert(snapsupInstance.InstanceName(), Equals, "some-snap_instance")

	verifyUpdateTasks(c, unlinkBefore|cleanupAfter, 3, tts[0], s.state)
	verifyUpdateTasks(c, unlinkBefore|cleanupAfter, 1, tts[1], s.state)
}

func (s *snapmgrTestSuite) TestParallelInstanceUpdateManyValidateRefreshes(c *C) {
	s.state.Lock()
	defer s.state.Unlock()

	tr := config.NewTransaction(s.state)
	tr.Set("core", "experimental.parallel-instances", true)
	tr.Commit()

	snapstate.Set(s.state, "some-snap", &snapstate.SnapState{
		Active: true,
		Sequence: []*snap.SideInfo{
			{RealName: "some-snap", SnapID: "some-snap-id", Revision: snap.R(1)},
		},
		Current:  snap.R(1),
		SnapType: "app",
	})
	snapstate.Set(s.state, "some-snap_instance", &snapstate.SnapState{
		Active: true,
		Sequence: []*snap.SideInfo{
			{RealName: "some-snap", SnapID: "some-snap-id", Revision: snap.R(1)},
		},
		Current:     snap.R(1),
		SnapType:    "app",
		InstanceKey: "instance",
	})

	validateCalled := false
	validateRefreshes := func(st *state.State, refreshes []*snap.Info, ignoreValidation map[string]bool, userID int, deviceCtx snapstate.DeviceContext) ([]*snap.Info, error) {
		validateCalled = true
		c.Check(refreshes, HasLen, 2)
		instanceIdx := 0
		someIdx := 1
		if refreshes[0].InstanceName() != "some-snap_instance" {
			instanceIdx = 1
			someIdx = 0
		}
		c.Check(refreshes[someIdx].InstanceName(), Equals, "some-snap")
		c.Check(refreshes[instanceIdx].InstanceName(), Equals, "some-snap_instance")
		c.Check(refreshes[0].SnapID, Equals, "some-snap-id")
		c.Check(refreshes[0].Revision, Equals, snap.R(11))
		c.Check(refreshes[1].SnapID, Equals, "some-snap-id")
		c.Check(refreshes[1].Revision, Equals, snap.R(11))
		c.Check(ignoreValidation, HasLen, 0)
		return refreshes, nil
	}
	// hook it up
	snapstate.ValidateRefreshes = validateRefreshes

	updates, tts, err := snapstate.UpdateMany(context.Background(), s.state, nil, 0, nil)
	c.Assert(err, IsNil)
	c.Assert(tts, HasLen, 3)
	verifyLastTasksetIsReRefresh(c, tts)
	sort.Strings(updates)
	c.Check(updates, DeepEquals, []string{"some-snap", "some-snap_instance"})
	verifyUpdateTasks(c, unlinkBefore|cleanupAfter, 0, tts[0], s.state)
	verifyUpdateTasks(c, unlinkBefore|cleanupAfter, 0, tts[1], s.state)

	c.Check(validateCalled, Equals, true)
}

func (s *snapmgrTestSuite) TestUpdateManyValidateRefreshesUnhappy(c *C) {
	s.state.Lock()
	defer s.state.Unlock()

	snapstate.Set(s.state, "some-snap", &snapstate.SnapState{
		Active: true,
		Sequence: []*snap.SideInfo{
			{RealName: "some-snap", SnapID: "some-snap-id", Revision: snap.R(1)},
		},
		Current: snap.R(1),
	})

	validateErr := errors.New("refresh control error")
	validateRefreshes := func(st *state.State, refreshes []*snap.Info, ignoreValidation map[string]bool, userID int, deviceCtx snapstate.DeviceContext) ([]*snap.Info, error) {
		c.Check(refreshes, HasLen, 1)
		c.Check(refreshes[0].SnapID, Equals, "some-snap-id")
		c.Check(refreshes[0].Revision, Equals, snap.R(11))
		c.Check(ignoreValidation, HasLen, 0)
		return nil, validateErr
	}
	// hook it up
	snapstate.ValidateRefreshes = validateRefreshes

	// refresh all => no error
	updates, tts, err := snapstate.UpdateMany(context.Background(), s.state, nil, 0, nil)
	c.Assert(err, IsNil)
	c.Check(tts, HasLen, 0)
	c.Check(updates, HasLen, 0)

	// refresh some-snap => report error
	updates, tts, err = snapstate.UpdateMany(context.Background(), s.state, []string{"some-snap"}, 0, nil)
	c.Assert(err, Equals, validateErr)
	c.Check(tts, HasLen, 0)
	c.Check(updates, HasLen, 0)

}

func (s *snapmgrTestSuite) testUpdateManyDiskSpaceCheck(c *C, featureFlag, failDiskCheck, failInstallSize bool) error {
	var diskCheckCalled, installSizeCalled bool
	restore := snapstate.MockOsutilCheckFreeSpace(func(path string, sz uint64) error {
		diskCheckCalled = true
		c.Check(path, Equals, filepath.Join(dirs.GlobalRootDir, "/var/lib/snapd"))
		c.Check(sz, Equals, snapstate.SafetyMarginDiskSpace(123))
		if failDiskCheck {
			return &osutil.NotEnoughDiskSpaceError{}
		}
		return nil
	})
	defer restore()

	restoreInstallSize := snapstate.MockInstallSize(func(st *state.State, snaps []*snap.Info, userID int) (uint64, error) {
		installSizeCalled = true
		if failInstallSize {
			return 0, fmt.Errorf("boom")
		}
		c.Assert(snaps, HasLen, 2)
		c.Check(snaps[0].InstanceName(), Equals, "snapd")
		c.Check(snaps[1].InstanceName(), Equals, "some-snap")
		return 123, nil
	})
	defer restoreInstallSize()

	s.state.Lock()
	defer s.state.Unlock()

	tr := config.NewTransaction(s.state)
	tr.Set("core", "experimental.check-disk-space-refresh", featureFlag)
	tr.Commit()

	snapstate.Set(s.state, "some-snap", &snapstate.SnapState{
		Active: true,
		Sequence: []*snap.SideInfo{
			{RealName: "some-snap", SnapID: "some-snap-id", Revision: snap.R(1)},
		},
		Current:  snap.R(1),
		SnapType: "app",
	})

	snapstate.Set(s.state, "snapd", &snapstate.SnapState{
		Active: true,
		Sequence: []*snap.SideInfo{
			{RealName: "snapd", SnapID: "snapd-snap-id", Revision: snap.R(1)},
		},
		Current:  snap.R(1),
		SnapType: "app",
	})

	updates, _, err := snapstate.UpdateMany(context.Background(), s.state, nil, 0, nil)
	if featureFlag {
		c.Check(installSizeCalled, Equals, true)
		if failInstallSize {
			c.Check(diskCheckCalled, Equals, false)
		} else {
			c.Check(diskCheckCalled, Equals, true)
			if failDiskCheck {
				c.Check(updates, HasLen, 0)
			} else {
				c.Check(updates, HasLen, 2)
			}
		}
	} else {
		c.Check(installSizeCalled, Equals, false)
		c.Check(diskCheckCalled, Equals, false)
	}

	return err
}

func (s *snapmgrTestSuite) TestUpdateManyDiskSpaceCheckError(c *C) {
	featureFlag := true
	failDiskCheck := true
	failInstallSize := false
	err := s.testUpdateManyDiskSpaceCheck(c, featureFlag, failDiskCheck, failInstallSize)
	diskSpaceErr := err.(*snapstate.InsufficientSpaceError)
	c.Assert(diskSpaceErr, ErrorMatches, `insufficient space in .* to perform "refresh" change for the following snaps: snapd, some-snap`)
	c.Check(diskSpaceErr.Path, Equals, filepath.Join(dirs.GlobalRootDir, "/var/lib/snapd"))
	c.Check(diskSpaceErr.Snaps, DeepEquals, []string{"snapd", "some-snap"})
}

func (s *snapmgrTestSuite) TestUpdateManyDiskSpaceSkippedIfFeatureDisabled(c *C) {
	featureFlag := false
	failDiskCheck := true
	failInstallSize := false
	err := s.testUpdateManyDiskSpaceCheck(c, featureFlag, failDiskCheck, failInstallSize)
	c.Assert(err, IsNil)
}

func (s *snapmgrTestSuite) TestUpdateManyDiskSpaceFailInstallSize(c *C) {
	featureFlag := true
	failDiskCheck := false
	failInstallSize := true
	err := s.testUpdateManyDiskSpaceCheck(c, featureFlag, failDiskCheck, failInstallSize)
	c.Assert(err, ErrorMatches, "boom")
}

func (s *snapmgrTestSuite) TestUnlinkCurrentSnapLastActiveDisabledServicesSet(c *C) {
	si := snap.SideInfo{
		RealName: "services-snap",
		Revision: snap.R(-42),
	}
	snaptest.MockSnap(c, `name: services-snap`, &si)

	prevCurrentlyDisabled := s.fakeBackend.servicesCurrentlyDisabled
	s.fakeBackend.servicesCurrentlyDisabled = []string{"svc1", "svc2"}

	// reset the services to what they were before after the test is done
	defer func() {
		s.fakeBackend.servicesCurrentlyDisabled = prevCurrentlyDisabled
	}()

	s.state.Lock()
	defer s.state.Unlock()

	snapstate.Set(s.state, "services-snap", &snapstate.SnapState{
		Active:                     true,
		Sequence:                   []*snap.SideInfo{&si},
		Current:                    si.Revision,
		SnapType:                   "app",
		TrackingChannel:            "stable",
		LastActiveDisabledServices: []string{},
	})

	chg := s.state.NewChange("refresh", "refresh a snap")
	ts, err := snapstate.Update(s.state, "services-snap", &snapstate.RevisionOptions{Channel: "some-channel"}, s.user.ID, snapstate.Flags{Amend: true})

	c.Assert(err, IsNil)
	// only add up to unlink-current-snap task
	for _, t := range ts.Tasks() {
		chg.AddTask(t)
		if t.Kind() == "unlink-current-snap" {
			// don't add any more from this point on
			break
		}
	}

	s.state.Unlock()
	defer s.se.Stop()
	s.settle(c)
	s.state.Lock()

	c.Assert(chg.Err(), IsNil)
	c.Assert(chg.IsReady(), Equals, true)

	// get the snap state
	var snapst snapstate.SnapState
	err = snapstate.Get(s.state, "services-snap", &snapst)
	c.Assert(err, IsNil)

	// make sure that the disabled services in this snap's state is what we
	// provided
	sort.Strings(snapst.LastActiveDisabledServices)
	c.Assert(snapst.LastActiveDisabledServices, DeepEquals, []string{"svc1", "svc2"})
}

func (s *snapmgrTestSuite) TestUnlinkCurrentSnapMergedLastActiveDisabledServicesSet(c *C) {
	si := snap.SideInfo{
		RealName: "services-snap",
		Revision: snap.R(-42),
	}
	snaptest.MockSnap(c, `name: services-snap`, &si)

	prevCurrentlyDisabled := s.fakeBackend.servicesCurrentlyDisabled
	s.fakeBackend.servicesCurrentlyDisabled = []string{"svc1", "svc2"}

	// reset the services to what they were before after the test is done
	defer func() {
		s.fakeBackend.servicesCurrentlyDisabled = prevCurrentlyDisabled
	}()

	s.state.Lock()
	defer s.state.Unlock()

	snapstate.Set(s.state, "services-snap", &snapstate.SnapState{
		Active:                     true,
		Sequence:                   []*snap.SideInfo{&si},
		Current:                    si.Revision,
		SnapType:                   "app",
		TrackingChannel:            "stable",
		LastActiveDisabledServices: []string{"missing-svc3"},
	})

	chg := s.state.NewChange("refresh", "refresh a snap")
	ts, err := snapstate.Update(s.state, "services-snap", &snapstate.RevisionOptions{Channel: "some-channel"}, s.user.ID, snapstate.Flags{Amend: true})

	c.Assert(err, IsNil)
	// only add up to unlink-current-snap task
	for _, t := range ts.Tasks() {
		chg.AddTask(t)
		if t.Kind() == "unlink-current-snap" {
			// don't add any more from this point on
			break
		}
	}

	s.state.Unlock()
	defer s.se.Stop()
	s.settle(c)
	s.state.Lock()

	c.Assert(chg.Err(), IsNil)
	c.Assert(chg.IsReady(), Equals, true)

	// get the snap state
	var snapst snapstate.SnapState
	err = snapstate.Get(s.state, "services-snap", &snapst)
	c.Assert(err, IsNil)

	// make sure that the disabled services in this snap's state is what we
	// provided
	sort.Strings(snapst.LastActiveDisabledServices)
	c.Assert(snapst.LastActiveDisabledServices, DeepEquals, []string{"missing-svc3", "svc1", "svc2"})
}

func (s *snapmgrTestSuite) TestUnlinkCurrentSnapPassthroughLastActiveDisabledServicesSet(c *C) {
	si := snap.SideInfo{
		RealName: "services-snap",
		Revision: snap.R(-42),
	}
	snaptest.MockSnap(c, `name: services-snap`, &si)

	prevCurrentlyDisabled := s.fakeBackend.servicesCurrentlyDisabled
	s.fakeBackend.servicesCurrentlyDisabled = []string{}

	// reset the services to what they were before after the test is done
	defer func() {
		s.fakeBackend.servicesCurrentlyDisabled = prevCurrentlyDisabled
	}()

	s.state.Lock()
	defer s.state.Unlock()

	snapstate.Set(s.state, "services-snap", &snapstate.SnapState{
		Active:                     true,
		Sequence:                   []*snap.SideInfo{&si},
		Current:                    si.Revision,
		SnapType:                   "app",
		TrackingChannel:            "stable",
		LastActiveDisabledServices: []string{"missing-svc3"},
	})

	chg := s.state.NewChange("refresh", "refresh a snap")
	ts, err := snapstate.Update(s.state, "services-snap", &snapstate.RevisionOptions{Channel: "some-channel"}, s.user.ID, snapstate.Flags{Amend: true})

	c.Assert(err, IsNil)
	// only add up to unlink-current-snap task
	for _, t := range ts.Tasks() {
		chg.AddTask(t)
		if t.Kind() == "unlink-current-snap" {
			// don't add any more from this point on
			break
		}
	}

	s.state.Unlock()
	defer s.se.Stop()
	s.settle(c)
	s.state.Lock()

	c.Assert(chg.Err(), IsNil)
	c.Assert(chg.IsReady(), Equals, true)

	// get the snap state
	var snapst snapstate.SnapState
	err = snapstate.Get(s.state, "services-snap", &snapst)
	c.Assert(err, IsNil)

	// make sure that the disabled services in this snap's state is what we
	// provided
	sort.Strings(snapst.LastActiveDisabledServices)
	c.Assert(snapst.LastActiveDisabledServices, DeepEquals, []string{"missing-svc3"})
}

func (s *snapmgrTestSuite) TestStopSnapServicesSavesSnapSetupLastActiveDisabledServices(c *C) {
	s.state.Lock()
	defer s.state.Unlock()

	prevCurrentlyDisabled := s.fakeBackend.servicesCurrentlyDisabled
	s.fakeBackend.servicesCurrentlyDisabled = []string{"svc1", "svc2"}

	// reset the services to what they were before after the test is done
	defer func() {
		s.fakeBackend.servicesCurrentlyDisabled = prevCurrentlyDisabled
	}()

	snapstate.Set(s.state, "services-snap", &snapstate.SnapState{
		Sequence: []*snap.SideInfo{
			{RealName: "services-snap", Revision: snap.R(11)},
		},
		Current: snap.R(11),
		Active:  true,
	})

	snapsup := &snapstate.SnapSetup{
		SideInfo: &snap.SideInfo{
			RealName: "services-snap",
			Revision: snap.R(11),
			SnapID:   "services-snap-id",
		},
	}

	chg := s.state.NewChange("stop-services", "stop the services")
	t1 := s.state.NewTask("prerequisites", "...")
	t1.Set("snap-setup", snapsup)
	t2 := s.state.NewTask("stop-snap-services", "...")
	t2.Set("stop-reason", snap.StopReasonDisable)
	t2.Set("snap-setup-task", t1.ID())
	t2.WaitFor(t1)
	chg.AddTask(t1)
	chg.AddTask(t2)

	s.state.Unlock()
	defer s.se.Stop()
	s.settle(c)
	s.state.Lock()

	c.Assert(chg.Err(), IsNil)
	c.Assert(chg.IsReady(), Equals, true)

	// get the snap state
	var snapst snapstate.SnapState
	c.Assert(snapstate.Get(s.state, "services-snap", &snapst), IsNil)

	// make sure that the disabled services in this snap's state is what we
	// provided
	sort.Strings(snapst.LastActiveDisabledServices)
	c.Assert(snapst.LastActiveDisabledServices, DeepEquals, []string{"svc1", "svc2"})
}

func (s *snapmgrTestSuite) TestStopSnapServicesFirstSavesSnapSetupLastActiveDisabledServices(c *C) {
	s.state.Lock()
	defer s.state.Unlock()

	prevCurrentlyDisabled := s.fakeBackend.servicesCurrentlyDisabled
	s.fakeBackend.servicesCurrentlyDisabled = []string{"svc1"}

	// reset the services to what they were before after the test is done
	defer func() {
		s.fakeBackend.servicesCurrentlyDisabled = prevCurrentlyDisabled
	}()

	snapstate.Set(s.state, "services-snap", &snapstate.SnapState{
		Sequence: []*snap.SideInfo{
			{RealName: "services-snap", Revision: snap.R(11)},
		},
		Current: snap.R(11),
		Active:  true,
<<<<<<< HEAD
		// gofmt
=======
		// leave this line to keep gofmt 1.10 happy
>>>>>>> df253d47
		LastActiveDisabledServices: []string{"svc2"},
	})

	snapsup := &snapstate.SnapSetup{
		SideInfo: &snap.SideInfo{
			RealName: "services-snap",
			Revision: snap.R(11),
			SnapID:   "services-snap-id",
		},
	}

	chg := s.state.NewChange("stop-services", "stop the services")
	t := s.state.NewTask("stop-snap-services", "...")
	t.Set("stop-reason", snap.StopReasonDisable)
	t.Set("snap-setup", snapsup)
	chg.AddTask(t)

	s.state.Unlock()
	defer s.se.Stop()
	s.settle(c)
	s.state.Lock()

	c.Assert(chg.Err(), IsNil)
	c.Assert(chg.IsReady(), Equals, true)

	// get the snap state
	var snapst snapstate.SnapState
	c.Assert(snapstate.Get(s.state, "services-snap", &snapst), IsNil)

	// make sure that the disabled services in this snap's state is what we
	// provided
	sort.Strings(snapst.LastActiveDisabledServices)
	c.Assert(snapst.LastActiveDisabledServices, DeepEquals, []string{"svc1", "svc2"})
}

func (s *snapmgrTestSuite) TestRefreshDoesntRestoreRevisionConfig(c *C) {
	restore := release.MockOnClassic(false)
	defer restore()

	s.state.Lock()
	defer s.state.Unlock()

	snapstate.Set(s.state, "some-snap", &snapstate.SnapState{
		Active: true,
		Sequence: []*snap.SideInfo{
			{RealName: "some-snap", SnapID: "some-snap-id", Revision: snap.R(1)},
		},
		Current:  snap.R(1),
		SnapType: "app",
	})

	// set global configuration (affecting current snap)
	tr := config.NewTransaction(s.state)
	tr.Set("some-snap", "foo", "100")
	tr.Commit()

	// set per-revision config for the upcoming rev. 2, we don't expect it restored though
	// since only revert restores revision configs.
	s.state.Set("revision-config", map[string]interface{}{
		"some-snap": map[string]interface{}{
			"2": map[string]interface{}{"foo": "200"},
		},
	})

	// simulate a refresh to rev. 2
	chg := s.state.NewChange("update", "update some-snap")
	ts, err := snapstate.Update(s.state, "some-snap", &snapstate.RevisionOptions{Channel: "some-channel", Revision: snap.R(2)}, s.user.ID, snapstate.Flags{})
	c.Assert(err, IsNil)
	chg.AddAll(ts)

	s.state.Unlock()
	defer s.se.Stop()
	s.settle(c)

	s.state.Lock()
	// config of rev. 1 has been stored in per-revision map
	var cfgs map[string]interface{}
	c.Assert(s.state.Get("revision-config", &cfgs), IsNil)
	c.Assert(cfgs["some-snap"], DeepEquals, map[string]interface{}{
		"1": map[string]interface{}{"foo": "100"},
		"2": map[string]interface{}{"foo": "200"},
	})

	// config of rev. 2 hasn't been restored by refresh, old value returned
	tr = config.NewTransaction(s.state)
	var res string
	c.Assert(tr.Get("some-snap", "foo", &res), IsNil)
	c.Assert(res, Equals, "100")
}

func (s *snapmgrTestSuite) TestRefreshFailureCausesErrorReport(c *C) {
	var errSnap, errMsg, errSig string
	var errExtra map[string]string
	var n int
	restore := snapstate.MockErrtrackerReport(func(aSnap, aErrMsg, aDupSig string, extra map[string]string) (string, error) {
		errSnap = aSnap
		errMsg = aErrMsg
		errSig = aDupSig
		errExtra = extra
		n += 1
		return "oopsid", nil
	})
	defer restore()

	si := snap.SideInfo{
		RealName: "some-snap",
		SnapID:   "some-snap-id",
		Revision: snap.R(7),
	}

	s.state.Lock()
	defer s.state.Unlock()

	s.state.Set("ubuntu-core-transition-retry", 7)
	snapstate.Set(s.state, "some-snap", &snapstate.SnapState{
		Active:   true,
		Sequence: []*snap.SideInfo{&si},
		Current:  si.Revision,
		SnapType: "app",
	})

	chg := s.state.NewChange("install", "install a snap")
	ts, err := snapstate.Update(s.state, "some-snap", &snapstate.RevisionOptions{Channel: "some-channel"}, s.user.ID, snapstate.Flags{})
	c.Assert(err, IsNil)
	chg.AddAll(ts)

	s.fakeBackend.linkSnapFailTrigger = filepath.Join(dirs.SnapMountDir, "some-snap/11")

	s.state.Unlock()
	defer s.se.Stop()
	s.settle(c)
	s.state.Lock()

	// verify we generated a failure report
	c.Check(n, Equals, 1)
	c.Check(errSnap, Equals, "some-snap")
	c.Check(errExtra, DeepEquals, map[string]string{
		"UbuntuCoreTransitionCount": "7",
		"Channel":                   "some-channel",
		"Revision":                  "11",
	})
	c.Check(errMsg, Matches, `(?sm)change "install": "install a snap"
prerequisites: Undo
 snap-setup: "some-snap" \(11\) "some-channel"
download-snap: Undoing
validate-snap: Done
.*
link-snap: Error
 INFO unlink
 ERROR fail
auto-connect: Hold
set-auto-aliases: Hold
setup-aliases: Hold
run-hook: Hold
start-snap-services: Hold
cleanup: Hold
run-hook: Hold`)
	c.Check(errSig, Matches, `(?sm)snap-install:
prerequisites: Undo
 snap-setup: "some-snap"
download-snap: Undoing
validate-snap: Done
.*
link-snap: Error
 INFO unlink
 ERROR fail
auto-connect: Hold
set-auto-aliases: Hold
setup-aliases: Hold
run-hook: Hold
start-snap-services: Hold
cleanup: Hold
run-hook: Hold`)

	// run again with empty "ubuntu-core-transition-retry"
	s.state.Set("ubuntu-core-transition-retry", 0)
	chg = s.state.NewChange("install", "install a snap")
	ts, err = snapstate.Update(s.state, "some-snap", &snapstate.RevisionOptions{Channel: "some-channel"}, s.user.ID, snapstate.Flags{})
	c.Assert(err, IsNil)
	chg.AddAll(ts)
	s.state.Unlock()
	defer s.se.Stop()
	s.settle(c)
	s.state.Lock()
	// verify that we excluded this field from the bugreport
	c.Check(n, Equals, 2)
	c.Check(errExtra, DeepEquals, map[string]string{
		"Channel":  "some-channel",
		"Revision": "11",
	})
}

func (s *snapmgrTestSuite) TestNoReRefreshInUpdate(c *C) {
	s.state.Lock()
	defer s.state.Unlock()

	snapstate.Set(s.state, "some-snap", &snapstate.SnapState{
		Active: true,
		Sequence: []*snap.SideInfo{
			{RealName: "some-snap", SnapID: "some-snap-id", Revision: snap.R(1)},
		},
		Current:  snap.R(1),
		SnapType: "app",
	})

	ts, err := snapstate.Update(s.state, "some-snap", nil, 0, snapstate.Flags{NoReRefresh: true})
	c.Assert(err, IsNil)

	// ensure we have no re-refresh task
	for _, t := range ts.Tasks() {
		c.Assert(t.Kind(), Not(Equals), "check-rerefresh")
	}

	snapsup, err := snapstate.TaskSnapSetup(ts.Tasks()[0])
	c.Assert(err, IsNil)
	// NoReRefresh is consumed and consulted when creating the taskset
	// but is not copied into SnapSetup
	c.Check(snapsup.Flags.NoReRefresh, Equals, false)
}

func (s *snapmgrTestSuite) TestEmptyUpdateWithChannelChangeAndAutoAlias(c *C) {
	// this reproduces the cause behind lp:1860324,
	// namely an empty refresh with a channel change on a snap
	// with changed aliases

	s.state.Lock()
	defer s.state.Unlock()

	n := 0
	snapstate.AutoAliases = func(st *state.State, info *snap.Info) (map[string]string, error) {
		if info.InstanceName() == "alias-snap" {
			if n > 0 {
				return map[string]string{
					"alias1": "cmd1",
					"alias2": "cmd2",
				}, nil
			}
			n++
		}
		return nil, nil
	}

	snapstate.Set(s.state, "alias-snap", &snapstate.SnapState{
		TrackingChannel: "latest/stable",
		Sequence: []*snap.SideInfo{
			{RealName: "alias-snap", Revision: snap.R(11), SnapID: "alias-snap-id"},
		},
		Current: snap.R(11),
		Active:  true,
	})

	s.state.Set("aliases", map[string]map[string]string{
		"alias-snap": {
			"alias1": "auto",
		},
	})

	s.state.Unlock()
	err := s.snapmgr.Ensure()
	s.state.Lock()
	c.Assert(err, IsNil)

	ts, err := snapstate.Update(s.state, "alias-snap", &snapstate.RevisionOptions{Channel: "latest/candidate"}, s.user.ID, snapstate.Flags{})
	c.Assert(err, IsNil)

	chg := s.state.NewChange("refresh", "refresh snap")
	chg.AddAll(ts)

	s.state.Unlock()
	defer s.se.Stop()
	s.settle(c)
	s.state.Lock()

	c.Assert(chg.Err(), IsNil)
	c.Assert(chg.IsReady(), Equals, true)
}

func (s *snapmgrTestSuite) testUpdateDiskSpaceCheck(c *C, featureFlag, failInstallSize, failDiskCheck bool) error {
	restore := snapstate.MockOsutilCheckFreeSpace(func(path string, sz uint64) error {
		c.Check(sz, Equals, snapstate.SafetyMarginDiskSpace(123))
		if failDiskCheck {
			return &osutil.NotEnoughDiskSpaceError{}
		}
		return nil
	})
	defer restore()

	var installSizeCalled bool

	restoreInstallSize := snapstate.MockInstallSize(func(st *state.State, snaps []*snap.Info, userID int) (uint64, error) {
		installSizeCalled = true
		if failInstallSize {
			return 0, fmt.Errorf("boom")
		}
		c.Assert(snaps, HasLen, 1)
		c.Check(snaps[0].InstanceName(), Equals, "some-snap")
		return 123, nil
	})
	defer restoreInstallSize()

	s.state.Lock()
	defer s.state.Unlock()

	tr := config.NewTransaction(s.state)
	tr.Set("core", "experimental.check-disk-space-refresh", featureFlag)
	tr.Commit()

	snapstate.Set(s.state, "some-snap", &snapstate.SnapState{
		Active: true,
		Sequence: []*snap.SideInfo{
			{RealName: "some-snap", SnapID: "some-snap-id", Revision: snap.R(4)},
		},
		Current:  snap.R(4),
		SnapType: "app",
	})

	opts := &snapstate.RevisionOptions{Channel: "some-channel"}
	_, err := snapstate.Update(s.state, "some-snap", opts, s.user.ID, snapstate.Flags{})

	if featureFlag {
		c.Check(installSizeCalled, Equals, true)
	} else {
		c.Check(installSizeCalled, Equals, false)
	}

	return err
}

func (s *snapmgrTestSuite) TestUpdateDiskSpaceError(c *C) {
	featureFlag := true
	failInstallSize := false
	failDiskCheck := true
	err := s.testUpdateDiskSpaceCheck(c, featureFlag, failInstallSize, failDiskCheck)
	diskSpaceErr := err.(*snapstate.InsufficientSpaceError)
	c.Assert(diskSpaceErr, ErrorMatches, `insufficient space in .* to perform "refresh" change for the following snaps: some-snap`)
	c.Check(diskSpaceErr.Path, Equals, filepath.Join(dirs.GlobalRootDir, "/var/lib/snapd"))
	c.Check(diskSpaceErr.Snaps, DeepEquals, []string{"some-snap"})
}

func (s *snapmgrTestSuite) TestUpdateDiskCheckSkippedIfDisabled(c *C) {
	featureFlag := false
	failInstallSize := false
	failDiskCheck := true
	err := s.testUpdateDiskSpaceCheck(c, featureFlag, failInstallSize, failDiskCheck)
	c.Check(err, IsNil)
}

func (s *snapmgrTestSuite) TestUpdateDiskCheckInstallSizeError(c *C) {
	featureFlag := true
	failInstallSize := true
	failDiskCheck := false
	err := s.testUpdateDiskSpaceCheck(c, featureFlag, failInstallSize, failDiskCheck)
	c.Check(err, ErrorMatches, "boom")
}

func (s *snapmgrTestSuite) TestUpdateDiskCheckHappy(c *C) {
	featureFlag := true
	failInstallSize := false
	failDiskCheck := false
	err := s.testUpdateDiskSpaceCheck(c, featureFlag, failInstallSize, failDiskCheck)
	c.Check(err, IsNil)
}<|MERGE_RESOLUTION|>--- conflicted
+++ resolved
@@ -5341,11 +5341,7 @@
 		},
 		Current: snap.R(11),
 		Active:  true,
-<<<<<<< HEAD
-		// gofmt
-=======
 		// leave this line to keep gofmt 1.10 happy
->>>>>>> df253d47
 		LastActiveDisabledServices: []string{"svc2"},
 	})
 
