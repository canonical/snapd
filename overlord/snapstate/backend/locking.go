--- conflicted
+++ resolved
@@ -26,7 +26,7 @@
 )
 
 func (b Backend) InhibitSnap(snapName string, rev snap.Revision, hint runinhibit.Hint) error {
-	return runinhibit.LockWithHint(snapName, hint)
+	return runinhibit.LockWithHint(snapName, hint, runinhibit.InhibitInfo{Previous: rev})
 }
 
 func (b Backend) UninhibitSnap(snapName string) error {
@@ -72,12 +72,7 @@
 	// check instead? Doing so would somewhat change the semantic of soft
 	// and hard checks, as it would effectively make hard check a no-op,
 	// but it might provide a nicer user experience.
-<<<<<<< HEAD
 	if err := b.InhibitSnap(info.InstanceName(), info.Revision, hint); err != nil {
-=======
-	inhibitInfo := runinhibit.InhibitInfo{Previous: info.SnapRevision()}
-	if err := runinhibit.LockWithHint(info.InstanceName(), hint, inhibitInfo); err != nil {
->>>>>>> cea98117
 		return nil, err
 	}
 	return lock, nil
