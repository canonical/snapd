--- conflicted
+++ resolved
@@ -69,10 +69,7 @@
 	}
 
 	// fontconfig is only relevant on classic
-<<<<<<< HEAD
-=======
 	// TODO: consider moving this to a less hidden place
->>>>>>> 22f332d4
 	if release.OnClassic {
 		if err := updateFontconfigCaches(); err != nil {
 			logger.Noticef("cannot update fontconfig cache: %v", err)
