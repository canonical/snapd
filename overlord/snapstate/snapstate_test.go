// -*- Mode: Go; indent-tabs-mode: t -*-

/*
 * Copyright (C) 2016-2018 Canonical Ltd
 *
 * This program is free software: you can redistribute it and/or modify
 * it under the terms of the GNU General Public License version 3 as
 * published by the Free Software Foundation.
 *
 * This program is distributed in the hope that it will be useful,
 * but WITHOUT ANY WARRANTY; without even the implied warranty of
 * MERCHANTABILITY or FITNESS FOR A PARTICULAR PURPOSE.  See the
 * GNU General Public License for more details.
 *
 * You should have received a copy of the GNU General Public License
 * along with this program.  If not, see <http://www.gnu.org/licenses/>.
 *
 */

package snapstate_test

import (
	"bytes"
	"encoding/json"
	"errors"
	"fmt"
	"io/ioutil"
	"os"
	"path/filepath"
	"sort"
	"strings"
	"testing"
	"time"

	"golang.org/x/net/context"

	. "gopkg.in/check.v1"
	"gopkg.in/tomb.v2"

	"github.com/snapcore/snapd/asserts"
	"github.com/snapcore/snapd/dirs"
	"github.com/snapcore/snapd/interfaces"
	"github.com/snapcore/snapd/logger"
	"github.com/snapcore/snapd/overlord"
	"github.com/snapcore/snapd/overlord/auth"
	"github.com/snapcore/snapd/overlord/configstate/config"
	"github.com/snapcore/snapd/overlord/hookstate"
	"github.com/snapcore/snapd/overlord/ifacestate/ifacerepo"
	"github.com/snapcore/snapd/overlord/snapstate"
	"github.com/snapcore/snapd/overlord/snapstate/backend"
	"github.com/snapcore/snapd/overlord/state"
	"github.com/snapcore/snapd/release"
	"github.com/snapcore/snapd/snap"
	"github.com/snapcore/snapd/snap/snaptest"
	"github.com/snapcore/snapd/store"
	"github.com/snapcore/snapd/testutil"
	"github.com/snapcore/snapd/timeutil"

	// So it registers Configure.
	_ "github.com/snapcore/snapd/overlord/configstate"
)

func TestSnapManager(t *testing.T) { TestingT(t) }

type snapmgrTestSuite struct {
	testutil.BaseTest
	o       *overlord.Overlord
	state   *state.State
	se      *overlord.StateEngine
	snapmgr *snapstate.SnapManager

	fakeBackend *fakeSnappyBackend
	fakeStore   *fakeStore

	user  *auth.UserState
	user2 *auth.UserState
	user3 *auth.UserState
}

func (s *snapmgrTestSuite) settle(c *C) {
	err := s.o.Settle(5 * time.Second)
	c.Assert(err, IsNil)
}

var _ = Suite(&snapmgrTestSuite{})

var fakeRevDateEpoch = time.Date(2018, 1, 0, 0, 0, 0, 0, time.UTC)

func (s *snapmgrTestSuite) SetUpTest(c *C) {
	s.BaseTest.SetUpTest(c)
	dirs.SetRootDir(c.MkDir())

	s.o = overlord.Mock()
	s.state = s.o.State()

	s.BaseTest.AddCleanup(snap.MockSanitizePlugsSlots(func(snapInfo *snap.Info) {}))

	s.fakeBackend = &fakeSnappyBackend{}
	s.fakeBackend.emptyContainer = emptyContainer(c)
	s.fakeStore = &fakeStore{
		fakeCurrentProgress: 75,
		fakeTotalProgress:   100,
		fakeBackend:         s.fakeBackend,
		state:               s.state,
	}

	oldSetupInstallHook := snapstate.SetupInstallHook
	oldSetupPreRefreshHook := snapstate.SetupPreRefreshHook
	oldSetupPostRefreshHook := snapstate.SetupPostRefreshHook
	oldSetupRemoveHook := snapstate.SetupRemoveHook
	snapstate.SetupInstallHook = hookstate.SetupInstallHook
	snapstate.SetupPreRefreshHook = hookstate.SetupPreRefreshHook
	snapstate.SetupPostRefreshHook = hookstate.SetupPostRefreshHook
	snapstate.SetupRemoveHook = hookstate.SetupRemoveHook

	var err error
	s.snapmgr, err = snapstate.Manager(s.state, s.o.TaskRunner())
	c.Assert(err, IsNil)

	AddForeignTaskHandlers(s.o.TaskRunner(), s.fakeBackend)

	snapstate.SetSnapManagerBackend(s.snapmgr, s.fakeBackend)

	s.o.AddManager(s.snapmgr)
	s.o.AddManager(s.o.TaskRunner())
	s.se = s.o.StateEngine()

	s.BaseTest.AddCleanup(snapstate.MockSnapReadInfo(s.fakeBackend.ReadInfo))
	s.BaseTest.AddCleanup(snapstate.MockOpenSnapFile(s.fakeBackend.OpenSnapFile))
	revDate := func(info *snap.Info) time.Time {
		if info.Revision.Local() {
			panic("no local revision should reach revisionDate")
		}
		// for convenience a date derived from the revision
		return fakeRevDateEpoch.AddDate(0, 0, info.Revision.N)
	}
	s.BaseTest.AddCleanup(snapstate.MockRevisionDate(revDate))

	s.BaseTest.AddCleanup(func() {
		snapstate.SetupInstallHook = oldSetupInstallHook
		snapstate.SetupPreRefreshHook = oldSetupPreRefreshHook
		snapstate.SetupPostRefreshHook = oldSetupPostRefreshHook
		snapstate.SetupRemoveHook = oldSetupRemoveHook

		dirs.SetRootDir("/")
	})

	s.state.Lock()
	snapstate.ReplaceStore(s.state, s.fakeStore)
	s.user, err = auth.NewUser(s.state, "username", "email@test.com", "macaroon", []string{"discharge"})
	c.Assert(err, IsNil)
	s.user2, err = auth.NewUser(s.state, "username2", "email2@test.com", "macaroon2", []string{"discharge2"})
	c.Assert(err, IsNil)
	// 3 has no store auth
	s.user3, err = auth.NewUser(s.state, "username3", "email2@test.com", "", nil)
	c.Assert(err, IsNil)

	s.state.Set("seeded", true)
	s.state.Set("seed-time", time.Now())
	snapstate.SetDefaultModel()

	s.state.Set("refresh-privacy-key", "privacy-key")
	snapstate.Set(s.state, "core", &snapstate.SnapState{
		Active: true,
		Sequence: []*snap.SideInfo{
			{RealName: "core", Revision: snap.R(1)},
		},
		Current:  snap.R(1),
		SnapType: "os",
	})
	s.state.Unlock()

	snapstate.AutoAliases = func(*state.State, *snap.Info) (map[string]string, error) {
		return nil, nil
	}
}

func (s *snapmgrTestSuite) TearDownTest(c *C) {
	s.BaseTest.TearDownTest(c)
	snapstate.ValidateRefreshes = nil
	snapstate.AutoAliases = nil
	snapstate.CanAutoRefresh = nil
	snapstate.Model = nil
}

type ForeignTaskTracker interface {
	ForeignTask(kind string, status state.Status, snapsup *snapstate.SnapSetup)
}

func AddForeignTaskHandlers(runner *state.TaskRunner, tracker ForeignTaskTracker) {
	// Add fake handlers for tasks handled by interfaces manager
	fakeHandler := func(task *state.Task, _ *tomb.Tomb) error {
		task.State().Lock()
		kind := task.Kind()
		status := task.Status()
		snapsup, err := snapstate.TaskSnapSetup(task)
		task.State().Unlock()
		if err != nil {
			return err
		}

		tracker.ForeignTask(kind, status, snapsup)

		return nil
	}
	runner.AddHandler("setup-profiles", fakeHandler, fakeHandler)
	runner.AddHandler("auto-connect", fakeHandler, nil)
	runner.AddHandler("auto-disconnect", fakeHandler, nil)
	runner.AddHandler("remove-profiles", fakeHandler, fakeHandler)
	runner.AddHandler("discard-conns", fakeHandler, fakeHandler)
	runner.AddHandler("validate-snap", fakeHandler, nil)
	runner.AddHandler("transition-ubuntu-core", fakeHandler, nil)

	// Add handler to test full aborting of changes
	erroringHandler := func(task *state.Task, _ *tomb.Tomb) error {
		return errors.New("error out")
	}
	runner.AddHandler("error-trigger", erroringHandler, nil)

	runner.AddHandler("run-hook", func(task *state.Task, _ *tomb.Tomb) error {
		return nil
	}, nil)
	runner.AddHandler("configure-snapd", func(t *state.Task, _ *tomb.Tomb) error {
		return nil
	}, nil)

}

func (s *snapmgrTestSuite) TestCleanSnapStateGet(c *C) {
	snapst := snapstate.SnapState{
		Sequence: []*snap.SideInfo{
			{RealName: "foo", Revision: snap.R(1)},
		},
		Current:     snap.R(1),
		SnapType:    "os",
		Channel:     "foo",
		InstanceKey: "bar",
	}

	s.state.Lock()

	defer s.state.Unlock()
	snapstate.Set(s.state, "no-instance-key", &snapstate.SnapState{
		Sequence: []*snap.SideInfo{
			{RealName: "core", Revision: snap.R(1)},
		},
		Current:  snap.R(1),
		SnapType: "app",
	})

	err := snapstate.Get(s.state, "bar", nil)
	c.Assert(err, ErrorMatches, "internal error: snapst is nil")

	err = snapstate.Get(s.state, "no-instance-key", &snapst)
	c.Assert(err, IsNil)
	c.Assert(snapst, DeepEquals, snapstate.SnapState{
		Sequence: []*snap.SideInfo{
			{RealName: "core", Revision: snap.R(1)},
		},
		Current:  snap.R(1),
		SnapType: "app",
	})
}

func (s *snapmgrTestSuite) TestStore(c *C) {
	s.state.Lock()
	defer s.state.Unlock()

	sto := &store.Store{}
	snapstate.ReplaceStore(s.state, sto)
	store1 := snapstate.Store(s.state)
	c.Check(store1, Equals, sto)

	// cached
	store2 := snapstate.Store(s.state)
	c.Check(store2, Equals, sto)
}

func (s *snapmgrTestSuite) TestUserFromUserID(c *C) {
	s.state.Lock()
	defer s.state.Unlock()

	tests := []struct {
		ids     []int
		u       *auth.UserState
		invalid bool
	}{
		{[]int{0}, nil, false},
		{[]int{2}, s.user2, false},
		{[]int{99}, nil, true},
		{[]int{1, 99}, s.user, false},
		{[]int{99, 0}, nil, false},
		{[]int{99, 2}, s.user2, false},
		{[]int{99, 100}, nil, true},
	}

	for _, t := range tests {
		u, err := snapstate.UserFromUserID(s.state, t.ids...)
		c.Check(u, DeepEquals, t.u)
		if t.invalid {
			c.Check(err, Equals, auth.ErrInvalidUser)
		} else {
			c.Check(err, IsNil)
		}
	}
}

const (
	unlinkBefore = 1 << iota
	cleanupAfter
	maybeCore
	runCoreConfigure
)

func taskKinds(tasks []*state.Task) []string {
	kinds := make([]string, len(tasks))
	for i, task := range tasks {
		k := task.Kind()
		if k == "run-hook" {
			var hooksup hookstate.HookSetup
			if err := task.Get("hook-setup", &hooksup); err != nil {
				panic(err)
			}
			k = fmt.Sprintf("%s[%s]", k, hooksup.Hook)
		}
		kinds[i] = k
	}
	return kinds
}

func verifyInstallTasks(c *C, opts, discards int, ts *state.TaskSet, st *state.State) {
	kinds := taskKinds(ts.Tasks())

	expected := []string{
		"prerequisites",
		"download-snap",
		"validate-snap",
		"mount-snap",
	}
	if opts&unlinkBefore != 0 {
		expected = append(expected,
			"stop-snap-services",
			"remove-aliases",
			"unlink-current-snap",
		)
	}
	expected = append(expected,
		"copy-snap-data",
		"setup-profiles",
		"link-snap",
	)
	expected = append(expected,
		"auto-connect",
		"set-auto-aliases",
		"setup-aliases",
		"run-hook[install]",
		"start-snap-services")
	for i := 0; i < discards; i++ {
		expected = append(expected,
			"clear-snap",
			"discard-snap",
		)
	}
	if opts&cleanupAfter != 0 {
		expected = append(expected,
			"cleanup",
		)
	}
	expected = append(expected,
		"run-hook[configure]",
	)

	c.Assert(kinds, DeepEquals, expected)
}

func verifyUpdateTasks(c *C, opts, discards int, ts *state.TaskSet, st *state.State) {
	kinds := taskKinds(ts.Tasks())

	expected := []string{
		"prerequisites",
		"download-snap",
		"validate-snap",
		"mount-snap",
	}
	expected = append(expected, "run-hook[pre-refresh]")
	if opts&unlinkBefore != 0 {
		expected = append(expected,
			"stop-snap-services",
		)
	}
	if opts&unlinkBefore != 0 {
		expected = append(expected,
			"remove-aliases",
			"unlink-current-snap",
		)
	}
	expected = append(expected,
		"copy-snap-data",
		"setup-profiles",
		"link-snap",
	)
	if opts&maybeCore != 0 {
		expected = append(expected, "setup-profiles")
	}
	expected = append(expected,
		"auto-connect",
		"set-auto-aliases",
		"setup-aliases",
		"run-hook[post-refresh]",
		"start-snap-services")

	c.Assert(ts.Tasks()[len(expected)-2].Summary(), Matches, `Run post-refresh hook of .*`)
	for i := 0; i < discards; i++ {
		expected = append(expected,
			"clear-snap",
			"discard-snap",
		)
	}
	if opts&cleanupAfter != 0 {
		expected = append(expected,
			"cleanup",
		)
	}
	expected = append(expected,
		"run-hook[configure]",
	)

	c.Assert(kinds, DeepEquals, expected)
}

func verifyRemoveTasks(c *C, ts *state.TaskSet) {
	c.Assert(taskKinds(ts.Tasks()), DeepEquals, []string{
		"stop-snap-services",
		"auto-disconnect",
		"run-hook[remove]",
		"remove-aliases",
		"unlink-snap",
		"remove-profiles",
		"clear-snap",
		"discard-snap",
	})
	verifyStopReason(c, ts, "remove")
}

func checkIsAutoRefresh(c *C, tasks []*state.Task, expected bool) {
	for _, t := range tasks {
		if t.Kind() == "download-snap" {
			var snapsup snapstate.SnapSetup
			err := t.Get("snap-setup", &snapsup)
			c.Assert(err, IsNil)
			c.Check(snapsup.IsAutoRefresh, Equals, expected)
			return
		}
	}
	c.Fatalf("cannot find download-snap task in %v", tasks)
}

func (s *snapmgrTestSuite) TestLastIndexFindsLast(c *C) {
	snapst := &snapstate.SnapState{Sequence: []*snap.SideInfo{
		{Revision: snap.R(7)},
		{Revision: snap.R(11)},
		{Revision: snap.R(11)},
	}}
	c.Check(snapst.LastIndex(snap.R(11)), Equals, 2)
}

func (s *snapmgrTestSuite) TestInstallDevModeConfinementFiltering(c *C) {
	s.state.Lock()
	defer s.state.Unlock()

	// if a snap is devmode, you can't install it without --devmode
	_, err := snapstate.Install(s.state, "some-snap", "channel-for-devmode", snap.R(0), s.user.ID, snapstate.Flags{})
	c.Assert(err, ErrorMatches, `.* requires devmode or confinement override`)

	// if a snap is devmode, you *can* install it with --devmode
	_, err = snapstate.Install(s.state, "some-snap", "channel-for-devmode", snap.R(0), s.user.ID, snapstate.Flags{DevMode: true})
	c.Assert(err, IsNil)

	// if a snap is *not* devmode, you can still install it with --devmode
	_, err = snapstate.Install(s.state, "some-snap", "channel-for-strict", snap.R(0), s.user.ID, snapstate.Flags{DevMode: true})
	c.Assert(err, IsNil)
}

func maybeMockClassicSupport(c *C) (restore func()) {
	if dirs.SupportsClassicConfinement() {
		return func() {}
	}

	d := filepath.Join(dirs.GlobalRootDir, "/var/lib/snapd/snap")
	err := os.MkdirAll(d, 0755)
	c.Assert(err, IsNil)
	snapSymlink := filepath.Join(dirs.GlobalRootDir, "snap")
	err = os.Symlink(d, snapSymlink)
	c.Assert(err, IsNil)

	return func() { os.Remove(snapSymlink) }
}

func (s *snapmgrTestSuite) TestInstallClassicConfinementFiltering(c *C) {
	restore := maybeMockClassicSupport(c)
	defer restore()

	s.state.Lock()
	defer s.state.Unlock()

	// if a snap is classic, you can't install it without --classic
	_, err := snapstate.Install(s.state, "some-snap", "channel-for-classic", snap.R(0), s.user.ID, snapstate.Flags{})
	c.Assert(err, ErrorMatches, `.* requires classic confinement`)

	// if a snap is classic, you *can* install it with --classic
	_, err = snapstate.Install(s.state, "some-snap", "channel-for-classic", snap.R(0), s.user.ID, snapstate.Flags{Classic: true})
	c.Assert(err, IsNil)

	// if a snap is *not* classic, you cannot install it with --classic
	_, err = snapstate.Install(s.state, "some-snap", "channel-for-strict", snap.R(0), s.user.ID, snapstate.Flags{Classic: true})
	c.Assert(err, ErrorMatches, `snap "some-snap" is not a classic confined snap`)
	c.Check(err, FitsTypeOf, &snapstate.SnapNotClassicError{})
}

func (s *snapmgrTestSuite) TestInstallFailsWhenClassicSnapsAreNotSupported(c *C) {
	s.state.Lock()
	defer s.state.Unlock()

	reset := release.MockReleaseInfo(&release.OS{
		ID: "fedora",
	})
	defer reset()

	// this needs doing because dirs depends on the release info
	dirs.SetRootDir(dirs.GlobalRootDir)

	_, err := snapstate.Install(s.state, "some-snap", "channel-for-classic", snap.R(0), s.user.ID, snapstate.Flags{Classic: true})
	c.Assert(err, ErrorMatches, "classic confinement requires snaps under /snap or symlink from /snap to "+dirs.SnapMountDir)
}

func (s *snapmgrTestSuite) TestInstallTasks(c *C) {
	s.state.Lock()
	defer s.state.Unlock()

	ts, err := snapstate.Install(s.state, "some-snap", "some-channel", snap.R(0), 0, snapstate.Flags{})
	c.Assert(err, IsNil)

	verifyInstallTasks(c, 0, 0, ts, s.state)
	c.Assert(s.state.TaskCount(), Equals, len(ts.Tasks()))
}

func (s *snapmgrTestSuite) TestInstallHookNotRunForInstalledSnap(c *C) {
	s.state.Lock()
	defer s.state.Unlock()

	snapstate.Set(s.state, "some-snap", &snapstate.SnapState{
		Active: true,
		Sequence: []*snap.SideInfo{
			{RealName: "some-snap", Revision: snap.R(7)},
		},
		Current:  snap.R(7),
		SnapType: "app",
	})

	mockSnap := makeTestSnap(c, `name: some-snap
version: 1.0`)
	ts, _, err := snapstate.InstallPath(s.state, &snap.SideInfo{RealName: "some-snap", SnapID: "some-snap-id", Revision: snap.R(8)}, mockSnap, "", "", snapstate.Flags{})
	c.Assert(err, IsNil)

	runHooks := tasksWithKind(ts, "run-hook")
	// hook tasks for refresh and for configure hook only; no install hook
	c.Assert(runHooks, HasLen, 3)
	c.Assert(runHooks[0].Summary(), Equals, `Run pre-refresh hook of "some-snap" snap if present`)
	c.Assert(runHooks[1].Summary(), Equals, `Run post-refresh hook of "some-snap" snap if present`)
	c.Assert(runHooks[2].Summary(), Equals, `Run configure hook of "some-snap" snap if present`)
}

type fullFlags struct{ before, change, after, setup snapstate.Flags }

func (s *snapmgrTestSuite) testRevertTasksFullFlags(flags fullFlags, c *C) {
	s.state.Lock()
	defer s.state.Unlock()

	snapstate.Set(s.state, "some-snap", &snapstate.SnapState{
		Active: true,
		Sequence: []*snap.SideInfo{
			{RealName: "some-snap", Revision: snap.R(7)},
			{RealName: "some-snap", Revision: snap.R(11)},
		},
		Flags:    flags.before,
		Current:  snap.R(11),
		SnapType: "app",
	})

	ts, err := snapstate.Revert(s.state, "some-snap", flags.change)
	c.Assert(err, IsNil)

	tasks := ts.Tasks()
	c.Assert(s.state.TaskCount(), Equals, len(tasks))
	c.Assert(taskKinds(tasks), DeepEquals, []string{
		"prerequisites",
		"prepare-snap",
		"stop-snap-services",
		"remove-aliases",
		"unlink-current-snap",
		"setup-profiles",
		"link-snap",
		"auto-connect",
		"set-auto-aliases",
		"setup-aliases",
		"start-snap-services",
		"run-hook[configure]",
	})
	// a revert is a special refresh
	verifyStopReason(c, ts, "refresh")

	snapsup, err := snapstate.TaskSnapSetup(tasks[0])
	c.Assert(err, IsNil)
	flags.setup.Revert = true
	c.Check(snapsup.Flags, Equals, flags.setup)
	c.Check(snapsup.Type, Equals, snap.TypeApp)

	chg := s.state.NewChange("revert", "revert snap")
	chg.AddAll(ts)

	s.state.Unlock()
	defer s.se.Stop()
	s.settle(c)
	s.state.Lock()

	var snapst snapstate.SnapState
	err = snapstate.Get(s.state, "some-snap", &snapst)
	c.Assert(err, IsNil)
	c.Check(snapst.Flags, Equals, flags.after)
}

func (s *snapmgrTestSuite) testRevertTasks(flags snapstate.Flags, c *C) {
	s.testRevertTasksFullFlags(fullFlags{before: flags, change: flags, after: flags, setup: flags}, c)
}

func (s *snapmgrTestSuite) TestRevertTasks(c *C) {
	s.testRevertTasks(snapstate.Flags{}, c)
}

func (s *snapmgrTestSuite) TestRevertTasksFromDevMode(c *C) {
	// the snap is installed in devmode, but the request to revert does not specify devmode
	s.testRevertTasksFullFlags(fullFlags{
		before: snapstate.Flags{DevMode: true}, // the snap is installed in devmode
		change: snapstate.Flags{},              // the request to revert does not specify devmode
		after:  snapstate.Flags{DevMode: true}, // the reverted snap is installed in devmode
		setup:  snapstate.Flags{DevMode: true}, // because setup said so
	}, c)
}

func (s *snapmgrTestSuite) TestRevertTasksFromJailMode(c *C) {
	// the snap is installed in jailmode, but the request to revert does not specify jailmode
	s.testRevertTasksFullFlags(fullFlags{
		before: snapstate.Flags{JailMode: true}, // the snap is installed in jailmode
		change: snapstate.Flags{},               // the request to revert does not specify jailmode
		after:  snapstate.Flags{JailMode: true}, // the reverted snap is installed in jailmode
		setup:  snapstate.Flags{JailMode: true}, // because setup said so
	}, c)
}

func (s *snapmgrTestSuite) TestRevertTasksFromClassic(c *C) {
	restore := maybeMockClassicSupport(c)
	defer restore()

	// the snap is installed in classic, but the request to revert does not specify classic
	s.testRevertTasksFullFlags(fullFlags{
		before: snapstate.Flags{Classic: true}, // the snap is installed in classic
		change: snapstate.Flags{},              // the request to revert does not specify classic
		after:  snapstate.Flags{Classic: true}, // the reverted snap is installed in classic
		setup:  snapstate.Flags{Classic: true}, // because setup said so
	}, c)
}

func (s *snapmgrTestSuite) TestRevertTasksDevMode(c *C) {
	s.testRevertTasks(snapstate.Flags{DevMode: true}, c)
}

func (s *snapmgrTestSuite) TestRevertTasksJailMode(c *C) {
	s.testRevertTasks(snapstate.Flags{JailMode: true}, c)
}

func (s *snapmgrTestSuite) TestRevertTasksClassic(c *C) {
	restore := maybeMockClassicSupport(c)
	defer restore()

	s.testRevertTasks(snapstate.Flags{Classic: true}, c)
}

func (s *snapmgrTestSuite) TestUpdateCreatesGCTasks(c *C) {
	s.state.Lock()
	defer s.state.Unlock()

	snapstate.Set(s.state, "some-snap", &snapstate.SnapState{
		Active: true,
		Sequence: []*snap.SideInfo{
			{RealName: "some-snap", SnapID: "some-snap-id", Revision: snap.R(1)},
			{RealName: "some-snap", SnapID: "some-snap-id", Revision: snap.R(2)},
			{RealName: "some-snap", SnapID: "some-snap-id", Revision: snap.R(3)},
			{RealName: "some-snap", SnapID: "some-snap-id", Revision: snap.R(4)},
		},
		Current:  snap.R(4),
		SnapType: "app",
	})

	ts, err := snapstate.Update(s.state, "some-snap", "", snap.R(0), 0, snapstate.Flags{})
	c.Assert(err, IsNil)

	verifyUpdateTasks(c, unlinkBefore|cleanupAfter, 2, ts, s.state)
	c.Assert(s.state.TaskCount(), Equals, len(ts.Tasks()))
}

func (s snapmgrTestSuite) TestInstallFailsOnDisabledSnap(c *C) {
	snapst := &snapstate.SnapState{
		Active:   false,
		Channel:  "channel",
		Sequence: []*snap.SideInfo{{RealName: "some-snap", SnapID: "some-snap-id", Revision: snap.R(2)}},
		Current:  snap.R(2),
		SnapType: "app",
	}
	snapsup := &snapstate.SnapSetup{SideInfo: &snap.SideInfo{RealName: "some-snap", SnapID: "some-snap-id", Revision: snap.R(1)}}
	_, err := snapstate.DoInstall(s.state, snapst, snapsup, 0)
	c.Assert(err, NotNil)
	c.Assert(err, ErrorMatches, `cannot update disabled snap "some-snap"`)
}

func (s snapmgrTestSuite) TestInstallFailsOnSystem(c *C) {
	snapsup := &snapstate.SnapSetup{SideInfo: &snap.SideInfo{RealName: "system", SnapID: "some-snap-id", Revision: snap.R(1)}}
	_, err := snapstate.DoInstall(s.state, nil, snapsup, 0)
	c.Assert(err, NotNil)
	c.Assert(err, ErrorMatches, `cannot install reserved snap name 'system'`)
}

func (s *snapmgrTestSuite) TestUpdateCreatesDiscardAfterCurrentTasks(c *C) {
	s.state.Lock()
	defer s.state.Unlock()

	snapstate.Set(s.state, "some-snap", &snapstate.SnapState{
		Active: true,
		Sequence: []*snap.SideInfo{
			{RealName: "some-snap", SnapID: "some-snap-id", Revision: snap.R(1)},
			{RealName: "some-snap", SnapID: "some-snap-id", Revision: snap.R(2)},
			{RealName: "some-snap", SnapID: "some-snap-id", Revision: snap.R(3)},
			{RealName: "some-snap", SnapID: "some-snap-id", Revision: snap.R(4)},
		},
		Current:  snap.R(1),
		SnapType: "app",
	})

	ts, err := snapstate.Update(s.state, "some-snap", "", snap.R(0), 0, snapstate.Flags{})
	c.Assert(err, IsNil)

	verifyUpdateTasks(c, unlinkBefore|cleanupAfter, 3, ts, s.state)
	c.Assert(s.state.TaskCount(), Equals, len(ts.Tasks()))
}

func (s *snapmgrTestSuite) TestUpdateManyTooEarly(c *C) {
	s.state.Lock()
	defer s.state.Unlock()

	s.state.Set("seeded", nil)

	snapstate.Set(s.state, "some-snap", &snapstate.SnapState{
		Active:   true,
		Sequence: []*snap.SideInfo{{RealName: "some-snap", SnapID: "some-snap-id", Revision: snap.R(7)}},
		Current:  snap.R(7),
		SnapType: "app",
	})

	_, _, err := snapstate.UpdateMany(context.TODO(), s.state, nil, 0, nil)
	c.Check(err, FitsTypeOf, &snapstate.ChangeConflictError{})
	c.Assert(err, ErrorMatches, `too early for operation, device not yet seeded or device model not acknowledged`)
}

func (s *snapmgrTestSuite) TestUpdateMany(c *C) {
	s.state.Lock()
	defer s.state.Unlock()

	snapstate.Set(s.state, "some-snap", &snapstate.SnapState{
		Active: true,
		Sequence: []*snap.SideInfo{
			{RealName: "some-snap", SnapID: "some-snap-id", Revision: snap.R(1)},
			{RealName: "some-snap", SnapID: "some-snap-id", Revision: snap.R(2)},
			{RealName: "some-snap", SnapID: "some-snap-id", Revision: snap.R(3)},
			{RealName: "some-snap", SnapID: "some-snap-id", Revision: snap.R(4)},
		},
		Current:  snap.R(1),
		SnapType: "app",
	})

	updates, tts, err := snapstate.UpdateMany(context.TODO(), s.state, nil, 0, nil)
	c.Assert(err, IsNil)
	c.Assert(tts, HasLen, 1)
	c.Check(updates, DeepEquals, []string{"some-snap"})

	ts := tts[0]
	verifyUpdateTasks(c, unlinkBefore|cleanupAfter, 3, ts, s.state)

	// check that the tasks are in non-default lane
	for _, t := range ts.Tasks() {
		c.Assert(t.Lanes(), DeepEquals, []int{1})
	}
	c.Assert(s.state.TaskCount(), Equals, len(ts.Tasks()))

	checkIsAutoRefresh(c, ts.Tasks(), false)
}

func (s *snapmgrTestSuite) TestParallelInstanceUpdateMany(c *C) {
	s.state.Lock()
	defer s.state.Unlock()

	tr := config.NewTransaction(s.state)
	tr.Set("core", "experimental.parallel-instances", true)
	tr.Commit()

	snapstate.Set(s.state, "some-snap", &snapstate.SnapState{
		Active: true,
		Sequence: []*snap.SideInfo{
			{RealName: "some-snap", SnapID: "some-snap-id", Revision: snap.R(1)},
			{RealName: "some-snap", SnapID: "some-snap-id", Revision: snap.R(2)},
			{RealName: "some-snap", SnapID: "some-snap-id", Revision: snap.R(3)},
			{RealName: "some-snap", SnapID: "some-snap-id", Revision: snap.R(4)},
		},
		Current:  snap.R(1),
		SnapType: "app",
	})
	snapstate.Set(s.state, "some-snap_instance", &snapstate.SnapState{
		Active: true,
		Sequence: []*snap.SideInfo{
			{RealName: "some-snap", SnapID: "some-snap-id", Revision: snap.R(1)},
			{RealName: "some-snap", SnapID: "some-snap-id", Revision: snap.R(2)},
			{RealName: "some-snap", SnapID: "some-snap-id", Revision: snap.R(3)},
		},
		Current:     snap.R(3),
		SnapType:    "app",
		InstanceKey: "instance",
	})

	updates, tts, err := snapstate.UpdateMany(context.TODO(), s.state, nil, 0, nil)
	c.Assert(err, IsNil)
	c.Assert(tts, HasLen, 2)
	// ensure stable ordering of updates list
	if updates[0] != "some-snap" {
		updates[1], updates[0] = updates[0], updates[1]
	}

	c.Check(updates, DeepEquals, []string{"some-snap", "some-snap_instance"})

	var snapsup, snapsupInstance *snapstate.SnapSetup

	// ensure stable ordering of task sets list
	snapsup, err = snapstate.TaskSnapSetup(tts[0].Tasks()[0])
	c.Assert(err, IsNil)
	if snapsup.InstanceName() != "some-snap" {
		tts[0], tts[1] = tts[1], tts[0]
		snapsup, err = snapstate.TaskSnapSetup(tts[0].Tasks()[0])
		c.Assert(err, IsNil)
	}
	snapsupInstance, err = snapstate.TaskSnapSetup(tts[1].Tasks()[0])
	c.Assert(err, IsNil)

	c.Assert(snapsup.InstanceName(), Equals, "some-snap")
	c.Assert(snapsupInstance.InstanceName(), Equals, "some-snap_instance")

	verifyUpdateTasks(c, unlinkBefore|cleanupAfter, 3, tts[0], s.state)
	verifyUpdateTasks(c, unlinkBefore|cleanupAfter, 1, tts[1], s.state)
}

func (s *snapmgrTestSuite) TestUpdateManyDevModeConfinementFiltering(c *C) {
	s.state.Lock()
	defer s.state.Unlock()

	snapstate.Set(s.state, "some-snap", &snapstate.SnapState{
		Active:   true,
		Channel:  "channel-for-devmode",
		Sequence: []*snap.SideInfo{{RealName: "some-snap", SnapID: "some-snap-id", Revision: snap.R(7)}},
		Current:  snap.R(7),
		SnapType: "app",
	})

	// updated snap is devmode, updatemany doesn't update it
	_, tts, _ := snapstate.UpdateMany(context.TODO(), s.state, []string{"some-snap"}, s.user.ID, nil)
	// FIXME: UpdateMany will not error out in this case (daemon catches this case, with a weird error)
	c.Assert(tts, HasLen, 0)
}

func (s *snapmgrTestSuite) TestUpdateManyClassicConfinementFiltering(c *C) {
	restore := maybeMockClassicSupport(c)
	defer restore()

	s.state.Lock()
	defer s.state.Unlock()

	snapstate.Set(s.state, "some-snap", &snapstate.SnapState{
		Active:   true,
		Channel:  "channel-for-classic",
		Sequence: []*snap.SideInfo{{RealName: "some-snap", SnapID: "some-snap-id", Revision: snap.R(7)}},
		Current:  snap.R(7),
		SnapType: "app",
	})

	// if a snap installed without --classic gets a classic update it isn't installed
	_, tts, _ := snapstate.UpdateMany(context.TODO(), s.state, []string{"some-snap"}, s.user.ID, nil)
	// FIXME: UpdateMany will not error out in this case (daemon catches this case, with a weird error)
	c.Assert(tts, HasLen, 0)
}

func (s *snapmgrTestSuite) TestUpdateManyClassic(c *C) {
	restore := maybeMockClassicSupport(c)
	defer restore()

	s.state.Lock()
	defer s.state.Unlock()

	snapstate.Set(s.state, "some-snap", &snapstate.SnapState{
		Active:   true,
		Channel:  "channel-for-classic",
		Sequence: []*snap.SideInfo{{RealName: "some-snap", SnapID: "some-snap-id", Revision: snap.R(7)}},
		Current:  snap.R(7),
		SnapType: "app",
		Flags:    snapstate.Flags{Classic: true},
	})

	// snap installed with classic: refresh gets classic
	_, tts, err := snapstate.UpdateMany(context.TODO(), s.state, []string{"some-snap"}, s.user.ID, nil)
	c.Assert(err, IsNil)
	c.Assert(tts, HasLen, 1)
}

func (s *snapmgrTestSuite) TestUpdateManyDevMode(c *C) {
	s.state.Lock()
	defer s.state.Unlock()

	snapstate.Set(s.state, "some-snap", &snapstate.SnapState{
		Active: true,
		Flags:  snapstate.Flags{DevMode: true},
		Sequence: []*snap.SideInfo{
			{RealName: "some-snap", SnapID: "some-snap-id", Revision: snap.R(1)},
		},
		Current:  snap.R(1),
		SnapType: "app",
	})

	updates, _, err := snapstate.UpdateMany(context.TODO(), s.state, []string{"some-snap"}, 0, nil)
	c.Assert(err, IsNil)
	c.Check(updates, HasLen, 1)
}

func (s *snapmgrTestSuite) TestUpdateAllDevMode(c *C) {
	s.state.Lock()
	defer s.state.Unlock()

	snapstate.Set(s.state, "some-snap", &snapstate.SnapState{
		Active: true,
		Flags:  snapstate.Flags{DevMode: true},
		Sequence: []*snap.SideInfo{
			{RealName: "some-snap", SnapID: "some-snap-id", Revision: snap.R(1)},
		},
		Current:  snap.R(1),
		SnapType: "app",
	})

	updates, _, err := snapstate.UpdateMany(context.TODO(), s.state, nil, 0, nil)
	c.Assert(err, IsNil)
	c.Check(updates, HasLen, 0)
}

func (s *snapmgrTestSuite) TestUpdateManyWaitForBasesUC16(c *C) {
	s.state.Lock()
	defer s.state.Unlock()

	snapstate.Set(s.state, "core", &snapstate.SnapState{
		Active: true,
		Sequence: []*snap.SideInfo{
			{RealName: "core", SnapID: "core-snap-id", Revision: snap.R(1)},
		},
		Current:  snap.R(1),
		SnapType: "os",
	})

	snapstate.Set(s.state, "some-base", &snapstate.SnapState{
		Active: true,
		Sequence: []*snap.SideInfo{
			{RealName: "some-base", SnapID: "some-base-id", Revision: snap.R(1)},
		},
		Current:  snap.R(1),
		SnapType: "base",
	})

	snapstate.Set(s.state, "some-snap", &snapstate.SnapState{
		Active: true,
		Sequence: []*snap.SideInfo{
			{RealName: "some-snap", SnapID: "some-snap-id", Revision: snap.R(1)},
		},
		Current:  snap.R(1),
		SnapType: "app",
		Channel:  "channel-for-base",
	})

	updates, tts, err := snapstate.UpdateMany(context.TODO(), s.state, []string{"some-snap", "core", "some-base"}, 0, nil)
	c.Assert(err, IsNil)
	c.Assert(tts, HasLen, 3)
	c.Check(updates, HasLen, 3)

	// to make TaskSnapSetup work
	chg := s.state.NewChange("refresh", "...")
	for _, ts := range tts {
		chg.AddAll(ts)
	}

	prereqTotal := len(tts[0].Tasks()) + len(tts[1].Tasks())
	prereqs := map[string]bool{}
	for i, task := range tts[2].Tasks() {
		waitTasks := task.WaitTasks()
		if i == 0 {
			c.Check(len(waitTasks), Equals, prereqTotal)
		} else if task.Kind() == "link-snap" {
			c.Check(len(waitTasks), Equals, prereqTotal+1)
			for _, pre := range waitTasks {
				if pre.Kind() == "link-snap" {
					snapsup, err := snapstate.TaskSnapSetup(pre)
					c.Assert(err, IsNil)
					prereqs[snapsup.InstanceName()] = true
				}
			}
		}
	}

	c.Check(prereqs, DeepEquals, map[string]bool{
		"core":      true,
		"some-base": true,
	})
}

func (s *snapmgrTestSuite) TestUpdateManyWaitForBasesUC18(c *C) {
	snapstate.SetModelWithBase("core18")

	s.state.Lock()
	defer s.state.Unlock()

	snapstate.Set(s.state, "core18", &snapstate.SnapState{
		Active: true,
		Sequence: []*snap.SideInfo{
			{RealName: "core18", SnapID: "core18-snap-id", Revision: snap.R(1)},
		},
		Current:  snap.R(1),
		SnapType: "base",
	})

	snapstate.Set(s.state, "some-base", &snapstate.SnapState{
		Active: true,
		Sequence: []*snap.SideInfo{
			{RealName: "some-base", SnapID: "some-base-id", Revision: snap.R(1)},
		},
		Current:  snap.R(1),
		SnapType: "base",
	})

	snapstate.Set(s.state, "snapd", &snapstate.SnapState{
		Active: true,
		Sequence: []*snap.SideInfo{
			{RealName: "snapd", SnapID: "snapd-id", Revision: snap.R(1)},
		},
		Current:  snap.R(1),
		SnapType: "app",
	})

	snapstate.Set(s.state, "some-snap", &snapstate.SnapState{
		Active: true,
		Sequence: []*snap.SideInfo{
			{RealName: "some-snap", SnapID: "some-snap-id", Revision: snap.R(1)},
		},
		Current:  snap.R(1),
		SnapType: "app",
		Channel:  "channel-for-base",
	})

	updates, tts, err := snapstate.UpdateMany(context.TODO(), s.state, []string{"some-snap", "core18", "some-base", "snapd"}, 0, nil)
	c.Assert(err, IsNil)
	c.Assert(tts, HasLen, 4)
	c.Check(updates, HasLen, 4)

	// to make TaskSnapSetup work
	chg := s.state.NewChange("refresh", "...")
	for _, ts := range tts {
		chg.AddAll(ts)
	}

	// Note that some-app only waits for snapd+some-base. The core18
	// base is not special to this snap and not waited for
	prereqTotal := len(tts[0].Tasks()) + len(tts[1].Tasks())
	prereqs := map[string]bool{}
	for i, task := range tts[3].Tasks() {
		waitTasks := task.WaitTasks()
		if i == 0 {
			c.Check(len(waitTasks), Equals, prereqTotal)
		} else if task.Kind() == "link-snap" {
			c.Check(len(waitTasks), Equals, prereqTotal+1)
			for _, pre := range waitTasks {
				if pre.Kind() == "link-snap" {
					snapsup, err := snapstate.TaskSnapSetup(pre)
					c.Assert(err, IsNil)
					prereqs[snapsup.InstanceName()] = true
				}
			}
		}
	}

	// Note that "core18" is not part of the prereqs for some-app
	// as it does not use this base.
	c.Check(prereqs, DeepEquals, map[string]bool{
		"some-base": true,
		"snapd":     true,
	})
}

func (s *snapmgrTestSuite) TestUpdateManyValidateRefreshes(c *C) {
	s.state.Lock()
	defer s.state.Unlock()

	snapstate.Set(s.state, "some-snap", &snapstate.SnapState{
		Active: true,
		Sequence: []*snap.SideInfo{
			{RealName: "some-snap", SnapID: "some-snap-id", Revision: snap.R(1)},
		},
		Current:  snap.R(1),
		SnapType: "app",
	})

	validateCalled := false
	validateRefreshes := func(st *state.State, refreshes []*snap.Info, ignoreValidation map[string]bool, userID int) ([]*snap.Info, error) {
		validateCalled = true
		c.Check(refreshes, HasLen, 1)
		c.Check(refreshes[0].InstanceName(), Equals, "some-snap")
		c.Check(refreshes[0].SnapID, Equals, "some-snap-id")
		c.Check(refreshes[0].Revision, Equals, snap.R(11))
		c.Check(ignoreValidation, HasLen, 0)
		return refreshes, nil
	}
	// hook it up
	snapstate.ValidateRefreshes = validateRefreshes

	updates, tts, err := snapstate.UpdateMany(context.TODO(), s.state, nil, 0, nil)
	c.Assert(err, IsNil)
	c.Assert(tts, HasLen, 1)
	c.Check(updates, DeepEquals, []string{"some-snap"})
	verifyUpdateTasks(c, unlinkBefore|cleanupAfter, 0, tts[0], s.state)

	c.Check(validateCalled, Equals, true)
}

func (s *snapmgrTestSuite) TestParallelInstanceUpdateManyValidateRefreshes(c *C) {
	s.state.Lock()
	defer s.state.Unlock()

	tr := config.NewTransaction(s.state)
	tr.Set("core", "experimental.parallel-instances", true)
	tr.Commit()

	snapstate.Set(s.state, "some-snap", &snapstate.SnapState{
		Active: true,
		Sequence: []*snap.SideInfo{
			{RealName: "some-snap", SnapID: "some-snap-id", Revision: snap.R(1)},
		},
		Current:  snap.R(1),
		SnapType: "app",
	})
	snapstate.Set(s.state, "some-snap_instance", &snapstate.SnapState{
		Active: true,
		Sequence: []*snap.SideInfo{
			{RealName: "some-snap", SnapID: "some-snap-id", Revision: snap.R(1)},
		},
		Current:     snap.R(1),
		SnapType:    "app",
		InstanceKey: "instance",
	})

	validateCalled := false
	validateRefreshes := func(st *state.State, refreshes []*snap.Info, ignoreValidation map[string]bool, userID int) ([]*snap.Info, error) {
		validateCalled = true
		c.Check(refreshes, HasLen, 2)
		instanceIdx := 0
		someIdx := 1
		if refreshes[0].InstanceName() != "some-snap_instance" {
			instanceIdx = 1
			someIdx = 0
		}
		c.Check(refreshes[someIdx].InstanceName(), Equals, "some-snap")
		c.Check(refreshes[instanceIdx].InstanceName(), Equals, "some-snap_instance")
		c.Check(refreshes[0].SnapID, Equals, "some-snap-id")
		c.Check(refreshes[0].Revision, Equals, snap.R(11))
		c.Check(refreshes[1].SnapID, Equals, "some-snap-id")
		c.Check(refreshes[1].Revision, Equals, snap.R(11))
		c.Check(ignoreValidation, HasLen, 0)
		return refreshes, nil
	}
	// hook it up
	snapstate.ValidateRefreshes = validateRefreshes

	updates, tts, err := snapstate.UpdateMany(context.TODO(), s.state, nil, 0, nil)
	c.Assert(err, IsNil)
	c.Assert(tts, HasLen, 2)
	sort.Strings(updates)
	c.Check(updates, DeepEquals, []string{"some-snap", "some-snap_instance"})
	verifyUpdateTasks(c, unlinkBefore|cleanupAfter, 0, tts[0], s.state)

	c.Check(validateCalled, Equals, true)
}

func (s *snapmgrTestSuite) TestUpdateManyValidateRefreshesUnhappy(c *C) {
	s.state.Lock()
	defer s.state.Unlock()

	snapstate.Set(s.state, "some-snap", &snapstate.SnapState{
		Active: true,
		Sequence: []*snap.SideInfo{
			{RealName: "some-snap", SnapID: "some-snap-id", Revision: snap.R(1)},
		},
		Current: snap.R(1),
	})

	validateErr := errors.New("refresh control error")
	validateRefreshes := func(st *state.State, refreshes []*snap.Info, ignoreValidation map[string]bool, userID int) ([]*snap.Info, error) {
		c.Check(refreshes, HasLen, 1)
		c.Check(refreshes[0].SnapID, Equals, "some-snap-id")
		c.Check(refreshes[0].Revision, Equals, snap.R(11))
		c.Check(ignoreValidation, HasLen, 0)
		return nil, validateErr
	}
	// hook it up
	snapstate.ValidateRefreshes = validateRefreshes

	// refresh all => no error
	updates, tts, err := snapstate.UpdateMany(context.TODO(), s.state, nil, 0, nil)
	c.Assert(err, IsNil)
	c.Check(tts, HasLen, 0)
	c.Check(updates, HasLen, 0)

	// refresh some-snap => report error
	updates, tts, err = snapstate.UpdateMany(context.TODO(), s.state, []string{"some-snap"}, 0, nil)
	c.Assert(err, Equals, validateErr)
	c.Check(tts, HasLen, 0)
	c.Check(updates, HasLen, 0)

}

func (s *snapmgrTestSuite) TestRevertCreatesNoGCTasks(c *C) {
	s.state.Lock()
	defer s.state.Unlock()

	snapstate.Set(s.state, "some-snap", &snapstate.SnapState{
		Active:   true,
		SnapType: "app",
		Sequence: []*snap.SideInfo{
			{RealName: "some-snap", Revision: snap.R(1)},
			{RealName: "some-snap", Revision: snap.R(2)},
			{RealName: "some-snap", Revision: snap.R(3)},
			{RealName: "some-snap", Revision: snap.R(4)},
		},
		Current: snap.R(2),
	})

	ts, err := snapstate.RevertToRevision(s.state, "some-snap", snap.R(4), snapstate.Flags{})
	c.Assert(err, IsNil)

	// ensure that we do not run any form of garbage-collection
	c.Assert(s.state.TaskCount(), Equals, len(ts.Tasks()))
	c.Assert(taskKinds(ts.Tasks()), DeepEquals, []string{
		"prerequisites",
		"prepare-snap",
		"stop-snap-services",
		"remove-aliases",
		"unlink-current-snap",
		"setup-profiles",
		"link-snap",
		"auto-connect",
		"set-auto-aliases",
		"setup-aliases",
		"start-snap-services",
		"run-hook[configure]",
	})
}

func (s *snapmgrTestSuite) TestEnableTasks(c *C) {
	s.state.Lock()
	defer s.state.Unlock()

	snapstate.Set(s.state, "some-snap", &snapstate.SnapState{
		Sequence: []*snap.SideInfo{
			{RealName: "some-snap", Revision: snap.R(11)},
		},
		Current: snap.R(11),
		Active:  false,
	})

	ts, err := snapstate.Enable(s.state, "some-snap")
	c.Assert(err, IsNil)

	c.Assert(s.state.TaskCount(), Equals, len(ts.Tasks()))
	c.Assert(taskKinds(ts.Tasks()), DeepEquals, []string{
		"prepare-snap",
		"setup-profiles",
		"link-snap",
		"setup-aliases",
		"start-snap-services",
	})
}

func (s *snapmgrTestSuite) TestSwitchTasks(c *C) {
	s.state.Lock()
	defer s.state.Unlock()

	snapstate.Set(s.state, "some-snap", &snapstate.SnapState{
		Sequence: []*snap.SideInfo{
			{RealName: "some-snap", Revision: snap.R(11)},
		},
		Current: snap.R(11),
		Active:  false,
	})

	ts, err := snapstate.Switch(s.state, "some-snap", "some-channel")
	c.Assert(err, IsNil)

	c.Assert(s.state.TaskCount(), Equals, len(ts.Tasks()))
	c.Assert(taskKinds(ts.Tasks()), DeepEquals, []string{"switch-snap"})
}

func (s *snapmgrTestSuite) TestSwitchConflict(c *C) {
	s.state.Lock()
	defer s.state.Unlock()

	snapstate.Set(s.state, "some-snap", &snapstate.SnapState{
		Sequence: []*snap.SideInfo{
			{RealName: "some-snap", Revision: snap.R(11)},
		},
		Current: snap.R(11),
		Active:  false,
	})

	ts, err := snapstate.Switch(s.state, "some-snap", "some-channel")
	c.Assert(err, IsNil)
	// need a change to make the tasks visible
	s.state.NewChange("switch-snap", "...").AddAll(ts)

	_, err = snapstate.Switch(s.state, "some-snap", "other-channel")
	c.Check(err, ErrorMatches, `snap "some-snap" has "switch-snap" change in progress`)
}

func (s *snapmgrTestSuite) TestSwitchUnhappy(c *C) {
	s.state.Lock()
	defer s.state.Unlock()

	_, err := snapstate.Switch(s.state, "non-existing-snap", "some-channel")
	c.Assert(err, ErrorMatches, `snap "non-existing-snap" is not installed`)
}

func (s *snapmgrTestSuite) TestSwitchKernelTrackForbidden(c *C) {
	s.state.Lock()
	defer s.state.Unlock()

	snapstate.SetModelWithKernelTrack("18")
	snapstate.Set(s.state, "kernel", &snapstate.SnapState{
		Sequence: []*snap.SideInfo{
			{RealName: "kernel", Revision: snap.R(11)},
		},
		Channel: "18/stable",
		Current: snap.R(11),
		Active:  true,
	})

	_, err := snapstate.Switch(s.state, "kernel", "new-channel")
	c.Assert(err, ErrorMatches, `cannot switch from kernel track "18" as specified for the \(device\) model to "new-channel/stable"`)
}

func (s *snapmgrTestSuite) TestSwitchKernelTrackRiskOnlyIsOK(c *C) {
	s.state.Lock()
	defer s.state.Unlock()

	snapstate.SetModelWithKernelTrack("18")
	snapstate.Set(s.state, "kernel", &snapstate.SnapState{
		Sequence: []*snap.SideInfo{
			{RealName: "kernel", Revision: snap.R(11)},
		},
		Channel: "18/stable",
		Current: snap.R(11),
		Active:  true,
	})

	_, err := snapstate.Switch(s.state, "kernel", "18/beta")
	c.Assert(err, IsNil)
}

func (s *snapmgrTestSuite) TestSwitchGadgetTrackForbidden(c *C) {
	s.state.Lock()
	defer s.state.Unlock()

	snapstate.SetModelWithGadgetTrack("18")
	snapstate.Set(s.state, "brand-gadget", &snapstate.SnapState{
		Sequence: []*snap.SideInfo{
			{RealName: "brand-gadget", Revision: snap.R(11)},
		},
		Channel: "18/stable",
		Current: snap.R(11),
		Active:  true,
	})

	_, err := snapstate.Switch(s.state, "brand-gadget", "new-channel")
	c.Assert(err, ErrorMatches, `cannot switch from gadget track "18" as specified for the \(device\) model to "new-channel/stable"`)
}

func (s *snapmgrTestSuite) TestSwitchGadgetTrackRiskOnlyIsOK(c *C) {
	s.state.Lock()
	defer s.state.Unlock()

	snapstate.SetModelWithGadgetTrack("18")
	snapstate.Set(s.state, "brand-gadget", &snapstate.SnapState{
		Sequence: []*snap.SideInfo{
			{RealName: "brand-gadget", Revision: snap.R(11)},
		},
		Channel: "18/stable",
		Current: snap.R(11),
		Active:  true,
	})

	_, err := snapstate.Switch(s.state, "brand-gadget", "18/beta")
	c.Assert(err, IsNil)
}

func (s *snapmgrTestSuite) TestDisableTasks(c *C) {
	s.state.Lock()
	defer s.state.Unlock()

	snapstate.Set(s.state, "some-snap", &snapstate.SnapState{
		Sequence: []*snap.SideInfo{
			{RealName: "some-snap", Revision: snap.R(11)},
		},
		Current: snap.R(11),
		Active:  true,
	})

	ts, err := snapstate.Disable(s.state, "some-snap")
	c.Assert(err, IsNil)

	c.Assert(s.state.TaskCount(), Equals, len(ts.Tasks()))
	c.Assert(taskKinds(ts.Tasks()), DeepEquals, []string{
		"stop-snap-services",
		"remove-aliases",
		"unlink-snap",
		"remove-profiles",
	})
	verifyStopReason(c, ts, "disable")
}

func (s *snapmgrTestSuite) TestEnableConflict(c *C) {
	s.state.Lock()
	defer s.state.Unlock()

	snapstate.Set(s.state, "some-snap", &snapstate.SnapState{
		Sequence: []*snap.SideInfo{
			{RealName: "some-snap", Revision: snap.R(11)},
		},
		Current: snap.R(11),
		Active:  false,
	})

	ts, err := snapstate.Enable(s.state, "some-snap")
	c.Assert(err, IsNil)
	// need a change to make the tasks visible
	s.state.NewChange("enable", "...").AddAll(ts)

	_, err = snapstate.Enable(s.state, "some-snap")
	c.Assert(err, ErrorMatches, `snap "some-snap" has "enable" change in progress`)
}

func (s *snapmgrTestSuite) TestDisableConflict(c *C) {
	s.state.Lock()
	defer s.state.Unlock()

	snapstate.Set(s.state, "some-snap", &snapstate.SnapState{
		Sequence: []*snap.SideInfo{
			{RealName: "some-snap", Revision: snap.R(11)},
		},
		Current: snap.R(11),
		Active:  true,
	})

	ts, err := snapstate.Disable(s.state, "some-snap")
	c.Assert(err, IsNil)
	// need a change to make the tasks visible
	s.state.NewChange("install", "...").AddAll(ts)

	_, err = snapstate.Disable(s.state, "some-snap")
	c.Assert(err, ErrorMatches, `snap "some-snap" has "install" change in progress`)
}

func (s *snapmgrTestSuite) TestDoInstallWithSlots(c *C) {
	s.state.Lock()
	defer s.state.Unlock()

	snapstate.ReplaceStore(s.state, contentStore{fakeStore: s.fakeStore, state: s.state})

	ts, err := snapstate.Install(s.state, "snap-content-slot", "", snap.R(0), 0, snapstate.Flags{})
	c.Assert(err, IsNil)

	var snapsup snapstate.SnapSetup
	err = ts.Tasks()[0].Get("snap-setup", &snapsup)
	c.Assert(err, IsNil)

	c.Check(snapsup.PlugsOnly, Equals, false)
}

func (s *snapmgrTestSuite) TestDoUpdateHadSlots(c *C) {
	s.state.Lock()
	defer s.state.Unlock()

	snapstate.Set(s.state, "some-snap", &snapstate.SnapState{
		Active: true,
		Sequence: []*snap.SideInfo{
			{RealName: "some-snap", SnapID: "some-snap-id", Revision: snap.R(4)},
		},
		Current:  snap.R(4),
		SnapType: "app",
	})

	snapstate.MockSnapReadInfo(func(name string, si *snap.SideInfo) (*snap.Info, error) {
		if name != "some-snap" {
			return s.fakeBackend.ReadInfo(name, si)
		}

		info := &snap.Info{
			SideInfo: *si,
			Type:     snap.TypeApp,
		}
		info.Slots = map[string]*snap.SlotInfo{
			"some-slot": {
				Snap:      info,
				Name:      "shared-content",
				Interface: "content",
				Attrs: map[string]interface{}{
					"content": "shared-content",
				},
			},
		}
		return info, nil
	})

	ts, err := snapstate.Update(s.state, "some-snap", "", snap.R(0), 0, snapstate.Flags{})
	c.Assert(err, IsNil)

	var snapsup snapstate.SnapSetup
	err = ts.Tasks()[0].Get("snap-setup", &snapsup)
	c.Assert(err, IsNil)

	c.Check(snapsup.PlugsOnly, Equals, false)
}

func (s *snapmgrTestSuite) TestDoInstallChannelDefault(c *C) {
	s.state.Lock()
	defer s.state.Unlock()

	ts, err := snapstate.Install(s.state, "some-snap", "", snap.R(0), 0, snapstate.Flags{})
	c.Assert(err, IsNil)

	var snapsup snapstate.SnapSetup
	err = ts.Tasks()[0].Get("snap-setup", &snapsup)
	c.Assert(err, IsNil)

	c.Check(snapsup.Channel, Equals, "stable")
}

func (s *snapmgrTestSuite) TestInstallRevision(c *C) {
	s.state.Lock()
	defer s.state.Unlock()

	ts, err := snapstate.Install(s.state, "some-snap", "", snap.R(7), 0, snapstate.Flags{})
	c.Assert(err, IsNil)

	var snapsup snapstate.SnapSetup
	err = ts.Tasks()[0].Get("snap-setup", &snapsup)
	c.Assert(err, IsNil)

	c.Check(snapsup.Revision(), Equals, snap.R(7))
}

func (s *snapmgrTestSuite) TestInstallTooEarly(c *C) {
	s.state.Lock()
	defer s.state.Unlock()

	s.state.Set("seeded", nil)

	_, err := snapstate.Install(s.state, "some-snap", "some-channel", snap.R(0), 0, snapstate.Flags{})
	c.Check(err, FitsTypeOf, &snapstate.ChangeConflictError{})
	c.Assert(err, ErrorMatches, `too early for operation, device not yet seeded or device model not acknowledged`)
}

func (s *snapmgrTestSuite) TestInstallConflict(c *C) {
	s.state.Lock()
	defer s.state.Unlock()

	ts, err := snapstate.Install(s.state, "some-snap", "some-channel", snap.R(0), 0, snapstate.Flags{})
	c.Assert(err, IsNil)
	// need a change to make the tasks visible
	s.state.NewChange("install", "...").AddAll(ts)

	_, err = snapstate.Install(s.state, "some-snap", "some-channel", snap.R(0), 0, snapstate.Flags{})
	c.Check(err, FitsTypeOf, &snapstate.ChangeConflictError{})
	c.Assert(err, ErrorMatches, `snap "some-snap" has "install" change in progress`)
}

func (s *snapmgrTestSuite) TestInstallAliasConflict(c *C) {
	s.state.Lock()
	defer s.state.Unlock()

	snapstate.Set(s.state, "otherfoosnap", &snapstate.SnapState{
		Sequence: []*snap.SideInfo{
			{RealName: "otherfoosnap", Revision: snap.R(30)},
		},
		Current: snap.R(30),
		Active:  true,
		Aliases: map[string]*snapstate.AliasTarget{
			"foo.bar": {Manual: "bar"},
		},
		SnapType: "app",
	})

	_, err := snapstate.Install(s.state, "foo", "some-channel", snap.R(0), 0, snapstate.Flags{})
	c.Assert(err, ErrorMatches, `snap "foo" command namespace conflicts with alias "foo\.bar" for "otherfoosnap" snap`)
}

// A sneakyStore changes the state when called
type sneakyStore struct {
	*fakeStore
	state *state.State
}

func (s sneakyStore) SnapAction(ctx context.Context, currentSnaps []*store.CurrentSnap, actions []*store.SnapAction, user *auth.UserState, opts *store.RefreshOptions) ([]*snap.Info, error) {
	s.state.Lock()
	snapstate.Set(s.state, "some-snap", &snapstate.SnapState{
		Active:   true,
		Channel:  "edge",
		Sequence: []*snap.SideInfo{{RealName: "some-snap", SnapID: "some-snap-id", Revision: snap.R(1)}},
		Current:  snap.R(1),
		SnapType: "app",
	})
	s.state.Unlock()
	return s.fakeStore.SnapAction(ctx, currentSnaps, actions, user, opts)
}

func (s *snapmgrTestSuite) TestInstallStateConflict(c *C) {
	s.state.Lock()
	defer s.state.Unlock()

	snapstate.ReplaceStore(s.state, sneakyStore{fakeStore: s.fakeStore, state: s.state})

	_, err := snapstate.Install(s.state, "some-snap", "some-channel", snap.R(0), 0, snapstate.Flags{})
	c.Check(err, FitsTypeOf, &snapstate.ChangeConflictError{})
	c.Assert(err, ErrorMatches, `snap "some-snap" has changes in progress`)
}

func (s *snapmgrTestSuite) TestInstallPathConflict(c *C) {
	s.state.Lock()
	defer s.state.Unlock()

	ts, err := snapstate.Install(s.state, "some-snap", "some-channel", snap.R(0), 0, snapstate.Flags{})
	c.Assert(err, IsNil)
	// need a change to make the tasks visible
	s.state.NewChange("install", "...").AddAll(ts)

	mockSnap := makeTestSnap(c, "name: some-snap\nversion: 1.0")
	_, _, err = snapstate.InstallPath(s.state, &snap.SideInfo{RealName: "some-snap"}, mockSnap, "", "", snapstate.Flags{})
	c.Assert(err, ErrorMatches, `snap "some-snap" has "install" change in progress`)
}

func (s *snapmgrTestSuite) TestInstallPathMissingName(c *C) {
	s.state.Lock()
	defer s.state.Unlock()

	mockSnap := makeTestSnap(c, "name: some-snap\nversion: 1.0")
	_, _, err := snapstate.InstallPath(s.state, &snap.SideInfo{}, mockSnap, "", "", snapstate.Flags{})
	c.Assert(err, ErrorMatches, fmt.Sprintf(`internal error: snap name to install %q not provided`, mockSnap))
}

func (s *snapmgrTestSuite) TestInstallPathSnapIDRevisionUnset(c *C) {
	s.state.Lock()
	defer s.state.Unlock()

	mockSnap := makeTestSnap(c, "name: some-snap\nversion: 1.0")
	_, _, err := snapstate.InstallPath(s.state, &snap.SideInfo{RealName: "some-snap", SnapID: "snapididid"}, mockSnap, "", "", snapstate.Flags{})
	c.Assert(err, ErrorMatches, fmt.Sprintf(`internal error: snap id set to install %q but revision is unset`, mockSnap))
}

func (s *snapmgrTestSuite) TestInstallPathValidateFlags(c *C) {
	s.state.Lock()
	defer s.state.Unlock()

	mockSnap := makeTestSnap(c, `name: some-snap
version: 1.0
confinement: devmode
`)
	_, _, err := snapstate.InstallPath(s.state, &snap.SideInfo{RealName: "some-snap"}, mockSnap, "", "", snapstate.Flags{})
	c.Assert(err, ErrorMatches, `.* requires devmode or confinement override`)
}

func (s *snapmgrTestSuite) TestParallelInstanceInstallNotAllowed(c *C) {
	s.state.Lock()
	defer s.state.Unlock()

	snapstate.ReplaceStore(s.state, sneakyStore{fakeStore: s.fakeStore, state: s.state})

	tr := config.NewTransaction(s.state)
	tr.Set("core", "experimental.parallel-instances", true)
	tr.Commit()

	_, err := snapstate.Install(s.state, "core_foo", "", snap.R(0), 0, snapstate.Flags{})
	c.Check(err, ErrorMatches, `cannot install snap of type os as "core_foo"`)

	_, err = snapstate.Install(s.state, "some-base_foo", "", snap.R(0), 0, snapstate.Flags{})
	c.Check(err, ErrorMatches, `cannot install snap of type base as "some-base_foo"`)

	_, err = snapstate.Install(s.state, "some-gadget_foo", "", snap.R(0), 0, snapstate.Flags{})
	c.Check(err, ErrorMatches, `cannot install snap of type gadget as "some-gadget_foo"`)

	_, err = snapstate.Install(s.state, "some-kernel_foo", "", snap.R(0), 0, snapstate.Flags{})
	c.Check(err, ErrorMatches, `cannot install snap of type kernel as "some-kernel_foo"`)

	_, err = snapstate.Install(s.state, "some-snapd_foo", "", snap.R(0), 0, snapstate.Flags{})
	c.Check(err, ErrorMatches, `cannot install snap of type snapd as "some-snapd_foo"`)
}

func (s *snapmgrTestSuite) TestUpdateTasksPropagatesErrors(c *C) {
	s.state.Lock()
	defer s.state.Unlock()

	snapstate.Set(s.state, "some-snap", &snapstate.SnapState{
		Active:   true,
		Channel:  "edge",
		Sequence: []*snap.SideInfo{{RealName: "some-snap", SnapID: "fakestore-please-error-on-refresh", Revision: snap.R(7)}},
		Current:  snap.R(7),
	})

	_, err := snapstate.Update(s.state, "some-snap", "some-channel", snap.R(0), s.user.ID, snapstate.Flags{})
	c.Assert(err, ErrorMatches, `failing as requested`)
}

func (s *snapmgrTestSuite) TestUpdateTasks(c *C) {
	s.state.Lock()
	defer s.state.Unlock()

	snapstate.Set(s.state, "some-snap", &snapstate.SnapState{
		Active:   true,
		Channel:  "edge",
		Sequence: []*snap.SideInfo{{RealName: "some-snap", SnapID: "some-snap-id", Revision: snap.R(7)}},
		Current:  snap.R(7),
		SnapType: "app",
	})

	validateCalled := false
	happyValidateRefreshes := func(st *state.State, refreshes []*snap.Info, ignoreValidation map[string]bool, userID int) ([]*snap.Info, error) {
		validateCalled = true
		return refreshes, nil
	}
	// hook it up
	snapstate.ValidateRefreshes = happyValidateRefreshes

	ts, err := snapstate.Update(s.state, "some-snap", "some-channel", snap.R(0), s.user.ID, snapstate.Flags{})
	c.Assert(err, IsNil)
	verifyUpdateTasks(c, unlinkBefore|cleanupAfter, 0, ts, s.state)
	c.Assert(s.state.TaskCount(), Equals, len(ts.Tasks()))

	c.Check(validateCalled, Equals, true)

	var snapsup snapstate.SnapSetup
	err = ts.Tasks()[0].Get("snap-setup", &snapsup)
	c.Assert(err, IsNil)

	c.Check(snapsup.Channel, Equals, "some-channel")
}

func (s *snapmgrTestSuite) TestUpdateTasksCoreSetsIgnoreOnConfigure(c *C) {
	s.state.Lock()
	defer s.state.Unlock()

	snapstate.Set(s.state, "core", &snapstate.SnapState{
		Active:   true,
		Channel:  "edge",
		Sequence: []*snap.SideInfo{{RealName: "core", SnapID: "core-snap-id", Revision: snap.R(7)}},
		Current:  snap.R(7),
		SnapType: "os",
	})

	oldConfigure := snapstate.Configure
	defer func() { snapstate.Configure = oldConfigure }()

	var configureFlags int
	snapstate.Configure = func(st *state.State, snapName string, patch map[string]interface{}, flags int) *state.TaskSet {
		configureFlags = flags
		return state.NewTaskSet()
	}

	_, err := snapstate.Update(s.state, "core", "some-channel", snap.R(0), s.user.ID, snapstate.Flags{})
	c.Assert(err, IsNil)

	// ensure the core snap sets the "ignore-hook-error" flag
	c.Check(configureFlags&snapstate.IgnoreHookError, Equals, 1)
}

func (s *snapmgrTestSuite) TestUpdateDevModeConfinementFiltering(c *C) {
	restore := maybeMockClassicSupport(c)
	defer restore()

	s.state.Lock()
	defer s.state.Unlock()

	snapstate.Set(s.state, "some-snap", &snapstate.SnapState{
		Active:   true,
		Channel:  "channel-for-devmode",
		Sequence: []*snap.SideInfo{{RealName: "some-snap", SnapID: "some-snap-id", Revision: snap.R(7)}},
		Current:  snap.R(7),
		SnapType: "app",
	})

	// updated snap is devmode, refresh without --devmode, do nothing
	// TODO: better error message here
	_, err := snapstate.Update(s.state, "some-snap", "", snap.R(0), s.user.ID, snapstate.Flags{})
	c.Assert(err, ErrorMatches, `.* requires devmode or confinement override`)

	// updated snap is devmode, refresh with --devmode
	_, err = snapstate.Update(s.state, "some-snap", "", snap.R(0), s.user.ID, snapstate.Flags{DevMode: true})
	c.Assert(err, IsNil)
}

func (s *snapmgrTestSuite) TestUpdateClassicConfinementFiltering(c *C) {
	restore := maybeMockClassicSupport(c)
	defer restore()

	s.state.Lock()
	defer s.state.Unlock()

	snapstate.Set(s.state, "some-snap-now-classic", &snapstate.SnapState{
		Active:   true,
		Sequence: []*snap.SideInfo{{RealName: "some-snap-now-classic", SnapID: "some-snap-now-classic-id", Revision: snap.R(7)}},
		Current:  snap.R(7),
		SnapType: "app",
	})

	// updated snap is classic, refresh without --classic, do nothing
	// TODO: better error message here
	_, err := snapstate.Update(s.state, "some-snap-now-classic", "", snap.R(0), s.user.ID, snapstate.Flags{})
	c.Assert(err, ErrorMatches, `.* requires classic confinement`)

	// updated snap is classic, refresh with --classic
	ts, err := snapstate.Update(s.state, "some-snap-now-classic", "", snap.R(0), s.user.ID, snapstate.Flags{Classic: true})
	c.Assert(err, IsNil)

	chg := s.state.NewChange("refresh", "refresh snap")
	chg.AddAll(ts)

	s.state.Unlock()
	defer s.se.Stop()
	s.settle(c)
	s.state.Lock()

	c.Assert(chg.Err(), IsNil)
	c.Assert(chg.IsReady(), Equals, true)

	// verify snap is in classic
	var snapst snapstate.SnapState
	err = snapstate.Get(s.state, "some-snap-now-classic", &snapst)
	c.Assert(err, IsNil)
	c.Check(snapst.Classic, Equals, true)
}

func (s *snapmgrTestSuite) TestUpdateClassicFromClassic(c *C) {
	restore := maybeMockClassicSupport(c)
	defer restore()

	s.state.Lock()
	defer s.state.Unlock()

	snapstate.Set(s.state, "some-snap", &snapstate.SnapState{
		Active:   true,
		Channel:  "channel-for-classic",
		Sequence: []*snap.SideInfo{{RealName: "some-snap", SnapID: "some-snap-id", Revision: snap.R(7)}},
		Current:  snap.R(7),
		SnapType: "app",
		Flags:    snapstate.Flags{Classic: true},
	})

	// snap installed with --classic, update needs classic, refresh with --classic works
	ts, err := snapstate.Update(s.state, "some-snap", "", snap.R(0), s.user.ID, snapstate.Flags{Classic: true})
	c.Assert(err, IsNil)
	c.Assert(ts.Tasks(), Not(HasLen), 0)
	snapsup, err := snapstate.TaskSnapSetup(ts.Tasks()[0])
	c.Assert(err, IsNil)
	c.Check(snapsup.Flags.Classic, Equals, true)

	// devmode overrides the snapsetup classic flag
	ts, err = snapstate.Update(s.state, "some-snap", "", snap.R(0), s.user.ID, snapstate.Flags{DevMode: true})
	c.Assert(err, IsNil)
	c.Assert(ts.Tasks(), Not(HasLen), 0)
	snapsup, err = snapstate.TaskSnapSetup(ts.Tasks()[0])
	c.Assert(err, IsNil)
	c.Check(snapsup.Flags.Classic, Equals, false)

	// jailmode overrides it too (you need to provide both)
	ts, err = snapstate.Update(s.state, "some-snap", "", snap.R(0), s.user.ID, snapstate.Flags{JailMode: true})
	c.Assert(err, IsNil)
	c.Assert(ts.Tasks(), Not(HasLen), 0)
	snapsup, err = snapstate.TaskSnapSetup(ts.Tasks()[0])
	c.Assert(err, IsNil)
	c.Check(snapsup.Flags.Classic, Equals, false)

	// jailmode and classic together gets you both
	ts, err = snapstate.Update(s.state, "some-snap", "", snap.R(0), s.user.ID, snapstate.Flags{JailMode: true, Classic: true})
	c.Assert(err, IsNil)
	c.Assert(ts.Tasks(), Not(HasLen), 0)
	snapsup, err = snapstate.TaskSnapSetup(ts.Tasks()[0])
	c.Assert(err, IsNil)
	c.Check(snapsup.Flags.Classic, Equals, true)

	// snap installed with --classic, update needs classic, refresh without --classic works
	ts, err = snapstate.Update(s.state, "some-snap", "", snap.R(0), s.user.ID, snapstate.Flags{})
	c.Assert(err, IsNil)
	c.Assert(ts.Tasks(), Not(HasLen), 0)
	snapsup, err = snapstate.TaskSnapSetup(ts.Tasks()[0])
	c.Assert(err, IsNil)
	c.Check(snapsup.Flags.Classic, Equals, true)

	chg := s.state.NewChange("refresh", "refresh snap")
	chg.AddAll(ts)

	s.state.Unlock()
	defer s.se.Stop()
	s.settle(c)
	s.state.Lock()

	// verify snap is in classic
	var snapst snapstate.SnapState
	err = snapstate.Get(s.state, "some-snap", &snapst)
	c.Assert(err, IsNil)
	c.Check(snapst.Classic, Equals, true)
}

func (s *snapmgrTestSuite) TestUpdateStrictFromClassic(c *C) {
	restore := maybeMockClassicSupport(c)
	defer restore()

	s.state.Lock()
	defer s.state.Unlock()

	snapstate.Set(s.state, "some-snap-was-classic", &snapstate.SnapState{
		Active:   true,
		Channel:  "channel",
		Sequence: []*snap.SideInfo{{RealName: "some-snap-was-classic", SnapID: "some-snap-was-classic-id", Revision: snap.R(7)}},
		Current:  snap.R(7),
		SnapType: "app",
		Flags:    snapstate.Flags{Classic: true},
	})

	// snap installed with --classic, update does not need classic, refresh works without --classic
	_, err := snapstate.Update(s.state, "some-snap-was-classic", "", snap.R(0), s.user.ID, snapstate.Flags{})
	c.Assert(err, IsNil)

	// snap installed with --classic, update does not need classic, refresh works with --classic
	_, err = snapstate.Update(s.state, "some-snap-was-classic", "", snap.R(0), s.user.ID, snapstate.Flags{Classic: true})
	c.Assert(err, IsNil)
}

func (s *snapmgrTestSuite) TestUpdateChannelFallback(c *C) {
	s.state.Lock()
	defer s.state.Unlock()

	snapstate.Set(s.state, "some-snap", &snapstate.SnapState{
		Active:   true,
		Channel:  "edge",
		Sequence: []*snap.SideInfo{{RealName: "some-snap", SnapID: "some-snap-id", Revision: snap.R(7)}},
		Current:  snap.R(7),
		SnapType: "app",
	})

	ts, err := snapstate.Update(s.state, "some-snap", "", snap.R(0), s.user.ID, snapstate.Flags{})
	c.Assert(err, IsNil)

	var snapsup snapstate.SnapSetup
	err = ts.Tasks()[0].Get("snap-setup", &snapsup)
	c.Assert(err, IsNil)

	c.Check(snapsup.Channel, Equals, "edge")
}

func (s *snapmgrTestSuite) TestUpdateTooEarly(c *C) {
	s.state.Lock()
	defer s.state.Unlock()

	s.state.Set("seeded", nil)

	snapstate.Set(s.state, "some-snap", &snapstate.SnapState{
		Active:   true,
		Sequence: []*snap.SideInfo{{RealName: "some-snap", SnapID: "some-snap-id", Revision: snap.R(7)}},
		Current:  snap.R(7),
		SnapType: "app",
	})

	_, err := snapstate.Update(s.state, "some-snap", "some-channel", snap.R(0), s.user.ID, snapstate.Flags{})
	c.Check(err, FitsTypeOf, &snapstate.ChangeConflictError{})
	c.Assert(err, ErrorMatches, `too early for operation, device not yet seeded or device model not acknowledged`)
}

func (s *snapmgrTestSuite) TestUpdateConflict(c *C) {
	s.state.Lock()
	defer s.state.Unlock()

	snapstate.Set(s.state, "some-snap", &snapstate.SnapState{
		Active:   true,
		Sequence: []*snap.SideInfo{{RealName: "some-snap", SnapID: "some-snap-id", Revision: snap.R(7)}},
		Current:  snap.R(7),
		SnapType: "app",
	})

	ts, err := snapstate.Update(s.state, "some-snap", "some-channel", snap.R(0), s.user.ID, snapstate.Flags{})
	c.Assert(err, IsNil)
	// need a change to make the tasks visible
	s.state.NewChange("refresh", "...").AddAll(ts)

	_, err = snapstate.Update(s.state, "some-snap", "some-channel", snap.R(0), s.user.ID, snapstate.Flags{})
	c.Assert(err, ErrorMatches, `snap "some-snap" has "refresh" change in progress`)
}

func (s *snapmgrTestSuite) TestRemoveTasks(c *C) {
	s.state.Lock()
	defer s.state.Unlock()

	snapstate.Set(s.state, "foo", &snapstate.SnapState{
		Active: true,
		Sequence: []*snap.SideInfo{
			{RealName: "foo", Revision: snap.R(11)},
		},
		Current:  snap.R(11),
		SnapType: "app",
	})

	ts, err := snapstate.Remove(s.state, "foo", snap.R(0))
	c.Assert(err, IsNil)

	c.Assert(s.state.TaskCount(), Equals, len(ts.Tasks()))
	verifyRemoveTasks(c, ts)
}

func (s *snapmgrTestSuite) TestRemoveHookNotExecutedIfNotLastRevison(c *C) {
	s.state.Lock()
	defer s.state.Unlock()

	snapstate.Set(s.state, "foo", &snapstate.SnapState{
		Active: true,
		Sequence: []*snap.SideInfo{
			{RealName: "foo", Revision: snap.R(11)},
			{RealName: "foo", Revision: snap.R(12)},
		},
		Current: snap.R(12),
	})

	ts, err := snapstate.Remove(s.state, "foo", snap.R(11))
	c.Assert(err, IsNil)

	runHooks := tasksWithKind(ts, "run-hook")
	// no 'remove' hook task
	c.Assert(runHooks, HasLen, 0)
}

func (s *snapmgrTestSuite) TestRemoveConflict(c *C) {
	s.state.Lock()
	defer s.state.Unlock()

	snapstate.Set(s.state, "some-snap", &snapstate.SnapState{
		Active:   true,
		Sequence: []*snap.SideInfo{{RealName: "some-snap", Revision: snap.R(11)}},
		Current:  snap.R(11),
	})

	ts, err := snapstate.Remove(s.state, "some-snap", snap.R(0))
	c.Assert(err, IsNil)
	// need a change to make the tasks visible
	s.state.NewChange("remove", "...").AddAll(ts)

	_, err = snapstate.Remove(s.state, "some-snap", snap.R(0))
	c.Assert(err, ErrorMatches, `snap "some-snap" has "remove" change in progress`)
}

func (s *snapmgrTestSuite) TestInstallRunThrough(c *C) {
	s.state.Lock()
	defer s.state.Unlock()

	chg := s.state.NewChange("install", "install a snap")
	ts, err := snapstate.Install(s.state, "some-snap", "some-channel", snap.R(0), s.user.ID, snapstate.Flags{})
	c.Assert(err, IsNil)
	chg.AddAll(ts)

	s.state.Unlock()
	defer s.se.Stop()
	s.settle(c)
	s.state.Lock()

	// ensure all our tasks ran
	c.Assert(chg.Err(), IsNil)
	c.Assert(chg.IsReady(), Equals, true)
	c.Check(snapstate.Installing(s.state), Equals, false)
	c.Check(s.fakeStore.downloads, DeepEquals, []fakeDownload{{
		macaroon: s.user.StoreMacaroon,
		name:     "some-snap",
		target:   filepath.Join(dirs.SnapBlobDir, "some-snap_11.snap"),
	}})
	c.Check(s.fakeStore.seenPrivacyKeys["privacy-key"], Equals, true, Commentf("salts seen: %v", s.fakeStore.seenPrivacyKeys))
	expected := fakeOps{
		{
			op:     "storesvc-snap-action",
			userID: 1,
		},
		{
			op: "storesvc-snap-action:action",
			action: store.SnapAction{
				Action:       "install",
				InstanceName: "some-snap",
				Channel:      "some-channel",
			},
			revno:  snap.R(11),
			userID: 1,
		},
		{
			op:   "storesvc-download",
			name: "some-snap",
		},
		{
			op:    "validate-snap:Doing",
			name:  "some-snap",
			revno: snap.R(11),
		},
		{
			op:  "current",
			old: "<no-current>",
		},
		{
			op:   "open-snap-file",
			path: filepath.Join(dirs.SnapBlobDir, "some-snap_11.snap"),
			sinfo: snap.SideInfo{
				RealName: "some-snap",
				SnapID:   "some-snap-id",
				Channel:  "some-channel",
				Revision: snap.R(11),
			},
		},
		{
			op:    "setup-snap",
			name:  "some-snap",
			path:  filepath.Join(dirs.SnapBlobDir, "some-snap_11.snap"),
			revno: snap.R(11),
		},
		{
			op:   "copy-data",
			path: filepath.Join(dirs.SnapMountDir, "some-snap/11"),
			old:  "<no-old>",
		},
		{
			op:    "setup-profiles:Doing",
			name:  "some-snap",
			revno: snap.R(11),
		},
		{
			op: "candidate",
			sinfo: snap.SideInfo{
				RealName: "some-snap",
				SnapID:   "some-snap-id",
				Channel:  "some-channel",
				Revision: snap.R(11),
			},
		},
		{
			op:   "link-snap",
			path: filepath.Join(dirs.SnapMountDir, "some-snap/11"),
		},
		{
			op:    "auto-connect:Doing",
			name:  "some-snap",
			revno: snap.R(11),
		},
		{
			op: "update-aliases",
		},
		{
			op:    "cleanup-trash",
			name:  "some-snap",
			revno: snap.R(11),
		},
	}
	// start with an easier-to-read error if this fails:
	c.Assert(s.fakeBackend.ops.Ops(), DeepEquals, expected.Ops())
	c.Assert(s.fakeBackend.ops, DeepEquals, expected)

	// check progress
	ta := ts.Tasks()
	task := ta[1]
	_, cur, total := task.Progress()
	c.Assert(cur, Equals, s.fakeStore.fakeCurrentProgress)
	c.Assert(total, Equals, s.fakeStore.fakeTotalProgress)
	c.Check(task.Summary(), Equals, `Download snap "some-snap" (11) from channel "some-channel"`)

	// check link/start snap summary
	linkTask := ta[len(ta)-7]
	c.Check(linkTask.Summary(), Equals, `Make snap "some-snap" (11) available to the system`)
	startTask := ta[len(ta)-2]
	c.Check(startTask.Summary(), Equals, `Start snap "some-snap" (11) services`)

	// verify snap-setup in the task state
	var snapsup snapstate.SnapSetup
	err = task.Get("snap-setup", &snapsup)
	c.Assert(err, IsNil)
	c.Assert(snapsup, DeepEquals, snapstate.SnapSetup{
		Channel:  "some-channel",
		UserID:   s.user.ID,
		SnapPath: filepath.Join(dirs.SnapBlobDir, "some-snap_11.snap"),
		DownloadInfo: &snap.DownloadInfo{
			DownloadURL: "https://some-server.com/some/path.snap",
		},
		SideInfo:  snapsup.SideInfo,
		Type:      snap.TypeApp,
		PlugsOnly: true,
	})
	c.Assert(snapsup.SideInfo, DeepEquals, &snap.SideInfo{
		RealName: "some-snap",
		Channel:  "some-channel",
		Revision: snap.R(11),
		SnapID:   "some-snap-id",
	})

	// verify snaps in the system state
	var snaps map[string]*snapstate.SnapState
	err = s.state.Get("snaps", &snaps)
	c.Assert(err, IsNil)

	snapst := snaps["some-snap"]
	c.Assert(snapst, NotNil)
	c.Assert(snapst.Active, Equals, true)
	c.Assert(snapst.Channel, Equals, "some-channel")
	c.Assert(snapst.Sequence[0], DeepEquals, &snap.SideInfo{
		RealName: "some-snap",
		SnapID:   "some-snap-id",
		Channel:  "some-channel",
		Revision: snap.R(11),
	})
	c.Assert(snapst.Required, Equals, false)
}

func (s *snapmgrTestSuite) TestParallelInstanceInstallRunThrough(c *C) {
	s.state.Lock()
	defer s.state.Unlock()

	tr := config.NewTransaction(s.state)
	tr.Set("core", "experimental.parallel-instances", true)
	tr.Commit()

	chg := s.state.NewChange("install", "install a snap")
	ts, err := snapstate.Install(s.state, "some-snap_instance", "some-channel", snap.R(0), s.user.ID, snapstate.Flags{})
	c.Assert(err, IsNil)
	chg.AddAll(ts)

	s.state.Unlock()
	s.settle(c)
	s.state.Lock()

	// ensure all our tasks ran
	c.Assert(chg.Err(), IsNil)
	c.Assert(chg.IsReady(), Equals, true)
	c.Check(snapstate.Installing(s.state), Equals, false)
	c.Check(s.fakeStore.downloads, DeepEquals, []fakeDownload{{
		macaroon: s.user.StoreMacaroon,
		name:     "some-snap",
		target:   filepath.Join(dirs.SnapBlobDir, "some-snap_instance_11.snap"),
	}})
	c.Check(s.fakeStore.seenPrivacyKeys["privacy-key"], Equals, true, Commentf("salts seen: %v", s.fakeStore.seenPrivacyKeys))
	expected := fakeOps{
		{
			op:     "storesvc-snap-action",
			userID: 1,
		},
		{
			op: "storesvc-snap-action:action",
			action: store.SnapAction{
				Action:       "install",
				InstanceName: "some-snap_instance",
				Channel:      "some-channel",
			},
			revno:  snap.R(11),
			userID: 1,
		},
		{
			op:   "storesvc-download",
			name: "some-snap",
		},
		{
			op:    "validate-snap:Doing",
			name:  "some-snap_instance",
			revno: snap.R(11),
		},
		{
			op:  "current",
			old: "<no-current>",
		},
		{
			op:   "open-snap-file",
			path: filepath.Join(dirs.SnapBlobDir, "some-snap_instance_11.snap"),
			sinfo: snap.SideInfo{
				RealName: "some-snap",
				SnapID:   "some-snap-id",
				Channel:  "some-channel",
				Revision: snap.R(11),
			},
		},
		{
			op:    "setup-snap",
			name:  "some-snap_instance",
			path:  filepath.Join(dirs.SnapBlobDir, "some-snap_instance_11.snap"),
			revno: snap.R(11),
		},
		{
			op:   "copy-data",
			path: filepath.Join(dirs.SnapMountDir, "some-snap_instance/11"),
			old:  "<no-old>",
		},
		{
			op:    "setup-profiles:Doing",
			name:  "some-snap_instance",
			revno: snap.R(11),
		},
		{
			op: "candidate",
			sinfo: snap.SideInfo{
				RealName: "some-snap",
				SnapID:   "some-snap-id",
				Channel:  "some-channel",
				Revision: snap.R(11),
			},
		},
		{
			op:   "link-snap",
			path: filepath.Join(dirs.SnapMountDir, "some-snap_instance/11"),
		},
		{
			op:    "auto-connect:Doing",
			name:  "some-snap_instance",
			revno: snap.R(11),
		},
		{
			op: "update-aliases",
		},
		{
			op:    "cleanup-trash",
			name:  "some-snap_instance",
			revno: snap.R(11),
		},
	}
	// start with an easier-to-read error if this fails:
	c.Assert(s.fakeBackend.ops.Ops(), DeepEquals, expected.Ops())
	c.Assert(s.fakeBackend.ops, DeepEquals, expected)

	// check progress
	ta := ts.Tasks()
	task := ta[1]
	_, cur, total := task.Progress()
	c.Assert(cur, Equals, s.fakeStore.fakeCurrentProgress)
	c.Assert(total, Equals, s.fakeStore.fakeTotalProgress)
	c.Check(task.Summary(), Equals, `Download snap "some-snap_instance" (11) from channel "some-channel"`)

	// check link/start snap summary
	linkTask := ta[len(ta)-7]
	c.Check(linkTask.Summary(), Equals, `Make snap "some-snap_instance" (11) available to the system`)
	startTask := ta[len(ta)-2]
	c.Check(startTask.Summary(), Equals, `Start snap "some-snap_instance" (11) services`)

	// verify snap-setup in the task state
	var snapsup snapstate.SnapSetup
	err = task.Get("snap-setup", &snapsup)
	c.Assert(err, IsNil)
	c.Assert(snapsup, DeepEquals, snapstate.SnapSetup{
		Channel:  "some-channel",
		UserID:   s.user.ID,
		SnapPath: filepath.Join(dirs.SnapBlobDir, "some-snap_instance_11.snap"),
		DownloadInfo: &snap.DownloadInfo{
			DownloadURL: "https://some-server.com/some/path.snap",
		},
		SideInfo:    snapsup.SideInfo,
		Type:        snap.TypeApp,
		PlugsOnly:   true,
		InstanceKey: "instance",
	})
	c.Assert(snapsup.SideInfo, DeepEquals, &snap.SideInfo{
		RealName: "some-snap",
		Channel:  "some-channel",
		Revision: snap.R(11),
		SnapID:   "some-snap-id",
	})

	// verify snaps in the system state
	var snaps map[string]*snapstate.SnapState
	err = s.state.Get("snaps", &snaps)
	c.Assert(err, IsNil)

	snapst := snaps["some-snap_instance"]
	c.Assert(snapst, NotNil)
	c.Assert(snapst.Active, Equals, true)
	c.Assert(snapst.Channel, Equals, "some-channel")
	c.Assert(snapst.Sequence[0], DeepEquals, &snap.SideInfo{
		RealName: "some-snap",
		SnapID:   "some-snap-id",
		Channel:  "some-channel",
		Revision: snap.R(11),
	})
	c.Assert(snapst.Required, Equals, false)
	c.Assert(snapst.InstanceKey, Equals, "instance")
}

func (s *snapmgrTestSuite) TestInstallUndoRunThroughJustOneSnap(c *C) {
	s.state.Lock()
	defer s.state.Unlock()

	chg := s.state.NewChange("install", "install a snap")
	ts, err := snapstate.Install(s.state, "some-snap", "some-channel", snap.R(0), s.user.ID, snapstate.Flags{})
	c.Assert(err, IsNil)
	chg.AddAll(ts)

	tasks := ts.Tasks()
	last := tasks[len(tasks)-1]
	// sanity
	c.Assert(last.Lanes(), HasLen, 1)
	terr := s.state.NewTask("error-trigger", "provoking total undo")
	terr.WaitFor(last)
	terr.JoinLane(last.Lanes()[0])
	chg.AddTask(terr)

	s.state.Unlock()
	defer s.se.Stop()
	s.settle(c)
	s.state.Lock()

	// ensure all our tasks ran
	c.Check(s.fakeStore.downloads, DeepEquals, []fakeDownload{{
		macaroon: s.user.StoreMacaroon,
		name:     "some-snap",
		target:   filepath.Join(dirs.SnapBlobDir, "some-snap_11.snap"),
	}})
	expected := fakeOps{
		{
			op:     "storesvc-snap-action",
			userID: 1,
		},
		{
			op: "storesvc-snap-action:action",
			action: store.SnapAction{
				Action:       "install",
				InstanceName: "some-snap",
				Channel:      "some-channel",
			},
			revno:  snap.R(11),
			userID: 1,
		},
		{
			op:   "storesvc-download",
			name: "some-snap",
		},
		{
			op:    "validate-snap:Doing",
			name:  "some-snap",
			revno: snap.R(11),
		},
		{
			op:  "current",
			old: "<no-current>",
		},
		{
			op:   "open-snap-file",
			path: filepath.Join(dirs.SnapBlobDir, "some-snap_11.snap"),
			sinfo: snap.SideInfo{
				RealName: "some-snap",
				SnapID:   "some-snap-id",
				Channel:  "some-channel",
				Revision: snap.R(11),
			},
		},
		{
			op:    "setup-snap",
			name:  "some-snap",
			path:  filepath.Join(dirs.SnapBlobDir, "some-snap_11.snap"),
			revno: snap.R(11),
		},
		{
			op:   "copy-data",
			path: filepath.Join(dirs.SnapMountDir, "some-snap/11"),
			old:  "<no-old>",
		},
		{
			op:    "setup-profiles:Doing",
			name:  "some-snap",
			revno: snap.R(11),
		},
		{
			op: "candidate",
			sinfo: snap.SideInfo{
				RealName: "some-snap",
				SnapID:   "some-snap-id",
				Channel:  "some-channel",
				Revision: snap.R(11),
			},
		},
		{
			op:   "link-snap",
			path: filepath.Join(dirs.SnapMountDir, "some-snap/11"),
		},
		{
			op:    "auto-connect:Doing",
			name:  "some-snap",
			revno: snap.R(11),
		},
		{
			op: "update-aliases",
		},
		{
			op:   "remove-snap-aliases",
			name: "some-snap",
		},
		{
			op:   "unlink-snap",
			path: filepath.Join(dirs.SnapMountDir, "some-snap/11"),
		},
		{
			op:    "setup-profiles:Undoing",
			name:  "some-snap",
			revno: snap.R(11),
		},
		{
			op:   "undo-copy-snap-data",
			path: filepath.Join(dirs.SnapMountDir, "some-snap/11"),
			old:  "<no-old>",
		},
		{
			op:   "remove-snap-data-dir",
			name: "some-snap",
			path: filepath.Join(dirs.SnapDataDir, "some-snap"),
		},
		{
			op:    "undo-setup-snap",
			name:  "some-snap",
			stype: "app",
			path:  filepath.Join(dirs.SnapMountDir, "some-snap/11"),
		},
		{
			op:   "remove-snap-dir",
			name: "some-snap",
			path: filepath.Join(dirs.SnapMountDir, "some-snap"),
		},
	}
	// start with an easier-to-read error if this fails:
	c.Assert(s.fakeBackend.ops.Ops(), DeepEquals, expected.Ops())
	c.Assert(s.fakeBackend.ops, DeepEquals, expected)
}

func (s *snapmgrTestSuite) TestInstallWithRevisionRunThrough(c *C) {
	s.state.Lock()
	defer s.state.Unlock()

	chg := s.state.NewChange("install", "install a snap")
	ts, err := snapstate.Install(s.state, "some-snap", "some-channel", snap.R(42), s.user.ID, snapstate.Flags{})
	c.Assert(err, IsNil)
	chg.AddAll(ts)

	s.state.Unlock()
	defer s.se.Stop()
	s.settle(c)
	s.state.Lock()

	// ensure all our tasks ran
	c.Assert(chg.Err(), IsNil)
	c.Assert(chg.IsReady(), Equals, true)
	c.Check(snapstate.Installing(s.state), Equals, false)
	c.Check(s.fakeStore.downloads, DeepEquals, []fakeDownload{{
		macaroon: s.user.StoreMacaroon,
		name:     "some-snap",
		target:   filepath.Join(dirs.SnapBlobDir, "some-snap_42.snap"),
	}})
	expected := fakeOps{
		{
			op:     "storesvc-snap-action",
			userID: 1,
		},
		{
			op: "storesvc-snap-action:action",
			action: store.SnapAction{
				Action:       "install",
				InstanceName: "some-snap",
				Revision:     snap.R(42),
			},
			revno:  snap.R(42),
			userID: 1,
		},
		{
			op:   "storesvc-download",
			name: "some-snap",
		},
		{
			op:    "validate-snap:Doing",
			name:  "some-snap",
			revno: snap.R(42),
		},
		{
			op:  "current",
			old: "<no-current>",
		},
		{
			op:   "open-snap-file",
			path: filepath.Join(dirs.SnapBlobDir, "some-snap_42.snap"),
			sinfo: snap.SideInfo{
				RealName: "some-snap",
				SnapID:   "some-snap-id",
				Revision: snap.R(42),
			},
		},
		{
			op:    "setup-snap",
			name:  "some-snap",
			path:  filepath.Join(dirs.SnapBlobDir, "some-snap_42.snap"),
			revno: snap.R(42),
		},
		{
			op:   "copy-data",
			path: filepath.Join(dirs.SnapMountDir, "some-snap/42"),
			old:  "<no-old>",
		},
		{
			op:    "setup-profiles:Doing",
			name:  "some-snap",
			revno: snap.R(42),
		},
		{
			op: "candidate",
			sinfo: snap.SideInfo{
				RealName: "some-snap",
				SnapID:   "some-snap-id",
				Revision: snap.R(42),
			},
		},
		{
			op:   "link-snap",
			path: filepath.Join(dirs.SnapMountDir, "some-snap/42"),
		},
		{
			op:    "auto-connect:Doing",
			name:  "some-snap",
			revno: snap.R(42),
		},
		{
			op: "update-aliases",
		},
		{
			op:    "cleanup-trash",
			name:  "some-snap",
			revno: snap.R(42),
		},
	}
	// start with an easier-to-read error if this fails:
	c.Assert(s.fakeBackend.ops.Ops(), DeepEquals, expected.Ops())
	c.Assert(s.fakeBackend.ops, DeepEquals, expected)

	// check progress
	ta := ts.Tasks()
	task := ta[1]
	_, cur, total := task.Progress()
	c.Assert(cur, Equals, s.fakeStore.fakeCurrentProgress)
	c.Assert(total, Equals, s.fakeStore.fakeTotalProgress)
	c.Check(task.Summary(), Equals, `Download snap "some-snap" (42) from channel "some-channel"`)

	// check link/start snap summary
	linkTask := ta[len(ta)-7]
	c.Check(linkTask.Summary(), Equals, `Make snap "some-snap" (42) available to the system`)
	startTask := ta[len(ta)-2]
	c.Check(startTask.Summary(), Equals, `Start snap "some-snap" (42) services`)

	// verify snap-setup in the task state
	var snapsup snapstate.SnapSetup
	err = task.Get("snap-setup", &snapsup)
	c.Assert(err, IsNil)
	c.Assert(snapsup, DeepEquals, snapstate.SnapSetup{
		Channel:  "some-channel",
		UserID:   s.user.ID,
		SnapPath: filepath.Join(dirs.SnapBlobDir, "some-snap_42.snap"),
		DownloadInfo: &snap.DownloadInfo{
			DownloadURL: "https://some-server.com/some/path.snap",
		},
		SideInfo:  snapsup.SideInfo,
		Type:      snap.TypeApp,
		PlugsOnly: true,
	})
	c.Assert(snapsup.SideInfo, DeepEquals, &snap.SideInfo{
		RealName: "some-snap",
		Revision: snap.R(42),
		SnapID:   "some-snap-id",
	})

	// verify snaps in the system state
	var snaps map[string]*snapstate.SnapState
	err = s.state.Get("snaps", &snaps)
	c.Assert(err, IsNil)

	snapst := snaps["some-snap"]
	c.Assert(snapst, NotNil)
	c.Assert(snapst.Active, Equals, true)
	c.Assert(snapst.Channel, Equals, "some-channel")
	c.Assert(snapst.Sequence[0], DeepEquals, &snap.SideInfo{
		RealName: "some-snap",
		SnapID:   "some-snap-id",
		Revision: snap.R(42),
	})
	c.Assert(snapst.Required, Equals, false)
}
func (s *snapmgrTestSuite) TestInstallStartOrder(c *C) {
	s.state.Lock()
	defer s.state.Unlock()

	chg := s.state.NewChange("install", "install a snap")
	ts, err := snapstate.Install(s.state, "services-snap", "some-channel", snap.R(0), s.user.ID, snapstate.Flags{})
	c.Assert(err, IsNil)
	chg.AddAll(ts)

	s.state.Unlock()
	defer s.se.Stop()
	s.settle(c)
	s.state.Lock()

	// ensure all our tasks ran
	c.Assert(chg.Err(), IsNil)
	c.Assert(chg.IsReady(), Equals, true)
	c.Check(snapstate.Installing(s.state), Equals, false)
	op := s.fakeBackend.ops.First("start-snap-services")
	c.Assert(op, NotNil)
	c.Assert(op, DeepEquals, &fakeOp{
		op:   "start-snap-services",
		path: filepath.Join(dirs.SnapMountDir, "services-snap/11"),
		// ordered to preserve after/before relation
		services: []string{"svc1", "svc3", "svc2"},
	})
}

func (s *snapmgrTestSuite) TestInstalling(c *C) {
	s.state.Lock()
	defer s.state.Unlock()

	c.Check(snapstate.Installing(s.state), Equals, false)

	chg := s.state.NewChange("install", "install a snap")
	ts, err := snapstate.Install(s.state, "some-snap", "some-channel", snap.R(42), 0, snapstate.Flags{})
	c.Assert(err, IsNil)
	chg.AddAll(ts)

	c.Check(snapstate.Installing(s.state), Equals, true)
}

func (s *snapmgrTestSuite) TestUpdateAmendRunThrough(c *C) {
	si := snap.SideInfo{
		RealName: "some-snap",
<<<<<<< HEAD
		Revision: snap.R(7),
=======
		Revision: snap.R(-42),
>>>>>>> 8d56a4d0
	}
	snaptest.MockSnap(c, `name: some-snap`, &si)

	s.state.Lock()
	defer s.state.Unlock()

	snapstate.Set(s.state, "some-snap", &snapstate.SnapState{
		Active:   true,
		Sequence: []*snap.SideInfo{&si},
		Current:  si.Revision,
		SnapType: "app",
		Channel:  "stable",
	})

	chg := s.state.NewChange("refresh", "refresh a snap")
	ts, err := snapstate.Update(s.state, "some-snap", "some-channel", snap.R(0), s.user.ID, snapstate.Flags{Amend: true})
	c.Assert(err, IsNil)
	chg.AddAll(ts)

	s.state.Unlock()
	defer s.se.Stop()
	s.settle(c)
	s.state.Lock()

	// ensure all our tasks ran
	c.Check(s.fakeStore.downloads, DeepEquals, []fakeDownload{{
		macaroon: s.user.StoreMacaroon,
		name:     "some-snap",
		target:   filepath.Join(dirs.SnapBlobDir, "some-snap_11.snap"),
	}})
	c.Check(s.fakeStore.seenPrivacyKeys["privacy-key"], Equals, true, Commentf("salts seen: %v", s.fakeStore.seenPrivacyKeys))
	c.Assert(s.fakeBackend.ops.Ops(), DeepEquals, []string{
		"storesvc-snap-action",
		"storesvc-snap-action:action",
		"storesvc-download",
		"validate-snap:Doing",
		"current",
		"open-snap-file",
		"setup-snap",
		"remove-snap-aliases",
		"unlink-snap",
		"copy-data",
		"setup-profiles:Doing",
		"candidate",
		"link-snap",
		"auto-connect:Doing",
		"update-aliases",
		"cleanup-trash",
	})
	// just check the interesting op
	c.Check(s.fakeBackend.ops[1], DeepEquals, fakeOp{
		op: "storesvc-snap-action:action",
		action: store.SnapAction{
			Action:       "install", // we asked for an Update, but an amend is actually an Install
			InstanceName: "some-snap",
			Channel:      "some-channel",
			Epoch:        snap.E("1*"), // in amend, epoch in the action is not nil!
			Flags:        store.SnapActionEnforceValidation,
		},
		revno:  snap.R(11),
		userID: 1,
	})

	task := ts.Tasks()[1]
	// verify snapSetup info
	var snapsup snapstate.SnapSetup
	err = task.Get("snap-setup", &snapsup)
	c.Assert(err, IsNil)
	c.Assert(snapsup, DeepEquals, snapstate.SnapSetup{
		Channel: "some-channel",
		UserID:  s.user.ID,

		SnapPath: filepath.Join(dirs.SnapBlobDir, "some-snap_11.snap"),
		DownloadInfo: &snap.DownloadInfo{
			DownloadURL: "https://some-server.com/some/path.snap",
		},
		SideInfo:  snapsup.SideInfo,
		Type:      snap.TypeApp,
		PlugsOnly: true,
		Flags:     snapstate.Flags{Amend: true},
	})
	c.Assert(snapsup.SideInfo, DeepEquals, &snap.SideInfo{
		RealName: "some-snap",
		Revision: snap.R(11),
		Channel:  "some-channel",
		SnapID:   "some-snap-id",
	})

	// verify services stop reason
	verifyStopReason(c, ts, "refresh")

	// check post-refresh hook
	task = ts.Tasks()[14]
	c.Assert(task.Kind(), Equals, "run-hook")
	c.Assert(task.Summary(), Matches, `Run post-refresh hook of "some-snap" snap if present`)

	// verify snaps in the system state
	var snapst snapstate.SnapState
	err = snapstate.Get(s.state, "some-snap", &snapst)
	c.Assert(err, IsNil)

	c.Assert(snapst.Active, Equals, true)
	c.Assert(snapst.Sequence, HasLen, 2)
	c.Assert(snapst.Sequence[0], DeepEquals, &snap.SideInfo{
		RealName: "some-snap",
		Channel:  "",
<<<<<<< HEAD
		Revision: snap.R(7),
=======
		Revision: snap.R(-42),
>>>>>>> 8d56a4d0
	})
	c.Assert(snapst.Sequence[1], DeepEquals, &snap.SideInfo{
		RealName: "some-snap",
		Channel:  "some-channel",
		SnapID:   "some-snap-id",
		Revision: snap.R(11),
	})
}

func (s *snapmgrTestSuite) TestUpdateRunThrough(c *C) {
	// use services-snap here to make sure services would be stopped/started appropriately
	si := snap.SideInfo{
		RealName: "services-snap",
		Revision: snap.R(7),
		SnapID:   "services-snap-id",
	}
	snaptest.MockSnap(c, `name: services-snap`, &si)
	fi, err := os.Stat(snap.MountFile("services-snap", si.Revision))
	c.Assert(err, IsNil)
	refreshedDate := fi.ModTime()
	// look at disk
	r := snapstate.MockRevisionDate(nil)
	defer r()

	s.state.Lock()
	defer s.state.Unlock()

	snapstate.Set(s.state, "services-snap", &snapstate.SnapState{
		Active:   true,
		Sequence: []*snap.SideInfo{&si},
		Current:  si.Revision,
		SnapType: "app",
		Channel:  "stable",
	})

	chg := s.state.NewChange("refresh", "refresh a snap")
	ts, err := snapstate.Update(s.state, "services-snap", "some-channel", snap.R(0), s.user.ID, snapstate.Flags{})
	c.Assert(err, IsNil)
	chg.AddAll(ts)

	s.state.Unlock()
	defer s.se.Stop()
	s.settle(c)
	s.state.Lock()

	expected := fakeOps{
		{
			op: "storesvc-snap-action",
			curSnaps: []store.CurrentSnap{{
				InstanceName:    "services-snap",
				SnapID:          "services-snap-id",
				Revision:        snap.R(7),
				TrackingChannel: "stable",
				RefreshedDate:   refreshedDate,
				Epoch:           snap.E("0"),
			}},
			userID: 1,
		},
		{
			op: "storesvc-snap-action:action",
			action: store.SnapAction{
				Action:       "refresh",
				InstanceName: "services-snap",
				SnapID:       "services-snap-id",
				Channel:      "some-channel",
				Flags:        store.SnapActionEnforceValidation,
			},
			revno:  snap.R(11),
			userID: 1,
		},
		{
			op:   "storesvc-download",
			name: "services-snap",
		},
		{
			op:    "validate-snap:Doing",
			name:  "services-snap",
			revno: snap.R(11),
		},
		{
			op:  "current",
			old: filepath.Join(dirs.SnapMountDir, "services-snap/7"),
		},
		{
			op:   "open-snap-file",
			path: filepath.Join(dirs.SnapBlobDir, "services-snap_11.snap"),
			sinfo: snap.SideInfo{
				RealName: "services-snap",
				SnapID:   "services-snap-id",
				Channel:  "some-channel",
				Revision: snap.R(11),
			},
		},
		{
			op:    "setup-snap",
			name:  "services-snap",
			path:  filepath.Join(dirs.SnapBlobDir, "services-snap_11.snap"),
			revno: snap.R(11),
		},
		{
			op:   "stop-snap-services:refresh",
			path: filepath.Join(dirs.SnapMountDir, "services-snap/7"),
		},
		{
			op:   "remove-snap-aliases",
			name: "services-snap",
		},
		{
			op:   "unlink-snap",
			path: filepath.Join(dirs.SnapMountDir, "services-snap/7"),
		},
		{
			op:   "copy-data",
			path: filepath.Join(dirs.SnapMountDir, "services-snap/11"),
			old:  filepath.Join(dirs.SnapMountDir, "services-snap/7"),
		},
		{
			op:    "setup-profiles:Doing",
			name:  "services-snap",
			revno: snap.R(11),
		},
		{
			op: "candidate",
			sinfo: snap.SideInfo{
				RealName: "services-snap",
				SnapID:   "services-snap-id",
				Channel:  "some-channel",
				Revision: snap.R(11),
			},
		},
		{
			op:   "link-snap",
			path: filepath.Join(dirs.SnapMountDir, "services-snap/11"),
		},
		{
			op:    "auto-connect:Doing",
			name:  "services-snap",
			revno: snap.R(11),
		},
		{
			op: "update-aliases",
		},
		{
			op:       "start-snap-services",
			path:     filepath.Join(dirs.SnapMountDir, "services-snap/11"),
			services: []string{"svc1", "svc3", "svc2"},
		},
		{
			op:    "cleanup-trash",
			name:  "services-snap",
			revno: snap.R(11),
		},
	}

	// ensure all our tasks ran
	c.Check(s.fakeStore.downloads, DeepEquals, []fakeDownload{{
		macaroon: s.user.StoreMacaroon,
		name:     "services-snap",
		target:   filepath.Join(dirs.SnapBlobDir, "services-snap_11.snap"),
	}})
	c.Check(s.fakeStore.seenPrivacyKeys["privacy-key"], Equals, true, Commentf("salts seen: %v", s.fakeStore.seenPrivacyKeys))
	// start with an easier-to-read error if this fails:
	c.Assert(s.fakeBackend.ops.Ops(), DeepEquals, expected.Ops())
	c.Assert(s.fakeBackend.ops, DeepEquals, expected)

	// check progress
	task := ts.Tasks()[1]
	_, cur, total := task.Progress()
	c.Assert(cur, Equals, s.fakeStore.fakeCurrentProgress)
	c.Assert(total, Equals, s.fakeStore.fakeTotalProgress)

	// verify snapSetup info
	var snapsup snapstate.SnapSetup
	err = task.Get("snap-setup", &snapsup)
	c.Assert(err, IsNil)
	c.Assert(snapsup, DeepEquals, snapstate.SnapSetup{
		Channel: "some-channel",
		UserID:  s.user.ID,

		SnapPath: filepath.Join(dirs.SnapBlobDir, "services-snap_11.snap"),
		DownloadInfo: &snap.DownloadInfo{
			DownloadURL: "https://some-server.com/some/path.snap",
		},
		SideInfo:  snapsup.SideInfo,
		Type:      snap.TypeApp,
		PlugsOnly: true,
	})
	c.Assert(snapsup.SideInfo, DeepEquals, &snap.SideInfo{
		RealName: "services-snap",
		Revision: snap.R(11),
		Channel:  "some-channel",
		SnapID:   "services-snap-id",
	})

	// verify services stop reason
	verifyStopReason(c, ts, "refresh")

	// check post-refresh hook
	task = ts.Tasks()[14]
	c.Assert(task.Kind(), Equals, "run-hook")
	c.Assert(task.Summary(), Matches, `Run post-refresh hook of "services-snap" snap if present`)

	// verify snaps in the system state
	var snapst snapstate.SnapState
	err = snapstate.Get(s.state, "services-snap", &snapst)
	c.Assert(err, IsNil)

	c.Assert(snapst.Active, Equals, true)
	c.Assert(snapst.Sequence, HasLen, 2)
	c.Assert(snapst.Sequence[0], DeepEquals, &snap.SideInfo{
		RealName: "services-snap",
		SnapID:   "services-snap-id",
		Channel:  "",
		Revision: snap.R(7),
	})
	c.Assert(snapst.Sequence[1], DeepEquals, &snap.SideInfo{
		RealName: "services-snap",
		Channel:  "some-channel",
		SnapID:   "services-snap-id",
		Revision: snap.R(11),
	})
}

func (s *snapmgrTestSuite) TestParallelInstanceUpdateRunThrough(c *C) {
	// use services-snap here to make sure services would be stopped/started appropriately
	si := snap.SideInfo{
		RealName: "services-snap",
		Revision: snap.R(7),
		SnapID:   "services-snap-id",
	}
	snaptest.MockSnapInstance(c, "services-snap_instance", `name: services-snap`, &si)
	fi, err := os.Stat(snap.MountFile("services-snap_instance", si.Revision))
	c.Assert(err, IsNil)
	refreshedDate := fi.ModTime()
	// look at disk
	r := snapstate.MockRevisionDate(nil)
	defer r()

	s.state.Lock()
	defer s.state.Unlock()

	tr := config.NewTransaction(s.state)
	tr.Set("core", "experimental.parallel-instances", true)
	tr.Commit()

	snapstate.Set(s.state, "services-snap_instance", &snapstate.SnapState{
		Active:      true,
		Sequence:    []*snap.SideInfo{&si},
		Current:     si.Revision,
		SnapType:    "app",
		Channel:     "stable",
		InstanceKey: "instance",
	})

	chg := s.state.NewChange("refresh", "refresh a snap")
	ts, err := snapstate.Update(s.state, "services-snap_instance", "some-channel", snap.R(0), s.user.ID, snapstate.Flags{})
	c.Assert(err, IsNil)
	chg.AddAll(ts)

	s.state.Unlock()
	s.settle(c)
	s.state.Lock()

	expected := fakeOps{
		{
			op: "storesvc-snap-action",
			curSnaps: []store.CurrentSnap{{
				InstanceName:    "services-snap_instance",
				SnapID:          "services-snap-id",
				Revision:        snap.R(7),
				TrackingChannel: "stable",
				RefreshedDate:   refreshedDate,
				Epoch:           snap.E("0"),
			}},
			userID: 1,
		},
		{
			op: "storesvc-snap-action:action",
			action: store.SnapAction{
				Action:       "refresh",
				SnapID:       "services-snap-id",
				InstanceName: "services-snap_instance",
				Channel:      "some-channel",
				Flags:        store.SnapActionEnforceValidation,
			},
			revno:  snap.R(11),
			userID: 1,
		},
		{
			op:   "storesvc-download",
			name: "services-snap",
		},
		{
			op:    "validate-snap:Doing",
			name:  "services-snap_instance",
			revno: snap.R(11),
		},
		{
			op:  "current",
			old: filepath.Join(dirs.SnapMountDir, "services-snap_instance/7"),
		},
		{
			op:   "open-snap-file",
			path: filepath.Join(dirs.SnapBlobDir, "services-snap_instance_11.snap"),
			sinfo: snap.SideInfo{
				RealName: "services-snap",
				SnapID:   "services-snap-id",
				Channel:  "some-channel",
				Revision: snap.R(11),
			},
		},
		{
			op:    "setup-snap",
			name:  "services-snap_instance",
			path:  filepath.Join(dirs.SnapBlobDir, "services-snap_instance_11.snap"),
			revno: snap.R(11),
		},
		{
			op:   "stop-snap-services:refresh",
			path: filepath.Join(dirs.SnapMountDir, "services-snap_instance/7"),
		},
		{
			op:   "remove-snap-aliases",
			name: "services-snap_instance",
		},
		{
			op:   "unlink-snap",
			path: filepath.Join(dirs.SnapMountDir, "services-snap_instance/7"),
		},
		{
			op:   "copy-data",
			path: filepath.Join(dirs.SnapMountDir, "services-snap_instance/11"),
			old:  filepath.Join(dirs.SnapMountDir, "services-snap_instance/7"),
		},
		{
			op:    "setup-profiles:Doing",
			name:  "services-snap_instance",
			revno: snap.R(11),
		},
		{
			op: "candidate",
			sinfo: snap.SideInfo{
				RealName: "services-snap",
				SnapID:   "services-snap-id",
				Channel:  "some-channel",
				Revision: snap.R(11),
			},
		},
		{
			op:   "link-snap",
			path: filepath.Join(dirs.SnapMountDir, "services-snap_instance/11"),
		},
		{
			op:    "auto-connect:Doing",
			name:  "services-snap_instance",
			revno: snap.R(11),
		},
		{
			op: "update-aliases",
		},
		{
			op:       "start-snap-services",
			path:     filepath.Join(dirs.SnapMountDir, "services-snap_instance/11"),
			services: []string{"svc1", "svc3", "svc2"},
		},
		{
			op:    "cleanup-trash",
			name:  "services-snap_instance",
			revno: snap.R(11),
		},
	}

	// ensure all our tasks ran
	c.Check(s.fakeStore.downloads, DeepEquals, []fakeDownload{{
		macaroon: s.user.StoreMacaroon,
		name:     "services-snap",
		target:   filepath.Join(dirs.SnapBlobDir, "services-snap_instance_11.snap"),
	}})
	c.Check(s.fakeStore.seenPrivacyKeys["privacy-key"], Equals, true, Commentf("salts seen: %v", s.fakeStore.seenPrivacyKeys))
	// start with an easier-to-read error if this fails:
	c.Assert(s.fakeBackend.ops.Ops(), DeepEquals, expected.Ops())
	c.Assert(s.fakeBackend.ops, DeepEquals, expected)

	// check progress
	task := ts.Tasks()[1]
	_, cur, total := task.Progress()
	c.Assert(cur, Equals, s.fakeStore.fakeCurrentProgress)
	c.Assert(total, Equals, s.fakeStore.fakeTotalProgress)

	// verify snapSetup info
	var snapsup snapstate.SnapSetup
	err = task.Get("snap-setup", &snapsup)
	c.Assert(err, IsNil)
	c.Assert(snapsup, DeepEquals, snapstate.SnapSetup{
		Channel: "some-channel",
		UserID:  s.user.ID,

		SnapPath: filepath.Join(dirs.SnapBlobDir, "services-snap_instance_11.snap"),
		DownloadInfo: &snap.DownloadInfo{
			DownloadURL: "https://some-server.com/some/path.snap",
		},
		SideInfo:    snapsup.SideInfo,
		Type:        snap.TypeApp,
		PlugsOnly:   true,
		InstanceKey: "instance",
	})
	c.Assert(snapsup.SideInfo, DeepEquals, &snap.SideInfo{
		RealName: "services-snap",
		Revision: snap.R(11),
		Channel:  "some-channel",
		SnapID:   "services-snap-id",
	})

	// verify services stop reason
	verifyStopReason(c, ts, "refresh")

	// check post-refresh hook
	task = ts.Tasks()[14]
	c.Assert(task.Kind(), Equals, "run-hook")
	c.Assert(task.Summary(), Matches, `Run post-refresh hook of "services-snap_instance" snap if present`)

	// verify snaps in the system state
	var snapst snapstate.SnapState
	err = snapstate.Get(s.state, "services-snap_instance", &snapst)
	c.Assert(err, IsNil)

	c.Assert(snapst.InstanceKey, Equals, "instance")
	c.Assert(snapst.Active, Equals, true)
	c.Assert(snapst.Sequence, HasLen, 2)
	c.Assert(snapst.Sequence[0], DeepEquals, &snap.SideInfo{
		RealName: "services-snap",
		SnapID:   "services-snap-id",
		Channel:  "",
		Revision: snap.R(7),
	})
	c.Assert(snapst.Sequence[1], DeepEquals, &snap.SideInfo{
		RealName: "services-snap",
		Channel:  "some-channel",
		SnapID:   "services-snap-id",
		Revision: snap.R(11),
	})
}

func (s *snapmgrTestSuite) TestUpdateWithNewBase(c *C) {
	si := &snap.SideInfo{
		RealName: "some-snap",
		SnapID:   "some-snap-id",
		Revision: snap.R(7),
	}
	snaptest.MockSnap(c, `name: some-snap`, si)

	s.state.Lock()
	defer s.state.Unlock()

	snapstate.Set(s.state, "some-snap", &snapstate.SnapState{
		Active:   true,
		Channel:  "edge",
		Sequence: []*snap.SideInfo{si},
		Current:  snap.R(7),
		SnapType: "app",
	})

	chg := s.state.NewChange("refresh", "refresh a snap")
	ts, err := snapstate.Update(s.state, "some-snap", "channel-for-base", snap.R(0), s.user.ID, snapstate.Flags{})
	c.Assert(err, IsNil)
	chg.AddAll(ts)

	s.state.Unlock()
	defer s.se.Stop()
	s.settle(c)
	s.state.Lock()

	c.Check(s.fakeStore.downloads, DeepEquals, []fakeDownload{
		{macaroon: s.user.StoreMacaroon, name: "some-base", target: filepath.Join(dirs.SnapBlobDir, "some-base_11.snap")},
		{macaroon: s.user.StoreMacaroon, name: "some-snap", target: filepath.Join(dirs.SnapBlobDir, "some-snap_11.snap")},
	})
}

func (s *snapmgrTestSuite) TestUpdateWithAlreadyInstalledBase(c *C) {
	si := &snap.SideInfo{
		RealName: "some-snap",
		SnapID:   "some-snap-id",
		Revision: snap.R(7),
	}
	snaptest.MockSnap(c, `name: some-snap`, si)

	s.state.Lock()
	defer s.state.Unlock()

	snapstate.Set(s.state, "some-snap", &snapstate.SnapState{
		Active:   true,
		Channel:  "edge",
		Sequence: []*snap.SideInfo{si},
		Current:  snap.R(7),
		SnapType: "app",
	})
	snapstate.Set(s.state, "some-base", &snapstate.SnapState{
		Active:  true,
		Channel: "stable",
		Sequence: []*snap.SideInfo{{
			RealName: "some-base",
			SnapID:   "some-base-id",
			Revision: snap.R(1),
		}},
		Current:  snap.R(1),
		SnapType: "base",
	})

	chg := s.state.NewChange("refresh", "refresh a snap")
	ts, err := snapstate.Update(s.state, "some-snap", "channel-for-base", snap.R(0), s.user.ID, snapstate.Flags{})
	c.Assert(err, IsNil)
	chg.AddAll(ts)

	s.state.Unlock()
	defer s.se.Stop()
	s.settle(c)
	s.state.Lock()

	c.Check(s.fakeStore.downloads, DeepEquals, []fakeDownload{
		{macaroon: s.user.StoreMacaroon, name: "some-snap", target: filepath.Join(dirs.SnapBlobDir, "some-snap_11.snap")},
	})
}

func (s *snapmgrTestSuite) TestUpdateWithNewDefaultProvider(c *C) {
	s.state.Lock()
	defer s.state.Unlock()

	snapstate.ReplaceStore(s.state, contentStore{fakeStore: s.fakeStore, state: s.state})
	repo := interfaces.NewRepository()
	ifacerepo.Replace(s.state, repo)

	si := &snap.SideInfo{
		RealName: "snap-content-plug",
		SnapID:   "snap-content-plug-id",
		Revision: snap.R(7),
	}
	snaptest.MockSnap(c, `name: snap-content-plug`, si)
	snapstate.Set(s.state, "snap-content-plug", &snapstate.SnapState{
		Active:   true,
		Channel:  "edge",
		Sequence: []*snap.SideInfo{si},
		Current:  snap.R(7),
		SnapType: "app",
	})

	chg := s.state.NewChange("refresh", "refresh a snap")
	ts, err := snapstate.Update(s.state, "snap-content-plug", "stable", snap.R(0), s.user.ID, snapstate.Flags{})
	c.Assert(err, IsNil)
	chg.AddAll(ts)

	s.state.Unlock()
	defer s.se.Stop()
	s.settle(c)
	s.state.Lock()

	c.Check(s.fakeStore.downloads, DeepEquals, []fakeDownload{
		{macaroon: s.user.StoreMacaroon, name: "snap-content-plug", target: filepath.Join(dirs.SnapBlobDir, "snap-content-plug_11.snap")},
		{macaroon: s.user.StoreMacaroon, name: "snap-content-slot", target: filepath.Join(dirs.SnapBlobDir, "snap-content-slot_11.snap")},
	})
}

func (s *snapmgrTestSuite) TestUpdateWithInstalledDefaultProvider(c *C) {
	s.state.Lock()
	defer s.state.Unlock()

	snapstate.ReplaceStore(s.state, contentStore{fakeStore: s.fakeStore, state: s.state})
	repo := interfaces.NewRepository()
	ifacerepo.Replace(s.state, repo)

	si := &snap.SideInfo{
		RealName: "snap-content-plug",
		SnapID:   "snap-content-plug-id",
		Revision: snap.R(7),
	}
	snaptest.MockSnap(c, `name: snap-content-plug`, si)
	snapstate.Set(s.state, "snap-content-plug", &snapstate.SnapState{
		Active:   true,
		Channel:  "edge",
		Sequence: []*snap.SideInfo{si},
		Current:  snap.R(7),
		SnapType: "app",
	})
	snapstate.Set(s.state, "snap-content-slot", &snapstate.SnapState{
		Active:  true,
		Channel: "stable",
		Sequence: []*snap.SideInfo{{
			RealName: "snap-content-slot",
			SnapID:   "snap-content-slot-id",
			Revision: snap.R(1),
		}},
		Current:  snap.R(1),
		SnapType: "app",
	})

	chg := s.state.NewChange("refresh", "refresh a snap")
	ts, err := snapstate.Update(s.state, "snap-content-plug", "stable", snap.R(0), s.user.ID, snapstate.Flags{})
	c.Assert(err, IsNil)
	chg.AddAll(ts)

	s.state.Unlock()
	defer s.se.Stop()
	s.settle(c)
	s.state.Lock()

	c.Check(s.fakeStore.downloads, DeepEquals, []fakeDownload{
		{macaroon: s.user.StoreMacaroon, name: "snap-content-plug", target: filepath.Join(dirs.SnapBlobDir, "snap-content-plug_11.snap")},
	})
}

func (s *snapmgrTestSuite) TestUpdateRememberedUserRunThrough(c *C) {
	s.state.Lock()
	defer s.state.Unlock()

	snapstate.Set(s.state, "some-snap", &snapstate.SnapState{
		Active: true,
		Sequence: []*snap.SideInfo{
			{RealName: "some-snap", Revision: snap.R(5), SnapID: "some-snap-id"},
		},
		Current:  snap.R(5),
		SnapType: "app",
		UserID:   1,
	})

	chg := s.state.NewChange("refresh", "refresh a snap")
	ts, err := snapstate.Update(s.state, "some-snap", "some-channel", snap.R(0), 0, snapstate.Flags{})
	c.Assert(err, IsNil)
	chg.AddAll(ts)

	s.state.Unlock()
	defer s.se.Stop()
	s.settle(c)
	s.state.Lock()

	c.Assert(chg.Status(), Equals, state.DoneStatus)
	c.Assert(chg.Err(), IsNil)

	for _, op := range s.fakeBackend.ops {
		switch op.op {
		case "storesvc-snap-action":
			c.Check(op.userID, Equals, 1)
		case "storesvc-download":
			snapName := op.name
			c.Check(s.fakeStore.downloads[0], DeepEquals, fakeDownload{
				macaroon: "macaroon",
				name:     "some-snap",
				target:   filepath.Join(dirs.SnapBlobDir, "some-snap_11.snap"),
			}, Commentf(snapName))
		}
	}
}

func (s *snapmgrTestSuite) TestUpdateToRevisionRememberedUserRunThrough(c *C) {
	s.state.Lock()
	defer s.state.Unlock()

	snapstate.Set(s.state, "some-snap", &snapstate.SnapState{
		Active: true,
		Sequence: []*snap.SideInfo{
			{RealName: "some-snap", Revision: snap.R(5), SnapID: "some-snap-id"},
		},
		Current:  snap.R(5),
		SnapType: "app",
		UserID:   1,
	})

	chg := s.state.NewChange("refresh", "refresh a snap")
	ts, err := snapstate.Update(s.state, "some-snap", "some-channel", snap.R(11), 0, snapstate.Flags{})
	c.Assert(err, IsNil)
	chg.AddAll(ts)

	s.state.Unlock()
	defer s.se.Stop()
	s.settle(c)
	s.state.Lock()

	c.Assert(chg.Status(), Equals, state.DoneStatus)
	c.Assert(chg.Err(), IsNil)

	for _, op := range s.fakeBackend.ops {
		switch op.op {
		case "storesvc-snap-action:action":
			c.Check(op.userID, Equals, 1)
		case "storesvc-download":
			snapName := op.name
			c.Check(s.fakeStore.downloads[0], DeepEquals, fakeDownload{
				macaroon: "macaroon",
				name:     "some-snap",
				target:   filepath.Join(dirs.SnapBlobDir, "some-snap_11.snap"),
			}, Commentf(snapName))
		}
	}
}

func (s *snapmgrTestSuite) TestUpdateManyMultipleCredsNoUserRunThrough(c *C) {
	s.state.Lock()
	defer s.state.Unlock()

	snapstate.Set(s.state, "core", &snapstate.SnapState{
		Active: true,
		Sequence: []*snap.SideInfo{
			{RealName: "core", Revision: snap.R(1), SnapID: "core-snap-id"},
		},
		Current:  snap.R(1),
		SnapType: "os",
	})
	snapstate.Set(s.state, "some-snap", &snapstate.SnapState{
		Active: true,
		Sequence: []*snap.SideInfo{
			{RealName: "some-snap", Revision: snap.R(5), SnapID: "some-snap-id"},
		},
		Current:  snap.R(5),
		SnapType: "app",
		UserID:   1,
	})
	snapstate.Set(s.state, "services-snap", &snapstate.SnapState{
		Active: true,
		Sequence: []*snap.SideInfo{
			{RealName: "services-snap", Revision: snap.R(2), SnapID: "services-snap-id"},
		},
		Current:  snap.R(2),
		SnapType: "app",
		UserID:   2,
	})

	chg := s.state.NewChange("refresh", "refresh all snaps")
	// no user is passed to use for UpdateMany
	updated, tts, err := snapstate.UpdateMany(context.TODO(), s.state, nil, 0, nil)
	c.Assert(err, IsNil)
	for _, ts := range tts {
		chg.AddAll(ts)
	}
	c.Check(updated, HasLen, 3)

	s.state.Unlock()
	defer s.se.Stop()
	s.settle(c)
	s.state.Lock()

	c.Assert(chg.Status(), Equals, state.DoneStatus)
	c.Assert(chg.Err(), IsNil)

	macaroonMap := map[string]string{
		"core":          "",
		"some-snap":     "macaroon",
		"services-snap": "macaroon2",
	}

	seen := make(map[string]int)
	ir := 0
	di := 0
	for _, op := range s.fakeBackend.ops {
		switch op.op {
		case "storesvc-snap-action":
			ir++
			c.Check(op.curSnaps, DeepEquals, []store.CurrentSnap{
				{
					InstanceName:  "core",
					SnapID:        "core-snap-id",
					Revision:      snap.R(1),
					RefreshedDate: fakeRevDateEpoch.AddDate(0, 0, 1),
					Epoch:         snap.E("1*"),
				},
				{
					InstanceName:  "services-snap",
					SnapID:        "services-snap-id",
					Revision:      snap.R(2),
					RefreshedDate: fakeRevDateEpoch.AddDate(0, 0, 2),
					Epoch:         snap.E("0"),
				},
				{
					InstanceName:  "some-snap",
					SnapID:        "some-snap-id",
					Revision:      snap.R(5),
					RefreshedDate: fakeRevDateEpoch.AddDate(0, 0, 5),
					Epoch:         snap.E("1*"),
				},
			})
		case "storesvc-snap-action:action":
			snapID := op.action.SnapID
			seen[snapID] = op.userID
		case "storesvc-download":
			snapName := op.name
			fakeDl := s.fakeStore.downloads[di]
			// check target path separately and clear it
			c.Check(fakeDl.target, Matches, filepath.Join(dirs.SnapBlobDir, fmt.Sprintf("%s_[0-9]+.snap", snapName)))
			fakeDl.target = ""
			c.Check(fakeDl, DeepEquals, fakeDownload{
				macaroon: macaroonMap[snapName],
				name:     snapName,
			}, Commentf(snapName))
			di++
		}
	}
	c.Check(ir, Equals, 2)
	// we check all snaps with each user
	c.Check(seen["some-snap-id"], Equals, 1)
	c.Check(seen["services-snap-id"], Equals, 2)
	// coalesced with one of the others
	c.Check(seen["core-snap-id"] > 0, Equals, true)
}

func (s *snapmgrTestSuite) TestUpdateManyMultipleCredsUserRunThrough(c *C) {
	s.state.Lock()
	defer s.state.Unlock()

	snapstate.Set(s.state, "core", &snapstate.SnapState{
		Active: true,
		Sequence: []*snap.SideInfo{
			{RealName: "core", Revision: snap.R(1), SnapID: "core-snap-id"},
		},
		Current:  snap.R(1),
		SnapType: "os",
	})
	snapstate.Set(s.state, "some-snap", &snapstate.SnapState{
		Active: true,
		Sequence: []*snap.SideInfo{
			{RealName: "some-snap", Revision: snap.R(5), SnapID: "some-snap-id"},
		},
		Current:  snap.R(5),
		SnapType: "app",
		UserID:   1,
	})
	snapstate.Set(s.state, "services-snap", &snapstate.SnapState{
		Active: true,
		Sequence: []*snap.SideInfo{
			{RealName: "services-snap", Revision: snap.R(2), SnapID: "services-snap-id"},
		},
		Current:  snap.R(2),
		SnapType: "app",
		UserID:   2,
	})

	chg := s.state.NewChange("refresh", "refresh all snaps")
	// do UpdateMany using user 2 as fallback
	updated, tts, err := snapstate.UpdateMany(context.TODO(), s.state, nil, 2, nil)
	c.Assert(err, IsNil)
	for _, ts := range tts {
		chg.AddAll(ts)
	}
	c.Check(updated, HasLen, 3)

	s.state.Unlock()
	defer s.se.Stop()
	s.settle(c)
	s.state.Lock()

	c.Assert(chg.Status(), Equals, state.DoneStatus)
	c.Assert(chg.Err(), IsNil)

	macaroonMap := map[string]string{
		"core":          "macaroon2",
		"some-snap":     "macaroon",
		"services-snap": "macaroon2",
	}

	type snapIDuserID struct {
		snapID string
		userID int
	}
	seen := make(map[snapIDuserID]bool)
	ir := 0
	di := 0
	for _, op := range s.fakeBackend.ops {
		switch op.op {
		case "storesvc-snap-action":
			ir++
			c.Check(op.curSnaps, DeepEquals, []store.CurrentSnap{
				{
					InstanceName:  "core",
					SnapID:        "core-snap-id",
					Revision:      snap.R(1),
					RefreshedDate: fakeRevDateEpoch.AddDate(0, 0, 1),
					Epoch:         snap.E("1*"),
				},
				{
					InstanceName:  "services-snap",
					SnapID:        "services-snap-id",
					Revision:      snap.R(2),
					RefreshedDate: fakeRevDateEpoch.AddDate(0, 0, 2),
					Epoch:         snap.E("0"),
				},
				{
					InstanceName:  "some-snap",
					SnapID:        "some-snap-id",
					Revision:      snap.R(5),
					RefreshedDate: fakeRevDateEpoch.AddDate(0, 0, 5),
					Epoch:         snap.E("1*"),
				},
			})
		case "storesvc-snap-action:action":
			snapID := op.action.SnapID
			seen[snapIDuserID{snapID: snapID, userID: op.userID}] = true
		case "storesvc-download":
			snapName := op.name
			fakeDl := s.fakeStore.downloads[di]
			// check target path separately and clear it
			c.Check(fakeDl.target, Matches, filepath.Join(dirs.SnapBlobDir, fmt.Sprintf("%s_[0-9]+.snap", snapName)))
			fakeDl.target = ""
			c.Check(fakeDl, DeepEquals, fakeDownload{
				macaroon: macaroonMap[snapName],
				name:     snapName,
			}, Commentf(snapName))
			di++
		}
	}
	c.Check(ir, Equals, 2)
	// we check all snaps with each user
	c.Check(seen, DeepEquals, map[snapIDuserID]bool{
		{snapID: "core-snap-id", userID: 2}:     true,
		{snapID: "some-snap-id", userID: 1}:     true,
		{snapID: "services-snap-id", userID: 2}: true,
	})

	var coreState, snapState snapstate.SnapState
	// user in SnapState was preserved
	err = snapstate.Get(s.state, "some-snap", &snapState)
	c.Assert(err, IsNil)
	c.Check(snapState.UserID, Equals, 1)
	c.Check(snapState.Current, DeepEquals, snap.R(11))

	// user in SnapState was set
	err = snapstate.Get(s.state, "core", &coreState)
	c.Assert(err, IsNil)
	c.Check(coreState.UserID, Equals, 2)
	c.Check(coreState.Current, DeepEquals, snap.R(11))

}

func (s *snapmgrTestSuite) TestUpdateManyMultipleCredsUserWithNoStoreAuthRunThrough(c *C) {
	s.state.Lock()
	defer s.state.Unlock()

	snapstate.Set(s.state, "core", &snapstate.SnapState{
		Active: true,
		Sequence: []*snap.SideInfo{
			{RealName: "core", Revision: snap.R(1), SnapID: "core-snap-id"},
		},
		Current:  snap.R(1),
		SnapType: "os",
	})
	snapstate.Set(s.state, "some-snap", &snapstate.SnapState{
		Active: true,
		Sequence: []*snap.SideInfo{
			{RealName: "some-snap", Revision: snap.R(5), SnapID: "some-snap-id"},
		},
		Current:  snap.R(5),
		SnapType: "app",
		UserID:   1,
	})
	snapstate.Set(s.state, "services-snap", &snapstate.SnapState{
		Active: true,
		Sequence: []*snap.SideInfo{
			{RealName: "services-snap", Revision: snap.R(2), SnapID: "services-snap-id"},
		},
		Current:  snap.R(2),
		SnapType: "app",
		UserID:   3,
	})

	chg := s.state.NewChange("refresh", "refresh all snaps")
	// no user is passed to use for UpdateMany
	updated, tts, err := snapstate.UpdateMany(context.TODO(), s.state, nil, 0, nil)
	c.Assert(err, IsNil)
	for _, ts := range tts {
		chg.AddAll(ts)
	}
	c.Check(updated, HasLen, 3)

	s.state.Unlock()
	defer s.se.Stop()
	s.settle(c)
	s.state.Lock()

	c.Assert(chg.Status(), Equals, state.DoneStatus)
	c.Assert(chg.Err(), IsNil)

	macaroonMap := map[string]string{
		"core":          "",
		"some-snap":     "macaroon",
		"services-snap": "",
	}

	seen := make(map[string]int)
	ir := 0
	di := 0
	for _, op := range s.fakeBackend.ops {
		switch op.op {
		case "storesvc-snap-action":
			ir++
			c.Check(op.curSnaps, DeepEquals, []store.CurrentSnap{
				{
					InstanceName:  "core",
					SnapID:        "core-snap-id",
					Revision:      snap.R(1),
					RefreshedDate: fakeRevDateEpoch.AddDate(0, 0, 1),
					Epoch:         snap.E("1*"),
				},
				{
					InstanceName:  "services-snap",
					SnapID:        "services-snap-id",
					Revision:      snap.R(2),
					RefreshedDate: fakeRevDateEpoch.AddDate(0, 0, 2),
					Epoch:         snap.E("0"),
				},
				{
					InstanceName:  "some-snap",
					SnapID:        "some-snap-id",
					Revision:      snap.R(5),
					RefreshedDate: fakeRevDateEpoch.AddDate(0, 0, 5),
					Epoch:         snap.E("1*"),
				},
			})
		case "storesvc-snap-action:action":
			snapID := op.action.SnapID
			seen[snapID] = op.userID
		case "storesvc-download":
			snapName := op.name
			fakeDl := s.fakeStore.downloads[di]
			// check target path separately and clear it
			c.Check(fakeDl.target, Matches, filepath.Join(dirs.SnapBlobDir, fmt.Sprintf("%s_[0-9]+.snap", snapName)))
			fakeDl.target = ""
			c.Check(fakeDl, DeepEquals, fakeDownload{
				macaroon: macaroonMap[snapName],
				name:     snapName,
			}, Commentf(snapName))
			di++
		}
	}
	c.Check(ir, Equals, 1)
	// we check all snaps with each user
	c.Check(seen["some-snap-id"], Equals, 1)
	// coalesced with request for 1
	c.Check(seen["services-snap-id"], Equals, 1)
	c.Check(seen["core-snap-id"], Equals, 1)
}

func (s *snapmgrTestSuite) TestUpdateUndoRunThrough(c *C) {
	si := snap.SideInfo{
		RealName: "some-snap",
		SnapID:   "some-snap-id",
		Revision: snap.R(7),
	}

	s.state.Lock()
	defer s.state.Unlock()

	snapstate.Set(s.state, "some-snap", &snapstate.SnapState{
		Active:   true,
		Sequence: []*snap.SideInfo{&si},
		Current:  si.Revision,
		SnapType: "app",
	})

	chg := s.state.NewChange("install", "install a snap")
	ts, err := snapstate.Update(s.state, "some-snap", "some-channel", snap.R(0), s.user.ID, snapstate.Flags{})
	c.Assert(err, IsNil)
	chg.AddAll(ts)

	s.fakeBackend.linkSnapFailTrigger = filepath.Join(dirs.SnapMountDir, "/some-snap/11")

	s.state.Unlock()
	defer s.se.Stop()
	s.settle(c)
	s.state.Lock()

	expected := fakeOps{
		{
			op: "storesvc-snap-action",
			curSnaps: []store.CurrentSnap{{
				InstanceName:  "some-snap",
				SnapID:        "some-snap-id",
				Revision:      snap.R(7),
				RefreshedDate: fakeRevDateEpoch.AddDate(0, 0, 7),
				Epoch:         snap.E("1*"),
			}},
			userID: 1,
		},
		{
			op: "storesvc-snap-action:action",
			action: store.SnapAction{
				Action:       "refresh",
				InstanceName: "some-snap",
				SnapID:       "some-snap-id",
				Channel:      "some-channel",
				Flags:        store.SnapActionEnforceValidation,
			},
			revno:  snap.R(11),
			userID: 1,
		},
		{
			op:   "storesvc-download",
			name: "some-snap",
		},
		{
			op:    "validate-snap:Doing",
			name:  "some-snap",
			revno: snap.R(11),
		},
		{
			op:  "current",
			old: filepath.Join(dirs.SnapMountDir, "some-snap/7"),
		},
		{
			op:   "open-snap-file",
			path: filepath.Join(dirs.SnapBlobDir, "some-snap_11.snap"),
			sinfo: snap.SideInfo{
				RealName: "some-snap",
				SnapID:   "some-snap-id",
				Channel:  "some-channel",
				Revision: snap.R(11),
			},
		},
		{
			op:    "setup-snap",
			name:  "some-snap",
			path:  filepath.Join(dirs.SnapBlobDir, "some-snap_11.snap"),
			revno: snap.R(11),
		},
		{
			op:   "remove-snap-aliases",
			name: "some-snap",
		},
		{
			op:   "unlink-snap",
			path: filepath.Join(dirs.SnapMountDir, "some-snap/7"),
		},
		{
			op:   "copy-data",
			path: filepath.Join(dirs.SnapMountDir, "some-snap/11"),
			old:  filepath.Join(dirs.SnapMountDir, "some-snap/7"),
		},
		{
			op:    "setup-profiles:Doing",
			name:  "some-snap",
			revno: snap.R(11),
		},
		{
			op: "candidate",
			sinfo: snap.SideInfo{
				RealName: "some-snap",
				SnapID:   "some-snap-id",
				Channel:  "some-channel",
				Revision: snap.R(11),
			},
		},
		{
			op:   "link-snap.failed",
			path: filepath.Join(dirs.SnapMountDir, "some-snap/11"),
		},
		{
			op:   "unlink-snap",
			path: filepath.Join(dirs.SnapMountDir, "some-snap/11"),
		},
		{
			op:    "setup-profiles:Undoing",
			name:  "some-snap",
			revno: snap.R(11),
		},
		{
			op:   "undo-copy-snap-data",
			path: filepath.Join(dirs.SnapMountDir, "some-snap/11"),
			old:  filepath.Join(dirs.SnapMountDir, "some-snap/7"),
		},
		{
			op:   "link-snap",
			path: filepath.Join(dirs.SnapMountDir, "some-snap/7"),
		},
		{
			op: "update-aliases",
		},
		{
			op:    "undo-setup-snap",
			name:  "some-snap",
			path:  filepath.Join(dirs.SnapMountDir, "some-snap/11"),
			stype: "app",
		},
		{
			op:   "remove-snap-dir",
			name: "some-snap",
			path: filepath.Join(dirs.SnapMountDir, "some-snap"),
		},
	}

	// ensure all our tasks ran
	c.Check(s.fakeStore.downloads, DeepEquals, []fakeDownload{{
		macaroon: s.user.StoreMacaroon,
		name:     "some-snap",
		target:   filepath.Join(dirs.SnapBlobDir, "some-snap_11.snap"),
	}})
	// start with an easier-to-read error if this fails:
	c.Assert(s.fakeBackend.ops.Ops(), DeepEquals, expected.Ops())
	c.Assert(s.fakeBackend.ops, DeepEquals, expected)

	// verify snaps in the system state
	var snapst snapstate.SnapState
	err = snapstate.Get(s.state, "some-snap", &snapst)
	c.Assert(err, IsNil)

	c.Assert(snapst.Active, Equals, true)
	c.Assert(snapst.Sequence, HasLen, 1)
	c.Assert(snapst.Sequence[0], DeepEquals, &snap.SideInfo{
		RealName: "some-snap",
		SnapID:   "some-snap-id",
		Channel:  "",
		Revision: snap.R(7),
	})
}

func (s *snapmgrTestSuite) TestUpdateTotalUndoRunThrough(c *C) {
	si := snap.SideInfo{
		RealName: "some-snap",
		SnapID:   "some-snap-id",
		Revision: snap.R(7),
	}

	s.state.Lock()
	defer s.state.Unlock()

	snapstate.Set(s.state, "some-snap", &snapstate.SnapState{
		Active:   true,
		Sequence: []*snap.SideInfo{&si},
		Channel:  "stable",
		Current:  si.Revision,
		SnapType: "app",
	})

	chg := s.state.NewChange("install", "install a snap")
	ts, err := snapstate.Update(s.state, "some-snap", "some-channel", snap.R(0), s.user.ID, snapstate.Flags{})
	c.Assert(err, IsNil)
	chg.AddAll(ts)

	tasks := ts.Tasks()
	last := tasks[len(tasks)-1]
	// sanity
	c.Assert(last.Lanes(), HasLen, 1)

	terr := s.state.NewTask("error-trigger", "provoking total undo")
	terr.WaitFor(last)
	terr.JoinLane(last.Lanes()[0])
	chg.AddTask(terr)

	s.state.Unlock()
	defer s.se.Stop()
	s.settle(c)
	s.state.Lock()

	expected := fakeOps{
		{
			op: "storesvc-snap-action",
			curSnaps: []store.CurrentSnap{{
				InstanceName:    "some-snap",
				SnapID:          "some-snap-id",
				Revision:        snap.R(7),
				TrackingChannel: "stable",
				RefreshedDate:   fakeRevDateEpoch.AddDate(0, 0, 7),
				Epoch:           snap.E("1*"),
			}},
			userID: 1,
		},
		{
			op: "storesvc-snap-action:action",
			action: store.SnapAction{
				Action:       "refresh",
				InstanceName: "some-snap",
				SnapID:       "some-snap-id",
				Channel:      "some-channel",
				Flags:        store.SnapActionEnforceValidation,
			},
			revno:  snap.R(11),
			userID: 1,
		},
		{
			op:   "storesvc-download",
			name: "some-snap",
		},
		{
			op:    "validate-snap:Doing",
			name:  "some-snap",
			revno: snap.R(11),
		},
		{
			op:  "current",
			old: filepath.Join(dirs.SnapMountDir, "some-snap/7"),
		},
		{
			op:   "open-snap-file",
			path: filepath.Join(dirs.SnapBlobDir, "some-snap_11.snap"),
			sinfo: snap.SideInfo{
				RealName: "some-snap",
				SnapID:   "some-snap-id",
				Channel:  "some-channel",
				Revision: snap.R(11),
			},
		},
		{
			op:    "setup-snap",
			name:  "some-snap",
			path:  filepath.Join(dirs.SnapBlobDir, "some-snap_11.snap"),
			revno: snap.R(11),
		},
		{
			op:   "remove-snap-aliases",
			name: "some-snap",
		},
		{
			op:   "unlink-snap",
			path: filepath.Join(dirs.SnapMountDir, "some-snap/7"),
		},
		{
			op:   "copy-data",
			path: filepath.Join(dirs.SnapMountDir, "some-snap/11"),
			old:  filepath.Join(dirs.SnapMountDir, "some-snap/7"),
		},
		{
			op:    "setup-profiles:Doing",
			name:  "some-snap",
			revno: snap.R(11),
		},
		{
			op: "candidate",
			sinfo: snap.SideInfo{
				RealName: "some-snap",
				SnapID:   "some-snap-id",
				Channel:  "some-channel",
				Revision: snap.R(11),
			},
		},
		{
			op:   "link-snap",
			path: filepath.Join(dirs.SnapMountDir, "some-snap/11"),
		},
		{
			op:    "auto-connect:Doing",
			name:  "some-snap",
			revno: snap.R(11),
		},
		{
			op: "update-aliases",
		},
		// undoing everything from here down...
		{
			op:   "remove-snap-aliases",
			name: "some-snap",
		},
		{
			op:   "unlink-snap",
			path: filepath.Join(dirs.SnapMountDir, "some-snap/11"),
		},
		{
			op:    "setup-profiles:Undoing",
			name:  "some-snap",
			revno: snap.R(11),
		},
		{
			op:   "undo-copy-snap-data",
			path: filepath.Join(dirs.SnapMountDir, "some-snap/11"),
			old:  filepath.Join(dirs.SnapMountDir, "some-snap/7"),
		},
		{
			op:   "link-snap",
			path: filepath.Join(dirs.SnapMountDir, "some-snap/7"),
		},
		{
			op: "update-aliases",
		},
		{
			op:    "undo-setup-snap",
			name:  "some-snap",
			path:  filepath.Join(dirs.SnapMountDir, "some-snap/11"),
			stype: "app",
		},
		{
			op:   "remove-snap-dir",
			name: "some-snap",
			path: filepath.Join(dirs.SnapMountDir, "some-snap"),
		},
	}

	// ensure all our tasks ran
	c.Check(s.fakeStore.downloads, DeepEquals, []fakeDownload{{
		macaroon: s.user.StoreMacaroon,
		name:     "some-snap",
		target:   filepath.Join(dirs.SnapBlobDir, "some-snap_11.snap"),
	}})
	// friendlier failure first
	c.Assert(s.fakeBackend.ops.Ops(), DeepEquals, expected.Ops())
	c.Assert(s.fakeBackend.ops, DeepEquals, expected)

	// verify snaps in the system state
	var snapst snapstate.SnapState
	err = snapstate.Get(s.state, "some-snap", &snapst)
	c.Assert(err, IsNil)

	c.Assert(snapst.Active, Equals, true)
	c.Assert(snapst.Channel, Equals, "stable")
	c.Assert(snapst.Sequence, HasLen, 1)
	c.Assert(snapst.Sequence[0], DeepEquals, &snap.SideInfo{
		RealName: "some-snap",
		SnapID:   "some-snap-id",
		Channel:  "",
		Revision: snap.R(7),
	})
}

func (s *snapmgrTestSuite) TestUpdateSameRevision(c *C) {
	si := snap.SideInfo{
		RealName: "some-snap",
		SnapID:   "some-snap-id",
		Revision: snap.R(7),
	}

	s.state.Lock()
	defer s.state.Unlock()

	snapstate.Set(s.state, "some-snap", &snapstate.SnapState{
		Active:   true,
		Sequence: []*snap.SideInfo{&si},
		Channel:  "channel-for-7",
		Current:  si.Revision,
	})

	_, err := snapstate.Update(s.state, "some-snap", "channel-for-7", snap.R(0), s.user.ID, snapstate.Flags{})
	c.Assert(err, Equals, store.ErrNoUpdateAvailable)
}

// A noResultsStore returns no results for install/refresh requests
type noResultsStore struct {
	*fakeStore
}

func (n noResultsStore) SnapAction(ctx context.Context, currentSnaps []*store.CurrentSnap, actions []*store.SnapAction, user *auth.UserState, opts *store.RefreshOptions) ([]*snap.Info, error) {
	return nil, &store.SnapActionError{NoResults: true}
}

func (s *snapmgrTestSuite) TestUpdateNoStoreResults(c *C) {
	s.state.Lock()
	defer s.state.Unlock()

	snapstate.ReplaceStore(s.state, noResultsStore{fakeStore: s.fakeStore})

	// this is an atypical case in which the store didn't return
	// an error nor a result, we are defensive and return
	// a reasonable error
	si := snap.SideInfo{
		RealName: "some-snap",
		SnapID:   "some-snap-id",
		Revision: snap.R(7),
	}

	snapstate.Set(s.state, "some-snap", &snapstate.SnapState{
		Active:   true,
		Sequence: []*snap.SideInfo{&si},
		Channel:  "channel-for-7",
		Current:  si.Revision,
	})

	_, err := snapstate.Update(s.state, "some-snap", "channel-for-7", snap.R(0), s.user.ID, snapstate.Flags{})
	c.Assert(err, Equals, store.ErrNoUpdateAvailable)
}

func (s *snapmgrTestSuite) TestUpdateSameRevisionSwitchesChannel(c *C) {
	si := snap.SideInfo{
		RealName: "some-snap",
		SnapID:   "some-snap-id",
		Revision: snap.R(7),
	}

	s.state.Lock()
	defer s.state.Unlock()

	snapstate.Set(s.state, "some-snap", &snapstate.SnapState{
		Active:   true,
		Sequence: []*snap.SideInfo{&si},
		Channel:  "other-chanenl",
		Current:  si.Revision,
	})

	ts, err := snapstate.Update(s.state, "some-snap", "channel-for-7", snap.R(0), s.user.ID, snapstate.Flags{})
	c.Assert(err, IsNil)
	c.Check(ts.Tasks(), HasLen, 1)
	c.Check(ts.Tasks()[0].Kind(), Equals, "switch-snap-channel")
}

func (s *snapmgrTestSuite) TestUpdateSameRevisionSwitchesChannelConflict(c *C) {
	si := snap.SideInfo{
		RealName: "some-snap",
		SnapID:   "some-snap-id",
		Revision: snap.R(7),
	}

	s.state.Lock()
	defer s.state.Unlock()

	snapstate.Set(s.state, "some-snap", &snapstate.SnapState{
		Active:   true,
		Sequence: []*snap.SideInfo{&si},
		Channel:  "other-channel",
		Current:  si.Revision,
	})

	ts, err := snapstate.Update(s.state, "some-snap", "channel-for-7", snap.R(0), s.user.ID, snapstate.Flags{})
	c.Assert(err, IsNil)
	// make it visible
	s.state.NewChange("refresh", "refresh a snap").AddAll(ts)

	_, err = snapstate.Update(s.state, "some-snap", "channel-for-7", snap.R(0), s.user.ID, snapstate.Flags{})
	c.Check(err, ErrorMatches, `snap "some-snap" has "refresh" change in progress`)
}

func (s *snapmgrTestSuite) TestUpdateSameRevisionSwitchChannelRunThrough(c *C) {
	si := snap.SideInfo{
		RealName: "some-snap",
		SnapID:   "some-snap-id",
		Channel:  "other-channel",
		Revision: snap.R(7),
	}

	s.state.Lock()
	defer s.state.Unlock()

	snapstate.Set(s.state, "some-snap", &snapstate.SnapState{
		Active:   true,
		Sequence: []*snap.SideInfo{&si},
		Channel:  "other-channel",
		Current:  si.Revision,
	})

	ts, err := snapstate.Update(s.state, "some-snap", "channel-for-7", snap.R(0), s.user.ID, snapstate.Flags{})
	c.Assert(err, IsNil)
	chg := s.state.NewChange("refresh", "refresh a snap")
	chg.AddAll(ts)

	s.state.Unlock()
	defer s.se.Stop()
	s.settle(c)
	s.state.Lock()

	expected := fakeOps{
		// we just expect the "storesvc-snap-action" ops, we
		// don't have a fakeOp for switchChannel because it has
		// not a backend method, it just manipulates the state
		{
			op: "storesvc-snap-action",
			curSnaps: []store.CurrentSnap{{
				InstanceName:    "some-snap",
				SnapID:          "some-snap-id",
				Revision:        snap.R(7),
				TrackingChannel: "other-channel",
				RefreshedDate:   fakeRevDateEpoch.AddDate(0, 0, 7),
				Epoch:           snap.E("1*"),
			}},
			userID: 1,
		},

		{
			op: "storesvc-snap-action:action",
			action: store.SnapAction{
				Action:       "refresh",
				InstanceName: "some-snap",
				SnapID:       "some-snap-id",
				Channel:      "channel-for-7",
				Flags:        store.SnapActionEnforceValidation,
			},
			userID: 1,
		},
	}

	// start with an easier-to-read error if this fails:
	c.Assert(s.fakeBackend.ops.Ops(), DeepEquals, expected.Ops())
	c.Assert(s.fakeBackend.ops, DeepEquals, expected)

	// verify snapSetup info
	var snapsup snapstate.SnapSetup
	task := ts.Tasks()[0]
	err = task.Get("snap-setup", &snapsup)
	c.Assert(err, IsNil)
	c.Assert(snapsup, DeepEquals, snapstate.SnapSetup{
		Channel:  "channel-for-7",
		SideInfo: snapsup.SideInfo,
	})
	c.Assert(snapsup.SideInfo, DeepEquals, &snap.SideInfo{
		RealName: "some-snap",
		SnapID:   "some-snap-id",
		Revision: snap.R(7),
		Channel:  "channel-for-7",
	})

	// verify snaps in the system state
	var snapst snapstate.SnapState
	err = snapstate.Get(s.state, "some-snap", &snapst)
	c.Assert(err, IsNil)

	c.Assert(snapst.Active, Equals, true)
	c.Assert(snapst.Sequence, HasLen, 1)
	c.Assert(snapst.Sequence[0], DeepEquals, &snap.SideInfo{
		RealName: "some-snap",
		SnapID:   "some-snap-id",
		Channel:  "channel-for-7",
		Revision: snap.R(7),
	})
}

func (s *snapmgrTestSuite) TestUpdateSameRevisionToggleIgnoreValidation(c *C) {
	si := snap.SideInfo{
		RealName: "some-snap",
		SnapID:   "some-snap-id",
		Revision: snap.R(7),
	}

	s.state.Lock()
	defer s.state.Unlock()

	snapstate.Set(s.state, "some-snap", &snapstate.SnapState{
		Active:   true,
		Sequence: []*snap.SideInfo{&si},
		Channel:  "channel-for-7",
		Current:  si.Revision,
	})

	ts, err := snapstate.Update(s.state, "some-snap", "channel-for-7", snap.R(0), s.user.ID, snapstate.Flags{IgnoreValidation: true})
	c.Assert(err, IsNil)
	c.Check(ts.Tasks(), HasLen, 1)
	c.Check(ts.Tasks()[0].Kind(), Equals, "toggle-snap-flags")
}

func (s *snapmgrTestSuite) TestUpdateSameRevisionToggleIgnoreValidationConflict(c *C) {
	si := snap.SideInfo{
		RealName: "some-snap",
		SnapID:   "some-snap-id",
		Revision: snap.R(7),
	}

	s.state.Lock()
	defer s.state.Unlock()

	snapstate.Set(s.state, "some-snap", &snapstate.SnapState{
		Active:   true,
		Sequence: []*snap.SideInfo{&si},
		Channel:  "channel-for-7",
		Current:  si.Revision,
	})

	ts, err := snapstate.Update(s.state, "some-snap", "channel-for-7", snap.R(0), s.user.ID, snapstate.Flags{IgnoreValidation: true})
	c.Assert(err, IsNil)
	// make it visible
	s.state.NewChange("refresh", "refresh a snap").AddAll(ts)

	_, err = snapstate.Update(s.state, "some-snap", "channel-for-7", snap.R(0), s.user.ID, snapstate.Flags{IgnoreValidation: true})
	c.Check(err, ErrorMatches, `snap "some-snap" has "refresh" change in progress`)

}

func (s *snapmgrTestSuite) TestUpdateSameRevisionToggleIgnoreValidationRunThrough(c *C) {
	si := snap.SideInfo{
		RealName: "some-snap",
		SnapID:   "some-snap-id",
		Revision: snap.R(7),
		Channel:  "channel-for-7",
	}

	s.state.Lock()
	defer s.state.Unlock()

	snapstate.Set(s.state, "some-snap", &snapstate.SnapState{
		Active:   true,
		Sequence: []*snap.SideInfo{&si},
		Channel:  "channel-for-7",
		Current:  si.Revision,
	})

	ts, err := snapstate.Update(s.state, "some-snap", "channel-for-7", snap.R(0), s.user.ID, snapstate.Flags{IgnoreValidation: true})
	c.Assert(err, IsNil)

	chg := s.state.NewChange("refresh", "refresh a snap")
	chg.AddAll(ts)

	s.state.Unlock()
	defer s.se.Stop()
	s.settle(c)
	s.state.Lock()

	// verify snapSetup info
	var snapsup snapstate.SnapSetup
	task := ts.Tasks()[0]
	err = task.Get("snap-setup", &snapsup)
	c.Assert(err, IsNil)
	c.Check(snapsup, DeepEquals, snapstate.SnapSetup{
		SideInfo: snapsup.SideInfo,
		Flags: snapstate.Flags{
			IgnoreValidation: true,
		},
	})
	c.Check(snapsup.SideInfo, DeepEquals, &snap.SideInfo{
		RealName: "some-snap",
		SnapID:   "some-snap-id",
		Revision: snap.R(7),
		Channel:  "channel-for-7",
	})

	// verify snaps in the system state
	var snapst snapstate.SnapState
	err = snapstate.Get(s.state, "some-snap", &snapst)
	c.Assert(err, IsNil)

	c.Check(snapst.Active, Equals, true)
	c.Check(snapst.Sequence, HasLen, 1)
	c.Check(snapst.Sequence[0], DeepEquals, &snap.SideInfo{
		RealName: "some-snap",
		SnapID:   "some-snap-id",
		Channel:  "channel-for-7",
		Revision: snap.R(7),
	})
	c.Check(snapst.IgnoreValidation, Equals, true)
}

func (s *snapmgrTestSuite) TestUpdateValidateRefreshesSaysNo(c *C) {
	si := snap.SideInfo{
		RealName: "some-snap",
		SnapID:   "some-snap-id",
		Revision: snap.R(7),
	}

	s.state.Lock()
	defer s.state.Unlock()

	snapstate.Set(s.state, "some-snap", &snapstate.SnapState{
		Active:   true,
		Sequence: []*snap.SideInfo{&si},
		Current:  si.Revision,
	})

	validateErr := errors.New("refresh control error")
	validateRefreshes := func(st *state.State, refreshes []*snap.Info, ignoreValidation map[string]bool, userID int) ([]*snap.Info, error) {
		c.Check(refreshes, HasLen, 1)
		c.Check(refreshes[0].SnapID, Equals, "some-snap-id")
		c.Check(refreshes[0].Revision, Equals, snap.R(11))
		c.Check(ignoreValidation, HasLen, 0)
		return nil, validateErr
	}
	// hook it up
	snapstate.ValidateRefreshes = validateRefreshes

	_, err := snapstate.Update(s.state, "some-snap", "stable", snap.R(0), s.user.ID, snapstate.Flags{})
	c.Assert(err, Equals, validateErr)
}

func (s *snapmgrTestSuite) TestUpdateValidateRefreshesSaysNoButIgnoreValidationIsSet(c *C) {
	si := snap.SideInfo{
		RealName: "some-snap",
		SnapID:   "some-snap-id",
		Revision: snap.R(7),
	}

	s.state.Lock()
	defer s.state.Unlock()

	snapstate.Set(s.state, "some-snap", &snapstate.SnapState{
		Active:   true,
		Sequence: []*snap.SideInfo{&si},
		Current:  si.Revision,
		SnapType: "app",
	})

	validateErr := errors.New("refresh control error")
	validateRefreshes := func(st *state.State, refreshes []*snap.Info, ignoreValidation map[string]bool, userID int) ([]*snap.Info, error) {
		return nil, validateErr
	}
	// hook it up
	snapstate.ValidateRefreshes = validateRefreshes

	flags := snapstate.Flags{JailMode: true, IgnoreValidation: true}
	ts, err := snapstate.Update(s.state, "some-snap", "stable", snap.R(0), s.user.ID, flags)
	c.Assert(err, IsNil)

	var snapsup snapstate.SnapSetup
	err = ts.Tasks()[0].Get("snap-setup", &snapsup)
	c.Assert(err, IsNil)
	c.Check(snapsup.Flags, DeepEquals, flags.ForSnapSetup())
}

func (s *snapmgrTestSuite) TestUpdateIgnoreValidationSticky(c *C) {
	si := snap.SideInfo{
		RealName: "some-snap",
		SnapID:   "some-snap-id",
		Revision: snap.R(7),
	}

	s.state.Lock()
	defer s.state.Unlock()

	snapstate.Set(s.state, "some-snap", &snapstate.SnapState{
		Active:   true,
		Sequence: []*snap.SideInfo{&si},
		Current:  si.Revision,
		SnapType: "app",
	})

	validateErr := errors.New("refresh control error")
	validateRefreshesFail := func(st *state.State, refreshes []*snap.Info, ignoreValidation map[string]bool, userID int) ([]*snap.Info, error) {
		c.Check(refreshes, HasLen, 1)
		if len(ignoreValidation) == 0 {
			return nil, validateErr
		}
		c.Check(ignoreValidation, DeepEquals, map[string]bool{
			"some-snap": true,
		})
		return refreshes, nil
	}
	// hook it up
	snapstate.ValidateRefreshes = validateRefreshesFail

	flags := snapstate.Flags{IgnoreValidation: true}
	ts, err := snapstate.Update(s.state, "some-snap", "stable", snap.R(0), s.user.ID, flags)
	c.Assert(err, IsNil)

	c.Check(s.fakeBackend.ops[0], DeepEquals, fakeOp{
		op: "storesvc-snap-action",
		curSnaps: []store.CurrentSnap{{
			InstanceName:     "some-snap",
			SnapID:           "some-snap-id",
			Revision:         snap.R(7),
			IgnoreValidation: false,
			RefreshedDate:    fakeRevDateEpoch.AddDate(0, 0, 7),
			Epoch:            snap.E("1*"),
		}},
		userID: 1,
	})
	c.Check(s.fakeBackend.ops[1], DeepEquals, fakeOp{
		op:    "storesvc-snap-action:action",
		revno: snap.R(11),
		action: store.SnapAction{
			Action:       "refresh",
			InstanceName: "some-snap",
			SnapID:       "some-snap-id",
			Channel:      "stable",
			Flags:        store.SnapActionIgnoreValidation,
		},
		userID: 1,
	})

	chg := s.state.NewChange("refresh", "refresh snap")
	chg.AddAll(ts)

	s.state.Unlock()
	defer s.se.Stop()
	s.settle(c)
	s.state.Lock()

	// verify snap has IgnoreValidation set
	var snapst snapstate.SnapState
	err = snapstate.Get(s.state, "some-snap", &snapst)
	c.Assert(err, IsNil)
	c.Check(snapst.IgnoreValidation, Equals, true)
	c.Check(snapst.Current, Equals, snap.R(11))

	s.fakeBackend.ops = nil
	s.fakeStore.refreshRevnos = map[string]snap.Revision{
		"some-snap-id": snap.R(12),
	}
	_, tts, err := snapstate.UpdateMany(context.TODO(), s.state, []string{"some-snap"}, s.user.ID, nil)
	c.Assert(err, IsNil)
	c.Check(tts, HasLen, 1)

	c.Check(s.fakeBackend.ops[0], DeepEquals, fakeOp{
		op: "storesvc-snap-action",
		curSnaps: []store.CurrentSnap{{
			InstanceName:     "some-snap",
			SnapID:           "some-snap-id",
			Revision:         snap.R(11),
			TrackingChannel:  "stable",
			IgnoreValidation: true,
			RefreshedDate:    fakeRevDateEpoch.AddDate(0, 0, 11),
			Epoch:            snap.E("1*"),
		}},
		userID: 1,
	})
	c.Check(s.fakeBackend.ops[1], DeepEquals, fakeOp{
		op:    "storesvc-snap-action:action",
		revno: snap.R(12),
		action: store.SnapAction{
			Action:       "refresh",
			InstanceName: "some-snap",
			SnapID:       "some-snap-id",
			Flags:        0,
		},
		userID: 1,
	})

	chg = s.state.NewChange("refresh", "refresh snaps")
	chg.AddAll(tts[0])

	s.state.Unlock()
	defer s.se.Stop()
	s.settle(c)
	s.state.Lock()

	snapst = snapstate.SnapState{}
	err = snapstate.Get(s.state, "some-snap", &snapst)
	c.Assert(err, IsNil)
	c.Check(snapst.IgnoreValidation, Equals, true)
	c.Check(snapst.Current, Equals, snap.R(12))

	// reset ignore validation
	s.fakeBackend.ops = nil
	s.fakeStore.refreshRevnos = map[string]snap.Revision{
		"some-snap-id": snap.R(11),
	}
	validateRefreshes := func(st *state.State, refreshes []*snap.Info, ignoreValidation map[string]bool, userID int) ([]*snap.Info, error) {
		return refreshes, nil
	}
	// hook it up
	snapstate.ValidateRefreshes = validateRefreshes
	flags = snapstate.Flags{}
	ts, err = snapstate.Update(s.state, "some-snap", "stable", snap.R(0), s.user.ID, flags)
	c.Assert(err, IsNil)

	c.Check(s.fakeBackend.ops[0], DeepEquals, fakeOp{
		op: "storesvc-snap-action",
		curSnaps: []store.CurrentSnap{{
			InstanceName:     "some-snap",
			SnapID:           "some-snap-id",
			Revision:         snap.R(12),
			TrackingChannel:  "stable",
			IgnoreValidation: true,
			RefreshedDate:    fakeRevDateEpoch.AddDate(0, 0, 12),
			Epoch:            snap.E("1*"),
		}},
		userID: 1,
	})
	c.Check(s.fakeBackend.ops[1], DeepEquals, fakeOp{
		op:    "storesvc-snap-action:action",
		revno: snap.R(11),
		action: store.SnapAction{
			Action:       "refresh",
			InstanceName: "some-snap",
			SnapID:       "some-snap-id",
			Channel:      "stable",
			Flags:        store.SnapActionEnforceValidation,
		},
		userID: 1,
	})

	chg = s.state.NewChange("refresh", "refresh snap")
	chg.AddAll(ts)

	s.state.Unlock()
	defer s.se.Stop()
	s.settle(c)
	s.state.Lock()

	snapst = snapstate.SnapState{}
	err = snapstate.Get(s.state, "some-snap", &snapst)
	c.Assert(err, IsNil)
	c.Check(snapst.IgnoreValidation, Equals, false)
	c.Check(snapst.Current, Equals, snap.R(11))
}

func (s *snapmgrTestSuite) TestParallelInstanceUpdateIgnoreValidationSticky(c *C) {
	si := snap.SideInfo{
		RealName: "some-snap",
		SnapID:   "some-snap-id",
		Revision: snap.R(7),
	}

	s.state.Lock()
	defer s.state.Unlock()

	tr := config.NewTransaction(s.state)
	tr.Set("core", "experimental.parallel-instances", true)
	tr.Commit()

	snapstate.Set(s.state, "some-snap", &snapstate.SnapState{
		Active:   true,
		Sequence: []*snap.SideInfo{&si},
		Current:  si.Revision,
		SnapType: "app",
	})
	snapstate.Set(s.state, "some-snap_instance", &snapstate.SnapState{
		Active:      true,
		Sequence:    []*snap.SideInfo{&si},
		Current:     si.Revision,
		SnapType:    "app",
		InstanceKey: "instance",
	})

	validateErr := errors.New("refresh control error")
	validateRefreshesFail := func(st *state.State, refreshes []*snap.Info, ignoreValidation map[string]bool, userID int) ([]*snap.Info, error) {
		c.Check(refreshes, HasLen, 2)
		if len(ignoreValidation) == 0 {
			return nil, validateErr
		}
		c.Check(ignoreValidation, DeepEquals, map[string]bool{
			"some-snap_instance": true,
		})
		return refreshes, nil
	}
	// hook it up
	snapstate.ValidateRefreshes = validateRefreshesFail

	flags := snapstate.Flags{IgnoreValidation: true}
	ts, err := snapstate.Update(s.state, "some-snap_instance", "stable", snap.R(0), s.user.ID, flags)
	c.Assert(err, IsNil)

	c.Check(s.fakeBackend.ops[0], DeepEquals, fakeOp{
		op: "storesvc-snap-action",
		curSnaps: []store.CurrentSnap{{
			InstanceName:     "some-snap",
			SnapID:           "some-snap-id",
			Revision:         snap.R(7),
			IgnoreValidation: false,
			RefreshedDate:    fakeRevDateEpoch.AddDate(0, 0, 7),
			Epoch:            snap.E("1*"),
		}, {
			InstanceName:     "some-snap_instance",
			SnapID:           "some-snap-id",
			Revision:         snap.R(7),
			IgnoreValidation: false,
			RefreshedDate:    fakeRevDateEpoch.AddDate(0, 0, 7),
			Epoch:            snap.E("1*"),
		}},
		userID: 1,
	})
	c.Check(s.fakeBackend.ops[1], DeepEquals, fakeOp{
		op:    "storesvc-snap-action:action",
		revno: snap.R(11),
		action: store.SnapAction{
			Action:       "refresh",
			InstanceName: "some-snap_instance",
			SnapID:       "some-snap-id",
			Channel:      "stable",
			Flags:        store.SnapActionIgnoreValidation,
		},
		userID: 1,
	})

	chg := s.state.NewChange("refresh", "refresh snaps")
	chg.AddAll(ts)

	s.state.Unlock()
	defer s.se.Stop()
	s.settle(c)
	s.state.Lock()

	// ensure all our tasks ran
	c.Assert(chg.Err(), IsNil)
	c.Assert(chg.IsReady(), Equals, true)

	// verify snap 'instance' has IgnoreValidation set and the snap was
	// updated
	var snapst snapstate.SnapState
	err = snapstate.Get(s.state, "some-snap_instance", &snapst)
	c.Assert(err, IsNil)
	c.Check(snapst.IgnoreValidation, Equals, true)
	c.Check(snapst.Current, Equals, snap.R(11))
	// and the other snap does not
	err = snapstate.Get(s.state, "some-snap", &snapst)
	c.Assert(err, IsNil)
	c.Check(snapst.Current, Equals, snap.R(7))
	c.Check(snapst.IgnoreValidation, Equals, false)

	s.fakeBackend.ops = nil
	s.fakeStore.refreshRevnos = map[string]snap.Revision{
		"some-snap-id": snap.R(12),
	}
	updates, tts, err := snapstate.UpdateMany(context.TODO(), s.state, []string{"some-snap", "some-snap_instance"}, s.user.ID, nil)
	c.Assert(err, IsNil)
	c.Check(tts, HasLen, 2)
	sort.Strings(updates)
	c.Check(updates, DeepEquals, []string{"some-snap", "some-snap_instance"})

	chg = s.state.NewChange("refresh", "refresh snaps")
	for _, ts := range tts {
		chg.AddAll(ts)
	}

	s.state.Unlock()
	s.settle(c)
	s.state.Lock()

	// ensure all our tasks ran
	c.Assert(chg.Err(), IsNil)
	c.Assert(chg.IsReady(), Equals, true)

	err = snapstate.Get(s.state, "some-snap", &snapst)
	c.Assert(err, IsNil)
	c.Check(snapst.IgnoreValidation, Equals, false)
	c.Check(snapst.Current, Equals, snap.R(12))

	err = snapstate.Get(s.state, "some-snap_instance", &snapst)
	c.Assert(err, IsNil)
	c.Check(snapst.IgnoreValidation, Equals, true)
	c.Check(snapst.Current, Equals, snap.R(12))

	for i := 0; i < 2; i++ {
		op := s.fakeBackend.ops[i]
		switch op.op {
		case "storesvc-snap-action":
			c.Check(op, DeepEquals, fakeOp{
				op: "storesvc-snap-action",
				curSnaps: []store.CurrentSnap{{
					InstanceName:     "some-snap",
					SnapID:           "some-snap-id",
					Revision:         snap.R(7),
					IgnoreValidation: false,
					RefreshedDate:    fakeRevDateEpoch.AddDate(0, 0, 7),
					Epoch:            snap.E("1*"),
				}, {
					InstanceName:     "some-snap_instance",
					SnapID:           "some-snap-id",
					Revision:         snap.R(11),
					TrackingChannel:  "stable",
					IgnoreValidation: true,
					RefreshedDate:    fakeRevDateEpoch.AddDate(0, 0, 11),
					Epoch:            snap.E("1*"),
				}},
				userID: 1,
			})
		case "storesvc-snap-action:action":
			switch op.action.InstanceName {
			case "some-snap":
				c.Check(op, DeepEquals, fakeOp{
					op:    "storesvc-snap-action:action",
					revno: snap.R(12),
					action: store.SnapAction{
						Action:       "refresh",
						InstanceName: "some-snap",
						SnapID:       "some-snap-id",
						Flags:        0,
					},
					userID: 1,
				})
			case "some-snap_instance":
				c.Check(op, DeepEquals, fakeOp{
					op:    "storesvc-snap-action:action",
					revno: snap.R(12),
					action: store.SnapAction{
						Action:       "refresh",
						InstanceName: "some-snap_instance",
						SnapID:       "some-snap-id",
						Flags:        0,
					},
					userID: 1,
				})
			default:
				c.Fatalf("unexpected instance name %q", op.action.InstanceName)
			}
		default:
			c.Fatalf("unexpected action %q", op.op)
		}
	}

}

func (s *snapmgrTestSuite) TestUpdateFromLocal(c *C) {
	si := snap.SideInfo{
		RealName: "some-snap",
		Revision: snap.R("x1"),
	}

	s.state.Lock()
	defer s.state.Unlock()

	snapstate.Set(s.state, "some-snap", &snapstate.SnapState{
		Active:   true,
		Sequence: []*snap.SideInfo{&si},
		Channel:  "channel-for-7",
		Current:  si.Revision,
	})

	_, err := snapstate.Update(s.state, "some-snap", "channel-for-7", snap.R(0), s.user.ID, snapstate.Flags{})
	c.Assert(err, Equals, store.ErrLocalSnap)
}

func (s *snapmgrTestSuite) TestUpdateAmend(c *C) {
	si := snap.SideInfo{
		RealName: "some-snap",
		Revision: snap.R("x1"),
	}

	s.state.Lock()
	defer s.state.Unlock()

	snapstate.Set(s.state, "some-snap", &snapstate.SnapState{
		Active:   true,
		Sequence: []*snap.SideInfo{&si},
		Channel:  "channel-for-7",
		Current:  si.Revision,
	})

	ts, err := snapstate.Update(s.state, "some-snap", "channel-for-7", snap.R(0), s.user.ID, snapstate.Flags{Amend: true})
	c.Assert(err, IsNil)
	verifyUpdateTasks(c, unlinkBefore|cleanupAfter, 0, ts, s.state)

	// ensure we go from local to store revision-7
	var snapsup snapstate.SnapSetup
	tasks := ts.Tasks()
	c.Check(tasks[1].Kind(), Equals, "download-snap")
	err = tasks[1].Get("snap-setup", &snapsup)
	c.Assert(err, IsNil)
	c.Check(snapsup.Revision(), Equals, snap.R(7))
}

func (s *snapmgrTestSuite) TestUpdateAmendSnapNotFound(c *C) {
	si := snap.SideInfo{
		RealName: "snap-unknown",
		Revision: snap.R("x1"),
	}

	s.state.Lock()
	defer s.state.Unlock()

	snapstate.Set(s.state, "snap-unknown", &snapstate.SnapState{
		Active:   true,
		Sequence: []*snap.SideInfo{&si},
		Channel:  "stable",
		Current:  si.Revision,
	})

	_, err := snapstate.Update(s.state, "snap-unknown", "stable", snap.R(0), s.user.ID, snapstate.Flags{Amend: true})
	c.Assert(err, Equals, store.ErrSnapNotFound)
}

func (s *snapmgrTestSuite) TestSingleUpdateBlockedRevision(c *C) {
	// single updates should *not* set the block list
	si7 := snap.SideInfo{
		RealName: "some-snap",
		SnapID:   "some-snap-id",
		Revision: snap.R(7),
	}
	si11 := snap.SideInfo{
		RealName: "some-snap",
		SnapID:   "some-snap-id",
		Revision: snap.R(11),
	}

	s.state.Lock()
	defer s.state.Unlock()

	snapstate.Set(s.state, "some-snap", &snapstate.SnapState{
		Active:   true,
		Sequence: []*snap.SideInfo{&si7, &si11},
		Current:  si7.Revision,
		SnapType: "app",
	})

	_, err := snapstate.Update(s.state, "some-snap", "some-channel", snap.R(0), s.user.ID, snapstate.Flags{})
	c.Assert(err, IsNil)

	c.Assert(s.fakeBackend.ops, HasLen, 2)
	c.Check(s.fakeBackend.ops[0], DeepEquals, fakeOp{
		op: "storesvc-snap-action",
		curSnaps: []store.CurrentSnap{{
			InstanceName:  "some-snap",
			SnapID:        "some-snap-id",
			Revision:      snap.R(7),
			RefreshedDate: fakeRevDateEpoch.AddDate(0, 0, 7),
			Epoch:         snap.E("1*"),
		}},
		userID: 1,
	})
}

func (s *snapmgrTestSuite) TestMultiUpdateBlockedRevision(c *C) {
	// multi-updates should *not* set the block list
	si7 := snap.SideInfo{
		RealName: "some-snap",
		SnapID:   "some-snap-id",
		Revision: snap.R(7),
	}
	si11 := snap.SideInfo{
		RealName: "some-snap",
		SnapID:   "some-snap-id",
		Revision: snap.R(11),
	}

	s.state.Lock()
	defer s.state.Unlock()

	snapstate.Set(s.state, "some-snap", &snapstate.SnapState{
		Active:   true,
		Sequence: []*snap.SideInfo{&si7, &si11},
		Current:  si7.Revision,
		SnapType: "app",
	})

	updates, _, err := snapstate.UpdateMany(context.TODO(), s.state, []string{"some-snap"}, s.user.ID, nil)
	c.Assert(err, IsNil)
	c.Check(updates, DeepEquals, []string{"some-snap"})

	c.Assert(s.fakeBackend.ops, HasLen, 2)
	c.Check(s.fakeBackend.ops[0], DeepEquals, fakeOp{
		op: "storesvc-snap-action",
		curSnaps: []store.CurrentSnap{{
			InstanceName:  "some-snap",
			SnapID:        "some-snap-id",
			Revision:      snap.R(7),
			RefreshedDate: fakeRevDateEpoch.AddDate(0, 0, 7),
			Epoch:         snap.E("1*"),
		}},
		userID: 1,
	})
}

func (s *snapmgrTestSuite) TestAllUpdateBlockedRevision(c *C) {
	//  update-all *should* set the block list
	si7 := snap.SideInfo{
		RealName: "some-snap",
		SnapID:   "some-snap-id",
		Revision: snap.R(7),
	}
	si11 := snap.SideInfo{
		RealName: "some-snap",
		SnapID:   "some-snap-id",
		Revision: snap.R(11),
	}

	s.state.Lock()
	defer s.state.Unlock()

	snapstate.Set(s.state, "some-snap", &snapstate.SnapState{
		Active:   true,
		Sequence: []*snap.SideInfo{&si7, &si11},
		Current:  si7.Revision,
	})

	updates, _, err := snapstate.UpdateMany(context.TODO(), s.state, nil, s.user.ID, nil)
	c.Check(err, IsNil)
	c.Check(updates, HasLen, 0)

	c.Assert(s.fakeBackend.ops, HasLen, 2)
	c.Check(s.fakeBackend.ops[0], DeepEquals, fakeOp{
		op: "storesvc-snap-action",
		curSnaps: []store.CurrentSnap{{
			InstanceName:  "some-snap",
			SnapID:        "some-snap-id",
			Revision:      snap.R(7),
			RefreshedDate: fakeRevDateEpoch.AddDate(0, 0, 7),
			Block:         []snap.Revision{snap.R(11)},
			Epoch:         snap.E("1*"),
		}},
		userID: 1,
	})
}

var orthogonalAutoAliasesScenarios = []struct {
	aliasesBefore map[string][]string
	names         []string
	prune         []string
	update        bool
	new           bool
}{
	{nil, nil, nil, true, true},
	{nil, []string{"some-snap"}, nil, true, false},
	{nil, []string{"other-snap"}, nil, false, true},
	{map[string][]string{"some-snap": {"aliasA", "aliasC"}}, []string{"some-snap"}, nil, true, false},
	{map[string][]string{"other-snap": {"aliasB", "aliasC"}}, []string{"other-snap"}, []string{"other-snap"}, false, false},
	{map[string][]string{"other-snap": {"aliasB", "aliasC"}}, nil, []string{"other-snap"}, true, false},
	{map[string][]string{"other-snap": {"aliasB", "aliasC"}}, []string{"some-snap"}, nil, true, false},
	{map[string][]string{"other-snap": {"aliasC"}}, []string{"other-snap"}, []string{"other-snap"}, false, true},
	{map[string][]string{"other-snap": {"aliasC"}}, nil, []string{"other-snap"}, true, true},
	{map[string][]string{"other-snap": {"aliasC"}}, []string{"some-snap"}, nil, true, false},
	{map[string][]string{"some-snap": {"aliasB"}, "other-snap": {"aliasA"}}, []string{"some-snap"}, []string{"other-snap"}, true, false},
	{map[string][]string{"some-snap": {"aliasB"}, "other-snap": {"aliasA"}}, nil, []string{"other-snap", "some-snap"}, true, true},
	{map[string][]string{"some-snap": {"aliasB"}, "other-snap": {"aliasA"}}, []string{"other-snap"}, []string{"other-snap", "some-snap"}, false, true},
	{map[string][]string{"some-snap": {"aliasB"}}, nil, []string{"some-snap"}, true, true},
	{map[string][]string{"some-snap": {"aliasB"}}, []string{"other-snap"}, []string{"some-snap"}, false, true},
	{map[string][]string{"some-snap": {"aliasB"}}, []string{"some-snap"}, nil, true, false},
	{map[string][]string{"other-snap": {"aliasA"}}, nil, []string{"other-snap"}, true, true},
	{map[string][]string{"other-snap": {"aliasA"}}, []string{"other-snap"}, []string{"other-snap"}, false, true},
	{map[string][]string{"other-snap": {"aliasA"}}, []string{"some-snap"}, []string{"other-snap"}, true, false},
}

func (s *snapmgrTestSuite) TestUpdateManyAutoAliasesScenarios(c *C) {
	s.state.Lock()
	defer s.state.Unlock()

	snapstate.Set(s.state, "other-snap", &snapstate.SnapState{
		Active: true,
		Sequence: []*snap.SideInfo{
			{RealName: "other-snap", SnapID: "other-snap-id", Revision: snap.R(2)},
		},
		Current:  snap.R(2),
		SnapType: "app",
	})

	snapstate.AutoAliases = func(st *state.State, info *snap.Info) (map[string]string, error) {
		switch info.InstanceName() {
		case "some-snap":
			return map[string]string{"aliasA": "cmdA"}, nil
		case "other-snap":
			return map[string]string{"aliasB": "cmdB"}, nil
		}
		return nil, nil
	}

	snapstate.Set(s.state, "some-snap", &snapstate.SnapState{
		Active: true,
		Sequence: []*snap.SideInfo{
			{RealName: "some-snap", SnapID: "some-snap-id", Revision: snap.R(4)},
		},
		Current:  snap.R(4),
		SnapType: "app",
	})

	expectedSet := func(aliases []string) map[string]bool {
		res := make(map[string]bool, len(aliases))
		for _, alias := range aliases {
			res[alias] = true
		}
		return res
	}

	for _, scenario := range orthogonalAutoAliasesScenarios {
		for _, instanceName := range []string{"some-snap", "other-snap"} {
			var snapst snapstate.SnapState
			err := snapstate.Get(s.state, instanceName, &snapst)
			c.Assert(err, IsNil)
			snapst.Aliases = nil
			snapst.AutoAliasesDisabled = false
			if autoAliases := scenario.aliasesBefore[instanceName]; autoAliases != nil {
				targets := make(map[string]*snapstate.AliasTarget)
				for _, alias := range autoAliases {
					targets[alias] = &snapstate.AliasTarget{Auto: "cmd" + alias[len(alias)-1:]}
				}

				snapst.Aliases = targets
			}
			snapstate.Set(s.state, instanceName, &snapst)
		}

		updates, tts, err := snapstate.UpdateMany(context.TODO(), s.state, scenario.names, s.user.ID, nil)
		c.Check(err, IsNil)

		_, dropped, err := snapstate.AutoAliasesDelta(s.state, []string{"some-snap", "other-snap"})
		c.Assert(err, IsNil)

		j := 0
		expectedUpdatesSet := make(map[string]bool)
		var expectedPruned map[string]map[string]bool
		var pruneTs *state.TaskSet
		if len(scenario.prune) != 0 {
			pruneTs = tts[0]
			j++
			taskAliases := make(map[string]map[string]bool)
			for _, aliasTask := range pruneTs.Tasks() {
				c.Check(aliasTask.Kind(), Equals, "prune-auto-aliases")
				var aliases []string
				err := aliasTask.Get("aliases", &aliases)
				c.Assert(err, IsNil)
				snapsup, err := snapstate.TaskSnapSetup(aliasTask)
				c.Assert(err, IsNil)
				taskAliases[snapsup.InstanceName()] = expectedSet(aliases)
			}
			expectedPruned = make(map[string]map[string]bool)
			for _, instanceName := range scenario.prune {
				expectedPruned[instanceName] = expectedSet(dropped[instanceName])
				if instanceName == "other-snap" && !scenario.new && !scenario.update {
					expectedUpdatesSet["other-snap"] = true
				}
			}
			c.Check(taskAliases, DeepEquals, expectedPruned)
		}
		if scenario.update {
			updateTs := tts[j]
			j++
			expectedUpdatesSet["some-snap"] = true
			first := updateTs.Tasks()[0]
			c.Check(first.Kind(), Equals, "prerequisites")
			wait := false
			if expectedPruned["other-snap"]["aliasA"] {
				wait = true
			} else if expectedPruned["some-snap"] != nil {
				wait = true
			}
			if wait {
				c.Check(first.WaitTasks(), DeepEquals, pruneTs.Tasks())
			} else {
				c.Check(first.WaitTasks(), HasLen, 0)
			}
		}
		if scenario.new {
			newTs := tts[j]
			j++
			expectedUpdatesSet["other-snap"] = true
			tasks := newTs.Tasks()
			c.Check(tasks, HasLen, 1)
			aliasTask := tasks[0]
			c.Check(aliasTask.Kind(), Equals, "refresh-aliases")

			wait := false
			if expectedPruned["some-snap"]["aliasB"] {
				wait = true
			} else if expectedPruned["other-snap"] != nil {
				wait = true
			}
			if wait {
				c.Check(aliasTask.WaitTasks(), DeepEquals, pruneTs.Tasks())
			} else {
				c.Check(aliasTask.WaitTasks(), HasLen, 0)
			}
		}
		c.Assert(j, Equals, len(tts), Commentf("%#v", scenario))

		// check reported updated names
		c.Check(len(updates) > 0, Equals, true)
		sort.Strings(updates)
		expectedUpdates := make([]string, 0, len(expectedUpdatesSet))
		for x := range expectedUpdatesSet {
			expectedUpdates = append(expectedUpdates, x)
		}
		sort.Strings(expectedUpdates)
		c.Check(updates, DeepEquals, expectedUpdates)
	}
}

func (s *snapmgrTestSuite) TestUpdateOneAutoAliasesScenarios(c *C) {
	s.state.Lock()
	defer s.state.Unlock()

	snapstate.Set(s.state, "other-snap", &snapstate.SnapState{
		Active: true,
		Sequence: []*snap.SideInfo{
			{RealName: "other-snap", SnapID: "other-snap-id", Revision: snap.R(2)},
		},
		Current:  snap.R(2),
		SnapType: "app",
	})

	snapstate.AutoAliases = func(st *state.State, info *snap.Info) (map[string]string, error) {
		switch info.InstanceName() {
		case "some-snap":
			return map[string]string{"aliasA": "cmdA"}, nil
		case "other-snap":
			return map[string]string{"aliasB": "cmdB"}, nil
		}
		return nil, nil
	}

	snapstate.Set(s.state, "some-snap", &snapstate.SnapState{
		Active: true,
		Sequence: []*snap.SideInfo{
			{RealName: "some-snap", SnapID: "some-snap-id", Revision: snap.R(4)},
		},
		Current:  snap.R(4),
		SnapType: "app",
	})

	expectedSet := func(aliases []string) map[string]bool {
		res := make(map[string]bool, len(aliases))
		for _, alias := range aliases {
			res[alias] = true
		}
		return res
	}

	for _, scenario := range orthogonalAutoAliasesScenarios {
		if len(scenario.names) != 1 {
			continue
		}

		for _, instanceName := range []string{"some-snap", "other-snap"} {
			var snapst snapstate.SnapState
			err := snapstate.Get(s.state, instanceName, &snapst)
			c.Assert(err, IsNil)
			snapst.Aliases = nil
			snapst.AutoAliasesDisabled = false
			if autoAliases := scenario.aliasesBefore[instanceName]; autoAliases != nil {
				targets := make(map[string]*snapstate.AliasTarget)
				for _, alias := range autoAliases {
					targets[alias] = &snapstate.AliasTarget{Auto: "cmd" + alias[len(alias)-1:]}
				}

				snapst.Aliases = targets
			}
			snapstate.Set(s.state, instanceName, &snapst)
		}

		ts, err := snapstate.Update(s.state, scenario.names[0], "", snap.R(0), s.user.ID, snapstate.Flags{})
		c.Assert(err, IsNil)
		_, dropped, err := snapstate.AutoAliasesDelta(s.state, []string{"some-snap", "other-snap"})
		c.Assert(err, IsNil)

		j := 0
		tasks := ts.Tasks()
		var expectedPruned map[string]map[string]bool
		var pruneTasks []*state.Task
		if len(scenario.prune) != 0 {
			nprune := len(scenario.prune)
			pruneTasks = tasks[:nprune]
			j += nprune
			taskAliases := make(map[string]map[string]bool)
			for _, aliasTask := range pruneTasks {
				c.Check(aliasTask.Kind(), Equals, "prune-auto-aliases")
				var aliases []string
				err := aliasTask.Get("aliases", &aliases)
				c.Assert(err, IsNil)
				snapsup, err := snapstate.TaskSnapSetup(aliasTask)
				c.Assert(err, IsNil)
				taskAliases[snapsup.InstanceName()] = expectedSet(aliases)
			}
			expectedPruned = make(map[string]map[string]bool)
			for _, instanceName := range scenario.prune {
				expectedPruned[instanceName] = expectedSet(dropped[instanceName])
			}
			c.Check(taskAliases, DeepEquals, expectedPruned)
		}
		if scenario.update {
			first := tasks[j]
			j += 18
			c.Check(first.Kind(), Equals, "prerequisites")
			wait := false
			if expectedPruned["other-snap"]["aliasA"] {
				wait = true
			} else if expectedPruned["some-snap"] != nil {
				wait = true
			}
			if wait {
				c.Check(first.WaitTasks(), DeepEquals, pruneTasks)
			} else {
				c.Check(first.WaitTasks(), HasLen, 0)
			}
		}
		if scenario.new {
			aliasTask := tasks[j]
			j++
			c.Check(aliasTask.Kind(), Equals, "refresh-aliases")
			wait := false
			if expectedPruned["some-snap"]["aliasB"] {
				wait = true
			} else if expectedPruned["other-snap"] != nil {
				wait = true
			}
			if wait {
				c.Check(aliasTask.WaitTasks(), DeepEquals, pruneTasks)
			} else {
				c.Check(aliasTask.WaitTasks(), HasLen, 0)
			}
		}
		c.Assert(len(tasks), Equals, j, Commentf("%#v", scenario))

		// conflict checks are triggered
		chg := s.state.NewChange("update", "...")
		chg.AddAll(ts)
		err = snapstate.CheckChangeConflict(s.state, scenario.names[0], nil)
		c.Check(err, ErrorMatches, `.* has "update" change in progress`)
		chg.SetStatus(state.DoneStatus)
	}
}

func (s *snapmgrTestSuite) TestUpdateLocalSnapFails(c *C) {
	si := snap.SideInfo{
		RealName: "some-snap",
		Revision: snap.R(7),
	}

	s.state.Lock()
	defer s.state.Unlock()

	snapstate.Set(s.state, "some-snap", &snapstate.SnapState{
		Active:   true,
		Sequence: []*snap.SideInfo{&si},
		Current:  si.Revision,
	})

	_, err := snapstate.Update(s.state, "some-snap", "some-channel", snap.R(0), s.user.ID, snapstate.Flags{})
	c.Assert(err, Equals, store.ErrLocalSnap)
}

func (s *snapmgrTestSuite) TestUpdateDisabledUnsupported(c *C) {
	si := snap.SideInfo{
		RealName: "some-snap",
		SnapID:   "some-snap-id",
		Revision: snap.R(7),
	}

	s.state.Lock()
	defer s.state.Unlock()

	snapstate.Set(s.state, "some-snap", &snapstate.SnapState{
		Active:   false,
		Sequence: []*snap.SideInfo{&si},
		Current:  si.Revision,
	})

	_, err := snapstate.Update(s.state, "some-snap", "some-channel", snap.R(0), s.user.ID, snapstate.Flags{})
	c.Assert(err, ErrorMatches, `refreshing disabled snap "some-snap" not supported`)
}

func (s *snapmgrTestSuite) TestUpdateKernelTrackChecksSwitchingTracks(c *C) {
	si := snap.SideInfo{
		RealName: "kernel",
		SnapID:   "kernel-id",
		Revision: snap.R(7),
	}

	s.state.Lock()
	defer s.state.Unlock()

	snapstate.SetModelWithKernelTrack("18")
	snapstate.Set(s.state, "kernel", &snapstate.SnapState{
		Active:   true,
		Sequence: []*snap.SideInfo{&si},
		Current:  si.Revision,
		Channel:  "18/stable",
	})

	// switching tracks is not ok
	_, err := snapstate.Update(s.state, "kernel", "new-channel", snap.R(0), s.user.ID, snapstate.Flags{})
	c.Assert(err, ErrorMatches, `cannot switch from kernel track "18" as specified for the \(device\) model to "new-channel/stable"`)

	// no change to the channel is ok
	_, err = snapstate.Update(s.state, "kernel", "", snap.R(0), s.user.ID, snapstate.Flags{})
	c.Assert(err, IsNil)

	// switching risk level is ok
	_, err = snapstate.Update(s.state, "kernel", "18/beta", snap.R(0), s.user.ID, snapstate.Flags{})
	c.Assert(err, IsNil)

}

func (s *snapmgrTestSuite) TestUpdateGadgetTrackChecksSwitchingTracks(c *C) {
	si := snap.SideInfo{
		RealName: "brand-gadget",
		SnapID:   "brand-gadget-id",
		Revision: snap.R(7),
	}

	s.state.Lock()
	defer s.state.Unlock()

	snapstate.SetModelWithGadgetTrack("18")
	snapstate.Set(s.state, "brand-gadget", &snapstate.SnapState{
		Active:   true,
		Sequence: []*snap.SideInfo{&si},
		Current:  si.Revision,
		Channel:  "18/stable",
	})

	// switching tracks is not ok
	_, err := snapstate.Update(s.state, "brand-gadget", "new-channel", snap.R(0), s.user.ID, snapstate.Flags{})
	c.Assert(err, ErrorMatches, `cannot switch from gadget track "18" as specified for the \(device\) model to "new-channel/stable"`)

	// no change to the channel is ok
	_, err = snapstate.Update(s.state, "brand-gadget", "", snap.R(0), s.user.ID, snapstate.Flags{})
	c.Assert(err, IsNil)

	// switching risk level is ok
	_, err = snapstate.Update(s.state, "brand-gadget", "18/beta", snap.R(0), s.user.ID, snapstate.Flags{})
	c.Assert(err, IsNil)

}

func makeTestSnap(c *C, snapYamlContent string) (snapFilePath string) {
	return snaptest.MakeTestSnapWithFiles(c, snapYamlContent, nil)
}

func (s *snapmgrTestSuite) TestInstallFirstLocalRunThrough(c *C) {
	// use the real thing for this one
	snapstate.MockOpenSnapFile(backend.OpenSnapFile)

	s.state.Lock()
	defer s.state.Unlock()

	mockSnap := makeTestSnap(c, `name: mock
version: 1.0`)
	chg := s.state.NewChange("install", "install a local snap")
	ts, info, err := snapstate.InstallPath(s.state, &snap.SideInfo{RealName: "mock"}, mockSnap, "", "", snapstate.Flags{})
	c.Assert(err, IsNil)
	chg.AddAll(ts)

	// ensure the returned info is correct
	c.Check(info.SideInfo.RealName, Equals, "mock")
	c.Check(info.Version, Equals, "1.0")

	s.state.Unlock()
	defer s.se.Stop()
	s.settle(c)
	s.state.Lock()

	expected := fakeOps{
		{
			// only local install was run, i.e. first actions are pseudo-action current
			op:  "current",
			old: "<no-current>",
		},
		{
			// and setup-snap
			op:    "setup-snap",
			name:  "mock",
			path:  mockSnap,
			revno: snap.R("x1"),
		},
		{
			op:   "copy-data",
			path: filepath.Join(dirs.SnapMountDir, "mock/x1"),
			old:  "<no-old>",
		},
		{
			op:    "setup-profiles:Doing",
			name:  "mock",
			revno: snap.R("x1"),
		},
		{
			op: "candidate",
			sinfo: snap.SideInfo{
				RealName: "mock",
				Revision: snap.R("x1"),
			},
		},
		{
			op:   "link-snap",
			path: filepath.Join(dirs.SnapMountDir, "mock/x1"),
		},
		{
			op:    "auto-connect:Doing",
			name:  "mock",
			revno: snap.R("x1"),
		},
		{
			op: "update-aliases",
		},
		{
			op:    "cleanup-trash",
			name:  "mock",
			revno: snap.R("x1"),
		},
	}

	c.Assert(s.fakeBackend.ops.Ops(), DeepEquals, expected.Ops())
	c.Check(s.fakeBackend.ops, DeepEquals, expected)

	// verify snapSetup info
	var snapsup snapstate.SnapSetup
	task := ts.Tasks()[1]
	err = task.Get("snap-setup", &snapsup)
	c.Assert(err, IsNil)
	c.Assert(snapsup, DeepEquals, snapstate.SnapSetup{
		SnapPath:  mockSnap,
		SideInfo:  snapsup.SideInfo,
		Type:      snap.TypeApp,
		PlugsOnly: true,
	})
	c.Assert(snapsup.SideInfo, DeepEquals, &snap.SideInfo{
		RealName: "mock",
		Revision: snap.R(-1),
	})

	// verify snaps in the system state
	var snapst snapstate.SnapState
	err = snapstate.Get(s.state, "mock", &snapst)
	c.Assert(err, IsNil)

	c.Assert(snapst.Active, Equals, true)
	c.Assert(snapst.Sequence[0], DeepEquals, &snap.SideInfo{
		RealName: "mock",
		Channel:  "",
		Revision: snap.R(-1),
	})
	c.Assert(snapst.LocalRevision(), Equals, snap.R(-1))
}

func (s *snapmgrTestSuite) TestInstallSubsequentLocalRunThrough(c *C) {
	// use the real thing for this one
	snapstate.MockOpenSnapFile(backend.OpenSnapFile)

	s.state.Lock()
	defer s.state.Unlock()

	snapstate.Set(s.state, "mock", &snapstate.SnapState{
		Active: true,
		Sequence: []*snap.SideInfo{
			{RealName: "mock", Revision: snap.R(-2)},
		},
		Current:  snap.R(-2),
		SnapType: "app",
	})

	mockSnap := makeTestSnap(c, `name: mock
version: 1.0`)
	chg := s.state.NewChange("install", "install a local snap")
	ts, _, err := snapstate.InstallPath(s.state, &snap.SideInfo{RealName: "mock"}, mockSnap, "", "", snapstate.Flags{})
	c.Assert(err, IsNil)
	chg.AddAll(ts)

	s.state.Unlock()
	defer s.se.Stop()
	s.settle(c)
	s.state.Lock()

	ops := s.fakeBackend.ops
	// ensure only local install was run, i.e. first action is pseudo-action current
	c.Assert(ops.Ops(), HasLen, 11)
	c.Check(ops[0].op, Equals, "current")
	c.Check(ops[0].old, Equals, filepath.Join(dirs.SnapMountDir, "mock/x2"))
	// and setup-snap
	c.Check(ops[1].op, Equals, "setup-snap")
	c.Check(ops[1].name, Matches, "mock")
	c.Check(ops[1].path, Matches, `.*/mock_1.0_all.snap`)
	c.Check(ops[1].revno, Equals, snap.R("x3"))
	// and cleanup
	c.Check(ops[len(ops)-1], DeepEquals, fakeOp{
		op:    "cleanup-trash",
		name:  "mock",
		revno: snap.R("x3"),
	})

	c.Check(ops[3].op, Equals, "unlink-snap")
	c.Check(ops[3].path, Equals, filepath.Join(dirs.SnapMountDir, "mock/x2"))

	c.Check(ops[4].op, Equals, "copy-data")
	c.Check(ops[4].path, Equals, filepath.Join(dirs.SnapMountDir, "mock/x3"))
	c.Check(ops[4].old, Equals, filepath.Join(dirs.SnapMountDir, "mock/x2"))

	c.Check(ops[5].op, Equals, "setup-profiles:Doing")
	c.Check(ops[5].name, Equals, "mock")
	c.Check(ops[5].revno, Equals, snap.R(-3))

	c.Check(ops[6].op, Equals, "candidate")
	c.Check(ops[6].sinfo, DeepEquals, snap.SideInfo{
		RealName: "mock",
		Revision: snap.R(-3),
	})
	c.Check(ops[7].op, Equals, "link-snap")
	c.Check(ops[7].path, Equals, filepath.Join(dirs.SnapMountDir, "mock/x3"))

	// verify snapSetup info
	var snapsup snapstate.SnapSetup
	task := ts.Tasks()[1]
	err = task.Get("snap-setup", &snapsup)
	c.Assert(err, IsNil)
	c.Assert(snapsup, DeepEquals, snapstate.SnapSetup{
		SnapPath:  mockSnap,
		SideInfo:  snapsup.SideInfo,
		Type:      snap.TypeApp,
		PlugsOnly: true,
	})
	c.Assert(snapsup.SideInfo, DeepEquals, &snap.SideInfo{
		RealName: "mock",
		Revision: snap.R(-3),
	})

	// verify snaps in the system state
	var snapst snapstate.SnapState
	err = snapstate.Get(s.state, "mock", &snapst)
	c.Assert(err, IsNil)

	c.Assert(snapst.Active, Equals, true)
	c.Assert(snapst.Sequence, HasLen, 2)
	c.Assert(snapst.CurrentSideInfo(), DeepEquals, &snap.SideInfo{
		RealName: "mock",
		Channel:  "",
		Revision: snap.R(-3),
	})
	c.Assert(snapst.LocalRevision(), Equals, snap.R(-3))
}

func (s *snapmgrTestSuite) TestInstallOldSubsequentLocalRunThrough(c *C) {
	// use the real thing for this one
	snapstate.MockOpenSnapFile(backend.OpenSnapFile)

	s.state.Lock()
	defer s.state.Unlock()

	snapstate.Set(s.state, "mock", &snapstate.SnapState{
		Active: true,
		Sequence: []*snap.SideInfo{
			{RealName: "mock", Revision: snap.R(100001)},
		},
		Current:  snap.R(100001),
		SnapType: "app",
	})

	mockSnap := makeTestSnap(c, `name: mock
version: 1.0`)
	chg := s.state.NewChange("install", "install a local snap")
	ts, _, err := snapstate.InstallPath(s.state, &snap.SideInfo{RealName: "mock"}, mockSnap, "", "", snapstate.Flags{})
	c.Assert(err, IsNil)
	chg.AddAll(ts)

	s.state.Unlock()
	defer s.se.Stop()
	s.settle(c)
	s.state.Lock()

	expected := fakeOps{
		{
			// ensure only local install was run, i.e. first action is pseudo-action current
			op:  "current",
			old: filepath.Join(dirs.SnapMountDir, "mock/100001"),
		},
		{
			// and setup-snap
			op:    "setup-snap",
			name:  "mock",
			path:  mockSnap,
			revno: snap.R("x1"),
		},
		{
			op:   "remove-snap-aliases",
			name: "mock",
		},
		{
			op:   "unlink-snap",
			path: filepath.Join(dirs.SnapMountDir, "mock/100001"),
		},
		{
			op:   "copy-data",
			path: filepath.Join(dirs.SnapMountDir, "mock/x1"),
			old:  filepath.Join(dirs.SnapMountDir, "mock/100001"),
		},
		{
			op:    "setup-profiles:Doing",
			name:  "mock",
			revno: snap.R("x1"),
		},
		{
			op: "candidate",
			sinfo: snap.SideInfo{
				RealName: "mock",
				Revision: snap.R("x1"),
			},
		},
		{
			op:   "link-snap",
			path: filepath.Join(dirs.SnapMountDir, "mock/x1"),
		},
		{
			op:    "auto-connect:Doing",
			name:  "mock",
			revno: snap.R("x1"),
		},
		{
			op: "update-aliases",
		},
		{
			// and cleanup
			op:    "cleanup-trash",
			name:  "mock",
			revno: snap.R("x1"),
		},
	}
	c.Assert(s.fakeBackend.ops.Ops(), DeepEquals, expected.Ops())
	c.Check(s.fakeBackend.ops, DeepEquals, expected)

	var snapst snapstate.SnapState
	err = snapstate.Get(s.state, "mock", &snapst)
	c.Assert(err, IsNil)

	c.Assert(snapst.Active, Equals, true)
	c.Assert(snapst.Sequence, HasLen, 2)
	c.Assert(snapst.CurrentSideInfo(), DeepEquals, &snap.SideInfo{
		RealName: "mock",
		Channel:  "",
		Revision: snap.R(-1),
	})
	c.Assert(snapst.LocalRevision(), Equals, snap.R(-1))
}

func (s *snapmgrTestSuite) TestInstallPathWithMetadataRunThrough(c *C) {
	// use the real thing for this one
	snapstate.MockOpenSnapFile(backend.OpenSnapFile)

	s.state.Lock()
	defer s.state.Unlock()

	someSnap := makeTestSnap(c, `name: orig-name
version: 1.0`)
	chg := s.state.NewChange("install", "install a local snap")

	si := &snap.SideInfo{
		RealName: "some-snap",
		SnapID:   "some-snap-id",
		Revision: snap.R(42),
	}
	ts, _, err := snapstate.InstallPath(s.state, si, someSnap, "", "", snapstate.Flags{Required: true})
	c.Assert(err, IsNil)
	chg.AddAll(ts)

	s.state.Unlock()
	defer s.se.Stop()
	s.settle(c)
	s.state.Lock()

	// ensure only local install was run, i.e. first actions are pseudo-action current
	c.Assert(s.fakeBackend.ops.Ops(), HasLen, 9)
	c.Check(s.fakeBackend.ops[0].op, Equals, "current")
	c.Check(s.fakeBackend.ops[0].old, Equals, "<no-current>")
	// and setup-snap
	c.Check(s.fakeBackend.ops[1].op, Equals, "setup-snap")
	c.Check(s.fakeBackend.ops[1].name, Equals, "some-snap")
	c.Check(s.fakeBackend.ops[1].path, Matches, `.*/orig-name_1.0_all.snap`)
	c.Check(s.fakeBackend.ops[1].revno, Equals, snap.R(42))

	c.Check(s.fakeBackend.ops[4].op, Equals, "candidate")
	c.Check(s.fakeBackend.ops[4].sinfo, DeepEquals, *si)
	c.Check(s.fakeBackend.ops[5].op, Equals, "link-snap")
	c.Check(s.fakeBackend.ops[5].path, Equals, filepath.Join(dirs.SnapMountDir, "some-snap/42"))

	// verify snapSetup info
	var snapsup snapstate.SnapSetup
	task := ts.Tasks()[0]
	err = task.Get("snap-setup", &snapsup)
	c.Assert(err, IsNil)
	c.Assert(snapsup, DeepEquals, snapstate.SnapSetup{
		SnapPath: someSnap,
		SideInfo: snapsup.SideInfo,
		Flags: snapstate.Flags{
			Required: true,
		},
		Type:      snap.TypeApp,
		PlugsOnly: true,
	})
	c.Assert(snapsup.SideInfo, DeepEquals, si)

	// verify snaps in the system state
	var snapst snapstate.SnapState
	err = snapstate.Get(s.state, "some-snap", &snapst)
	c.Assert(err, IsNil)

	c.Assert(snapst.Active, Equals, true)
	c.Assert(snapst.Channel, Equals, "")
	c.Assert(snapst.Sequence[0], DeepEquals, si)
	c.Assert(snapst.LocalRevision().Unset(), Equals, true)
	c.Assert(snapst.Required, Equals, true)
}

func (s *snapmgrTestSuite) TestRemoveRunThrough(c *C) {
	si := snap.SideInfo{
		RealName: "some-snap",
		Revision: snap.R(7),
	}

	s.state.Lock()
	defer s.state.Unlock()

	snapstate.Set(s.state, "some-snap", &snapstate.SnapState{
		Active:   true,
		Sequence: []*snap.SideInfo{&si},
		Current:  si.Revision,
		SnapType: "app",
	})

	chg := s.state.NewChange("remove", "remove a snap")
	ts, err := snapstate.Remove(s.state, "some-snap", snap.R(0))
	c.Assert(err, IsNil)
	chg.AddAll(ts)

	s.state.Unlock()
	defer s.se.Stop()
	s.settle(c)
	s.state.Lock()

	expected := fakeOps{
		{
			op:    "auto-disconnect:Doing",
			name:  "some-snap",
			revno: snap.R(7),
		},
		{
			op:   "remove-snap-aliases",
			name: "some-snap",
		},
		{
			op:   "unlink-snap",
			path: filepath.Join(dirs.SnapMountDir, "some-snap/7"),
		},
		{
			op:    "remove-profiles:Doing",
			name:  "some-snap",
			revno: snap.R(7),
		},
		{
			op:   "remove-snap-data",
			path: filepath.Join(dirs.SnapMountDir, "some-snap/7"),
		},
		{
			op:   "remove-snap-common-data",
			path: filepath.Join(dirs.SnapMountDir, "some-snap/7"),
		},
		{
			op:   "remove-snap-data-dir",
			name: "some-snap",
			path: filepath.Join(dirs.SnapDataDir, "some-snap"),
		},
		{
			op:    "remove-snap-files",
			path:  filepath.Join(dirs.SnapMountDir, "some-snap/7"),
			stype: "app",
		},
		{
			op:   "discard-namespace",
			name: "some-snap",
		},
		{
			op:   "remove-snap-dir",
			name: "some-snap",
			path: filepath.Join(dirs.SnapMountDir, "some-snap"),
		},
	}
	// start with an easier-to-read error if this fails:
	c.Check(len(s.fakeBackend.ops), Equals, len(expected))
	c.Assert(s.fakeBackend.ops.Ops(), DeepEquals, expected.Ops())
	c.Check(s.fakeBackend.ops, DeepEquals, expected)

	// verify snapSetup info
	tasks := ts.Tasks()
	for _, t := range tasks {
		if t.Kind() == "run-hook" {
			continue
		}
		snapsup, err := snapstate.TaskSnapSetup(t)
		c.Assert(err, IsNil)

		var expSnapSetup *snapstate.SnapSetup
		switch t.Kind() {
		case "discard-conns":
			expSnapSetup = &snapstate.SnapSetup{
				SideInfo: &snap.SideInfo{
					RealName: "some-snap",
				},
			}
		case "clear-snap", "discard-snap":
			expSnapSetup = &snapstate.SnapSetup{
				SideInfo: &snap.SideInfo{
					RealName: "some-snap",
					Revision: snap.R(7),
				},
			}
		default:
			expSnapSetup = &snapstate.SnapSetup{
				SideInfo: &snap.SideInfo{
					RealName: "some-snap",
					Revision: snap.R(7),
				},
				Type:      snap.TypeApp,
				PlugsOnly: true,
			}

		}

		c.Check(snapsup, DeepEquals, expSnapSetup, Commentf(t.Kind()))
	}

	// verify snaps in the system state
	var snapst snapstate.SnapState
	err = snapstate.Get(s.state, "some-snap", &snapst)
	c.Assert(err, Equals, state.ErrNoState)
}

func (s *snapmgrTestSuite) TestParallelInstanceRemoveRunThrough(c *C) {
	si := snap.SideInfo{
		RealName: "some-snap",
		Revision: snap.R(7),
	}

	s.state.Lock()
	defer s.state.Unlock()

	// pretend we have both a regular snap and a parallel instance
	snapstate.Set(s.state, "some-snap_instance", &snapstate.SnapState{
		Active:      true,
		Sequence:    []*snap.SideInfo{&si},
		Current:     si.Revision,
		SnapType:    "app",
		InstanceKey: "instance",
	})
	snapstate.Set(s.state, "some-snap", &snapstate.SnapState{
		Active:   true,
		Sequence: []*snap.SideInfo{&si},
		Current:  si.Revision,
		SnapType: "app",
	})

	chg := s.state.NewChange("remove", "remove a snap")
	ts, err := snapstate.Remove(s.state, "some-snap_instance", snap.R(0))
	c.Assert(err, IsNil)
	chg.AddAll(ts)

	s.state.Unlock()
	s.settle(c)
	s.state.Lock()

	expected := fakeOps{
		{
			op:    "auto-disconnect:Doing",
			name:  "some-snap_instance",
			revno: snap.R(7),
		},
		{
			op:   "remove-snap-aliases",
			name: "some-snap_instance",
		},
		{
			op:   "unlink-snap",
			path: filepath.Join(dirs.SnapMountDir, "some-snap_instance/7"),
		},
		{
			op:    "remove-profiles:Doing",
			name:  "some-snap_instance",
			revno: snap.R(7),
		},
		{
			op:   "remove-snap-data",
			path: filepath.Join(dirs.SnapMountDir, "some-snap_instance/7"),
		},
		{
			op:   "remove-snap-common-data",
			path: filepath.Join(dirs.SnapMountDir, "some-snap_instance/7"),
		},
		{
			op:             "remove-snap-data-dir",
			name:           "some-snap_instance",
			path:           filepath.Join(dirs.SnapDataDir, "some-snap"),
			otherInstances: true,
		},
		{
			op:    "remove-snap-files",
			path:  filepath.Join(dirs.SnapMountDir, "some-snap_instance/7"),
			stype: "app",
		},
		{
			op:   "discard-namespace",
			name: "some-snap_instance",
		},
		{
			op:             "remove-snap-dir",
			name:           "some-snap_instance",
			path:           filepath.Join(dirs.SnapMountDir, "some-snap"),
			otherInstances: true,
		},
	}
	// start with an easier-to-read error if this fails:
	c.Check(len(s.fakeBackend.ops), Equals, len(expected))
	c.Assert(s.fakeBackend.ops.Ops(), DeepEquals, expected.Ops())
	c.Check(s.fakeBackend.ops, DeepEquals, expected)

	// verify snapSetup info
	tasks := ts.Tasks()
	for _, t := range tasks {
		if t.Kind() == "run-hook" {
			continue
		}
		snapsup, err := snapstate.TaskSnapSetup(t)
		c.Assert(err, IsNil)

		var expSnapSetup *snapstate.SnapSetup
		switch t.Kind() {
		case "discard-conns":
			expSnapSetup = &snapstate.SnapSetup{
				SideInfo: &snap.SideInfo{
					RealName: "some-snap",
				},
				InstanceKey: "instance",
			}
		case "clear-snap", "discard-snap":
			expSnapSetup = &snapstate.SnapSetup{
				SideInfo: &snap.SideInfo{
					RealName: "some-snap",
					Revision: snap.R(7),
				},
				InstanceKey: "instance",
			}
		default:
			expSnapSetup = &snapstate.SnapSetup{
				SideInfo: &snap.SideInfo{
					RealName: "some-snap",
					Revision: snap.R(7),
				},
				Type:        snap.TypeApp,
				PlugsOnly:   true,
				InstanceKey: "instance",
			}

		}

		c.Check(snapsup, DeepEquals, expSnapSetup, Commentf(t.Kind()))
	}

	// verify snaps in the system state
	var snapst snapstate.SnapState
	err = snapstate.Get(s.state, "some-snap_instance", &snapst)
	c.Assert(err, Equals, state.ErrNoState)

	// the non-instance snap is still there
	err = snapstate.Get(s.state, "some-snap", &snapst)
	c.Assert(err, IsNil)
}

func (s *snapmgrTestSuite) TestParallelInstanceRemoveRunThroughOtherInstances(c *C) {
	si := snap.SideInfo{
		RealName: "some-snap",
		Revision: snap.R(7),
	}

	s.state.Lock()
	defer s.state.Unlock()

	// pretend we have both a regular snap and a parallel instance
	snapstate.Set(s.state, "some-snap_instance", &snapstate.SnapState{
		Active:      true,
		Sequence:    []*snap.SideInfo{&si},
		Current:     si.Revision,
		SnapType:    "app",
		InstanceKey: "instance",
	})
	snapstate.Set(s.state, "some-snap_other", &snapstate.SnapState{
		Active:      true,
		Sequence:    []*snap.SideInfo{&si},
		Current:     si.Revision,
		SnapType:    "app",
		InstanceKey: "other",
	})

	chg := s.state.NewChange("remove", "remove a snap")
	ts, err := snapstate.Remove(s.state, "some-snap_instance", snap.R(0))
	c.Assert(err, IsNil)
	chg.AddAll(ts)

	s.state.Unlock()
	s.settle(c)
	s.state.Lock()

	expected := fakeOps{
		{
			op:    "auto-disconnect:Doing",
			name:  "some-snap_instance",
			revno: snap.R(7),
		},
		{
			op:   "remove-snap-aliases",
			name: "some-snap_instance",
		},
		{
			op:   "unlink-snap",
			path: filepath.Join(dirs.SnapMountDir, "some-snap_instance/7"),
		},
		{
			op:    "remove-profiles:Doing",
			name:  "some-snap_instance",
			revno: snap.R(7),
		},
		{
			op:   "remove-snap-data",
			path: filepath.Join(dirs.SnapMountDir, "some-snap_instance/7"),
		},
		{
			op:   "remove-snap-common-data",
			path: filepath.Join(dirs.SnapMountDir, "some-snap_instance/7"),
		},
		{
			op:             "remove-snap-data-dir",
			name:           "some-snap_instance",
			path:           filepath.Join(dirs.SnapDataDir, "some-snap"),
			otherInstances: true,
		},
		{
			op:    "remove-snap-files",
			path:  filepath.Join(dirs.SnapMountDir, "some-snap_instance/7"),
			stype: "app",
		},
		{
			op:   "discard-namespace",
			name: "some-snap_instance",
		},
		{
			op:             "remove-snap-dir",
			name:           "some-snap_instance",
			path:           filepath.Join(dirs.SnapMountDir, "some-snap"),
			otherInstances: true,
		},
	}
	// start with an easier-to-read error if this fails:
	c.Check(len(s.fakeBackend.ops), Equals, len(expected))
	c.Assert(s.fakeBackend.ops.Ops(), DeepEquals, expected.Ops())
	c.Check(s.fakeBackend.ops, DeepEquals, expected)

	// verify snaps in the system state
	var snapst snapstate.SnapState
	err = snapstate.Get(s.state, "some-snap_instance", &snapst)
	c.Assert(err, Equals, state.ErrNoState)

	// the other instance is still there
	err = snapstate.Get(s.state, "some-snap_other", &snapst)
	c.Assert(err, IsNil)
}

func (s *snapmgrTestSuite) TestRemoveWithManyRevisionsRunThrough(c *C) {
	si3 := snap.SideInfo{
		RealName: "some-snap",
		Revision: snap.R(3),
	}

	si5 := snap.SideInfo{
		RealName: "some-snap",
		Revision: snap.R(5),
	}

	si7 := snap.SideInfo{
		RealName: "some-snap",
		Revision: snap.R(7),
	}

	s.state.Lock()
	defer s.state.Unlock()

	snapstate.Set(s.state, "some-snap", &snapstate.SnapState{
		Active:   true,
		Sequence: []*snap.SideInfo{&si5, &si3, &si7},
		Current:  si7.Revision,
		SnapType: "app",
	})

	chg := s.state.NewChange("remove", "remove a snap")
	ts, err := snapstate.Remove(s.state, "some-snap", snap.R(0))
	c.Assert(err, IsNil)
	chg.AddAll(ts)

	s.state.Unlock()
	defer s.se.Stop()
	s.settle(c)
	s.state.Lock()

	expected := fakeOps{
		{
			op:    "auto-disconnect:Doing",
			name:  "some-snap",
			revno: snap.R(7),
		},
		{
			op:   "remove-snap-aliases",
			name: "some-snap",
		},
		{
			op:   "unlink-snap",
			path: filepath.Join(dirs.SnapMountDir, "some-snap/7"),
		},
		{
			op:    "remove-profiles:Doing",
			name:  "some-snap",
			revno: snap.R(7),
		},
		{
			op:   "remove-snap-data",
			path: filepath.Join(dirs.SnapMountDir, "some-snap/7"),
		},
		{
			op:    "remove-snap-files",
			path:  filepath.Join(dirs.SnapMountDir, "some-snap/7"),
			stype: "app",
		},
		{
			op:   "remove-snap-data",
			path: filepath.Join(dirs.SnapMountDir, "some-snap/3"),
		},
		{
			op:    "remove-snap-files",
			path:  filepath.Join(dirs.SnapMountDir, "some-snap/3"),
			stype: "app",
		},
		{
			op:   "remove-snap-data",
			path: filepath.Join(dirs.SnapMountDir, "some-snap/5"),
		},
		{
			op:   "remove-snap-common-data",
			path: filepath.Join(dirs.SnapMountDir, "some-snap/5"),
		},
		{
			op:   "remove-snap-data-dir",
			name: "some-snap",
			path: filepath.Join(dirs.SnapDataDir, "some-snap"),
		},
		{
			op:    "remove-snap-files",
			path:  filepath.Join(dirs.SnapMountDir, "some-snap/5"),
			stype: "app",
		},
		{
			op:   "discard-namespace",
			name: "some-snap",
		},
		{
			op:   "remove-snap-dir",
			name: "some-snap",
			path: filepath.Join(dirs.SnapMountDir, "some-snap"),
		},
	}
	// start with an easier-to-read error if this fails:
	c.Assert(s.fakeBackend.ops.Ops(), DeepEquals, expected.Ops())
	c.Assert(s.fakeBackend.ops, DeepEquals, expected)

	// verify snapSetup info
	tasks := ts.Tasks()
	revnos := []snap.Revision{{N: 7}, {N: 3}, {N: 5}}
	whichRevno := 0
	for _, t := range tasks {
		if t.Kind() == "run-hook" {
			continue
		}
		snapsup, err := snapstate.TaskSnapSetup(t)
		c.Assert(err, IsNil)

		var expSnapSetup *snapstate.SnapSetup
		switch t.Kind() {
		case "discard-conns":
			expSnapSetup = &snapstate.SnapSetup{
				SideInfo: &snap.SideInfo{
					RealName: "some-snap",
				},
			}
		case "clear-snap", "discard-snap":
			expSnapSetup = &snapstate.SnapSetup{
				SideInfo: &snap.SideInfo{
					RealName: "some-snap",
					Revision: revnos[whichRevno],
				},
			}
		default:
			expSnapSetup = &snapstate.SnapSetup{
				SideInfo: &snap.SideInfo{
					RealName: "some-snap",
					Revision: snap.R(7),
				},
				Type:      snap.TypeApp,
				PlugsOnly: true,
			}

		}

		c.Check(snapsup, DeepEquals, expSnapSetup, Commentf(t.Kind()))

		if t.Kind() == "discard-snap" {
			whichRevno++
		}
	}

	// verify snaps in the system state
	var snapst snapstate.SnapState
	err = snapstate.Get(s.state, "some-snap", &snapst)
	c.Assert(err, Equals, state.ErrNoState)
}

func (s *snapmgrTestSuite) TestRemoveOneRevisionRunThrough(c *C) {
	si3 := snap.SideInfo{
		RealName: "some-snap",
		Revision: snap.R(3),
	}

	si5 := snap.SideInfo{
		RealName: "some-snap",
		Revision: snap.R(5),
	}

	si7 := snap.SideInfo{
		RealName: "some-snap",
		Revision: snap.R(7),
	}

	s.state.Lock()
	defer s.state.Unlock()

	snapstate.Set(s.state, "some-snap", &snapstate.SnapState{
		Active:   true,
		Sequence: []*snap.SideInfo{&si5, &si3, &si7},
		Current:  si7.Revision,
		SnapType: "app",
	})

	chg := s.state.NewChange("remove", "remove a snap")
	ts, err := snapstate.Remove(s.state, "some-snap", snap.R(3))
	c.Assert(err, IsNil)
	chg.AddAll(ts)

	s.state.Unlock()
	defer s.se.Stop()
	s.settle(c)
	s.state.Lock()

	c.Check(len(s.fakeBackend.ops), Equals, 2)
	expected := fakeOps{
		{
			op:   "remove-snap-data",
			path: filepath.Join(dirs.SnapMountDir, "some-snap/3"),
		},
		{
			op:    "remove-snap-files",
			path:  filepath.Join(dirs.SnapMountDir, "some-snap/3"),
			stype: "app",
		},
	}
	// start with an easier-to-read error if this fails:
	c.Assert(s.fakeBackend.ops.Ops(), DeepEquals, expected.Ops())
	c.Assert(s.fakeBackend.ops, DeepEquals, expected)

	// verify snapSetup info
	tasks := ts.Tasks()
	for _, t := range tasks {
		snapsup, err := snapstate.TaskSnapSetup(t)
		c.Assert(err, IsNil)

		expSnapSetup := &snapstate.SnapSetup{
			SideInfo: &snap.SideInfo{
				RealName: "some-snap",
				Revision: snap.R(3),
			},
		}

		c.Check(snapsup, DeepEquals, expSnapSetup, Commentf(t.Kind()))
	}

	// verify snaps in the system state
	var snapst snapstate.SnapState
	err = snapstate.Get(s.state, "some-snap", &snapst)
	c.Assert(err, IsNil)
	c.Check(snapst.Sequence, HasLen, 2)
}

func (s *snapmgrTestSuite) TestRemoveLastRevisionRunThrough(c *C) {
	si := snap.SideInfo{
		RealName: "some-snap",
		Revision: snap.R(2),
	}

	s.state.Lock()
	defer s.state.Unlock()

	snapstate.Set(s.state, "some-snap", &snapstate.SnapState{
		Active:   false,
		Sequence: []*snap.SideInfo{&si},
		Current:  si.Revision,
		SnapType: "app",
	})

	chg := s.state.NewChange("remove", "remove a snap")
	ts, err := snapstate.Remove(s.state, "some-snap", snap.R(2))
	c.Assert(err, IsNil)
	chg.AddAll(ts)

	s.state.Unlock()
	defer s.se.Stop()
	s.settle(c)
	s.state.Lock()

	c.Check(len(s.fakeBackend.ops), Equals, 7)
	expected := fakeOps{
		{
			op:    "auto-disconnect:Doing",
			name:  "some-snap",
			revno: snap.R(2),
		},
		{
			op:   "remove-snap-data",
			path: filepath.Join(dirs.SnapMountDir, "some-snap/2"),
		},
		{
			op:   "remove-snap-common-data",
			path: filepath.Join(dirs.SnapMountDir, "some-snap/2"),
		},
		{
			op:   "remove-snap-data-dir",
			name: "some-snap",
			path: filepath.Join(dirs.SnapDataDir, "some-snap"),
		},
		{
			op:    "remove-snap-files",
			path:  filepath.Join(dirs.SnapMountDir, "some-snap/2"),
			stype: "app",
		},
		{
			op:   "discard-namespace",
			name: "some-snap",
		},
		{
			op:   "remove-snap-dir",
			name: "some-snap",
			path: filepath.Join(dirs.SnapMountDir, "some-snap"),
		},
	}
	// start with an easier-to-read error if this fails:
	c.Assert(s.fakeBackend.ops.Ops(), DeepEquals, expected.Ops())
	c.Assert(s.fakeBackend.ops, DeepEquals, expected)

	// verify snapSetup info
	tasks := ts.Tasks()
	for _, t := range tasks {
		if t.Kind() == "run-hook" {
			continue
		}
		snapsup, err := snapstate.TaskSnapSetup(t)
		c.Assert(err, IsNil)

		expSnapSetup := &snapstate.SnapSetup{
			SideInfo: &snap.SideInfo{
				RealName: "some-snap",
			},
		}
		if t.Kind() != "discard-conns" {
			expSnapSetup.SideInfo.Revision = snap.R(2)
		}
		if t.Kind() == "auto-disconnect" {
			expSnapSetup.PlugsOnly = true
			expSnapSetup.Type = "app"
		}

		c.Check(snapsup, DeepEquals, expSnapSetup, Commentf(t.Kind()))
	}

	// verify snaps in the system state
	var snapst snapstate.SnapState
	err = snapstate.Get(s.state, "some-snap", &snapst)
	c.Assert(err, Equals, state.ErrNoState)
}

func (s *snapmgrTestSuite) TestRemoveCurrentActiveRevisionRefused(c *C) {
	si := snap.SideInfo{
		RealName: "some-snap",
		Revision: snap.R(2),
	}

	s.state.Lock()
	defer s.state.Unlock()

	snapstate.Set(s.state, "some-snap", &snapstate.SnapState{
		Active:   true,
		Sequence: []*snap.SideInfo{&si},
		Current:  si.Revision,
		SnapType: "app",
	})

	_, err := snapstate.Remove(s.state, "some-snap", snap.R(2))

	c.Check(err, ErrorMatches, `cannot remove active revision 2 of snap "some-snap"`)
}

func (s *snapmgrTestSuite) TestRemoveCurrentRevisionOfSeveralRefused(c *C) {
	si := snap.SideInfo{
		RealName: "some-snap",
		Revision: snap.R(2),
	}

	s.state.Lock()
	defer s.state.Unlock()

	snapstate.Set(s.state, "some-snap", &snapstate.SnapState{
		Active:   true,
		Sequence: []*snap.SideInfo{&si, &si},
		Current:  si.Revision,
		SnapType: "app",
	})

	_, err := snapstate.Remove(s.state, "some-snap", snap.R(2))
	c.Assert(err, NotNil)
	c.Check(err.Error(), Equals, `cannot remove active revision 2 of snap "some-snap" (revert first?)`)
}

func (s *snapmgrTestSuite) TestRemoveMissingRevisionRefused(c *C) {
	si := snap.SideInfo{
		RealName: "some-snap",
		Revision: snap.R(2),
	}

	s.state.Lock()
	defer s.state.Unlock()

	snapstate.Set(s.state, "some-snap", &snapstate.SnapState{
		Active:   true,
		Sequence: []*snap.SideInfo{&si},
		Current:  si.Revision,
		SnapType: "app",
	})

	_, err := snapstate.Remove(s.state, "some-snap", snap.R(1))

	c.Check(err, ErrorMatches, `revision 1 of snap "some-snap" is not installed`)
}

func (s *snapmgrTestSuite) TestRemoveRefused(c *C) {
	si := snap.SideInfo{
		RealName: "gadget",
		Revision: snap.R(7),
	}

	s.state.Lock()
	defer s.state.Unlock()

	snapstate.Set(s.state, "gadget", &snapstate.SnapState{
		Active:   true,
		Sequence: []*snap.SideInfo{&si},
		Current:  si.Revision,
		SnapType: "app",
	})

	_, err := snapstate.Remove(s.state, "gadget", snap.R(0))

	c.Check(err, ErrorMatches, `snap "gadget" is not removable`)
}

func (s *snapmgrTestSuite) TestRemoveRefusedLastRevision(c *C) {
	si := snap.SideInfo{
		RealName: "gadget",
		Revision: snap.R(7),
	}

	s.state.Lock()
	defer s.state.Unlock()

	snapstate.Set(s.state, "gadget", &snapstate.SnapState{
		Active:   false,
		Sequence: []*snap.SideInfo{&si},
		Current:  si.Revision,
		SnapType: "app",
	})

	_, err := snapstate.Remove(s.state, "gadget", snap.R(7))

	c.Check(err, ErrorMatches, `snap "gadget" is not removable`)
}

func (s *snapmgrTestSuite) TestRemoveDeletesConfigOnLastRevision(c *C) {
	si := snap.SideInfo{
		RealName: "some-snap",
		Revision: snap.R(7),
	}

	s.state.Lock()
	defer s.state.Unlock()

	snapstate.Set(s.state, "some-snap", &snapstate.SnapState{
		Active:   true,
		Sequence: []*snap.SideInfo{&si},
		Current:  si.Revision,
		SnapType: "app",
	})

	snapstate.Set(s.state, "another-snap", &snapstate.SnapState{
		Active:   true,
		Sequence: []*snap.SideInfo{&si},
		Current:  si.Revision,
		SnapType: "app",
	})

	tr := config.NewTransaction(s.state)
	tr.Set("some-snap", "foo", "bar")
	tr.Commit()

	// a config for some other snap to verify its not accidentally destroyed
	tr = config.NewTransaction(s.state)
	tr.Set("another-snap", "bar", "baz")
	tr.Commit()

	var res string
	tr = config.NewTransaction(s.state)
	c.Assert(tr.Get("some-snap", "foo", &res), IsNil)
	c.Assert(tr.Get("another-snap", "bar", &res), IsNil)

	chg := s.state.NewChange("remove", "remove a snap")
	ts, err := snapstate.Remove(s.state, "some-snap", snap.R(0))
	c.Assert(err, IsNil)
	chg.AddAll(ts)

	s.state.Unlock()
	defer s.se.Stop()
	s.settle(c)
	s.state.Lock()

	// verify snaps in the system state
	var snapst snapstate.SnapState
	err = snapstate.Get(s.state, "some-snap", &snapst)
	c.Assert(err, Equals, state.ErrNoState)

	tr = config.NewTransaction(s.state)
	err = tr.Get("some-snap", "foo", &res)
	c.Assert(err, NotNil)
	c.Assert(err, ErrorMatches, `snap "some-snap" has no "foo" configuration option`)

	// and another snap has its config intact
	c.Assert(tr.Get("another-snap", "bar", &res), IsNil)
	c.Assert(res, Equals, "baz")
}

func (s *snapmgrTestSuite) TestRemoveDoesntDeleteConfigIfNotLastRevision(c *C) {
	si1 := snap.SideInfo{
		RealName: "some-snap",
		Revision: snap.R(7),
	}
	si2 := snap.SideInfo{
		RealName: "some-snap",
		Revision: snap.R(8),
	}

	s.state.Lock()
	defer s.state.Unlock()

	snapstate.Set(s.state, "some-snap", &snapstate.SnapState{
		Active:   true,
		Sequence: []*snap.SideInfo{&si1, &si2},
		Current:  si2.Revision,
		SnapType: "app",
	})

	tr := config.NewTransaction(s.state)
	tr.Set("some-snap", "foo", "bar")
	tr.Commit()

	var res string
	tr = config.NewTransaction(s.state)
	c.Assert(tr.Get("some-snap", "foo", &res), IsNil)

	chg := s.state.NewChange("remove", "remove a snap")
	ts, err := snapstate.Remove(s.state, "some-snap", si1.Revision)
	c.Assert(err, IsNil)
	chg.AddAll(ts)

	s.state.Unlock()
	defer s.se.Stop()
	s.settle(c)
	s.state.Lock()

	// verify snaps in the system state
	var snapst snapstate.SnapState
	err = snapstate.Get(s.state, "some-snap", &snapst)
	c.Assert(err, IsNil)

	tr = config.NewTransaction(s.state)
	c.Assert(tr.Get("some-snap", "foo", &res), IsNil)
	c.Assert(res, Equals, "bar")
}

func (s *snapmgrTestSuite) TestUpdateMakesConfigSnapshot(c *C) {
	s.state.Lock()
	defer s.state.Unlock()

	snapstate.Set(s.state, "some-snap", &snapstate.SnapState{
		Active: true,
		Sequence: []*snap.SideInfo{
			{RealName: "some-snap", SnapID: "some-snap-id", Revision: snap.R(1)},
		},
		Current:  snap.R(1),
		SnapType: "app",
	})

	tr := config.NewTransaction(s.state)
	tr.Set("some-snap", "foo", "bar")
	tr.Commit()

	var cfgs map[string]interface{}
	// we don't have config snapshots yet
	c.Assert(s.state.Get("revision-config", &cfgs), Equals, state.ErrNoState)

	chg := s.state.NewChange("update", "update a snap")
	ts, err := snapstate.Update(s.state, "some-snap", "some-channel", snap.R(2), s.user.ID, snapstate.Flags{})
	c.Assert(err, IsNil)
	chg.AddAll(ts)

	s.state.Unlock()
	defer s.se.Stop()
	s.settle(c)

	s.state.Lock()
	cfgs = nil
	// config copy of rev. 1 has been made
	c.Assert(s.state.Get("revision-config", &cfgs), IsNil)
	c.Assert(cfgs["some-snap"], DeepEquals, map[string]interface{}{
		"1": map[string]interface{}{
			"foo": "bar",
		},
	})
}

func (s *snapmgrTestSuite) TestRevertRestoresConfigSnapshot(c *C) {
	s.state.Lock()
	defer s.state.Unlock()

	snapstate.Set(s.state, "some-snap", &snapstate.SnapState{
		Active: true,
		Sequence: []*snap.SideInfo{
			{RealName: "some-snap", SnapID: "some-snap-id", Revision: snap.R(1)},
			{RealName: "some-snap", Revision: snap.R(2)},
		},
		Current:  snap.R(2),
		SnapType: "app",
	})

	// set configuration for current snap
	tr := config.NewTransaction(s.state)
	tr.Set("some-snap", "foo", "100")
	tr.Commit()

	// make config snapshot for rev.1
	config.SaveRevisionConfig(s.state, "some-snap", snap.R(1))

	// modify for rev. 2
	tr = config.NewTransaction(s.state)
	tr.Set("some-snap", "foo", "200")
	tr.Commit()

	chg := s.state.NewChange("revert", "revert snap")
	ts, err := snapstate.Revert(s.state, "some-snap", snapstate.Flags{})
	c.Assert(err, IsNil)
	chg.AddAll(ts)

	s.state.Unlock()
	defer s.se.Stop()
	s.settle(c)

	s.state.Lock()
	// config snapshot of rev. 2 has been made by 'revert'
	var cfgs map[string]interface{}
	c.Assert(s.state.Get("revision-config", &cfgs), IsNil)
	c.Assert(cfgs["some-snap"], DeepEquals, map[string]interface{}{
		"1": map[string]interface{}{"foo": "100"},
		"2": map[string]interface{}{"foo": "200"},
	})

	// current snap configuration has been restored from rev. 1 config snapshot
	tr = config.NewTransaction(s.state)
	var res string
	c.Assert(tr.Get("some-snap", "foo", &res), IsNil)
	c.Assert(res, Equals, "100")
}

func (s *snapmgrTestSuite) TestUpdateDoesGC(c *C) {
	s.state.Lock()
	defer s.state.Unlock()

	snapstate.Set(s.state, "some-snap", &snapstate.SnapState{
		Active: true,
		Sequence: []*snap.SideInfo{
			{RealName: "some-snap", SnapID: "some-snap-id", Revision: snap.R(1)},
			{RealName: "some-snap", SnapID: "some-snap-id", Revision: snap.R(2)},
			{RealName: "some-snap", SnapID: "some-snap-id", Revision: snap.R(3)},
			{RealName: "some-snap", SnapID: "some-snap-id", Revision: snap.R(4)},
		},
		Current:  snap.R(4),
		SnapType: "app",
	})

	chg := s.state.NewChange("update", "update a snap")
	ts, err := snapstate.Update(s.state, "some-snap", "some-channel", snap.R(0), s.user.ID, snapstate.Flags{})
	c.Assert(err, IsNil)
	chg.AddAll(ts)

	s.state.Unlock()
	defer s.se.Stop()
	s.settle(c)
	s.state.Lock()

	// ensure garbage collection runs as the last tasks
	expectedTail := fakeOps{
		{
			op:   "link-snap",
			path: filepath.Join(dirs.SnapMountDir, "some-snap/11"),
		},
		{
			op:    "auto-connect:Doing",
			name:  "some-snap",
			revno: snap.R(11),
		},
		{
			op: "update-aliases",
		},
		{
			op:   "remove-snap-data",
			path: filepath.Join(dirs.SnapMountDir, "some-snap/1"),
		},
		{
			op:    "remove-snap-files",
			path:  filepath.Join(dirs.SnapMountDir, "some-snap/1"),
			stype: "app",
		},
		{
			op:   "remove-snap-data",
			path: filepath.Join(dirs.SnapMountDir, "some-snap/2"),
		},
		{
			op:    "remove-snap-files",
			path:  filepath.Join(dirs.SnapMountDir, "some-snap/2"),
			stype: "app",
		},
		{
			op:    "cleanup-trash",
			name:  "some-snap",
			revno: snap.R(11),
		},
	}

	opsTail := s.fakeBackend.ops[len(s.fakeBackend.ops)-len(expectedTail):]
	c.Assert(opsTail.Ops(), DeepEquals, expectedTail.Ops())
	c.Check(opsTail, DeepEquals, expectedTail)
}

func (s *snapmgrTestSuite) TestRevertNoRevertAgain(c *C) {
	siNew := snap.SideInfo{
		RealName: "some-snap",
		Revision: snap.R(77),
	}

	si := snap.SideInfo{
		RealName: "some-snap",
		Revision: snap.R(7),
	}

	s.state.Lock()
	defer s.state.Unlock()

	snapstate.Set(s.state, "some-snap", &snapstate.SnapState{
		Active:   true,
		Sequence: []*snap.SideInfo{&si, &siNew},
		Current:  snap.R(7),
	})

	ts, err := snapstate.Revert(s.state, "some-snap", snapstate.Flags{})
	c.Assert(err, ErrorMatches, "no revision to revert to")
	c.Assert(ts, IsNil)
}

func (s *snapmgrTestSuite) TestRevertNothingToRevertTo(c *C) {
	si := snap.SideInfo{
		RealName: "some-snap",
		Revision: snap.R(7),
	}

	s.state.Lock()
	defer s.state.Unlock()

	snapstate.Set(s.state, "some-snap", &snapstate.SnapState{
		Active:   true,
		Sequence: []*snap.SideInfo{&si},
		Current:  si.Revision,
	})

	ts, err := snapstate.Revert(s.state, "some-snap", snapstate.Flags{})
	c.Assert(err, ErrorMatches, "no revision to revert to")
	c.Assert(ts, IsNil)
}

func (s *snapmgrTestSuite) TestRevertToRevisionNoValidVersion(c *C) {
	si := snap.SideInfo{
		RealName: "some-snap",
		Revision: snap.R(7),
	}
	si2 := snap.SideInfo{
		RealName: "some-snap",
		Revision: snap.R(77),
	}

	s.state.Lock()
	defer s.state.Unlock()

	snapstate.Set(s.state, "some-snap", &snapstate.SnapState{
		Active:   true,
		Sequence: []*snap.SideInfo{&si, &si2},
		Current:  snap.R(77),
	})

	ts, err := snapstate.RevertToRevision(s.state, "some-snap", snap.R("99"), snapstate.Flags{})
	c.Assert(err, ErrorMatches, `cannot find revision 99 for snap "some-snap"`)
	c.Assert(ts, IsNil)
}

func (s *snapmgrTestSuite) TestRevertToRevisionAlreadyCurrent(c *C) {
	si := snap.SideInfo{
		RealName: "some-snap",
		Revision: snap.R(7),
	}
	si2 := snap.SideInfo{
		RealName: "some-snap",
		Revision: snap.R(77),
	}

	s.state.Lock()
	defer s.state.Unlock()

	snapstate.Set(s.state, "some-snap", &snapstate.SnapState{
		Active:   true,
		Sequence: []*snap.SideInfo{&si, &si2},
		Current:  snap.R(77),
	})

	ts, err := snapstate.RevertToRevision(s.state, "some-snap", snap.R("77"), snapstate.Flags{})
	c.Assert(err, ErrorMatches, `already on requested revision`)
	c.Assert(ts, IsNil)
}

func (s *snapmgrTestSuite) TestRevertRunThrough(c *C) {
	si := snap.SideInfo{
		RealName: "some-snap",
		Revision: snap.R(7),
	}
	siOld := snap.SideInfo{
		RealName: "some-snap",
		Revision: snap.R(2),
	}

	s.state.Lock()
	defer s.state.Unlock()

	snapstate.Set(s.state, "some-snap", &snapstate.SnapState{
		Active:   true,
		SnapType: "app",
		Sequence: []*snap.SideInfo{&siOld, &si},
		Current:  si.Revision,
	})

	chg := s.state.NewChange("revert", "revert a snap backwards")
	ts, err := snapstate.Revert(s.state, "some-snap", snapstate.Flags{})
	c.Assert(err, IsNil)
	chg.AddAll(ts)

	s.state.Unlock()
	defer s.se.Stop()
	s.settle(c)
	s.state.Lock()

	expected := fakeOps{
		{
			op:   "remove-snap-aliases",
			name: "some-snap",
		},
		{
			op:   "unlink-snap",
			path: filepath.Join(dirs.SnapMountDir, "some-snap/7"),
		},
		{
			op:    "setup-profiles:Doing",
			name:  "some-snap",
			revno: snap.R(2),
		},
		{
			op: "candidate",
			sinfo: snap.SideInfo{
				RealName: "some-snap",
				Revision: snap.R(2),
			},
		},
		{
			op:   "link-snap",
			path: filepath.Join(dirs.SnapMountDir, "some-snap/2"),
		},
		{
			op:    "auto-connect:Doing",
			name:  "some-snap",
			revno: snap.R(2),
		},
		{
			op: "update-aliases",
		},
	}
	// start with an easier-to-read error if this fails:
	c.Assert(s.fakeBackend.ops.Ops(), DeepEquals, expected.Ops())
	c.Assert(s.fakeBackend.ops, DeepEquals, expected)

	// verify that the R(2) version is active now and R(7) is still there
	var snapst snapstate.SnapState
	err = snapstate.Get(s.state, "some-snap", &snapst)
	c.Assert(err, IsNil)

	c.Assert(snapst.Active, Equals, true)
	c.Assert(snapst.Current, Equals, snap.R(2))
	c.Assert(snapst.Sequence, HasLen, 2)
	c.Assert(snapst.Sequence[0], DeepEquals, &snap.SideInfo{
		RealName: "some-snap",
		Channel:  "",
		Revision: snap.R(2),
	})
	c.Assert(snapst.Sequence[1], DeepEquals, &snap.SideInfo{
		RealName: "some-snap",
		Channel:  "",
		Revision: snap.R(7),
	})
	c.Assert(snapst.Block(), DeepEquals, []snap.Revision{snap.R(7)})
}

func (s *snapmgrTestSuite) TestParallelInstanceRevertRunThrough(c *C) {
	si := snap.SideInfo{
		RealName: "some-snap",
		Revision: snap.R(7),
	}
	siOld := snap.SideInfo{
		RealName: "some-snap",
		Revision: snap.R(2),
	}

	s.state.Lock()
	defer s.state.Unlock()

	snapstate.Set(s.state, "some-snap_instance", &snapstate.SnapState{
		Active:      true,
		SnapType:    "app",
		Sequence:    []*snap.SideInfo{&siOld, &si},
		Current:     si.Revision,
		InstanceKey: "instance",
	})

	// another snap withouth instance key
	snapstate.Set(s.state, "some-snap", &snapstate.SnapState{
		Active:   true,
		SnapType: "app",
		Sequence: []*snap.SideInfo{&siOld, &si},
		Current:  si.Revision,
	})

	chg := s.state.NewChange("revert", "revert a snap backwards")
	ts, err := snapstate.Revert(s.state, "some-snap_instance", snapstate.Flags{})
	c.Assert(err, IsNil)
	chg.AddAll(ts)

	s.state.Unlock()
	defer s.se.Stop()
	s.settle(c)
	s.state.Lock()

	expected := fakeOps{
		{
			op:   "remove-snap-aliases",
			name: "some-snap_instance",
		},
		{
			op:   "unlink-snap",
			path: filepath.Join(dirs.SnapMountDir, "some-snap_instance/7"),
		},
		{
			op:    "setup-profiles:Doing",
			name:  "some-snap_instance",
			revno: snap.R(2),
		},
		{
			op: "candidate",
			sinfo: snap.SideInfo{
				RealName: "some-snap",
				Revision: snap.R(2),
			},
		},
		{
			op:   "link-snap",
			path: filepath.Join(dirs.SnapMountDir, "some-snap_instance/2"),
		},
		{
			op:    "auto-connect:Doing",
			name:  "some-snap_instance",
			revno: snap.R(2),
		},
		{
			op: "update-aliases",
		},
	}
	// start with an easier-to-read error if this fails:
	c.Assert(s.fakeBackend.ops.Ops(), DeepEquals, expected.Ops())
	c.Assert(s.fakeBackend.ops, DeepEquals, expected)

	// verify that the R(2) version is active now and R(7) is still there
	var snapst snapstate.SnapState
	err = snapstate.Get(s.state, "some-snap_instance", &snapst)
	c.Assert(err, IsNil)

	c.Assert(snapst.Active, Equals, true)
	c.Assert(snapst.Current, Equals, snap.R(2))
	c.Assert(snapst.InstanceKey, Equals, "instance")
	c.Assert(snapst.Sequence, HasLen, 2)
	c.Assert(snapst.Sequence[0], DeepEquals, &snap.SideInfo{
		RealName: "some-snap",
		Channel:  "",
		Revision: snap.R(2),
	})
	c.Assert(snapst.Sequence[1], DeepEquals, &snap.SideInfo{
		RealName: "some-snap",
		Channel:  "",
		Revision: snap.R(7),
	})
	c.Assert(snapst.Block(), DeepEquals, []snap.Revision{snap.R(7)})

	// non instance snap is not affected
	var nonInstanceSnapst snapstate.SnapState
	err = snapstate.Get(s.state, "some-snap", &nonInstanceSnapst)
	c.Assert(err, IsNil)
	c.Assert(nonInstanceSnapst.Current, Equals, snap.R(7))

}

func (s *snapmgrTestSuite) TestRevertWithLocalRevisionRunThrough(c *C) {
	si := snap.SideInfo{
		RealName: "some-snap",
		Revision: snap.R(-7),
	}
	siOld := snap.SideInfo{
		RealName: "some-snap",
		Revision: snap.R(-2),
	}

	s.state.Lock()
	defer s.state.Unlock()

	snapstate.Set(s.state, "some-snap", &snapstate.SnapState{
		Active:   true,
		SnapType: "app",
		Sequence: []*snap.SideInfo{&siOld, &si},
		Current:  si.Revision,
	})

	chg := s.state.NewChange("revert", "revert a snap backwards")
	ts, err := snapstate.Revert(s.state, "some-snap", snapstate.Flags{})
	c.Assert(err, IsNil)
	chg.AddAll(ts)

	s.state.Unlock()
	defer s.se.Stop()
	s.settle(c)
	s.state.Lock()

	c.Assert(s.fakeBackend.ops.Ops(), HasLen, 7)

	// verify that LocalRevision is still -7
	var snapst snapstate.SnapState
	err = snapstate.Get(s.state, "some-snap", &snapst)
	c.Assert(err, IsNil)

	c.Assert(snapst.LocalRevision(), Equals, snap.R(-7))
}

func (s *snapmgrTestSuite) TestRevertToRevisionNewVersion(c *C) {
	siNew := snap.SideInfo{
		RealName: "some-snap",
		Revision: snap.R(7),
		SnapID:   "october",
	}

	si := snap.SideInfo{
		RealName: "some-snap",
		Revision: snap.R(2),
		SnapID:   "october",
	}

	s.state.Lock()
	defer s.state.Unlock()

	snapstate.Set(s.state, "some-snap", &snapstate.SnapState{
		Active:   true,
		SnapType: "app",
		Sequence: []*snap.SideInfo{&si, &siNew},
		Current:  snap.R(2),
		Channel:  "edge",
	})

	chg := s.state.NewChange("revert", "revert a snap forward")
	ts, err := snapstate.RevertToRevision(s.state, "some-snap", snap.R(7), snapstate.Flags{})
	c.Assert(err, IsNil)
	chg.AddAll(ts)

	s.state.Unlock()
	defer s.se.Stop()
	s.settle(c)
	s.state.Lock()

	expected := fakeOps{
		{
			op:   "remove-snap-aliases",
			name: "some-snap",
		},
		{
			op:   "unlink-snap",
			path: filepath.Join(dirs.SnapMountDir, "some-snap/2"),
		},
		{
			op:    "setup-profiles:Doing",
			name:  "some-snap",
			revno: snap.R(7),
		},
		{
			op:    "candidate",
			sinfo: siNew,
		},
		{
			op:   "link-snap",
			path: filepath.Join(dirs.SnapMountDir, "some-snap/7"),
		},
		{
			op:    "auto-connect:Doing",
			name:  "some-snap",
			revno: snap.R(7),
		},
		{
			op: "update-aliases",
		},
	}
	// start with an easier-to-read error if this fails:
	c.Assert(s.fakeBackend.ops.Ops(), DeepEquals, expected.Ops())
	c.Assert(s.fakeBackend.ops, DeepEquals, expected)

	// verify that the R(7) version is active now
	var snapst snapstate.SnapState
	err = snapstate.Get(s.state, "some-snap", &snapst)
	c.Assert(err, IsNil)

	c.Check(snapst.Active, Equals, true)
	c.Check(snapst.Current, Equals, snap.R(7))
	c.Check(snapst.Sequence, HasLen, 2)
	c.Check(snapst.Channel, Equals, "edge")
	c.Check(snapst.CurrentSideInfo(), DeepEquals, &siNew)

	c.Check(snapst.Block(), HasLen, 0)
}

func (s *snapmgrTestSuite) TestRevertTotalUndoRunThrough(c *C) {
	si := snap.SideInfo{
		RealName: "some-snap",
		Revision: snap.R(1),
	}
	si2 := snap.SideInfo{
		RealName: "some-snap",
		Revision: snap.R(2),
	}

	s.state.Lock()
	defer s.state.Unlock()

	snapstate.Set(s.state, "some-snap", &snapstate.SnapState{
		Active:   true,
		SnapType: "app",
		Sequence: []*snap.SideInfo{&si, &si2},
		Current:  si2.Revision,
	})

	chg := s.state.NewChange("revert", "revert a snap")
	ts, err := snapstate.Revert(s.state, "some-snap", snapstate.Flags{})
	c.Assert(err, IsNil)
	chg.AddAll(ts)

	tasks := ts.Tasks()
	last := tasks[len(tasks)-1]

	terr := s.state.NewTask("error-trigger", "provoking total undo")
	terr.WaitFor(last)
	chg.AddTask(terr)

	s.state.Unlock()
	defer s.se.Stop()
	s.settle(c)
	s.state.Lock()

	expected := fakeOps{
		{
			op:   "remove-snap-aliases",
			name: "some-snap",
		},
		{
			op:   "unlink-snap",
			path: filepath.Join(dirs.SnapMountDir, "some-snap/2"),
		},
		{
			op:    "setup-profiles:Doing",
			name:  "some-snap",
			revno: snap.R(1),
		},
		{
			op: "candidate",
			sinfo: snap.SideInfo{
				RealName: "some-snap",
				Revision: snap.R(1),
			},
		},
		{
			op:   "link-snap",
			path: filepath.Join(dirs.SnapMountDir, "some-snap/1"),
		},
		{
			op:    "auto-connect:Doing",
			name:  "some-snap",
			revno: snap.R(1),
		},
		{
			op: "update-aliases",
		},
		// undoing everything from here down...
		{
			op:   "remove-snap-aliases",
			name: "some-snap",
		},
		{
			op:   "unlink-snap",
			path: filepath.Join(dirs.SnapMountDir, "some-snap/1"),
		},
		{
			op:    "setup-profiles:Undoing",
			name:  "some-snap",
			revno: snap.R(1),
		},
		{
			op:   "link-snap",
			path: filepath.Join(dirs.SnapMountDir, "some-snap/2"),
		},
		{
			op: "update-aliases",
		},
	}
	// start with an easier-to-read error if this fails:
	c.Assert(s.fakeBackend.ops.Ops(), DeepEquals, expected.Ops())
	c.Check(s.fakeBackend.ops, DeepEquals, expected)

	// verify snaps in the system state
	var snapst snapstate.SnapState
	err = snapstate.Get(s.state, "some-snap", &snapst)
	c.Assert(err, IsNil)

	c.Assert(snapst.Active, Equals, true)
	c.Assert(snapst.Sequence, HasLen, 2)
	c.Assert(snapst.Current, Equals, si2.Revision)
}

func (s *snapmgrTestSuite) TestRevertUndoRunThrough(c *C) {
	si := snap.SideInfo{
		RealName: "some-snap",
		Revision: snap.R(1),
	}
	si2 := snap.SideInfo{
		RealName: "some-snap",
		Revision: snap.R(2),
	}

	s.state.Lock()
	defer s.state.Unlock()

	snapstate.Set(s.state, "some-snap", &snapstate.SnapState{
		Active:   true,
		SnapType: "app",
		Sequence: []*snap.SideInfo{&si, &si2},
		Current:  si2.Revision,
	})

	chg := s.state.NewChange("revert", "install a revert")
	ts, err := snapstate.Revert(s.state, "some-snap", snapstate.Flags{})
	c.Assert(err, IsNil)
	chg.AddAll(ts)

	s.fakeBackend.linkSnapFailTrigger = filepath.Join(dirs.SnapMountDir, "some-snap/1")

	s.state.Unlock()
	defer s.se.Stop()
	s.settle(c)
	s.state.Lock()

	expected := fakeOps{
		{
			op:   "remove-snap-aliases",
			name: "some-snap",
		},
		{
			op:   "unlink-snap",
			path: filepath.Join(dirs.SnapMountDir, "some-snap/2"),
		},
		{
			op:    "setup-profiles:Doing",
			name:  "some-snap",
			revno: snap.R(1),
		},
		{
			op: "candidate",
			sinfo: snap.SideInfo{
				RealName: "some-snap",
				Revision: snap.R(1),
			},
		},
		{
			op:   "link-snap.failed",
			path: filepath.Join(dirs.SnapMountDir, "some-snap/1"),
		},
		// undo stuff here
		{
			op:   "unlink-snap",
			path: filepath.Join(dirs.SnapMountDir, "some-snap/1"),
		},
		{
			op:    "setup-profiles:Undoing",
			name:  "some-snap",
			revno: snap.R(1),
		},
		{
			op:   "link-snap",
			path: filepath.Join(dirs.SnapMountDir, "some-snap/2"),
		},
		{
			op: "update-aliases",
		},
	}

	// ensure all our tasks ran
	// start with an easier-to-read error if this fails:
	c.Assert(s.fakeBackend.ops.Ops(), DeepEquals, expected.Ops())
	c.Assert(s.fakeBackend.ops, DeepEquals, expected)

	// verify snaps in the system state
	var snapst snapstate.SnapState
	err = snapstate.Get(s.state, "some-snap", &snapst)
	c.Assert(err, IsNil)

	c.Assert(snapst.Active, Equals, true)
	c.Assert(snapst.Sequence, HasLen, 2)
	c.Assert(snapst.Current, Equals, snap.R(2))
}

func (s *snapmgrTestSuite) TestEnableDoesNotEnableAgain(c *C) {
	si := snap.SideInfo{
		RealName: "some-snap",
		Revision: snap.R(7),
	}

	s.state.Lock()
	defer s.state.Unlock()

	snapstate.Set(s.state, "some-snap", &snapstate.SnapState{
		Sequence: []*snap.SideInfo{&si},
		Current:  snap.R(7),
		Active:   true,
	})

	ts, err := snapstate.Enable(s.state, "some-snap")
	c.Assert(err, ErrorMatches, `snap "some-snap" already enabled`)
	c.Assert(ts, IsNil)
}

func (s *snapmgrTestSuite) TestEnableRunThrough(c *C) {
	si := snap.SideInfo{
		RealName: "some-snap",
		Revision: snap.R(7),
		Channel:  "edge",
		SnapID:   "foo",
	}

	s.state.Lock()
	defer s.state.Unlock()

	flags := snapstate.Flags{
		DevMode:  true,
		JailMode: true,
		Classic:  true,
		TryMode:  true,
		Required: true,
	}
	snapstate.Set(s.state, "some-snap", &snapstate.SnapState{
		Sequence:            []*snap.SideInfo{&si},
		Current:             si.Revision,
		Active:              false,
		Channel:             "edge",
		Flags:               flags,
		AliasesPending:      true,
		AutoAliasesDisabled: true,
	})

	chg := s.state.NewChange("enable", "enable a snap")
	ts, err := snapstate.Enable(s.state, "some-snap")
	c.Assert(err, IsNil)
	chg.AddAll(ts)

	s.state.Unlock()
	defer s.se.Stop()
	s.settle(c)
	s.state.Lock()

	expected := fakeOps{
		{
			op:    "setup-profiles:Doing",
			name:  "some-snap",
			revno: snap.R(7),
		},
		{
			op:    "candidate",
			sinfo: si,
		},
		{
			op:   "link-snap",
			path: filepath.Join(dirs.SnapMountDir, "some-snap/7"),
		},
		{
			op:    "auto-connect:Doing",
			name:  "some-snap",
			revno: snap.R(7),
		},
		{
			op: "update-aliases",
		},
	}
	// start with an easier-to-read error if this fails:
	c.Assert(s.fakeBackend.ops.Ops(), DeepEquals, expected.Ops())
	c.Assert(s.fakeBackend.ops, DeepEquals, expected)

	var snapst snapstate.SnapState
	err = snapstate.Get(s.state, "some-snap", &snapst)
	c.Assert(err, IsNil)
	c.Check(snapst.Flags, DeepEquals, flags)

	c.Assert(snapst.Active, Equals, true)
	c.Assert(snapst.AliasesPending, Equals, false)
	c.Assert(snapst.AutoAliasesDisabled, Equals, true)

	info, err := snapst.CurrentInfo()
	c.Assert(err, IsNil)
	c.Assert(info.Channel, Equals, "edge")
	c.Assert(info.SnapID, Equals, "foo")

	first := ts.Tasks()[0]
	snapsup, err := snapstate.TaskSnapSetup(first)
	c.Assert(err, IsNil)
	c.Check(snapsup, DeepEquals, &snapstate.SnapSetup{
		SideInfo:  &si,
		Flags:     flags,
		Type:      snap.TypeApp,
		PlugsOnly: true,
	})
}

func (s *snapmgrTestSuite) TestDisableRunThrough(c *C) {
	si := snap.SideInfo{
		RealName: "some-snap",
		Revision: snap.R(7),
	}

	s.state.Lock()
	defer s.state.Unlock()

	snapstate.Set(s.state, "some-snap", &snapstate.SnapState{
		Sequence: []*snap.SideInfo{&si},
		Current:  si.Revision,
		Active:   true,
		SnapType: "app",
	})

	chg := s.state.NewChange("disable", "disable a snap")
	ts, err := snapstate.Disable(s.state, "some-snap")
	c.Assert(err, IsNil)
	chg.AddAll(ts)

	s.state.Unlock()
	defer s.se.Stop()
	s.settle(c)
	s.state.Lock()

	expected := fakeOps{
		{
			op:   "remove-snap-aliases",
			name: "some-snap",
		},
		{
			op:   "unlink-snap",
			path: filepath.Join(dirs.SnapMountDir, "some-snap/7"),
		},
		{
			op:    "remove-profiles:Doing",
			name:  "some-snap",
			revno: snap.R(7),
		},
	}
	// start with an easier-to-read error if this fails:
	c.Assert(s.fakeBackend.ops.Ops(), DeepEquals, expected.Ops())
	c.Assert(s.fakeBackend.ops, DeepEquals, expected)

	var snapst snapstate.SnapState
	err = snapstate.Get(s.state, "some-snap", &snapst)
	c.Assert(err, IsNil)

	c.Assert(snapst.Active, Equals, false)
	c.Assert(snapst.AliasesPending, Equals, true)

	first := ts.Tasks()[0]
	snapsup, err := snapstate.TaskSnapSetup(first)
	c.Assert(err, IsNil)
	c.Check(snapsup, DeepEquals, &snapstate.SnapSetup{
		SideInfo: &snap.SideInfo{
			RealName: "some-snap",
			Revision: snap.R(7),
		},
		Type:      snap.TypeApp,
		PlugsOnly: true,
	})
}

func (s *snapmgrTestSuite) TestParallelInstanceEnableRunThrough(c *C) {
	si := snap.SideInfo{
		RealName: "some-snap",
		Revision: snap.R(7),
		Channel:  "edge",
		SnapID:   "foo",
	}

	s.state.Lock()
	defer s.state.Unlock()

	flags := snapstate.Flags{
		DevMode:  true,
		JailMode: true,
		Classic:  true,
		TryMode:  true,
		Required: true,
	}
	snapstate.Set(s.state, "some-snap_instance", &snapstate.SnapState{
		Sequence:            []*snap.SideInfo{&si},
		Current:             si.Revision,
		Active:              false,
		Channel:             "edge",
		Flags:               flags,
		AliasesPending:      true,
		AutoAliasesDisabled: true,
		InstanceKey:         "instance",
	})
	snapstate.Set(s.state, "some-snap", &snapstate.SnapState{
		Sequence:            []*snap.SideInfo{&si},
		Current:             si.Revision,
		Active:              false,
		Channel:             "edge",
		Flags:               flags,
		AliasesPending:      true,
		AutoAliasesDisabled: true,
	})

	chg := s.state.NewChange("enable", "enable a snap")
	ts, err := snapstate.Enable(s.state, "some-snap_instance")
	c.Assert(err, IsNil)
	chg.AddAll(ts)

	s.state.Unlock()
	s.settle(c)
	s.state.Lock()

	expected := fakeOps{
		{
			op:    "setup-profiles:Doing",
			name:  "some-snap_instance",
			revno: snap.R(7),
		},
		{
			op:    "candidate",
			sinfo: si,
		},
		{
			op:   "link-snap",
			path: filepath.Join(dirs.SnapMountDir, "some-snap_instance/7"),
		},
		{
			op:    "auto-connect:Doing",
			name:  "some-snap_instance",
			revno: snap.R(7),
		},
		{
			op: "update-aliases",
		},
	}
	// start with an easier-to-read error if this fails:
	c.Assert(s.fakeBackend.ops.Ops(), DeepEquals, expected.Ops())
	c.Assert(s.fakeBackend.ops, DeepEquals, expected)

	var snapst snapstate.SnapState
	err = snapstate.Get(s.state, "some-snap_instance", &snapst)
	c.Assert(err, IsNil)
	c.Check(snapst.Flags, DeepEquals, flags)

	c.Assert(snapst.InstanceKey, Equals, "instance")
	c.Assert(snapst.Active, Equals, true)
	c.Assert(snapst.AliasesPending, Equals, false)
	c.Assert(snapst.AutoAliasesDisabled, Equals, true)

	info, err := snapst.CurrentInfo()
	c.Assert(err, IsNil)
	c.Assert(info.Channel, Equals, "edge")
	c.Assert(info.SnapID, Equals, "foo")

	// the non-parallel instance is still disabled
	snapst = snapstate.SnapState{}
	err = snapstate.Get(s.state, "some-snap", &snapst)
	c.Assert(err, IsNil)
	c.Assert(snapst.InstanceKey, Equals, "")
	c.Assert(snapst.Active, Equals, false)
}

func (s *snapmgrTestSuite) TestParallelInstanceDisableRunThrough(c *C) {
	si := snap.SideInfo{
		RealName: "some-snap",
		Revision: snap.R(7),
	}

	s.state.Lock()
	defer s.state.Unlock()

	snapstate.Set(s.state, "some-snap", &snapstate.SnapState{
		Sequence: []*snap.SideInfo{&si},
		Current:  si.Revision,
		Active:   true,
	})
	snapstate.Set(s.state, "some-snap_instance", &snapstate.SnapState{
		Sequence:    []*snap.SideInfo{&si},
		Current:     si.Revision,
		Active:      true,
		InstanceKey: "instance",
	})

	chg := s.state.NewChange("disable", "disable a snap")
	ts, err := snapstate.Disable(s.state, "some-snap_instance")
	c.Assert(err, IsNil)
	chg.AddAll(ts)

	s.state.Unlock()
	s.settle(c)
	s.state.Lock()

	expected := fakeOps{
		{
			op:   "remove-snap-aliases",
			name: "some-snap_instance",
		},
		{
			op:   "unlink-snap",
			path: filepath.Join(dirs.SnapMountDir, "some-snap_instance/7"),
		},
		{
			op:    "remove-profiles:Doing",
			name:  "some-snap_instance",
			revno: snap.R(7),
		},
	}
	// start with an easier-to-read error if this fails:
	c.Assert(s.fakeBackend.ops.Ops(), DeepEquals, expected.Ops())
	c.Assert(s.fakeBackend.ops, DeepEquals, expected)

	var snapst snapstate.SnapState
	err = snapstate.Get(s.state, "some-snap_instance", &snapst)
	c.Assert(err, IsNil)
	c.Assert(snapst.InstanceKey, Equals, "instance")
	c.Assert(snapst.Active, Equals, false)
	c.Assert(snapst.AliasesPending, Equals, true)

	// the non-parallel instance is still active
	snapst = snapstate.SnapState{}
	err = snapstate.Get(s.state, "some-snap", &snapst)
	c.Assert(err, IsNil)
	c.Assert(snapst.InstanceKey, Equals, "")
	c.Assert(snapst.Active, Equals, true)
}

func (s *snapmgrTestSuite) TestSwitchRunThrough(c *C) {
	si := snap.SideInfo{
		RealName: "some-snap",
		Revision: snap.R(7),
		Channel:  "edge",
		SnapID:   "foo",
	}

	s.state.Lock()
	defer s.state.Unlock()

	snapstate.Set(s.state, "some-snap", &snapstate.SnapState{
		Sequence: []*snap.SideInfo{&si},
		Current:  si.Revision,
		Channel:  "edge",
	})

	chg := s.state.NewChange("switch-snap", "switch snap to some-channel")
	ts, err := snapstate.Switch(s.state, "some-snap", "some-channel")
	c.Assert(err, IsNil)
	chg.AddAll(ts)

	s.state.Unlock()
	defer s.se.Stop()
	s.settle(c)
	s.state.Lock()

	// switch is not really really doing anything backend related
	c.Assert(s.fakeBackend.ops, HasLen, 0)

	// ensure the desired channel has changed
	var snapst snapstate.SnapState
	err = snapstate.Get(s.state, "some-snap", &snapst)
	c.Assert(err, IsNil)
	c.Assert(snapst.Channel, Equals, "some-channel")

	// ensure the current info has not changed
	info, err := snapst.CurrentInfo()
	c.Assert(err, IsNil)
	c.Assert(info.Channel, Equals, "edge")
}

func (s *snapmgrTestSuite) TestParallelInstallSwitchRunThrough(c *C) {
	si := snap.SideInfo{
		RealName: "some-snap",
		Revision: snap.R(7),
		Channel:  "edge",
		SnapID:   "foo",
	}

	s.state.Lock()
	defer s.state.Unlock()

	snapstate.Set(s.state, "some-snap", &snapstate.SnapState{
		Sequence: []*snap.SideInfo{&si},
		Current:  si.Revision,
		Channel:  "edge",
	})

	snapstate.Set(s.state, "some-snap_instance", &snapstate.SnapState{
		Sequence:    []*snap.SideInfo{&si},
		Current:     si.Revision,
		Channel:     "edge",
		InstanceKey: "instance",
	})

	chg := s.state.NewChange("switch-snap", "switch snap to some-channel")
	ts, err := snapstate.Switch(s.state, "some-snap_instance", "some-channel")
	c.Assert(err, IsNil)
	chg.AddAll(ts)

	s.state.Unlock()
	defer s.se.Stop()
	s.settle(c)
	s.state.Lock()

	// switch is not really really doing anything backend related
	c.Assert(s.fakeBackend.ops, HasLen, 0)

	// ensure the desired channel has changed
	var snapst snapstate.SnapState
	err = snapstate.Get(s.state, "some-snap_instance", &snapst)
	c.Assert(err, IsNil)
	c.Assert(snapst.Channel, Equals, "some-channel")

	// ensure the current info has not changed
	info, err := snapst.CurrentInfo()
	c.Assert(err, IsNil)
	c.Assert(info.Channel, Equals, "edge")

	// Ensure that the non-intance snap is unchanged
	var nonInstanceSnapst snapstate.SnapState
	err = snapstate.Get(s.state, "some-snap", &nonInstanceSnapst)
	c.Assert(err, IsNil)
	c.Assert(nonInstanceSnapst.Channel, Equals, "edge")
}

func (s *snapmgrTestSuite) TestDisableDoesNotEnableAgain(c *C) {
	si := snap.SideInfo{
		RealName: "some-snap",
		Revision: snap.R(7),
	}

	s.state.Lock()
	defer s.state.Unlock()

	snapstate.Set(s.state, "some-snap", &snapstate.SnapState{
		Sequence: []*snap.SideInfo{&si},
		Current:  snap.R(7),
		Active:   false,
	})

	ts, err := snapstate.Disable(s.state, "some-snap")
	c.Assert(err, ErrorMatches, `snap "some-snap" already disabled`)
	c.Assert(ts, IsNil)
}

func (s *snapmgrTestSuite) TestUndoMountSnapFailsInCopyData(c *C) {
	s.state.Lock()
	defer s.state.Unlock()

	chg := s.state.NewChange("install", "install a snap")
	ts, err := snapstate.Install(s.state, "some-snap", "some-channel", snap.R(0), s.user.ID, snapstate.Flags{})
	c.Assert(err, IsNil)
	chg.AddAll(ts)

	s.fakeBackend.copySnapDataFailTrigger = filepath.Join(dirs.SnapMountDir, "some-snap/11")

	s.state.Unlock()
	defer s.se.Stop()
	s.settle(c)
	s.state.Lock()

	expected := fakeOps{
		{
			op:     "storesvc-snap-action",
			userID: 1,
		},
		{
			op: "storesvc-snap-action:action",
			action: store.SnapAction{
				Action:       "install",
				InstanceName: "some-snap",
				Channel:      "some-channel",
			},
			revno:  snap.R(11),
			userID: 1,
		},
		{
			op:   "storesvc-download",
			name: "some-snap",
		},
		{
			op:    "validate-snap:Doing",
			name:  "some-snap",
			revno: snap.R(11),
		},
		{
			op:  "current",
			old: "<no-current>",
		},
		{
			op:   "open-snap-file",
			path: filepath.Join(dirs.SnapBlobDir, "some-snap_11.snap"),
			sinfo: snap.SideInfo{
				RealName: "some-snap",
				SnapID:   "some-snap-id",
				Channel:  "some-channel",
				Revision: snap.R(11),
			},
		},
		{
			op:    "setup-snap",
			name:  "some-snap",
			path:  filepath.Join(dirs.SnapBlobDir, "some-snap_11.snap"),
			revno: snap.R(11),
		},
		{
			op:   "copy-data.failed",
			path: filepath.Join(dirs.SnapMountDir, "some-snap/11"),
			old:  "<no-old>",
		},
		{
			op:   "remove-snap-data-dir",
			name: "some-snap",
			path: filepath.Join(dirs.SnapDataDir, "some-snap"),
		},
		{
			op:    "undo-setup-snap",
			name:  "some-snap",
			path:  filepath.Join(dirs.SnapMountDir, "some-snap/11"),
			stype: "app",
		},
		{
			op:   "remove-snap-dir",
			name: "some-snap",
			path: filepath.Join(dirs.SnapMountDir, "some-snap"),
		},
	}
	// start with an easier-to-read error if this fails:
	c.Assert(s.fakeBackend.ops.Ops(), DeepEquals, expected.Ops())
	c.Assert(s.fakeBackend.ops, DeepEquals, expected)
}

func (s *snapmgrTestSuite) TestRefreshFailureCausesErrorReport(c *C) {
	var errSnap, errMsg, errSig string
	var errExtra map[string]string
	var n int
	restore := snapstate.MockErrtrackerReport(func(aSnap, aErrMsg, aDupSig string, extra map[string]string) (string, error) {
		errSnap = aSnap
		errMsg = aErrMsg
		errSig = aDupSig
		errExtra = extra
		n += 1
		return "oopsid", nil
	})
	defer restore()

	si := snap.SideInfo{
		RealName: "some-snap",
		SnapID:   "some-snap-id",
		Revision: snap.R(7),
	}

	s.state.Lock()
	defer s.state.Unlock()

	s.state.Set("ubuntu-core-transition-retry", 7)
	snapstate.Set(s.state, "some-snap", &snapstate.SnapState{
		Active:   true,
		Sequence: []*snap.SideInfo{&si},
		Current:  si.Revision,
		SnapType: "app",
	})

	chg := s.state.NewChange("install", "install a snap")
	ts, err := snapstate.Update(s.state, "some-snap", "some-channel", snap.R(0), s.user.ID, snapstate.Flags{})
	c.Assert(err, IsNil)
	chg.AddAll(ts)

	s.fakeBackend.linkSnapFailTrigger = filepath.Join(dirs.SnapMountDir, "some-snap/11")

	s.state.Unlock()
	defer s.se.Stop()
	s.settle(c)
	s.state.Lock()

	// verify we generated a failure report
	c.Check(n, Equals, 1)
	c.Check(errSnap, Equals, "some-snap")
	c.Check(errExtra, DeepEquals, map[string]string{
		"UbuntuCoreTransitionCount": "7",
		"Channel":                   "some-channel",
		"Revision":                  "11",
	})
	c.Check(errMsg, Matches, `(?sm)change "install": "install a snap"
prerequisites: Undo
 snap-setup: "some-snap" \(11\) "some-channel"
download-snap: Undoing
validate-snap: Done
.*
link-snap: Error
 INFO unlink
 ERROR fail
auto-connect: Hold
set-auto-aliases: Hold
setup-aliases: Hold
run-hook: Hold
start-snap-services: Hold
cleanup: Hold
run-hook: Hold`)
	c.Check(errSig, Matches, `(?sm)snap-install:
prerequisites: Undo
 snap-setup: "some-snap"
download-snap: Undoing
validate-snap: Done
.*
link-snap: Error
 INFO unlink
 ERROR fail
auto-connect: Hold
set-auto-aliases: Hold
setup-aliases: Hold
run-hook: Hold
start-snap-services: Hold
cleanup: Hold
run-hook: Hold`)

	// run again with empty "ubuntu-core-transition-retry"
	s.state.Set("ubuntu-core-transition-retry", 0)
	chg = s.state.NewChange("install", "install a snap")
	ts, err = snapstate.Update(s.state, "some-snap", "some-channel", snap.R(0), s.user.ID, snapstate.Flags{})
	c.Assert(err, IsNil)
	chg.AddAll(ts)
	s.state.Unlock()
	defer s.se.Stop()
	s.settle(c)
	s.state.Lock()
	// verify that we excluded this field from the bugreport
	c.Check(n, Equals, 2)
	c.Check(errExtra, DeepEquals, map[string]string{
		"Channel":  "some-channel",
		"Revision": "11",
	})

}

func (s *snapmgrTestSuite) TestAbortCausesNoErrReport(c *C) {
	errReported := 0
	restore := snapstate.MockErrtrackerReport(func(aSnap, aErrMsg, aDupSig string, extra map[string]string) (string, error) {
		errReported++
		return "oops-id", nil
	})
	defer restore()

	s.state.Lock()
	defer s.state.Unlock()

	chg := s.state.NewChange("install", "install a snap")
	ts, err := snapstate.Install(s.state, "some-snap", "some-channel", snap.R(0), s.user.ID, snapstate.Flags{})
	c.Assert(err, IsNil)

	s.fakeBackend.linkSnapWaitCh = make(chan int)
	s.fakeBackend.linkSnapWaitTrigger = filepath.Join(dirs.SnapMountDir, "some-snap/11")
	go func() {
		<-s.fakeBackend.linkSnapWaitCh
		chg.Abort()
		s.fakeBackend.linkSnapWaitCh <- 1
	}()

	chg.AddAll(ts)

	s.state.Unlock()
	defer s.se.Stop()
	s.settle(c)
	s.state.Lock()

	c.Check(chg.Status(), Equals, state.UndoneStatus)
	c.Assert(errReported, Equals, 0)
}

func (s *snapmgrTestSuite) TestErrreportDisable(c *C) {
	s.state.Lock()
	defer s.state.Unlock()

	tr := config.NewTransaction(s.state)
	tr.Set("core", "problem-reports.disabled", true)
	tr.Commit()

	restore := snapstate.MockErrtrackerReport(func(aSnap, aErrMsg, aDupSig string, extra map[string]string) (string, error) {
		c.Fatalf("this should not be reached")
		return "", nil
	})
	defer restore()

	chg := s.state.NewChange("install", "install a snap")
	ts, err := snapstate.Install(s.state, "some-snap", "some-channel", snap.R(0), s.user.ID, snapstate.Flags{})
	c.Assert(err, IsNil)
	chg.AddAll(ts)
	s.fakeBackend.linkSnapFailTrigger = filepath.Join(dirs.SnapMountDir, "some-snap/11")

	s.state.Unlock()
	defer s.se.Stop()
	s.settle(c)
	s.state.Lock()

	// no failure report was generated
}

func (s *snapmgrTestSuite) TestEnsureRefreshesAtSeedPolicy(c *C) {
	// special policy only on classic
	r := release.MockOnClassic(true)
	defer r()
	// set at not seeded yet
	st := s.state
	st.Lock()
	st.Set("seeded", nil)
	st.Unlock()

	s.snapmgr.Ensure()

	st.Lock()
	defer st.Unlock()

	// check that refresh policies have run in this case
	var t1 time.Time
	err := st.Get("last-refresh-hints", &t1)
	c.Check(err, IsNil)
	tr := config.NewTransaction(st)
	err = tr.Get("core", "refresh.hold", &t1)
	c.Check(err, IsNil)
}

func (s *snapmgrTestSuite) TestEsnureCleansOldSideloads(c *C) {
	filenames := func() []string {
		filenames, _ := filepath.Glob(filepath.Join(dirs.SnapBlobDir, "*"))
		return filenames
	}

	defer snapstate.MockLocalInstallCleanupWait(200 * time.Millisecond)()
	c.Assert(os.MkdirAll(dirs.SnapBlobDir, 0700), IsNil)
	// sanity check; note * in go glob matches .foo
	c.Assert(filenames(), HasLen, 0)

	s0 := filepath.Join(dirs.SnapBlobDir, "some.snap")
	s1 := filepath.Join(dirs.SnapBlobDir, dirs.LocalInstallBlobTempPrefix+"-12345")
	s2 := filepath.Join(dirs.SnapBlobDir, dirs.LocalInstallBlobTempPrefix+"-67890")

	c.Assert(ioutil.WriteFile(s0, nil, 0600), IsNil)
	c.Assert(ioutil.WriteFile(s1, nil, 0600), IsNil)
	c.Assert(ioutil.WriteFile(s2, nil, 0600), IsNil)

	t1 := time.Now()
	t0 := t1.Add(-time.Hour)

	c.Assert(os.Chtimes(s0, t0, t0), IsNil)
	c.Assert(os.Chtimes(s1, t0, t0), IsNil)
	c.Assert(os.Chtimes(s2, t1, t1), IsNil)

	// all there
	c.Assert(filenames(), DeepEquals, []string{s1, s2, s0})

	// set last cleanup in the future
	defer snapstate.MockLocalInstallLastCleanup(t1.Add(time.Minute))()
	s.snapmgr.Ensure()
	// all there ( -> cleanup not done)
	c.Assert(filenames(), DeepEquals, []string{s1, s2, s0})

	// set last cleanup to epoch
	snapstate.MockLocalInstallLastCleanup(time.Time{})

	s.snapmgr.Ensure()
	// oldest sideload gone
	c.Assert(filenames(), DeepEquals, []string{s2, s0})

	time.Sleep(200 * time.Millisecond)

	s.snapmgr.Ensure()
	// all sideloads gone
	c.Assert(filenames(), DeepEquals, []string{s0})

}

func (s *snapmgrTestSuite) verifyRefreshLast(c *C) {
	var lastRefresh time.Time

	s.state.Get("last-refresh", &lastRefresh)
	c.Check(time.Now().Year(), Equals, lastRefresh.Year())
}

func makeTestRefreshConfig(st *state.State) {
	// avoid special at seed policy
	now := time.Now()
	st.Set("last-refresh", time.Date(2009, 8, 13, 8, 0, 5, 0, now.Location()))

	tr := config.NewTransaction(st)
	tr.Set("core", "refresh.timer", "00:00-23:59")
	tr.Commit()
}

func (s *snapmgrTestSuite) TestEnsureRefreshRefusesLegacyWeekdaySchedules(c *C) {
	s.state.Lock()
	defer s.state.Unlock()
	snapstate.CanAutoRefresh = func(*state.State) (bool, error) { return true, nil }

	logbuf, restore := logger.MockLogger()
	defer restore()

	s.state.Set("last-refresh", time.Date(2009, 8, 13, 8, 0, 5, 0, time.UTC))
	tr := config.NewTransaction(s.state)
	tr.Set("core", "refresh.timer", "")
	tr.Set("core", "refresh.schedule", "00:00-23:59/mon@12:00-14:00")
	tr.Commit()

	// Ensure() also runs ensureRefreshes()
	s.state.Unlock()
	s.se.Ensure()
	s.state.Lock()

	c.Check(logbuf.String(), testutil.Contains, `cannot use refresh.schedule configuration: cannot parse "mon@12:00": not a valid time`)
	schedule, legacy, err := s.snapmgr.RefreshSchedule()
	c.Assert(err, IsNil)
	c.Check(schedule, Equals, "00:00~24:00/4")
	c.Check(legacy, Equals, false)

	tr = config.NewTransaction(s.state)
	refreshTimer := "canary"
	refreshSchedule := "canary"
	c.Assert(tr.Get("core", "refresh.timer", &refreshTimer), IsNil)
	c.Assert(tr.Get("core", "refresh.schedule", &refreshSchedule), IsNil)
	c.Check(refreshTimer, Equals, "")
	c.Check(refreshSchedule, Equals, "00:00-23:59/mon@12:00-14:00")
}

func (s *snapmgrTestSuite) TestEnsureRefreshLegacyScheduleIsLowerPriority(c *C) {
	s.state.Lock()
	defer s.state.Unlock()
	snapstate.CanAutoRefresh = func(*state.State) (bool, error) { return true, nil }

	s.state.Set("last-refresh", time.Date(2009, 8, 13, 8, 0, 5, 0, time.UTC))
	tr := config.NewTransaction(s.state)
	tr.Set("core", "refresh.timer", "00:00-23:59,,mon,12:00-14:00")
	// legacy schedule is invalid
	tr.Set("core", "refresh.schedule", "00:00-23:59/mon@12:00-14:00")
	tr.Commit()

	// Ensure() also runs ensureRefreshes()
	s.state.Unlock()
	s.se.Ensure()
	s.state.Lock()

	// expecting new refresh.timer to have been used, fallback to legacy was
	// not attempted otherwise it would get reset to the default due to
	// refresh.schedule being garbage
	schedule, legacy, err := s.snapmgr.RefreshSchedule()
	c.Assert(err, IsNil)
	c.Check(schedule, Equals, "00:00-23:59,,mon,12:00-14:00")
	c.Check(legacy, Equals, false)
}

func (s *snapmgrTestSuite) TestEnsureRefreshFallbackToLegacySchedule(c *C) {
	s.state.Lock()
	defer s.state.Unlock()
	snapstate.CanAutoRefresh = func(*state.State) (bool, error) { return true, nil }

	tr := config.NewTransaction(s.state)
	tr.Set("core", "refresh.timer", "")
	tr.Set("core", "refresh.schedule", "00:00-23:59")
	tr.Commit()

	// Ensure() also runs ensureRefreshes()
	s.state.Unlock()
	s.se.Ensure()
	s.state.Lock()

	// refresh.timer is unset, triggering automatic fallback to legacy
	// schedule if that was set
	schedule, legacy, err := s.snapmgr.RefreshSchedule()
	c.Assert(err, IsNil)
	c.Check(schedule, Equals, "00:00-23:59")
	c.Check(legacy, Equals, true)
}

func (s *snapmgrTestSuite) TestEnsureRefreshFallbackToDefaultOnError(c *C) {
	s.state.Lock()
	defer s.state.Unlock()
	snapstate.CanAutoRefresh = func(*state.State) (bool, error) { return true, nil }

	tr := config.NewTransaction(s.state)
	tr.Set("core", "refresh.timer", "garbage-in")
	tr.Set("core", "refresh.schedule", "00:00-23:59")
	tr.Commit()

	// Ensure() also runs ensureRefreshes()
	s.state.Unlock()
	s.se.Ensure()
	s.state.Lock()

	// automatic fallback to default schedule if refresh.timer is set but
	// cannot be parsed
	schedule, legacy, err := s.snapmgr.RefreshSchedule()
	c.Assert(err, IsNil)
	c.Check(schedule, Equals, "00:00~24:00/4")
	c.Check(legacy, Equals, false)

	tr = config.NewTransaction(s.state)
	refreshTimer := "canary"
	refreshSchedule := "canary"
	c.Assert(tr.Get("core", "refresh.timer", &refreshTimer), IsNil)
	c.Assert(tr.Get("core", "refresh.schedule", &refreshSchedule), IsNil)
	c.Check(refreshTimer, Equals, "garbage-in")
	c.Check(refreshSchedule, Equals, "00:00-23:59")
}

func (s *snapmgrTestSuite) TestEnsureRefreshFallbackOnEmptyToDefaultSchedule(c *C) {
	s.state.Lock()
	defer s.state.Unlock()
	snapstate.CanAutoRefresh = func(*state.State) (bool, error) { return true, nil }

	tr := config.NewTransaction(s.state)
	tr.Set("core", "refresh.timer", "")
	tr.Set("core", "refresh.schedule", "")
	tr.Commit()

	// Ensure() also runs ensureRefreshes()
	s.state.Unlock()
	s.se.Ensure()
	s.state.Lock()

	// automatic fallback to default schedule if neither refresh.timer nor
	// refresh.schedule was set
	schedule, legacy, err := s.snapmgr.RefreshSchedule()
	c.Assert(err, IsNil)
	c.Check(schedule, Equals, "00:00~24:00/4")
	c.Check(legacy, Equals, false)

	tr = config.NewTransaction(s.state)
	refreshTimer := "canary"
	refreshSchedule := "canary"
	c.Assert(tr.Get("core", "refresh.timer", &refreshTimer), IsNil)
	c.Assert(tr.Get("core", "refresh.schedule", &refreshSchedule), IsNil)
	c.Check(refreshTimer, Equals, "")
	c.Check(refreshSchedule, Equals, "")
}

func (s *snapmgrTestSuite) TestEnsureRefreshesNoUpdate(c *C) {
	s.state.Lock()
	defer s.state.Unlock()
	snapstate.CanAutoRefresh = func(*state.State) (bool, error) { return true, nil }

	makeTestRefreshConfig(s.state)

	// Ensure() also runs ensureRefreshes()
	s.state.Unlock()
	s.snapmgr.Ensure()
	s.state.Lock()

	// nothing needs to be done, but last-refresh got updated
	c.Check(s.state.Changes(), HasLen, 0)
	s.verifyRefreshLast(c)

	// ensure the next-refresh time is reset and re-calculated
	c.Check(s.snapmgr.NextRefresh().IsZero(), Equals, true)
}

func (s *snapmgrTestSuite) TestEnsureRefreshesAlreadyRanInThisInterval(c *C) {
	s.state.Lock()
	defer s.state.Unlock()

	snapstate.CanAutoRefresh = func(*state.State) (bool, error) {
		return true, nil
	}
	nextRefresh := s.snapmgr.NextRefresh()
	c.Check(nextRefresh.IsZero(), Equals, true)

	now := time.Now()
	fakeLastRefresh := now.Add(-1 * time.Hour)
	s.state.Set("last-refresh", fakeLastRefresh)

	tr := config.NewTransaction(s.state)
	tr.Set("core", "refresh.timer", fmt.Sprintf("00:00-%02d:%02d", now.Hour(), now.Minute()))
	tr.Commit()

	// Ensure() also runs ensureRefreshes()
	s.state.Unlock()
	s.snapmgr.Ensure()
	s.state.Lock()

	// nothing needs to be done and no refresh was run
	c.Check(s.state.Changes(), HasLen, 0)

	var refreshLast time.Time
	s.state.Get("last-refresh", &refreshLast)
	c.Check(refreshLast.Equal(fakeLastRefresh), Equals, true)

	// but a nextRefresh time got calculated
	nextRefresh = s.snapmgr.NextRefresh()
	c.Check(nextRefresh.IsZero(), Equals, false)

	// run ensure again to test that nextRefresh again to ensure that
	// nextRefresh is not calculated again if nothing changes
	s.state.Unlock()
	s.snapmgr.Ensure()
	s.state.Lock()
	c.Check(s.snapmgr.NextRefresh(), Equals, nextRefresh)
}

func (s *snapmgrTestSuite) TestEnsureRefreshesWithUpdate(c *C) {
	s.state.Lock()
	defer s.state.Unlock()
	snapstate.CanAutoRefresh = func(*state.State) (bool, error) { return true, nil }

	makeTestRefreshConfig(s.state)

	snapstate.Set(s.state, "some-snap", &snapstate.SnapState{
		Active: true,
		Sequence: []*snap.SideInfo{
			{RealName: "some-snap", SnapID: "some-snap-id", Revision: snap.R(1)},
		},
		Current:  snap.R(1),
		SnapType: "app",
	})

	// Ensure() also runs ensureRefreshes() and our test setup has an
	// update for the "some-snap" in our fake store
	s.state.Unlock()
	s.snapmgr.Ensure()
	s.state.Lock()

	// verify we have an auto-refresh change scheduled now
	c.Assert(s.state.Changes(), HasLen, 1)
	chg := s.state.Changes()[0]
	c.Check(chg.Kind(), Equals, "auto-refresh")
	c.Check(chg.IsReady(), Equals, false)
	s.verifyRefreshLast(c)

	checkIsAutoRefresh(c, chg.Tasks(), true)
}

func (s *snapmgrTestSuite) TestEnsureRefreshesImmediateWithUpdate(c *C) {
	r := release.MockOnClassic(false)
	defer r()

	s.state.Lock()
	defer s.state.Unlock()
	snapstate.CanAutoRefresh = func(*state.State) (bool, error) { return true, nil }

	// lastRefresh is unset/zero => immediate refresh try

	snapstate.Set(s.state, "some-snap", &snapstate.SnapState{
		Active: true,
		Sequence: []*snap.SideInfo{
			{RealName: "some-snap", SnapID: "some-snap-id", Revision: snap.R(1)},
		},
		Current:  snap.R(1),
		SnapType: "app",
	})

	// Ensure() also runs ensureRefreshes() and our test setup has an
	// update for the "some-snap" in our fake store
	s.state.Unlock()
	s.snapmgr.Ensure()
	s.state.Lock()

	// verify we have an auto-refresh change scheduled now
	c.Assert(s.state.Changes(), HasLen, 1)
	chg := s.state.Changes()[0]
	c.Check(chg.Kind(), Equals, "auto-refresh")
	c.Check(chg.IsReady(), Equals, false)
	s.verifyRefreshLast(c)
}

func (s *snapmgrTestSuite) TestEnsureRefreshesWithUpdateError(c *C) {
	s.state.Lock()
	defer s.state.Unlock()
	snapstate.CanAutoRefresh = func(*state.State) (bool, error) { return true, nil }

	makeTestRefreshConfig(s.state)

	snapstate.Set(s.state, "some-snap", &snapstate.SnapState{
		Active: true,
		Sequence: []*snap.SideInfo{
			{RealName: "some-snap", SnapID: "some-snap-id", Revision: snap.R(1)},
		},
		Current:  snap.R(1),
		SnapType: "app",
	})

	// Ensure() also runs ensureRefreshes() and our test setup has an
	// update for the "some-snap" in our fake store
	s.state.Unlock()
	s.snapmgr.Ensure()
	s.state.Lock()

	c.Check(s.state.Changes(), HasLen, 1)
	chg := s.state.Changes()[0]
	terr := s.state.NewTask("error-trigger", "simulate an error")
	tasks := chg.Tasks()
	for _, t := range tasks[:len(tasks)-2] {
		terr.WaitFor(t)
	}
	chg.AddTask(terr)

	// run the changes
	s.state.Unlock()
	s.settle(c)
	s.state.Lock()

	s.verifyRefreshLast(c)
}

func (s *snapmgrTestSuite) TestEnsureRefreshesInFlight(c *C) {
	s.state.Lock()
	defer s.state.Unlock()
	snapstate.CanAutoRefresh = func(*state.State) (bool, error) { return true, nil }

	makeTestRefreshConfig(s.state)

	snapstate.Set(s.state, "some-snap", &snapstate.SnapState{
		Active: true,
		Sequence: []*snap.SideInfo{
			{RealName: "some-snap", SnapID: "some-snap-id", Revision: snap.R(1)},
		},
		Current:  snap.R(1),
		SnapType: "app",
	})

	// simulate an in-flight change
	chg := s.state.NewChange("auto-refresh", "...")
	chg.SetStatus(state.DoStatus)
	c.Check(s.state.Changes(), HasLen, 1)

	s.state.Unlock()
	s.snapmgr.Ensure()
	s.state.Lock()

	// verify no additional change got generated
	c.Check(s.state.Changes(), HasLen, 1)
}

func mockAutoRefreshAssertions(f func(st *state.State, userID int) error) func() {
	origAutoRefreshAssertions := snapstate.AutoRefreshAssertions
	snapstate.AutoRefreshAssertions = f
	return func() {
		snapstate.AutoRefreshAssertions = origAutoRefreshAssertions
	}
}

func (s *snapmgrTestSuite) TestEnsureRefreshesWithUpdateStoreError(c *C) {
	s.state.Lock()
	defer s.state.Unlock()
	snapstate.CanAutoRefresh = func(*state.State) (bool, error) { return true, nil }

	// avoid special at seed policy
	s.state.Set("last-refresh", time.Time{})
	autoRefreshAssertionsCalled := 0
	restore := mockAutoRefreshAssertions(func(st *state.State, userID int) error {
		// simulate failure in snapstate.AutoRefresh()
		autoRefreshAssertionsCalled++
		return fmt.Errorf("simulate store error")
	})
	defer restore()

	// check that no change got created and that autoRefreshAssertins
	// got called once
	s.state.Unlock()
	s.snapmgr.Ensure()
	s.state.Lock()
	c.Check(s.state.Changes(), HasLen, 0)
	c.Check(autoRefreshAssertionsCalled, Equals, 1)

	// run Ensure() again and check that AutoRefresh() did not run
	// again because to test that lastRefreshAttempt backoff is working
	s.state.Unlock()
	s.snapmgr.Ensure()
	s.state.Lock()
	c.Check(s.state.Changes(), HasLen, 0)
	c.Check(autoRefreshAssertionsCalled, Equals, 1)
}

func (s *snapmgrTestSuite) testEnsureRefreshesDisabledViaSnapdControl(c *C, confSet func(*config.Transaction)) {
	st := s.state
	st.Lock()
	defer st.Unlock()
	snapstate.CanAutoRefresh = func(*state.State) (bool, error) { return true, nil }

	makeTestRefreshConfig(st)

	snapstate.Set(st, "some-snap", &snapstate.SnapState{
		Active: true,
		Sequence: []*snap.SideInfo{
			{RealName: "some-snap", SnapID: "some-snap-id", Revision: snap.R(1)},
		},
		Current:  snap.R(1),
		SnapType: "app",
	})

	// snapstate.AutoRefresh is called from AutoRefresh()
	autoRefreshAssertionsCalled := 0
	restore := mockAutoRefreshAssertions(func(st *state.State, userID int) error {
		autoRefreshAssertionsCalled++
		return nil
	})
	defer restore()

	// pretend the device is refresh-control: managed
	oldCanManageRefreshes := snapstate.CanManageRefreshes
	snapstate.CanManageRefreshes = func(*state.State) bool {
		return true
	}
	defer func() { snapstate.CanManageRefreshes = oldCanManageRefreshes }()

	tr := config.NewTransaction(st)
	confSet(tr)
	tr.Commit()

	// Ensure() also runs ensureRefreshes()
	st.Unlock()
	s.snapmgr.Ensure()
	st.Lock()

	// no refresh was called (i.e. no update to last-refresh)
	var lastRefresh time.Time
	st.Get("last-refresh", &lastRefresh)
	c.Check(lastRefresh.Year(), Equals, 2009)

	// AutoRefresh was not called
	c.Check(autoRefreshAssertionsCalled, Equals, 0)

	// The last refresh hints got updated
	var lastRefreshHints time.Time
	st.Get("last-refresh-hints", &lastRefreshHints)
	c.Check(lastRefreshHints.Year(), Equals, time.Now().Year())
}

func (s *snapmgrTestSuite) TestEnsureRefreshDisableLegacy(c *C) {
	f := func(tr *config.Transaction) {
		tr.Set("core", "refresh.timer", "")
		tr.Set("core", "refresh.schedule", "managed")
	}
	s.testEnsureRefreshesDisabledViaSnapdControl(c, f)
}

func (s *snapmgrTestSuite) TestEnsureRefreshDisableNew(c *C) {
	f := func(tr *config.Transaction) {
		tr.Set("core", "refresh.timer", "managed")
		tr.Set("core", "refresh.schedule", "")
	}
	s.testEnsureRefreshesDisabledViaSnapdControl(c, f)
}

func (s *snapmgrTestSuite) TestEnsureRefreshDisableNewTrumpsOld(c *C) {
	f := func(tr *config.Transaction) {
		tr.Set("core", "refresh.timer", "managed")
		tr.Set("core", "refresh.schedule", "00:00-12:00")
	}
	s.testEnsureRefreshesDisabledViaSnapdControl(c, f)
}

func (s *snapmgrTestSuite) TestDefaultRefreshScheduleParsing(c *C) {
	l, err := timeutil.ParseSchedule(snapstate.DefaultRefreshSchedule)
	c.Assert(err, IsNil)
	c.Assert(l, HasLen, 1)
}

func (s *snapmgrTestSuite) TestWaitRestartBasics(c *C) {
	r := release.MockOnClassic(true)
	defer r()

	st := s.state
	st.Lock()
	defer st.Unlock()

	task := st.NewTask("auto-connect", "...")

	// not restarting
	state.MockRestarting(st, state.RestartUnset)
	si := &snap.SideInfo{RealName: "some-app"}
	snaptest.MockSnap(c, "name: some-app\nversion: 1", si)
	snapsup := &snapstate.SnapSetup{SideInfo: si}
	err := snapstate.WaitRestart(task, snapsup)
	c.Check(err, IsNil)

	// restarting ... we always wait
	state.MockRestarting(st, state.RestartDaemon)
	err = snapstate.WaitRestart(task, snapsup)
	c.Check(err, FitsTypeOf, &state.Retry{})
}

type snapmgrQuerySuite struct {
	st      *state.State
	restore func()
}

var _ = Suite(&snapmgrQuerySuite{})

func (s *snapmgrQuerySuite) SetUpTest(c *C) {
	st := state.New(nil)
	st.Lock()
	defer st.Unlock()

	restoreSanitize := snap.MockSanitizePlugsSlots(func(snapInfo *snap.Info) {})
	s.restore = func() {
		restoreSanitize()
	}

	s.st = st

	dirs.SetRootDir(c.MkDir())

	// Write a snap.yaml with fake name
	sideInfo11 := &snap.SideInfo{RealName: "name1", Revision: snap.R(11), EditedSummary: "s11"}
	sideInfo12 := &snap.SideInfo{RealName: "name1", Revision: snap.R(12), EditedSummary: "s12"}
	instanceSideInfo13 := &snap.SideInfo{RealName: "name1", Revision: snap.R(13), EditedSummary: "s13 instance"}
	snaptest.MockSnap(c, `
name: name0
version: 1.1
description: |
    Lots of text`, sideInfo11)
	snaptest.MockSnap(c, `
name: name0
version: 1.2
description: |
    Lots of text`, sideInfo12)
	snaptest.MockSnapInstance(c, "name1_instance", `
name: name0
version: 1.3
description: |
    Lots of text`, instanceSideInfo13)
	snapstate.Set(st, "name1", &snapstate.SnapState{
		Active:   true,
		Sequence: []*snap.SideInfo{sideInfo11, sideInfo12},
		Current:  sideInfo12.Revision,
		SnapType: "app",
	})
	snapstate.Set(st, "name1_instance", &snapstate.SnapState{
		Active:      true,
		Sequence:    []*snap.SideInfo{instanceSideInfo13},
		Current:     instanceSideInfo13.Revision,
		SnapType:    "app",
		InstanceKey: "instance",
	})

	// have also a snap being installed
	/*
		snapstate.Set(st, "installing", &snapstate.SnapState{
			Candidate: &snap.SideInfo{RealName: "installing", Revision: snap.R(1)},
		})
	*/
}

func (s *snapmgrQuerySuite) TearDownTest(c *C) {
	dirs.SetRootDir("")
	s.restore()
}

func (s *snapmgrQuerySuite) TestInfo(c *C) {
	st := s.st
	st.Lock()
	defer st.Unlock()

	info, err := snapstate.Info(st, "name1", snap.R(11))
	c.Assert(err, IsNil)

	c.Check(info.InstanceName(), Equals, "name1")
	c.Check(info.Revision, Equals, snap.R(11))
	c.Check(info.Summary(), Equals, "s11")
	c.Check(info.Version, Equals, "1.1")
	c.Check(info.Description(), Equals, "Lots of text")
}

func (s *snapmgrQuerySuite) TestSnapStateCurrentInfo(c *C) {
	st := s.st
	st.Lock()
	defer st.Unlock()

	var snapst snapstate.SnapState
	err := snapstate.Get(st, "name1", &snapst)
	c.Assert(err, IsNil)

	info, err := snapst.CurrentInfo()
	c.Assert(err, IsNil)

	c.Check(info.InstanceName(), Equals, "name1")
	c.Check(info.Revision, Equals, snap.R(12))
	c.Check(info.Summary(), Equals, "s12")
	c.Check(info.Version, Equals, "1.2")
	c.Check(info.Description(), Equals, "Lots of text")
}

func (s *snapmgrQuerySuite) TestSnapStateCurrentInfoParallelInstall(c *C) {
	st := s.st
	st.Lock()
	defer st.Unlock()

	var snapst snapstate.SnapState
	err := snapstate.Get(st, "name1_instance", &snapst)
	c.Assert(err, IsNil)

	info, err := snapst.CurrentInfo()
	c.Assert(err, IsNil)

	c.Check(info.InstanceName(), Equals, "name1_instance")
	c.Check(info.Revision, Equals, snap.R(13))
	c.Check(info.Summary(), Equals, "s13 instance")
	c.Check(info.Version, Equals, "1.3")
	c.Check(info.Description(), Equals, "Lots of text")
}

func (s *snapmgrQuerySuite) TestSnapStateCurrentInfoErrNoCurrent(c *C) {
	snapst := new(snapstate.SnapState)
	_, err := snapst.CurrentInfo()
	c.Assert(err, Equals, snapstate.ErrNoCurrent)

}

func (s *snapmgrQuerySuite) TestCurrentInfo(c *C) {
	st := s.st
	st.Lock()
	defer st.Unlock()

	info, err := snapstate.CurrentInfo(st, "name1")
	c.Assert(err, IsNil)

	c.Check(info.InstanceName(), Equals, "name1")
	c.Check(info.Revision, Equals, snap.R(12))
}

func (s *snapmgrQuerySuite) TestCurrentInfoAbsent(c *C) {
	st := s.st
	st.Lock()
	defer st.Unlock()

	_, err := snapstate.CurrentInfo(st, "absent")
	c.Assert(err, ErrorMatches, `snap "absent" is not installed`)
}

func (s *snapmgrQuerySuite) TestActiveInfos(c *C) {
	st := s.st
	st.Lock()
	defer st.Unlock()

	infos, err := snapstate.ActiveInfos(st)
	c.Assert(err, IsNil)

	c.Check(infos, HasLen, 2)

	instanceName := "name1_instance"
	if infos[0].InstanceName() != instanceName && infos[1].InstanceName() != instanceName {
		c.Fail()
	}
	// need stable ordering
	if infos[0].InstanceName() == instanceName {
		infos[1], infos[0] = infos[0], infos[1]
	}

	c.Check(infos[0].InstanceName(), Equals, "name1")
	c.Check(infos[0].Revision, Equals, snap.R(12))
	c.Check(infos[0].Summary(), Equals, "s12")
	c.Check(infos[0].Version, Equals, "1.2")
	c.Check(infos[0].Description(), Equals, "Lots of text")

	c.Check(infos[1].InstanceName(), Equals, "name1_instance")
	c.Check(infos[1].Revision, Equals, snap.R(13))
	c.Check(infos[1].Summary(), Equals, "s13 instance")
	c.Check(infos[1].Version, Equals, "1.3")
	c.Check(infos[1].Description(), Equals, "Lots of text")
}

func (s *snapmgrQuerySuite) TestTypeInfo(c *C) {
	st := s.st
	st.Lock()
	defer st.Unlock()

	for _, x := range []struct {
		snapName string
		snapType snap.Type
		getInfo  func(*state.State) (*snap.Info, error)
	}{
		{
			snapName: "gadget",
			snapType: snap.TypeGadget,
			getInfo:  snapstate.GadgetInfo,
		},
		{
			snapName: "core",
			snapType: snap.TypeOS,
			getInfo:  snapstate.CoreInfo,
		},
		{
			snapName: "kernel",
			snapType: snap.TypeKernel,
			getInfo:  snapstate.KernelInfo,
		},
	} {
		_, err := x.getInfo(st)
		c.Assert(err, Equals, state.ErrNoState)

		sideInfo := &snap.SideInfo{
			RealName: x.snapName,
			Revision: snap.R(2),
		}
		snaptest.MockSnap(c, fmt.Sprintf("name: %q\ntype: %q\nversion: %q\n", x.snapName, x.snapType, x.snapName), sideInfo)
		snapstate.Set(st, x.snapName, &snapstate.SnapState{
			SnapType: string(x.snapType),
			Active:   true,
			Sequence: []*snap.SideInfo{sideInfo},
			Current:  sideInfo.Revision,
		})

		info, err := x.getInfo(st)
		c.Assert(err, IsNil)

		c.Check(info.InstanceName(), Equals, x.snapName)
		c.Check(info.Revision, Equals, snap.R(2))
		c.Check(info.Version, Equals, x.snapName)
		c.Check(info.Type, Equals, x.snapType)
	}
}

func (s *snapmgrQuerySuite) TestTypeInfoCore(c *C) {
	st := s.st
	st.Lock()
	defer st.Unlock()

	for testNr, t := range []struct {
		expectedSnap string
		snapNames    []string
		errMatcher   string
	}{
		// nothing
		{"", []string{}, state.ErrNoState.Error()},
		// single
		{"core", []string{"core"}, ""},
		{"ubuntu-core", []string{"ubuntu-core"}, ""},
		{"hard-core", []string{"hard-core"}, ""},
		// unrolled loop to ensure we don't pass because
		// the order is randomly right
		{"core", []string{"core", "ubuntu-core"}, ""},
		{"core", []string{"core", "ubuntu-core"}, ""},
		{"core", []string{"core", "ubuntu-core"}, ""},
		{"core", []string{"core", "ubuntu-core"}, ""},
		{"core", []string{"core", "ubuntu-core"}, ""},
		{"core", []string{"core", "ubuntu-core"}, ""},
		{"core", []string{"core", "ubuntu-core"}, ""},
		{"core", []string{"core", "ubuntu-core"}, ""},
		// unknown combination
		{"", []string{"duo-core", "single-core"}, `unexpected cores.*`},
		// multi-core is not supported
		{"", []string{"core", "ubuntu-core", "multi-core"}, `unexpected number of cores, got 3`},
	} {
		// clear snapstate
		st.Set("snaps", map[string]*json.RawMessage{})

		for _, snapName := range t.snapNames {
			sideInfo := &snap.SideInfo{
				RealName: snapName,
				Revision: snap.R(1),
			}
			snaptest.MockSnap(c, fmt.Sprintf("name: %q\ntype: os\nversion: %q\n", snapName, snapName), sideInfo)
			snapstate.Set(st, snapName, &snapstate.SnapState{
				SnapType: string(snap.TypeOS),
				Active:   true,
				Sequence: []*snap.SideInfo{sideInfo},
				Current:  sideInfo.Revision,
			})
		}

		info, err := snapstate.CoreInfo(st)
		if t.errMatcher != "" {
			c.Assert(err, ErrorMatches, t.errMatcher)
		} else {
			c.Assert(info, NotNil)
			c.Check(info.InstanceName(), Equals, t.expectedSnap, Commentf("(%d) test %q %v", testNr, t.expectedSnap, t.snapNames))
			c.Check(info.Type, Equals, snap.TypeOS)
		}
	}
}

func (s *snapmgrQuerySuite) TestPreviousSideInfo(c *C) {
	st := s.st
	st.Lock()
	defer st.Unlock()

	var snapst snapstate.SnapState
	err := snapstate.Get(st, "name1", &snapst)
	c.Assert(err, IsNil)
	c.Assert(snapst.CurrentSideInfo(), NotNil)
	c.Assert(snapst.CurrentSideInfo().Revision, Equals, snap.R(12))
	c.Assert(snapstate.PreviousSideInfo(&snapst), NotNil)
	c.Assert(snapstate.PreviousSideInfo(&snapst).Revision, Equals, snap.R(11))
}

func (s *snapmgrQuerySuite) TestPreviousSideInfoNoCurrent(c *C) {
	st := s.st
	st.Lock()
	defer st.Unlock()

	snapst := &snapstate.SnapState{}
	c.Assert(snapstate.PreviousSideInfo(snapst), IsNil)
}

func (s *snapmgrQuerySuite) TestAll(c *C) {
	st := s.st
	st.Lock()
	defer st.Unlock()

	snapStates, err := snapstate.All(st)
	c.Assert(err, IsNil)
	c.Assert(snapStates, HasLen, 2)

	n, err := snapstate.NumSnaps(st)
	c.Assert(err, IsNil)
	c.Check(n, Equals, 2)

	snapst := snapStates["name1"]
	c.Assert(snapst, NotNil)

	c.Check(snapst.Active, Equals, true)
	c.Check(snapst.CurrentSideInfo(), NotNil)

	info12, err := snap.ReadInfo("name1", snapst.CurrentSideInfo())
	c.Assert(err, IsNil)

	c.Check(info12.InstanceName(), Equals, "name1")
	c.Check(info12.Revision, Equals, snap.R(12))
	c.Check(info12.Summary(), Equals, "s12")
	c.Check(info12.Version, Equals, "1.2")
	c.Check(info12.Description(), Equals, "Lots of text")

	info11, err := snap.ReadInfo("name1", snapst.Sequence[0])
	c.Assert(err, IsNil)

	c.Check(info11.InstanceName(), Equals, "name1")
	c.Check(info11.Revision, Equals, snap.R(11))
	c.Check(info11.Version, Equals, "1.1")

	instance := snapStates["name1_instance"]
	c.Assert(instance, NotNil)

	c.Check(instance.Active, Equals, true)
	c.Check(instance.CurrentSideInfo(), NotNil)

	info13, err := snap.ReadInfo("name1_instance", instance.CurrentSideInfo())
	c.Assert(err, IsNil)

	c.Check(info13.InstanceName(), Equals, "name1_instance")
	c.Check(info13.SnapName(), Equals, "name1")
	c.Check(info13.Revision, Equals, snap.R(13))
	c.Check(info13.Summary(), Equals, "s13 instance")
	c.Check(info13.Version, Equals, "1.3")
	c.Check(info13.Description(), Equals, "Lots of text")

	info13other, err := snap.ReadInfo("name1_instance", instance.Sequence[0])
	c.Assert(err, IsNil)
	c.Check(info13, DeepEquals, info13other)
}

func (s *snapmgrQuerySuite) TestAllEmptyAndEmptyNormalisation(c *C) {
	st := state.New(nil)
	st.Lock()
	defer st.Unlock()

	snapStates, err := snapstate.All(st)
	c.Assert(err, IsNil)
	c.Check(snapStates, HasLen, 0)

	n, err := snapstate.NumSnaps(st)
	c.Assert(err, IsNil)
	c.Check(n, Equals, 0)

	snapstate.Set(st, "foo", nil)

	snapStates, err = snapstate.All(st)
	c.Assert(err, IsNil)
	c.Check(snapStates, HasLen, 0)

	n, err = snapstate.NumSnaps(st)
	c.Assert(err, IsNil)
	c.Check(n, Equals, 0)

	snapstate.Set(st, "foo", &snapstate.SnapState{})

	snapStates, err = snapstate.All(st)
	c.Assert(err, IsNil)
	c.Check(snapStates, HasLen, 0)

	n, err = snapstate.NumSnaps(st)
	c.Assert(err, IsNil)
	c.Check(n, Equals, 0)
}

func (s *snapmgrTestSuite) TestTrySetsTryMode(c *C) {
	s.testTrySetsTryMode(snapstate.Flags{}, c)
}

func (s *snapmgrTestSuite) TestTrySetsTryModeDevMode(c *C) {
	s.testTrySetsTryMode(snapstate.Flags{DevMode: true}, c)
}
func (s *snapmgrTestSuite) TestTrySetsTryModeJailMode(c *C) {
	s.testTrySetsTryMode(snapstate.Flags{JailMode: true}, c)
}
func (s *snapmgrTestSuite) TestTrySetsTryModeClassic(c *C) {
	restore := maybeMockClassicSupport(c)
	defer restore()

	s.testTrySetsTryMode(snapstate.Flags{Classic: true}, c, "confinement: classic\n")
}

func (s *snapmgrTestSuite) testTrySetsTryMode(flags snapstate.Flags, c *C, extraYaml ...string) {
	s.state.Lock()
	defer s.state.Unlock()

	// make mock try dir
	d := c.MkDir()
	c.Assert(os.Chmod(d, 0755), IsNil)
	tryYaml := filepath.Join(d, "meta", "snap.yaml")
	err := os.MkdirAll(filepath.Dir(tryYaml), 0755)
	c.Assert(err, IsNil)
	buf := bytes.Buffer{}
	buf.WriteString("name: foo\nversion: 1.0\n")
	if len(extraYaml) > 0 {
		for _, extra := range extraYaml {
			buf.WriteString(extra)
		}
	}
	err = ioutil.WriteFile(tryYaml, buf.Bytes(), 0644)
	c.Assert(err, IsNil)

	chg := s.state.NewChange("try", "try snap")
	ts, err := snapstate.TryPath(s.state, "foo", d, flags)
	c.Assert(err, IsNil)
	chg.AddAll(ts)

	s.state.Unlock()
	defer s.se.Stop()
	s.settle(c)
	s.state.Lock()

	c.Assert(chg.Err(), IsNil)
	c.Assert(chg.IsReady(), Equals, true)

	// verify snap is in TryMode
	var snapst snapstate.SnapState
	err = snapstate.Get(s.state, "foo", &snapst)
	c.Assert(err, IsNil)

	flags.TryMode = true
	c.Check(snapst.Flags, DeepEquals, flags)

	c.Check(s.state.TaskCount(), Equals, len(ts.Tasks()))
	c.Check(taskKinds(ts.Tasks()), DeepEquals, []string{
		"prerequisites",
		"prepare-snap",
		"mount-snap",
		"copy-snap-data",
		"setup-profiles",
		"link-snap",
		"auto-connect",
		"set-auto-aliases",
		"setup-aliases",
		"run-hook[install]",
		"start-snap-services",
		"run-hook[configure]",
	})

}

func (s *snapmgrTestSuite) TestTryUndoRemovesTryFlag(c *C) {
	restore := maybeMockClassicSupport(c)
	defer restore()
	s.testTrySetsTryMode(snapstate.Flags{}, c)
}

func (s *snapmgrTestSuite) TestTryUndoRemovesTryFlagLeavesDevMode(c *C) {
	s.testTrySetsTryMode(snapstate.Flags{DevMode: true}, c)
}
func (s *snapmgrTestSuite) TestTryUndoRemovesTryFlagLeavesJailMode(c *C) {
	s.testTrySetsTryMode(snapstate.Flags{JailMode: true}, c)
}
func (s *snapmgrTestSuite) TestTryUndoRemovesTryFlagLeavesClassic(c *C) {
	restore := maybeMockClassicSupport(c)
	defer restore()
	s.testTrySetsTryMode(snapstate.Flags{Classic: true}, c, "confinement: classic\n")
}

func (s *snapmgrTestSuite) testTryUndoRemovesTryFlag(flags snapstate.Flags, c *C) {
	s.state.Lock()
	defer s.state.Unlock()

	// simulate existing state for foo
	var snapst snapstate.SnapState
	snapst.Sequence = []*snap.SideInfo{
		{
			RealName: "foo",
			Revision: snap.R(23),
		},
	}
	snapst.Flags = flags
	snapst.Current = snap.R(23)
	snapstate.Set(s.state, "foo", &snapst)
	c.Check(snapst.TryMode, Equals, false)

	chg := s.state.NewChange("try", "try snap")
	ts, err := snapstate.TryPath(s.state, "foo", c.MkDir(), flags)
	c.Assert(err, IsNil)
	chg.AddAll(ts)

	last := ts.Tasks()[len(ts.Tasks())-1]
	terr := s.state.NewTask("error-trigger", "provoking total undo")
	terr.WaitFor(last)
	chg.AddTask(terr)

	s.state.Unlock()
	defer s.se.Stop()
	s.settle(c)
	s.state.Lock()

	// verify snap is not in try mode, the state got undone
	err = snapstate.Get(s.state, "foo", &snapst)
	c.Assert(err, IsNil)
	c.Check(snapst.Flags, DeepEquals, flags)
}

type snapStateSuite struct{}

var _ = Suite(&snapStateSuite{})

func (s *snapStateSuite) TestSnapStateDevMode(c *C) {
	snapst := &snapstate.SnapState{}
	c.Check(snapst.DevMode, Equals, false)
	snapst.Flags.DevMode = true
	c.Check(snapst.DevMode, Equals, true)
}

func (s *snapStateSuite) TestSnapStateType(c *C) {
	snapst := &snapstate.SnapState{}
	_, err := snapst.Type()
	c.Check(err, ErrorMatches, "snap type unset")

	snapst.SetType(snap.TypeKernel)
	typ, err := snapst.Type()
	c.Assert(err, IsNil)
	c.Check(typ, Equals, snap.TypeKernel)
}

func (s *snapStateSuite) TestCurrentSideInfoEmpty(c *C) {
	var snapst snapstate.SnapState
	c.Check(snapst.CurrentSideInfo(), IsNil)
	c.Check(snapst.Current.Unset(), Equals, true)
}

func (s *snapStateSuite) TestCurrentSideInfoSimple(c *C) {
	si1 := &snap.SideInfo{Revision: snap.R(1)}
	snapst := snapstate.SnapState{
		Sequence: []*snap.SideInfo{si1},
		Current:  snap.R(1),
	}
	c.Check(snapst.CurrentSideInfo(), DeepEquals, si1)
}

func (s *snapStateSuite) TestCurrentSideInfoInOrder(c *C) {
	si1 := &snap.SideInfo{Revision: snap.R(1)}
	si2 := &snap.SideInfo{Revision: snap.R(2)}
	snapst := snapstate.SnapState{
		Sequence: []*snap.SideInfo{si1, si2},
		Current:  snap.R(2),
	}
	c.Check(snapst.CurrentSideInfo(), DeepEquals, si2)
}

func (s *snapStateSuite) TestCurrentSideInfoOutOfOrder(c *C) {
	si1 := &snap.SideInfo{Revision: snap.R(1)}
	si2 := &snap.SideInfo{Revision: snap.R(2)}
	snapst := snapstate.SnapState{
		Sequence: []*snap.SideInfo{si1, si2},
		Current:  snap.R(1),
	}
	c.Check(snapst.CurrentSideInfo(), DeepEquals, si1)
}

func (s *snapStateSuite) TestCurrentSideInfoInconsistent(c *C) {
	snapst := snapstate.SnapState{
		Sequence: []*snap.SideInfo{
			{Revision: snap.R(1)},
		},
	}
	c.Check(func() { snapst.CurrentSideInfo() }, PanicMatches, `snapst.Current and snapst.Sequence out of sync:.*`)
}

func (s *snapStateSuite) TestCurrentSideInfoInconsistentWithCurrent(c *C) {
	snapst := snapstate.SnapState{Current: snap.R(17)}
	c.Check(func() { snapst.CurrentSideInfo() }, PanicMatches, `cannot find snapst.Current in the snapst.Sequence`)
}

func (snapStateSuite) TestDefaultContentPlugProviders(c *C) {
	info := &snap.Info{
		Plugs: map[string]*snap.PlugInfo{},
	}

	info.Plugs["foo"] = &snap.PlugInfo{
		Snap:      info,
		Name:      "sound-themes",
		Interface: "content",
		Attrs:     map[string]interface{}{"default-provider": "common-themes", "content": "foo"},
	}
	info.Plugs["bar"] = &snap.PlugInfo{
		Snap:      info,
		Name:      "visual-themes",
		Interface: "content",
		Attrs:     map[string]interface{}{"default-provider": "common-themes", "content": "bar"},
	}
	info.Plugs["baz"] = &snap.PlugInfo{
		Snap:      info,
		Name:      "not-themes",
		Interface: "content",
		Attrs:     map[string]interface{}{"default-provider": "some-snap", "content": "baz"},
	}
	info.Plugs["qux"] = &snap.PlugInfo{Snap: info, Interface: "not-content"}

	st := state.New(nil)
	st.Lock()
	defer st.Unlock()

	repo := interfaces.NewRepository()
	ifacerepo.Replace(st, repo)

	providers := snapstate.DefaultContentPlugProviders(st, info)
	sort.Strings(providers)
	c.Check(providers, DeepEquals, []string{"common-themes", "some-snap"})
}

type snapSetupSuite struct{}

var _ = Suite(&snapSetupSuite{})

type canRemoveSuite struct {
	st *state.State
}

var _ = Suite(&canRemoveSuite{})

func (s *canRemoveSuite) SetUpTest(c *C) {
	dirs.SetRootDir(c.MkDir())
	s.st = state.New(nil)
	snapstate.SetDefaultModel()
}

func (s *canRemoveSuite) TearDownTest(c *C) {
	dirs.SetRootDir("/")
	snapstate.Model = nil
}

func (s *canRemoveSuite) TestAppAreAlwaysOKToRemove(c *C) {
	info := &snap.Info{
		Type: snap.TypeApp,
	}
	info.RealName = "foo"

	c.Check(snapstate.CanRemove(s.st, info, &snapstate.SnapState{Active: true}, false), Equals, true)
	c.Check(snapstate.CanRemove(s.st, info, &snapstate.SnapState{Active: true}, true), Equals, true)
}

func (s *canRemoveSuite) TestLastGadgetsAreNotOK(c *C) {
	info := &snap.Info{
		Type: snap.TypeGadget,
	}
	info.RealName = "foo"

	c.Check(snapstate.CanRemove(s.st, info, &snapstate.SnapState{}, true), Equals, false)
}

func (s *canRemoveSuite) TestLastOSAndKernelAreNotOK(c *C) {
	os := &snap.Info{
		Type: snap.TypeOS,
	}
	os.RealName = "os"
	kernel := &snap.Info{
		Type: snap.TypeKernel,
	}
	kernel.RealName = "krnl"

	c.Check(snapstate.CanRemove(s.st, os, &snapstate.SnapState{}, true), Equals, false)

	c.Check(snapstate.CanRemove(s.st, kernel, &snapstate.SnapState{}, true), Equals, false)
}

func (s *canRemoveSuite) TestLastOSWithModelBaseIsOk(c *C) {
	s.st.Lock()
	defer s.st.Unlock()

	snapstate.SetModelWithBase("core18")
	os := &snap.Info{
		Type: snap.TypeOS,
	}
	os.RealName = "os"

	c.Check(snapstate.CanRemove(s.st, os, &snapstate.SnapState{}, true), Equals, true)
}

func (s *canRemoveSuite) TestLastOSWithModelBaseButOsInUse(c *C) {
	s.st.Lock()
	defer s.st.Unlock()

	snapstate.SetModelWithBase("core18")

	// pretend we have a snap installed that has no base (which means
	// it needs core)
	si := &snap.SideInfo{RealName: "some-snap", SnapID: "some-snap-id", Revision: snap.R(1)}
	snaptest.MockSnap(c, "name: some-snap\nversion: 1.0", si)
	snapstate.Set(s.st, "some-snap", &snapstate.SnapState{
		Active:   true,
		Sequence: []*snap.SideInfo{si},
		Current:  snap.R(1),
	})

	// now pretend we want to remove the core snap
	os := &snap.Info{
		Type: snap.TypeOS,
	}
	os.RealName = "core"
	c.Check(snapstate.CanRemove(s.st, os, &snapstate.SnapState{}, true), Equals, false)
}

func (s *canRemoveSuite) TestOneRevisionIsOK(c *C) {
	info := &snap.Info{
		Type: snap.TypeGadget,
	}
	info.RealName = "foo"

	c.Check(snapstate.CanRemove(s.st, info, &snapstate.SnapState{Active: true}, false), Equals, true)
}

func (s *canRemoveSuite) TestRequiredIsNotOK(c *C) {
	info := &snap.Info{
		Type: snap.TypeApp,
	}
	info.RealName = "foo"

	c.Check(snapstate.CanRemove(s.st, info, &snapstate.SnapState{Active: false, Flags: snapstate.Flags{Required: true}}, true), Equals, false)
	c.Check(snapstate.CanRemove(s.st, info, &snapstate.SnapState{Active: true, Flags: snapstate.Flags{Required: true}}, true), Equals, false)
	c.Check(snapstate.CanRemove(s.st, info, &snapstate.SnapState{Active: true, Flags: snapstate.Flags{Required: true}}, false), Equals, true)
}

func (s *canRemoveSuite) TestBaseUnused(c *C) {
	s.st.Lock()
	defer s.st.Unlock()

	info := &snap.Info{
		Type: snap.TypeBase,
	}
	info.RealName = "some-base"

	c.Check(snapstate.CanRemove(s.st, info, &snapstate.SnapState{Active: true}, false), Equals, true)
	c.Check(snapstate.CanRemove(s.st, info, &snapstate.SnapState{Active: true}, true), Equals, true)
}

func (s *canRemoveSuite) TestBaseInUse(c *C) {
	s.st.Lock()
	defer s.st.Unlock()

	// pretend we have a snap installed that uses "some-base"
	si := &snap.SideInfo{RealName: "some-snap", SnapID: "some-snap-id", Revision: snap.R(1)}
	snaptest.MockSnap(c, "name: some-snap\nversion: 1.0\nbase: some-base", si)
	snapstate.Set(s.st, "some-snap", &snapstate.SnapState{
		Active:   true,
		Sequence: []*snap.SideInfo{si},
		Current:  snap.R(1),
	})

	// pretend now we want to remove "some-base"
	info := &snap.Info{
		Type: snap.TypeBase,
	}
	info.RealName = "some-base"
	c.Check(snapstate.CanRemove(s.st, info, &snapstate.SnapState{Active: true}, true), Equals, false)
}

func (s *canRemoveSuite) TestBaseInUseOtherRevision(c *C) {
	s.st.Lock()
	defer s.st.Unlock()

	// pretend we have a snap installed that uses "some-base"
	si := &snap.SideInfo{RealName: "some-snap", SnapID: "some-snap-id", Revision: snap.R(1)}
	si2 := &snap.SideInfo{RealName: "some-snap", SnapID: "some-snap-id", Revision: snap.R(2)}
	// older revision uses base
	snaptest.MockSnap(c, "name: some-snap\nversion: 1.0\nbase: some-base", si)
	// new one does not
	snaptest.MockSnap(c, "name: some-snap\nversion: 1.0\n", si2)
	snapstate.Set(s.st, "some-snap", &snapstate.SnapState{
		Active:   true,
		Sequence: []*snap.SideInfo{si, si2},
		Current:  snap.R(2),
	})

	// pretend now we want to remove "some-base"
	info := &snap.Info{
		Type: snap.TypeBase,
	}
	info.RealName = "some-base"
	// revision 1 requires some-base
	c.Check(snapstate.CanRemove(s.st, info, &snapstate.SnapState{Active: true}, true), Equals, false)

	// now pretend we want to remove the core snap
	os := &snap.Info{
		Type: snap.TypeOS,
	}
	os.RealName = "core"
	// but revision 2 requires core
	c.Check(snapstate.CanRemove(s.st, os, &snapstate.SnapState{}, true), Equals, false)
}

func revs(seq []*snap.SideInfo) []int {
	revs := make([]int, len(seq))
	for i, si := range seq {
		revs[i] = si.Revision.N
	}

	return revs
}

type opSeqOpts struct {
	revert  bool
	fail    bool
	before  []int
	current int
	via     int
	after   []int
}

// build a SnapState with a revision sequence given by `before` and a
// current revision of `current`. Then refresh --revision via. Then
// check the revision sequence is as in `after`.
func (s *snapmgrTestSuite) testOpSequence(c *C, opts *opSeqOpts) (*snapstate.SnapState, *state.TaskSet) {
	s.state.Lock()
	defer s.state.Unlock()

	seq := make([]*snap.SideInfo, len(opts.before))
	for i, n := range opts.before {
		seq[i] = &snap.SideInfo{RealName: "some-snap", SnapID: "some-snap-id", Revision: snap.R(n)}
	}

	snapstate.Set(s.state, "some-snap", &snapstate.SnapState{
		Active:   true,
		Channel:  "edge",
		Sequence: seq,
		Current:  snap.R(opts.current),
		SnapType: "app",
	})

	var chg *state.Change
	var ts *state.TaskSet
	var err error
	if opts.revert {
		chg = s.state.NewChange("revert", "revert a snap")
		ts, err = snapstate.RevertToRevision(s.state, "some-snap", snap.R(opts.via), snapstate.Flags{})
	} else {
		chg = s.state.NewChange("refresh", "refresh a snap")
		ts, err = snapstate.Update(s.state, "some-snap", "", snap.R(opts.via), s.user.ID, snapstate.Flags{})
	}
	c.Assert(err, IsNil)
	if opts.fail {
		tasks := ts.Tasks()
		last := tasks[len(tasks)-1]
		terr := s.state.NewTask("error-trigger", "provoking total undo")
		terr.WaitFor(last)
		if len(last.Lanes()) > 0 {
			lanes := last.Lanes()
			// sanity
			c.Assert(lanes, HasLen, 1)
			terr.JoinLane(lanes[0])
		}
		chg.AddTask(terr)
	}
	chg.AddAll(ts)

	s.state.Unlock()
	defer s.se.Stop()
	s.settle(c)
	s.state.Lock()

	var snapst snapstate.SnapState
	err = snapstate.Get(s.state, "some-snap", &snapst)
	c.Assert(err, IsNil)
	c.Check(revs(snapst.Sequence), DeepEquals, opts.after)

	return &snapst, ts
}

func (s *snapmgrTestSuite) testUpdateSequence(c *C, opts *opSeqOpts) *state.TaskSet {
	opts.revert = false
	snapst, ts := s.testOpSequence(c, opts)
	// update always ends with current==seq[-1]==via:
	c.Check(snapst.Current.N, Equals, opts.after[len(opts.after)-1])
	c.Check(snapst.Current.N, Equals, opts.via)

	c.Check(s.fakeBackend.ops.Count("copy-data"), Equals, 1)
	c.Check(s.fakeBackend.ops.First("copy-data"), DeepEquals, &fakeOp{
		op:   "copy-data",
		path: fmt.Sprintf(filepath.Join(dirs.SnapMountDir, "some-snap/%d"), opts.via),
		old:  fmt.Sprintf(filepath.Join(dirs.SnapMountDir, "some-snap/%d"), opts.current),
	})

	return ts
}

func (s *snapmgrTestSuite) testUpdateFailureSequence(c *C, opts *opSeqOpts) *state.TaskSet {
	opts.revert = false
	opts.after = opts.before
	s.fakeBackend.linkSnapFailTrigger = fmt.Sprintf(filepath.Join(dirs.SnapMountDir, "some-snap/%d"), opts.via)
	snapst, ts := s.testOpSequence(c, opts)
	// a failed update will always end with current unchanged
	c.Check(snapst.Current.N, Equals, opts.current)

	ops := s.fakeBackend.ops
	c.Check(ops.Count("copy-data"), Equals, 1)
	do := ops.First("copy-data")

	c.Check(ops.Count("undo-copy-snap-data"), Equals, 1)
	undo := ops.First("undo-copy-snap-data")

	do.op = undo.op
	c.Check(do, DeepEquals, undo) // i.e. they only differed in the op

	return ts
}

// testTotal*Failure fails *after* link-snap
func (s *snapmgrTestSuite) testTotalUpdateFailureSequence(c *C, opts *opSeqOpts) *state.TaskSet {
	opts.revert = false
	opts.fail = true
	snapst, ts := s.testOpSequence(c, opts)
	// a failed update will always end with current unchanged
	c.Check(snapst.Current.N, Equals, opts.current)

	ops := s.fakeBackend.ops
	c.Check(ops.Count("copy-data"), Equals, 1)
	do := ops.First("copy-data")

	c.Check(ops.Count("undo-copy-snap-data"), Equals, 1)
	undo := ops.First("undo-copy-snap-data")

	do.op = undo.op
	c.Check(do, DeepEquals, undo) // i.e. they only differed in the op

	return ts
}

func (s *snapmgrTestSuite) testRevertSequence(c *C, opts *opSeqOpts) *state.TaskSet {
	opts.revert = true
	opts.after = opts.before
	snapst, ts := s.testOpSequence(c, opts)
	// successful revert leaves current == via
	c.Check(snapst.Current.N, Equals, opts.via)

	c.Check(s.fakeBackend.ops.Count("copy-data"), Equals, 0)

	return ts
}

func (s *snapmgrTestSuite) testRevertFailureSequence(c *C, opts *opSeqOpts) *state.TaskSet {
	opts.revert = true
	opts.after = opts.before
	s.fakeBackend.linkSnapFailTrigger = fmt.Sprintf(filepath.Join(dirs.SnapMountDir, "some-snap/%d"), opts.via)
	snapst, ts := s.testOpSequence(c, opts)
	// a failed revert will always end with current unchanged
	c.Check(snapst.Current.N, Equals, opts.current)

	c.Check(s.fakeBackend.ops.Count("copy-data"), Equals, 0)
	c.Check(s.fakeBackend.ops.Count("undo-copy-snap-data"), Equals, 0)

	return ts
}

func (s *snapmgrTestSuite) testTotalRevertFailureSequence(c *C, opts *opSeqOpts) *state.TaskSet {
	opts.revert = true
	opts.fail = true
	opts.after = opts.before
	snapst, ts := s.testOpSequence(c, opts)
	// a failed revert will always end with current unchanged
	c.Check(snapst.Current.N, Equals, opts.current)

	c.Check(s.fakeBackend.ops.Count("copy-data"), Equals, 0)
	c.Check(s.fakeBackend.ops.Count("undo-copy-snap-data"), Equals, 0)

	return ts
}

// *** sequence tests ***

// 1. a boring update
// 1a. ... that works
func (s *snapmgrTestSuite) TestSeqNormal(c *C) {
	s.testUpdateSequence(c, &opSeqOpts{before: []int{1, 2, 3}, current: 3, via: 4, after: []int{2, 3, 4}})
}

// 1b. that fails during link
func (s *snapmgrTestSuite) TestSeqNormalFailure(c *C) {
	s.testUpdateFailureSequence(c, &opSeqOpts{before: []int{1, 2, 3}, current: 3, via: 4})
}

// 1c. that fails after link
func (s *snapmgrTestSuite) TestSeqTotalNormalFailure(c *C) {
	// total updates are failures after sequence trimming => we lose a rev
	s.testTotalUpdateFailureSequence(c, &opSeqOpts{before: []int{1, 2, 3}, current: 3, via: 4, after: []int{2, 3}})
}

// 2. a boring revert
// 2a. that works
func (s *snapmgrTestSuite) TestSeqRevert(c *C) {
	s.testRevertSequence(c, &opSeqOpts{before: []int{1, 2, 3}, current: 3, via: 2})
}

// 2b. that fails during link
func (s *snapmgrTestSuite) TestSeqRevertFailure(c *C) {
	s.testRevertFailureSequence(c, &opSeqOpts{before: []int{1, 2, 3}, current: 3, via: 2})
}

// 2c. that fails after link
func (s *snapmgrTestSuite) TestSeqTotalRevertFailure(c *C) {
	s.testTotalRevertFailureSequence(c, &opSeqOpts{before: []int{1, 2, 3}, current: 3, via: 2})
}

// 3. a post-revert update
// 3a. that works
func (s *snapmgrTestSuite) TestSeqPostRevert(c *C) {
	s.testUpdateSequence(c, &opSeqOpts{before: []int{1, 2, 3}, current: 2, via: 4, after: []int{1, 2, 4}})
}

// 3b. that fails during link
func (s *snapmgrTestSuite) TestSeqPostRevertFailure(c *C) {
	s.testUpdateFailureSequence(c, &opSeqOpts{before: []int{1, 2, 3}, current: 2, via: 4})
}

// 3c. that fails after link
func (s *snapmgrTestSuite) TestSeqTotalPostRevertFailure(c *C) {
	// lose a rev here as well
	s.testTotalUpdateFailureSequence(c, &opSeqOpts{before: []int{1, 2, 3}, current: 2, via: 4, after: []int{1, 2}})
}

// 3d. manually requesting the one reverted away from
func (s *snapmgrTestSuite) TestSeqRefreshPostRevertSameRevno(c *C) {
	s.testUpdateSequence(c, &opSeqOpts{before: []int{1, 2, 3}, current: 2, via: 3, after: []int{1, 2, 3}})
}

// 4. a post-revert revert
// 4a. that works
func (s *snapmgrTestSuite) TestSeqRevertPostRevert(c *C) {
	s.testRevertSequence(c, &opSeqOpts{before: []int{1, 2, 3}, current: 2, via: 1})
}

// 4b. that fails during link
func (s *snapmgrTestSuite) TestSeqRevertPostRevertFailure(c *C) {
	s.testRevertFailureSequence(c, &opSeqOpts{before: []int{1, 2, 3}, current: 2, via: 1})
}

// 4c. that fails after link
func (s *snapmgrTestSuite) TestSeqTotalRevertPostRevertFailure(c *C) {
	s.testTotalRevertFailureSequence(c, &opSeqOpts{before: []int{1, 2, 3}, current: 2, via: 1})
}

// 5. an update that missed a rev
// 5a. that works
func (s *snapmgrTestSuite) TestSeqMissedOne(c *C) {
	s.testUpdateSequence(c, &opSeqOpts{before: []int{1, 2}, current: 2, via: 4, after: []int{1, 2, 4}})
}

// 5b. that fails during link
func (s *snapmgrTestSuite) TestSeqMissedOneFailure(c *C) {
	s.testUpdateFailureSequence(c, &opSeqOpts{before: []int{1, 2}, current: 2, via: 4})
}

// 5c. that fails after link
func (s *snapmgrTestSuite) TestSeqTotalMissedOneFailure(c *C) {
	// we don't lose a rev here because len(Seq) < 3 going in
	s.testTotalUpdateFailureSequence(c, &opSeqOpts{before: []int{1, 2}, current: 2, via: 4, after: []int{1, 2}})
}

// 6. an update that updates to a revision we already have ("ABA update")
// 6a. that works
func (s *snapmgrTestSuite) TestSeqABA(c *C) {
	s.testUpdateSequence(c, &opSeqOpts{before: []int{1, 2, 3}, current: 3, via: 2, after: []int{1, 3, 2}})
	c.Check(s.fakeBackend.ops[len(s.fakeBackend.ops)-1], DeepEquals, fakeOp{
		op:    "cleanup-trash",
		name:  "some-snap",
		revno: snap.R(2),
	})
}

// 6b. that fails during link
func (s *snapmgrTestSuite) TestSeqABAFailure(c *C) {
	s.testUpdateFailureSequence(c, &opSeqOpts{before: []int{1, 2, 3}, current: 3, via: 2})
	c.Check(s.fakeBackend.ops.First("cleanup-trash"), IsNil)
}

// 6c that fails after link
func (s *snapmgrTestSuite) TestSeqTotalABAFailure(c *C) {
	// we don't lose a rev here because ABA
	s.testTotalUpdateFailureSequence(c, &opSeqOpts{before: []int{1, 2, 3}, current: 3, via: 2, after: []int{1, 2, 3}})
	// XXX: TODO: NOTE!! WARNING!! etc
	//
	// if this happens in real life, things will be weird. revno 2 will
	// have data that has been copied from 3, instead of old 2's data,
	// because the failure occurred *after* nuking the trash. This can
	// happen when things are chained. Because of this, if it were to
	// *actually* happen the correct end sequence would be [1, 3] and not
	// [1, 2, 3]. IRL this scenario can happen if an update that works is
	// chained to an update that fails. Detecting this case is rather hard,
	// and the end result is not nice, and we want to move cleanup to a
	// separate handler & status that will cope with this better (so trash
	// gets nuked after all tasks succeeded).
}

func (s *snapmgrTestSuite) TestSeqRetainConf(c *C) {
	revseq := []int{1, 2, 3, 4, 5, 6, 7, 8, 9, 10}

	for i := 2; i <= 10; i++ {
		// wot, me, hacky?
		s.TearDownTest(c)
		s.SetUpTest(c)
		s.state.Lock()
		tr := config.NewTransaction(s.state)
		tr.Set("core", "refresh.retain", i)
		tr.Commit()
		s.state.Unlock()

		s.testUpdateSequence(c, &opSeqOpts{before: revseq[:9], current: 9, via: 10, after: revseq[10-i:]})
	}
}

func (s *snapmgrTestSuite) TestUpdateTasksWithOldCurrent(c *C) {
	s.state.Lock()
	defer s.state.Unlock()

	si1 := &snap.SideInfo{RealName: "some-snap", SnapID: "some-snap-id", Revision: snap.R(1)}
	si2 := &snap.SideInfo{RealName: "some-snap", SnapID: "some-snap-id", Revision: snap.R(2)}
	si3 := &snap.SideInfo{RealName: "some-snap", SnapID: "some-snap-id", Revision: snap.R(3)}
	si4 := &snap.SideInfo{RealName: "some-snap", SnapID: "some-snap-id", Revision: snap.R(4)}
	snapstate.Set(s.state, "some-snap", &snapstate.SnapState{
		Active:   true,
		Channel:  "edge",
		Sequence: []*snap.SideInfo{si1, si2, si3, si4},
		Current:  snap.R(2),
		SnapType: "app",
	})

	// run the update
	ts, err := snapstate.Update(s.state, "some-snap", "some-channel", snap.R(0), s.user.ID, snapstate.Flags{})
	c.Assert(err, IsNil)

	verifyUpdateTasks(c, unlinkBefore|cleanupAfter, 2, ts, s.state)

	// and ensure that it will remove the revisions after "current"
	// (si3, si4)
	var snapsup snapstate.SnapSetup
	tasks := ts.Tasks()

	i := len(tasks) - 6
	c.Check(tasks[i].Kind(), Equals, "clear-snap")
	err = tasks[i].Get("snap-setup", &snapsup)
	c.Assert(err, IsNil)
	c.Check(snapsup.Revision(), Equals, si3.Revision)

	i = len(tasks) - 4
	c.Check(tasks[i].Kind(), Equals, "clear-snap")
	err = tasks[i].Get("snap-setup", &snapsup)
	c.Assert(err, IsNil)
	c.Check(snapsup.Revision(), Equals, si4.Revision)
}

func (s *snapmgrTestSuite) TestUpdateCanDoBackwards(c *C) {
	si7 := snap.SideInfo{
		RealName: "some-snap",
		SnapID:   "some-snap-id",
		Revision: snap.R(7),
	}
	si11 := snap.SideInfo{
		RealName: "some-snap",
		SnapID:   "some-snap-id",
		Revision: snap.R(11),
	}

	s.state.Lock()
	defer s.state.Unlock()

	snapstate.Set(s.state, "some-snap", &snapstate.SnapState{
		Active:   true,
		Sequence: []*snap.SideInfo{&si7, &si11},
		Current:  si11.Revision,
		SnapType: "app",
	})

	chg := s.state.NewChange("refresh", "refresh a snap")
	ts, err := snapstate.Update(s.state, "some-snap", "", snap.R(7), s.user.ID, snapstate.Flags{})
	c.Assert(err, IsNil)
	chg.AddAll(ts)

	s.state.Unlock()
	defer s.se.Stop()
	s.settle(c)
	s.state.Lock()
	expected := fakeOps{
		{
			op:   "remove-snap-aliases",
			name: "some-snap",
		},
		{
			op:   "unlink-snap",
			path: filepath.Join(dirs.SnapMountDir, "some-snap/11"),
		},
		{
			op:   "copy-data",
			path: filepath.Join(dirs.SnapMountDir, "some-snap/7"),
			old:  filepath.Join(dirs.SnapMountDir, "some-snap/11"),
		},
		{
			op:    "setup-profiles:Doing",
			name:  "some-snap",
			revno: snap.R(7),
		},
		{
			op: "candidate",
			sinfo: snap.SideInfo{
				RealName: "some-snap",
				SnapID:   "some-snap-id",
				Channel:  "",
				Revision: snap.R(7),
			},
		},
		{
			op:   "link-snap",
			path: filepath.Join(dirs.SnapMountDir, "some-snap/7"),
		},
		{
			op:    "auto-connect:Doing",
			name:  "some-snap",
			revno: snap.R(7),
		},
		{
			op: "update-aliases",
		},
		{
			op:    "cleanup-trash",
			name:  "some-snap",
			revno: snap.R(7),
		},
	}
	// start with an easier-to-read error if this fails:
	c.Assert(s.fakeBackend.ops.Ops(), DeepEquals, expected.Ops())
	c.Assert(s.fakeBackend.ops, DeepEquals, expected)
}

func (s *snapmgrTestSuite) TestSnapStateNoLocalRevision(c *C) {
	si7 := snap.SideInfo{
		RealName: "some-snap",
		Revision: snap.R(-7),
	}
	si11 := snap.SideInfo{
		RealName: "some-snap",
		Revision: snap.R(-11),
	}
	snapst := &snapstate.SnapState{
		Sequence: []*snap.SideInfo{&si7, &si11},
		Current:  si7.Revision,
	}
	c.Assert(snapst.LocalRevision(), Equals, snap.R(-11))
}

func (s *snapmgrTestSuite) TestSnapStateLocalRevision(c *C) {
	si7 := snap.SideInfo{
		RealName: "some-snap",
		Revision: snap.R(7),
	}
	snapst := &snapstate.SnapState{
		Sequence: []*snap.SideInfo{&si7},
		Current:  si7.Revision,
	}
	c.Assert(snapst.LocalRevision().Unset(), Equals, true)
}

func (s *snapmgrTestSuite) TestInstallMany(c *C) {
	s.state.Lock()
	defer s.state.Unlock()

	installed, tts, err := snapstate.InstallMany(s.state, []string{"one", "two"}, 0)
	c.Assert(err, IsNil)
	c.Assert(tts, HasLen, 2)
	c.Check(installed, DeepEquals, []string{"one", "two"})

	for i, ts := range tts {
		verifyInstallTasks(c, 0, 0, ts, s.state)
		// check that tasksets are in separate lanes
		for _, t := range ts.Tasks() {
			c.Assert(t.Lanes(), DeepEquals, []int{i + 1})
		}
	}
}

func verifyStopReason(c *C, ts *state.TaskSet, reason string) {
	tl := tasksWithKind(ts, "stop-snap-services")
	c.Check(tl, HasLen, 1)

	var stopReason string
	err := tl[0].Get("stop-reason", &stopReason)
	c.Assert(err, IsNil)
	c.Check(stopReason, Equals, reason)

}

func (s *snapmgrTestSuite) TestRemoveMany(c *C) {
	s.state.Lock()
	defer s.state.Unlock()

	snapstate.Set(s.state, "one", &snapstate.SnapState{
		Active: true,
		Sequence: []*snap.SideInfo{
			{RealName: "one", SnapID: "one-id", Revision: snap.R(1)},
		},
		Current: snap.R(1),
	})
	snapstate.Set(s.state, "two", &snapstate.SnapState{
		Active: true,
		Sequence: []*snap.SideInfo{
			{RealName: "two", SnapID: "two-id", Revision: snap.R(1)},
		},
		Current: snap.R(1),
	})

	removed, tts, err := snapstate.RemoveMany(s.state, []string{"one", "two"})
	c.Assert(err, IsNil)
	c.Assert(tts, HasLen, 2)
	c.Check(removed, DeepEquals, []string{"one", "two"})

	c.Assert(s.state.TaskCount(), Equals, 8*2)
	for i, ts := range tts {
		c.Assert(taskKinds(ts.Tasks()), DeepEquals, []string{
			"stop-snap-services",
			"auto-disconnect",
			"run-hook[remove]",
			"remove-aliases",
			"unlink-snap",
			"remove-profiles",
			"clear-snap",
			"discard-snap",
		})
		verifyStopReason(c, ts, "remove")
		// check that tasksets are in separate lanes
		for _, t := range ts.Tasks() {
			c.Assert(t.Lanes(), DeepEquals, []int{i + 1})
		}

	}
}

func tasksWithKind(ts *state.TaskSet, kind string) []*state.Task {
	var tasks []*state.Task
	for _, task := range ts.Tasks() {
		if task.Kind() == kind {
			tasks = append(tasks, task)
		}
	}
	return tasks
}

var gadgetYaml = `
defaults:
    some-snap-ididididididididididid:
        key: value

volumes:
    volume-id:
        bootloader: grub
`

func (s *snapmgrTestSuite) prepareGadget(c *C, extraGadgetYaml ...string) {
	gadgetSideInfo := &snap.SideInfo{RealName: "the-gadget", SnapID: "the-gadget-id", Revision: snap.R(1)}
	gadgetInfo := snaptest.MockSnap(c, `
name: the-gadget
type: gadget
version: 1.0
`, gadgetSideInfo)

	gadgetYamlWhole := strings.Join(append([]string{gadgetYaml}, extraGadgetYaml...), "")
	err := ioutil.WriteFile(filepath.Join(gadgetInfo.MountDir(), "meta/gadget.yaml"), []byte(gadgetYamlWhole), 0600)
	c.Assert(err, IsNil)

	snapstate.Set(s.state, "the-gadget", &snapstate.SnapState{
		Active:   true,
		Sequence: []*snap.SideInfo{&gadgetInfo.SideInfo},
		Current:  snap.R(1),
		SnapType: "gadget",
	})
}

func (s *snapmgrTestSuite) TestConfigDefaults(c *C) {
	r := release.MockOnClassic(false)
	defer r()

	// using MockSnap, we want to read the bits on disk
	snapstate.MockSnapReadInfo(snap.ReadInfo)

	s.state.Lock()
	defer s.state.Unlock()

	s.prepareGadget(c)

	snapstate.Set(s.state, "some-snap", &snapstate.SnapState{
		Active: true,
		Sequence: []*snap.SideInfo{
			{RealName: "some-snap", Revision: snap.R(11), SnapID: "some-snap-ididididididididididid"},
		},
		Current:  snap.R(11),
		SnapType: "app",
	})
	makeInstalledMockCoreSnap(c)

	defls, err := snapstate.ConfigDefaults(s.state, "some-snap")
	c.Assert(err, IsNil)
	c.Assert(defls, DeepEquals, map[string]interface{}{"key": "value"})

	snapstate.Set(s.state, "local-snap", &snapstate.SnapState{
		Active: true,
		Sequence: []*snap.SideInfo{
			{RealName: "local-snap", Revision: snap.R(5)},
		},
		Current:  snap.R(5),
		SnapType: "app",
	})
	_, err = snapstate.ConfigDefaults(s.state, "local-snap")
	c.Assert(err, Equals, state.ErrNoState)
}

func (s *snapmgrTestSuite) TestConfigDefaultsSystem(c *C) {
	r := release.MockOnClassic(false)
	defer r()

	// using MockSnapReadInfo, we want to read the bits on disk
	snapstate.MockSnapReadInfo(snap.ReadInfo)

	s.state.Lock()
	defer s.state.Unlock()

	s.prepareGadget(c, `
defaults:
    system:
        foo: bar
`)

	makeInstalledMockCoreSnap(c)

	defls, err := snapstate.ConfigDefaults(s.state, "core")
	c.Assert(err, IsNil)
	c.Assert(defls, DeepEquals, map[string]interface{}{"foo": "bar"})
}

func (s *snapmgrTestSuite) TestConfigDefaultsSystemConflictsCoreSnapId(c *C) {
	r := release.MockOnClassic(false)
	defer r()

	// using MockSnapReadInfo, we want to read the bits on disk
	snapstate.MockSnapReadInfo(snap.ReadInfo)

	s.state.Lock()
	defer s.state.Unlock()

	s.prepareGadget(c, `
defaults:
    system:
        foo: bar
    the-core-snapidididididididididi:
        foo: other-bar
        other-key: other-key-default
`)

	snapstate.Set(s.state, "core", &snapstate.SnapState{
		Active: true,
		Sequence: []*snap.SideInfo{
			{RealName: "core", SnapID: "the-core-snapidididididididididi", Revision: snap.R(1)},
		},
		Current:  snap.R(1),
		SnapType: "os",
	})

	makeInstalledMockCoreSnap(c)

	// 'system' key defaults take precedence over snap-id ones
	defls, err := snapstate.ConfigDefaults(s.state, "core")
	c.Assert(err, IsNil)
	c.Assert(defls, DeepEquals, map[string]interface{}{"foo": "bar"})
}

func (s *snapmgrTestSuite) TestGadgetDefaultsAreNormalizedForConfigHook(c *C) {
	var mockGadgetSnapYaml = `
name: canonical-pc
type: gadget
`
	var mockGadgetYaml = []byte(`
defaults:
  otheridididididididididididididi:
    foo:
      bar: baz
      num: 1.305

volumes:
    volume-id:
        bootloader: grub
`)

	info := snaptest.MockSnap(c, mockGadgetSnapYaml, &snap.SideInfo{Revision: snap.R(2)})
	err := ioutil.WriteFile(filepath.Join(info.MountDir(), "meta", "gadget.yaml"), mockGadgetYaml, 0644)
	c.Assert(err, IsNil)

	gi, err := snap.ReadGadgetInfo(info, false)
	c.Assert(err, IsNil)
	c.Assert(gi, NotNil)

	snapName := "some-snap"
	hooksup := &hookstate.HookSetup{
		Snap:        snapName,
		Hook:        "configure",
		Optional:    true,
		IgnoreError: false,
		TrackError:  false,
	}

	var contextData map[string]interface{}
	contextData = map[string]interface{}{"patch": gi.Defaults}

	s.state.Lock()
	defer s.state.Unlock()
	c.Assert(hookstate.HookTask(s.state, "", hooksup, contextData), NotNil)
}

func makeInstalledMockCoreSnap(c *C) {
	coreSnapYaml := `name: core
version: 1.0
type: os
`
	snaptest.MockSnap(c, coreSnapYaml, &snap.SideInfo{
		RealName: "core",
		Revision: snap.R(1),
	})
}

func (s *snapmgrTestSuite) TestGadgetDefaults(c *C) {
	r := release.MockOnClassic(false)
	defer r()

	makeInstalledMockCoreSnap(c)

	// using MockSnap, we want to read the bits on disk
	snapstate.MockSnapReadInfo(snap.ReadInfo)

	s.state.Lock()
	defer s.state.Unlock()

	s.prepareGadget(c)

	snapPath := makeTestSnap(c, "name: some-snap\nversion: 1.0")

	ts, _, err := snapstate.InstallPath(s.state, &snap.SideInfo{RealName: "some-snap", SnapID: "some-snap-id", Revision: snap.R(1)}, snapPath, "", "edge", snapstate.Flags{})
	c.Assert(err, IsNil)

	var m map[string]interface{}
	runHooks := tasksWithKind(ts, "run-hook")

	// two hooks expected - install and configure
	c.Assert(runHooks, HasLen, 2)
	c.Assert(runHooks[1].Kind(), Equals, "run-hook")
	err = runHooks[1].Get("hook-context", &m)
	c.Assert(err, IsNil)
	c.Assert(m, DeepEquals, map[string]interface{}{"use-defaults": true})
}

func (s *snapmgrTestSuite) TestInstallPathSkipConfigure(c *C) {
	r := release.MockOnClassic(false)
	defer r()

	makeInstalledMockCoreSnap(c)

	// using MockSnap, we want to read the bits on disk
	snapstate.MockSnapReadInfo(snap.ReadInfo)

	s.state.Lock()
	defer s.state.Unlock()

	s.prepareGadget(c)

	snapPath := makeTestSnap(c, "name: some-snap\nversion: 1.0")

	ts, _, err := snapstate.InstallPath(s.state, &snap.SideInfo{RealName: "some-snap", SnapID: "some-snap-id", Revision: snap.R(1)}, snapPath, "", "edge", snapstate.Flags{SkipConfigure: true})
	c.Assert(err, IsNil)

	snapsup, err := snapstate.TaskSnapSetup(ts.Tasks()[0])
	c.Assert(err, IsNil)
	// SkipConfigure is consumed and consulted when creating the taskset
	// but is not copied into SnapSetup
	c.Check(snapsup.Flags.SkipConfigure, Equals, false)
}

func (s *snapmgrTestSuite) TestGadgetDefaultsInstalled(c *C) {
	makeInstalledMockCoreSnap(c)

	// using MockSnap, we want to read the bits on disk
	snapstate.MockSnapReadInfo(snap.ReadInfo)

	s.state.Lock()
	defer s.state.Unlock()

	s.prepareGadget(c)

	snapstate.Set(s.state, "some-snap", &snapstate.SnapState{
		Active:   true,
		Sequence: []*snap.SideInfo{{RealName: "some-snap", SnapID: "some-snap-id", Revision: snap.R(1)}},
		Current:  snap.R(1),
		SnapType: "app",
	})

	snapPath := makeTestSnap(c, "name: some-snap\nversion: 1.0")

	ts, _, err := snapstate.InstallPath(s.state, &snap.SideInfo{RealName: "some-snap", SnapID: "some-snap-id", Revision: snap.R(2)}, snapPath, "", "edge", snapstate.Flags{})
	c.Assert(err, IsNil)

	var m map[string]interface{}
	runHooks := tasksWithKind(ts, "run-hook")

	c.Assert(runHooks[0].Kind(), Equals, "run-hook")
	err = runHooks[0].Get("hook-context", &m)
	c.Assert(err, Equals, state.ErrNoState)
}

func (s *snapmgrTestSuite) TestTransitionCoreTasksNoUbuntuCore(c *C) {
	s.state.Lock()
	defer s.state.Unlock()

	snapstate.Set(s.state, "core", &snapstate.SnapState{
		Active:   true,
		Sequence: []*snap.SideInfo{{RealName: "corecore", SnapID: "core-snap-id", Revision: snap.R(1)}},
		Current:  snap.R(1),
		SnapType: "os",
	})

	_, err := snapstate.TransitionCore(s.state, "ubuntu-core", "core")
	c.Assert(err, ErrorMatches, `cannot transition snap "ubuntu-core": not installed`)
}

func verifyTransitionConnectionsTasks(c *C, ts *state.TaskSet) {
	c.Check(taskKinds(ts.Tasks()), DeepEquals, []string{
		"transition-ubuntu-core",
	})

	transIf := ts.Tasks()[0]
	var oldName, newName string
	err := transIf.Get("old-name", &oldName)
	c.Assert(err, IsNil)
	c.Check(oldName, Equals, "ubuntu-core")

	err = transIf.Get("new-name", &newName)
	c.Assert(err, IsNil)
	c.Check(newName, Equals, "core")
}

func (s *snapmgrTestSuite) TestTransitionCoreTasks(c *C) {
	s.state.Lock()
	defer s.state.Unlock()

	snapstate.Set(s.state, "core", nil)
	snapstate.Set(s.state, "ubuntu-core", &snapstate.SnapState{
		Active:   true,
		Sequence: []*snap.SideInfo{{RealName: "ubuntu-core", SnapID: "ubuntu-core-snap-id", Revision: snap.R(1)}},
		Current:  snap.R(1),
		SnapType: "os",
	})

	tsl, err := snapstate.TransitionCore(s.state, "ubuntu-core", "core")
	c.Assert(err, IsNil)

	c.Assert(tsl, HasLen, 3)
	// 1. install core
	verifyInstallTasks(c, runCoreConfigure|maybeCore, 0, tsl[0], s.state)
	// 2 transition-connections
	verifyTransitionConnectionsTasks(c, tsl[1])
	// 3 remove-ubuntu-core
	verifyRemoveTasks(c, tsl[2])
}

func (s *snapmgrTestSuite) TestTransitionCoreTasksWithUbuntuCoreAndCore(c *C) {
	s.state.Lock()
	defer s.state.Unlock()

	snapstate.Set(s.state, "ubuntu-core", &snapstate.SnapState{
		Active:   true,
		Sequence: []*snap.SideInfo{{RealName: "ubuntu-core", SnapID: "ubuntu-core-snap-id", Revision: snap.R(1)}},
		Current:  snap.R(1),
		SnapType: "os",
	})
	snapstate.Set(s.state, "core", &snapstate.SnapState{
		Active:   true,
		Sequence: []*snap.SideInfo{{RealName: "ubuntu-core", SnapID: "ubuntu-core-snap-id", Revision: snap.R(1)}},
		Current:  snap.R(1),
		SnapType: "os",
	})

	tsl, err := snapstate.TransitionCore(s.state, "ubuntu-core", "core")
	c.Assert(err, IsNil)

	c.Assert(tsl, HasLen, 2)
	// 1. transition connections
	verifyTransitionConnectionsTasks(c, tsl[0])
	// 2. remove ubuntu-core
	verifyRemoveTasks(c, tsl[1])
}

func (s *snapmgrTestSuite) TestTransitionCoreRunThrough(c *C) {
	s.state.Lock()
	defer s.state.Unlock()

	snapstate.Set(s.state, "core", nil)
	snapstate.Set(s.state, "ubuntu-core", &snapstate.SnapState{
		Active:   true,
		Sequence: []*snap.SideInfo{{RealName: "ubuntu-core", SnapID: "ubuntu-core-snap-id", Revision: snap.R(1)}},
		Current:  snap.R(1),
		SnapType: "os",
		Channel:  "beta",
	})

	chg := s.state.NewChange("transition-ubuntu-core", "...")
	tsl, err := snapstate.TransitionCore(s.state, "ubuntu-core", "core")
	c.Assert(err, IsNil)
	for _, ts := range tsl {
		chg.AddAll(ts)
	}

	s.state.Unlock()
	defer s.se.Stop()
	s.settle(c)
	s.state.Lock()

	// ensure all our tasks ran
	c.Assert(chg.Err(), IsNil)
	c.Assert(chg.IsReady(), Equals, true)
	c.Check(s.fakeStore.downloads, DeepEquals, []fakeDownload{{
		name: "core",
		// the transition has no user associcated with it
		macaroon: "",
		target:   filepath.Join(dirs.SnapBlobDir, "core_11.snap"),
	}})
	expected := fakeOps{
		{
			op: "storesvc-snap-action",
			curSnaps: []store.CurrentSnap{
				{
					InstanceName:    "ubuntu-core",
					SnapID:          "ubuntu-core-snap-id",
					Revision:        snap.R(1),
					TrackingChannel: "beta",
					RefreshedDate:   fakeRevDateEpoch.AddDate(0, 0, 1),
					Epoch:           snap.E("1*"),
				},
			},
		},
		{
			op: "storesvc-snap-action:action",
			action: store.SnapAction{
				Action:       "install",
				InstanceName: "core",
				Channel:      "beta",
			},
			revno: snap.R(11),
		},
		{
			op:   "storesvc-download",
			name: "core",
		},
		{
			op:    "validate-snap:Doing",
			name:  "core",
			revno: snap.R(11),
		},
		{
			op:  "current",
			old: "<no-current>",
		},
		{
			op:   "open-snap-file",
			path: filepath.Join(dirs.SnapBlobDir, "core_11.snap"),
			sinfo: snap.SideInfo{
				RealName: "core",
				SnapID:   "core-id",
				Channel:  "beta",
				Revision: snap.R(11),
			},
		},
		{
			op:    "setup-snap",
			name:  "core",
			path:  filepath.Join(dirs.SnapBlobDir, "core_11.snap"),
			revno: snap.R(11),
		},
		{
			op:   "copy-data",
			path: filepath.Join(dirs.SnapMountDir, "core/11"),
			old:  "<no-old>",
		},
		{
			op:    "setup-profiles:Doing",
			name:  "core",
			revno: snap.R(11),
		},
		{
			op: "candidate",
			sinfo: snap.SideInfo{
				RealName: "core",
				SnapID:   "core-id",
				Channel:  "beta",
				Revision: snap.R(11),
			},
		},
		{
			op:   "link-snap",
			path: filepath.Join(dirs.SnapMountDir, "core/11"),
		},
		{
			op:    "auto-connect:Doing",
			name:  "core",
			revno: snap.R(11),
		},
		{
			op: "update-aliases",
		},
		{
			op:   "transition-ubuntu-core:Doing",
			name: "ubuntu-core",
		},
		{
			op:    "auto-disconnect:Doing",
			name:  "ubuntu-core",
			revno: snap.R(1),
		},
		{
			op:   "remove-snap-aliases",
			name: "ubuntu-core",
		},
		{
			op:   "unlink-snap",
			path: filepath.Join(dirs.SnapMountDir, "ubuntu-core/1"),
		},
		{
			op:    "remove-profiles:Doing",
			name:  "ubuntu-core",
			revno: snap.R(1),
		},
		{
			op:   "remove-snap-data",
			path: filepath.Join(dirs.SnapMountDir, "ubuntu-core/1"),
		},
		{
			op:   "remove-snap-common-data",
			path: filepath.Join(dirs.SnapMountDir, "ubuntu-core/1"),
		},
		{
			op:   "remove-snap-data-dir",
			name: "ubuntu-core",
			path: filepath.Join(dirs.SnapDataDir, "ubuntu-core"),
		},
		{
			op:    "remove-snap-files",
			path:  filepath.Join(dirs.SnapMountDir, "ubuntu-core/1"),
			stype: "os",
		},
		{
			op:   "discard-namespace",
			name: "ubuntu-core",
		},
		{
			op:   "remove-snap-dir",
			name: "ubuntu-core",
			path: filepath.Join(dirs.SnapMountDir, "ubuntu-core"),
		},
		{
			op:    "cleanup-trash",
			name:  "core",
			revno: snap.R(11),
		},
	}
	// start with an easier-to-read error if this fails:
	c.Assert(s.fakeBackend.ops.Ops(), DeepEquals, expected.Ops())
	c.Assert(s.fakeBackend.ops, DeepEquals, expected)
}

func (s *snapmgrTestSuite) TestTransitionCoreRunThroughWithCore(c *C) {
	s.state.Lock()
	defer s.state.Unlock()

	snapstate.Set(s.state, "ubuntu-core", &snapstate.SnapState{
		Active:   true,
		Sequence: []*snap.SideInfo{{RealName: "ubuntu-core", SnapID: "ubuntu-core-snap-id", Revision: snap.R(1)}},
		Current:  snap.R(1),
		SnapType: "os",
		Channel:  "stable",
	})
	snapstate.Set(s.state, "core", &snapstate.SnapState{
		Active:   true,
		Sequence: []*snap.SideInfo{{RealName: "core", SnapID: "core-snap-id", Revision: snap.R(1)}},
		Current:  snap.R(1),
		SnapType: "os",
		Channel:  "stable",
	})

	chg := s.state.NewChange("transition-ubuntu-core", "...")
	tsl, err := snapstate.TransitionCore(s.state, "ubuntu-core", "core")
	c.Assert(err, IsNil)
	for _, ts := range tsl {
		chg.AddAll(ts)
	}

	s.state.Unlock()
	defer s.se.Stop()
	s.settle(c)
	s.state.Lock()

	// ensure all our tasks ran
	c.Assert(chg.Err(), IsNil)
	c.Assert(chg.IsReady(), Equals, true)
	c.Check(s.fakeStore.downloads, HasLen, 0)
	expected := fakeOps{
		{
			op:   "transition-ubuntu-core:Doing",
			name: "ubuntu-core",
		},
		{
			op:    "auto-disconnect:Doing",
			name:  "ubuntu-core",
			revno: snap.R(1),
		},
		{
			op:   "remove-snap-aliases",
			name: "ubuntu-core",
		},
		{
			op:   "unlink-snap",
			path: filepath.Join(dirs.SnapMountDir, "ubuntu-core/1"),
		},
		{
			op:    "remove-profiles:Doing",
			name:  "ubuntu-core",
			revno: snap.R(1),
		},
		{
			op:   "remove-snap-data",
			path: filepath.Join(dirs.SnapMountDir, "ubuntu-core/1"),
		},
		{
			op:   "remove-snap-common-data",
			path: filepath.Join(dirs.SnapMountDir, "ubuntu-core/1"),
		},
		{
			op:   "remove-snap-data-dir",
			name: "ubuntu-core",
			path: filepath.Join(dirs.SnapDataDir, "ubuntu-core"),
		},
		{
			op:    "remove-snap-files",
			path:  filepath.Join(dirs.SnapMountDir, "ubuntu-core/1"),
			stype: "os",
		},
		{
			op:   "discard-namespace",
			name: "ubuntu-core",
		},
		{
			op:   "remove-snap-dir",
			name: "ubuntu-core",
			path: filepath.Join(dirs.SnapMountDir, "ubuntu-core"),
		},
	}
	// start with an easier-to-read error if this fails:
	c.Assert(s.fakeBackend.ops.Ops(), DeepEquals, expected.Ops())
	c.Assert(s.fakeBackend.ops, DeepEquals, expected)
}

func (s *snapmgrTestSuite) TestTransitionCoreStartsAutomatically(c *C) {
	s.state.Lock()
	defer s.state.Unlock()

	snapstate.Set(s.state, "ubuntu-core", &snapstate.SnapState{
		Active:   true,
		Sequence: []*snap.SideInfo{{RealName: "corecore", SnapID: "core-snap-id", Revision: snap.R(1)}},
		Current:  snap.R(1),
		SnapType: "os",
	})

	s.state.Unlock()
	defer s.se.Stop()
	s.settle(c)
	s.state.Lock()

	c.Check(s.state.Changes(), HasLen, 1)
	c.Check(s.state.Changes()[0].Kind(), Equals, "transition-ubuntu-core")
}

func (s *snapmgrTestSuite) TestTransitionCoreTimeLimitWorks(c *C) {
	s.state.Lock()
	defer s.state.Unlock()

	snapstate.Set(s.state, "ubuntu-core", &snapstate.SnapState{
		Active:   true,
		Sequence: []*snap.SideInfo{{RealName: "corecore", SnapID: "core-snap-id", Revision: snap.R(1)}},
		Current:  snap.R(1),
		SnapType: "os",
	})

	// tried 3h ago, no retry
	s.state.Set("ubuntu-core-transition-last-retry-time", time.Now().Add(-3*time.Hour))

	s.state.Unlock()
	defer s.se.Stop()
	s.settle(c)
	s.state.Lock()

	c.Check(s.state.Changes(), HasLen, 0)

	// tried 7h ago, retry
	s.state.Set("ubuntu-core-transition-last-retry-time", time.Now().Add(-7*time.Hour))

	s.state.Unlock()
	defer s.se.Stop()
	s.settle(c)
	s.state.Lock()
	c.Check(s.state.Changes(), HasLen, 1)

	var t time.Time
	s.state.Get("ubuntu-core-transition-last-retry-time", &t)
	c.Assert(time.Now().Sub(t) < 2*time.Minute, Equals, true)
}

func (s *snapmgrTestSuite) TestTransitionCoreNoOtherChanges(c *C) {
	s.state.Lock()
	defer s.state.Unlock()

	snapstate.Set(s.state, "ubuntu-core", &snapstate.SnapState{
		Active:   true,
		Sequence: []*snap.SideInfo{{RealName: "corecore", SnapID: "core-snap-id", Revision: snap.R(1)}},
		Current:  snap.R(1),
		SnapType: "os",
	})
	chg := s.state.NewChange("unrelated-change", "unfinished change blocks core transition")
	chg.SetStatus(state.DoStatus)

	s.state.Unlock()
	defer s.se.Stop()
	s.settle(c)
	s.state.Lock()

	c.Check(s.state.Changes(), HasLen, 1)
	c.Check(s.state.Changes()[0].Kind(), Equals, "unrelated-change")
}

func (s *snapmgrTestSuite) TestTransitionCoreBlocksOtherChanges(c *C) {
	s.state.Lock()
	defer s.state.Unlock()

	// if we have a ubuntu-core -> core transition
	chg := s.state.NewChange("transition-ubuntu-core", "...")
	chg.SetStatus(state.DoStatus)

	// other tasks block until the transition is done
	_, err := snapstate.Install(s.state, "some-snap", "stable", snap.R(0), s.user.ID, snapstate.Flags{})
	c.Check(err, FitsTypeOf, &snapstate.ChangeConflictError{})
	c.Check(err, ErrorMatches, "ubuntu-core to core transition in progress, no other changes allowed until this is done")

	// and when the transition is done, other tasks run
	chg.SetStatus(state.DoneStatus)
	ts, err := snapstate.Install(s.state, "some-snap", "stable", snap.R(0), s.user.ID, snapstate.Flags{})
	c.Check(err, IsNil)
	c.Check(ts, NotNil)
}

func (s *snapmgrTestSuite) TestForceDevModeCleanupRunsForUbuntuCore(c *C) {
	s.checkForceDevModeCleanupRuns(c, "ubuntu-core", true)
}

func (s *snapmgrTestSuite) TestForceDevModeCleanupRunsForCore(c *C) {
	s.checkForceDevModeCleanupRuns(c, "core", true)
}

func (s *snapmgrTestSuite) TestForceDevModeCleanupSkipsRando(c *C) {
	s.checkForceDevModeCleanupRuns(c, "rando", false)
}

func (s *snapmgrTestSuite) checkForceDevModeCleanupRuns(c *C, name string, shouldBeReset bool) {
	r := release.MockForcedDevmode(true)
	defer r()
	c.Assert(release.ReleaseInfo.ForceDevMode(), Equals, true)

	s.state.Lock()
	defer s.state.Unlock()

	snapstate.Set(s.state, name, &snapstate.SnapState{
		Active: true,
		Sequence: []*snap.SideInfo{{
			RealName: name,
			SnapID:   "id-id-id",
			Revision: snap.R(1)}},
		Current:  snap.R(1),
		SnapType: "os",
		Flags:    snapstate.Flags{DevMode: true},
	})

	var snapst1 snapstate.SnapState
	// sanity check
	snapstate.Get(s.state, name, &snapst1)
	c.Assert(snapst1.DevMode, Equals, true)

	s.state.Unlock()
	defer s.se.Stop()
	s.settle(c)
	s.state.Lock()

	var snapst2 snapstate.SnapState
	snapstate.Get(s.state, name, &snapst2)

	c.Check(snapst2.DevMode, Equals, !shouldBeReset)

	var n int
	s.state.Get("fix-forced-devmode", &n)
	c.Check(n, Equals, 1)
}

func (s *snapmgrTestSuite) TestForceDevModeCleanupRunsNoSnaps(c *C) {
	r := release.MockForcedDevmode(true)
	defer r()
	c.Assert(release.ReleaseInfo.ForceDevMode(), Equals, true)

	defer s.se.Stop()
	s.settle(c)
	s.state.Lock()
	defer s.state.Unlock()

	var n int
	s.state.Get("fix-forced-devmode", &n)
	c.Check(n, Equals, 1)
}

func (s *snapmgrTestSuite) TestForceDevModeCleanupSkipsNonForcedOS(c *C) {
	r := release.MockForcedDevmode(false)
	defer r()
	c.Assert(release.ReleaseInfo.ForceDevMode(), Equals, false)

	s.state.Lock()
	defer s.state.Unlock()

	snapstate.Set(s.state, "core", &snapstate.SnapState{
		Active: true,
		Sequence: []*snap.SideInfo{{
			RealName: "core",
			SnapID:   "id-id-id",
			Revision: snap.R(1)}},
		Current:  snap.R(1),
		SnapType: "os",
		Flags:    snapstate.Flags{DevMode: true},
	})

	var snapst1 snapstate.SnapState
	// sanity check
	snapstate.Get(s.state, "core", &snapst1)
	c.Assert(snapst1.DevMode, Equals, true)

	s.state.Unlock()
	defer s.se.Stop()
	s.settle(c)
	s.state.Lock()

	var snapst2 snapstate.SnapState
	snapstate.Get(s.state, "core", &snapst2)

	// no change
	c.Check(snapst2.DevMode, Equals, true)

	// not really run at all in fact
	var n int
	s.state.Get("fix-forced-devmode", &n)
	c.Check(n, Equals, 0)
}

func (s *snapmgrTestSuite) TestEnsureAliasesV2(c *C) {
	s.state.Lock()
	defer s.state.Unlock()

	snapstate.AutoAliases = func(st *state.State, info *snap.Info) (map[string]string, error) {
		switch info.InstanceName() {
		case "alias-snap":
			return map[string]string{
				"alias1": "cmd1",
				"alias2": "cmd2",
			}, nil
		}
		return nil, nil
	}

	snapstate.Set(s.state, "core", nil)
	snapstate.Set(s.state, "alias-snap", &snapstate.SnapState{
		Sequence: []*snap.SideInfo{
			{RealName: "alias-snap", Revision: snap.R(11)},
		},
		Current: snap.R(11),
		Active:  true,
	})

	s.state.Set("aliases", map[string]map[string]string{
		"alias-snap": {
			"alias1": "auto",
		},
	})

	s.state.Unlock()
	err := s.snapmgr.Ensure()
	s.state.Lock()
	c.Assert(err, IsNil)

	var gone interface{}
	err = s.state.Get("aliases", &gone)
	c.Assert(err, Equals, state.ErrNoState)

	var snapst snapstate.SnapState
	err = snapstate.Get(s.state, "alias-snap", &snapst)
	c.Assert(err, IsNil)

	c.Check(snapst.AutoAliasesDisabled, Equals, false)
	c.Check(snapst.AliasesPending, Equals, false)
	c.Check(snapst.Aliases, DeepEquals, map[string]*snapstate.AliasTarget{
		"alias1": {Auto: "cmd1"},
		"alias2": {Auto: "cmd2"},
	})

	expected := fakeOps{
		{
			op:   "remove-snap-aliases",
			name: "alias-snap",
		},
		{
			op: "update-aliases",
			aliases: []*backend.Alias{
				{"alias1", "alias-snap.cmd1"},
				{"alias2", "alias-snap.cmd2"},
			},
		},
	}
	// start with an easier-to-read error if this fails:
	c.Assert(s.fakeBackend.ops.Ops(), DeepEquals, expected.Ops())
	c.Assert(s.fakeBackend.ops, DeepEquals, expected)
}

func (s *snapmgrTestSuite) TestEnsureAliasesV2SnapDisabled(c *C) {
	s.state.Lock()
	defer s.state.Unlock()

	snapstate.AutoAliases = func(st *state.State, info *snap.Info) (map[string]string, error) {
		switch info.InstanceName() {
		case "alias-snap":
			return map[string]string{
				"alias1": "cmd1",
				"alias2": "cmd2",
			}, nil
		}
		return nil, nil
	}

	snapstate.Set(s.state, "core", nil)
	snapstate.Set(s.state, "alias-snap", &snapstate.SnapState{
		Sequence: []*snap.SideInfo{
			{RealName: "alias-snap", Revision: snap.R(11)},
		},
		Current: snap.R(11),
		Active:  false,
	})

	s.state.Set("aliases", map[string]map[string]string{
		"alias-snap": {
			"alias1": "auto",
		},
	})

	s.state.Unlock()
	err := s.snapmgr.Ensure()
	s.state.Lock()
	c.Assert(err, IsNil)

	var gone interface{}
	err = s.state.Get("aliases", &gone)
	c.Assert(err, Equals, state.ErrNoState)

	var snapst snapstate.SnapState
	err = snapstate.Get(s.state, "alias-snap", &snapst)
	c.Assert(err, IsNil)

	c.Check(snapst.AutoAliasesDisabled, Equals, false)
	c.Check(snapst.AliasesPending, Equals, true)
	c.Check(snapst.Aliases, DeepEquals, map[string]*snapstate.AliasTarget{
		"alias1": {Auto: "cmd1"},
		"alias2": {Auto: "cmd2"},
	})

	expected := fakeOps{
		{
			op:   "remove-snap-aliases",
			name: "alias-snap",
		},
	}
	// start with an easier-to-read error if this fails:
	c.Assert(s.fakeBackend.ops.Ops(), DeepEquals, expected.Ops())
	c.Assert(s.fakeBackend.ops, DeepEquals, expected)
}

func (s *snapmgrTestSuite) TestEnsureAliasesV2MarkAliasTasksInError(c *C) {
	s.state.Lock()
	defer s.state.Unlock()

	s.state.Set("aliases", map[string]map[string]string{
		"alias-snap": {
			"alias1": "auto",
		},
	})

	// pending old alias task
	t := s.state.NewTask("alias", "...")
	t.Set("aliases", map[string]string{})
	chg := s.state.NewChange("alias chg", "...")
	chg.AddTask(t)

	s.state.Unlock()
	err := s.snapmgr.Ensure()
	s.state.Lock()
	c.Assert(err, IsNil)

	c.Check(chg.Status(), Equals, state.ErrorStatus)
	c.Check(chg.IsReady(), Equals, true)
	c.Check(t.Status(), Equals, state.ErrorStatus)
}

func (s *snapmgrTestSuite) TestConflictMany(c *C) {
	s.state.Lock()
	defer s.state.Unlock()

	for _, instanceName := range []string{"a-snap", "b-snap"} {
		snapstate.Set(s.state, instanceName, &snapstate.SnapState{
			Sequence: []*snap.SideInfo{
				{RealName: instanceName, Revision: snap.R(11)},
			},
			Current: snap.R(11),
			Active:  false,
		})

		ts, err := snapstate.Enable(s.state, instanceName)
		c.Assert(err, IsNil)
		// need a change to make the tasks visible
		s.state.NewChange("enable", "...").AddAll(ts)
	}

	// things that should be ok:
	for _, m := range [][]string{
		{}, //nothing
		{"c-snap"},
		{"c-snap", "d-snap", "e-snap", "f-snap"},
	} {
		c.Check(snapstate.CheckChangeConflictMany(s.state, m, ""), IsNil)
	}

	// things that should not be ok:
	for _, m := range [][]string{
		{"a-snap"},
		{"a-snap", "b-snap"},
		{"a-snap", "c-snap"},
		{"b-snap", "c-snap"},
	} {
		err := snapstate.CheckChangeConflictMany(s.state, m, "")
		c.Check(err, FitsTypeOf, &snapstate.ChangeConflictError{})
		c.Check(err, ErrorMatches, `snap "[^"]*" has "enable" change in progress`)
	}
}

func (s *snapmgrTestSuite) TestInstallWithoutCoreRunThrough1(c *C) {
	s.state.Lock()
	defer s.state.Unlock()

	// pretend we don't have core
	snapstate.Set(s.state, "core", nil)

	chg := s.state.NewChange("install", "install a snap on a system without core")
	ts, err := snapstate.Install(s.state, "some-snap", "some-channel", snap.R(42), s.user.ID, snapstate.Flags{})
	c.Assert(err, IsNil)
	chg.AddAll(ts)

	s.state.Unlock()
	defer s.se.Stop()
	s.settle(c)
	s.state.Lock()

	// ensure all our tasks ran
	c.Assert(chg.Err(), IsNil)
	c.Assert(chg.IsReady(), Equals, true)
	c.Check(s.fakeStore.downloads, DeepEquals, []fakeDownload{
		{
			macaroon: s.user.StoreMacaroon,
			name:     "core",
			target:   filepath.Join(dirs.SnapBlobDir, "core_11.snap"),
		},
		{
			macaroon: s.user.StoreMacaroon,
			name:     "some-snap",
			target:   filepath.Join(dirs.SnapBlobDir, "some-snap_42.snap"),
		}})
	expected := fakeOps{
		// we check the snap
		{
			op:     "storesvc-snap-action",
			userID: 1,
		},
		{
			op: "storesvc-snap-action:action",
			action: store.SnapAction{
				Action:       "install",
				InstanceName: "some-snap",
				Revision:     snap.R(42),
			},
			revno:  snap.R(42),
			userID: 1,
		},
		// then we check core because its not installed already
		// and continue with that
		{
			op:     "storesvc-snap-action",
			userID: 1,
		},
		{
			op: "storesvc-snap-action:action",
			action: store.SnapAction{
				Action:       "install",
				InstanceName: "core",
				Channel:      "stable",
			},
			revno:  snap.R(11),
			userID: 1,
		},
		{
			op:   "storesvc-download",
			name: "core",
		},
		{
			op:    "validate-snap:Doing",
			name:  "core",
			revno: snap.R(11),
		},
		{
			op:  "current",
			old: "<no-current>",
		},
		{
			op:   "open-snap-file",
			path: filepath.Join(dirs.SnapBlobDir, "core_11.snap"),
			sinfo: snap.SideInfo{
				RealName: "core",
				Channel:  "stable",
				SnapID:   "core-id",
				Revision: snap.R(11),
			},
		},
		{
			op:    "setup-snap",
			name:  "core",
			path:  filepath.Join(dirs.SnapBlobDir, "core_11.snap"),
			revno: snap.R(11),
		},
		{
			op:   "copy-data",
			path: filepath.Join(dirs.SnapMountDir, "core/11"),
			old:  "<no-old>",
		},
		{
			op:    "setup-profiles:Doing",
			name:  "core",
			revno: snap.R(11),
		},
		{
			op: "candidate",
			sinfo: snap.SideInfo{
				RealName: "core",
				Channel:  "stable",
				SnapID:   "core-id",
				Revision: snap.R(11),
			},
		},
		{
			op:   "link-snap",
			path: filepath.Join(dirs.SnapMountDir, "core/11"),
		},
		{
			op:    "auto-connect:Doing",
			name:  "core",
			revno: snap.R(11),
		},
		{
			op: "update-aliases",
		},
		// after core is in place continue with the snap
		{
			op:   "storesvc-download",
			name: "some-snap",
		},
		{
			op:    "validate-snap:Doing",
			name:  "some-snap",
			revno: snap.R(42),
		},
		{
			op:  "current",
			old: "<no-current>",
		},
		{
			op:   "open-snap-file",
			path: filepath.Join(dirs.SnapBlobDir, "some-snap_42.snap"),
			sinfo: snap.SideInfo{
				RealName: "some-snap",
				SnapID:   "some-snap-id",
				Revision: snap.R(42),
			},
		},
		{
			op:    "setup-snap",
			name:  "some-snap",
			path:  filepath.Join(dirs.SnapBlobDir, "some-snap_42.snap"),
			revno: snap.R(42),
		},
		{
			op:   "copy-data",
			path: filepath.Join(dirs.SnapMountDir, "some-snap/42"),
			old:  "<no-old>",
		},
		{
			op:    "setup-profiles:Doing",
			name:  "some-snap",
			revno: snap.R(42),
		},
		{
			op: "candidate",
			sinfo: snap.SideInfo{
				RealName: "some-snap",
				SnapID:   "some-snap-id",
				Revision: snap.R(42),
			},
		},
		{
			op:   "link-snap",
			path: filepath.Join(dirs.SnapMountDir, "some-snap/42"),
		},
		{
			op:    "auto-connect:Doing",
			name:  "some-snap",
			revno: snap.R(42),
		},
		{
			op: "update-aliases",
		},
		// cleanups order is random
		{
			op:    "cleanup-trash",
			name:  "core",
			revno: snap.R(42),
		},
		{
			op:    "cleanup-trash",
			name:  "some-snap",
			revno: snap.R(42),
		},
	}
	// start with an easier-to-read error if this fails:
	c.Assert(s.fakeBackend.ops.Ops(), DeepEquals, expected.Ops())
	// compare the details without the cleanup tasks, the order is random
	// as they run in parallel
	opsLenWithoutCleanups := len(s.fakeBackend.ops) - 2
	c.Assert(s.fakeBackend.ops[:opsLenWithoutCleanups], DeepEquals, expected[:opsLenWithoutCleanups])

	// verify core in the system state
	var snaps map[string]*snapstate.SnapState
	err = s.state.Get("snaps", &snaps)
	c.Assert(err, IsNil)

	snapst := snaps["core"]
	c.Assert(snapst, NotNil)
	c.Assert(snapst.Active, Equals, true)
	c.Assert(snapst.Channel, Equals, "stable")
	c.Assert(snapst.Sequence[0], DeepEquals, &snap.SideInfo{
		RealName: "core",
		Channel:  "stable",
		SnapID:   "core-id",
		Revision: snap.R(11),
	})
}

func (s *snapmgrTestSuite) TestInstallWithoutCoreTwoSnapsRunThrough(c *C) {
	s.state.Lock()
	defer s.state.Unlock()

	restore := snapstate.MockPrerequisitesRetryTimeout(10 * time.Millisecond)
	defer restore()

	// pretend we don't have core
	snapstate.Set(s.state, "core", nil)

	chg1 := s.state.NewChange("install", "install snap 1")
	ts1, err := snapstate.Install(s.state, "snap1", "some-channel", snap.R(42), s.user.ID, snapstate.Flags{})
	c.Assert(err, IsNil)
	chg1.AddAll(ts1)

	chg2 := s.state.NewChange("install", "install snap 2")
	ts2, err := snapstate.Install(s.state, "snap2", "some-other-channel", snap.R(21), s.user.ID, snapstate.Flags{})
	c.Assert(err, IsNil)
	chg2.AddAll(ts2)

	s.state.Unlock()
	defer s.se.Stop()
	s.settle(c)
	s.state.Lock()

	// ensure all our tasks ran and core was only installed once
	c.Assert(chg1.Err(), IsNil)
	c.Assert(chg2.Err(), IsNil)

	c.Assert(chg1.IsReady(), Equals, true)
	c.Assert(chg2.IsReady(), Equals, true)

	// order in which the changes run is random
	len1 := len(chg1.Tasks())
	len2 := len(chg2.Tasks())
	if len1 > len2 {
		c.Assert(chg1.Tasks(), HasLen, 26)
		c.Assert(chg2.Tasks(), HasLen, 13)
	} else {
		c.Assert(chg1.Tasks(), HasLen, 13)
		c.Assert(chg2.Tasks(), HasLen, 26)
	}

	// FIXME: add helpers and do a DeepEquals here for the operations
}

func (s *snapmgrTestSuite) TestInstallWithoutCoreTwoSnapsWithFailureRunThrough(c *C) {
	s.state.Lock()
	defer s.state.Unlock()

	// slightly longer retry timeout to avoid deadlock when we
	// trigger a retry quickly that the link snap for core does
	// not have a chance to run
	restore := snapstate.MockPrerequisitesRetryTimeout(40 * time.Millisecond)
	defer restore()

	defer s.se.Stop()
	// Two changes are created, the first will fails, the second will
	// be fine. The order of what change runs first is random, the
	// first change will also install core in its own lane. This test
	// ensures that core gets installed and there are no conflicts
	// even if core already got installed from the first change.
	//
	// It runs multiple times so that both possible cases get a chance
	// to run
	for i := 0; i < 5; i++ {
		// start clean
		snapstate.Set(s.state, "core", nil)
		snapstate.Set(s.state, "snap2", nil)

		// chg1 has an error
		chg1 := s.state.NewChange("install", "install snap 1")
		ts1, err := snapstate.Install(s.state, "snap1", "some-channel", snap.R(42), s.user.ID, snapstate.Flags{})
		c.Assert(err, IsNil)
		chg1.AddAll(ts1)

		tasks := ts1.Tasks()
		last := tasks[len(tasks)-1]
		terr := s.state.NewTask("error-trigger", "provoking total undo")
		terr.WaitFor(last)
		chg1.AddTask(terr)

		// chg2 is good
		chg2 := s.state.NewChange("install", "install snap 2")
		ts2, err := snapstate.Install(s.state, "snap2", "some-other-channel", snap.R(21), s.user.ID, snapstate.Flags{})
		c.Assert(err, IsNil)
		chg2.AddAll(ts2)

		// we use our own settle as we need a bigger timeout
		s.state.Unlock()
		err = s.o.Settle(15 * time.Second)
		s.state.Lock()
		c.Assert(err, IsNil)

		// ensure expected change states
		c.Check(chg1.Status(), Equals, state.ErrorStatus)
		c.Check(chg2.Status(), Equals, state.DoneStatus)

		// ensure we have both core and snap2
		var snapst snapstate.SnapState
		err = snapstate.Get(s.state, "core", &snapst)
		c.Assert(err, IsNil)
		c.Assert(snapst.Active, Equals, true)
		c.Assert(snapst.Sequence, HasLen, 1)
		c.Assert(snapst.Sequence[0], DeepEquals, &snap.SideInfo{
			RealName: "core",
			SnapID:   "core-id",
			Channel:  "stable",
			Revision: snap.R(11),
		})

		var snapst2 snapstate.SnapState
		err = snapstate.Get(s.state, "snap2", &snapst2)
		c.Assert(err, IsNil)
		c.Assert(snapst2.Active, Equals, true)
		c.Assert(snapst2.Sequence, HasLen, 1)
		c.Assert(snapst2.Sequence[0], DeepEquals, &snap.SideInfo{
			RealName: "snap2",
			SnapID:   "snap2-id",
			Channel:  "",
			Revision: snap.R(21),
		})

	}
}

type behindYourBackStore struct {
	*fakeStore
	state *state.State

	coreInstallRequested bool
	coreInstalled        bool
	chg                  *state.Change
}

func (s behindYourBackStore) SnapAction(ctx context.Context, currentSnaps []*store.CurrentSnap, actions []*store.SnapAction, user *auth.UserState, opts *store.RefreshOptions) ([]*snap.Info, error) {
	if len(actions) == 1 && actions[0].Action == "install" && actions[0].InstanceName == "core" {
		s.state.Lock()
		if !s.coreInstallRequested {
			s.coreInstallRequested = true
			snapsup := &snapstate.SnapSetup{
				SideInfo: &snap.SideInfo{
					RealName: "core",
				},
			}
			t := s.state.NewTask("prepare", "prepare core")
			t.Set("snap-setup", snapsup)
			s.chg = s.state.NewChange("install", "install core")
			s.chg.AddAll(state.NewTaskSet(t))
		}
		if s.chg != nil && !s.coreInstalled {
			// marks change ready but also
			// tasks need to also be marked cleaned
			for _, t := range s.chg.Tasks() {
				t.SetStatus(state.DoneStatus)
				t.SetClean()
			}
			snapstate.Set(s.state, "core", &snapstate.SnapState{
				Active: true,
				Sequence: []*snap.SideInfo{
					{RealName: "core", Revision: snap.R(1)},
				},
				Current:  snap.R(1),
				SnapType: "os",
			})
			s.coreInstalled = true
		}
		s.state.Unlock()
	}

	return s.fakeStore.SnapAction(ctx, currentSnaps, actions, user, opts)
}

// this test the scenario that some-snap gets installed and during the
// install (when unlocking for the store info call for core) an
// explicit "snap install core" happens. In this case the snapstate
// will return a change conflict. we handle this via a retry, ensure
// this is actually what happens.
func (s *snapmgrTestSuite) TestInstallWithoutCoreConflictingInstall(c *C) {
	s.state.Lock()
	defer s.state.Unlock()

	restore := snapstate.MockPrerequisitesRetryTimeout(10 * time.Millisecond)
	defer restore()

	snapstate.ReplaceStore(s.state, behindYourBackStore{fakeStore: s.fakeStore, state: s.state})

	// pretend we don't have core
	snapstate.Set(s.state, "core", nil)

	// now install a snap that will pull in core
	chg := s.state.NewChange("install", "install a snap on a system without core")
	ts, err := snapstate.Install(s.state, "some-snap", "some-channel", snap.R(0), s.user.ID, snapstate.Flags{})
	c.Assert(err, IsNil)
	chg.AddAll(ts)

	prereq := ts.Tasks()[0]
	c.Assert(prereq.Kind(), Equals, "prerequisites")
	c.Check(prereq.AtTime().IsZero(), Equals, true)

	s.state.Unlock()
	defer s.se.Stop()

	// start running the change, this will trigger the
	// prerequisites task, which will trigger the install of core
	// and also call our mock store which will generate a parallel
	// change
	s.se.Ensure()
	s.se.Wait()

	// change is not ready yet, because the prerequists triggered
	// a state.Retry{} because of the conflicting change
	c.Assert(chg.IsReady(), Equals, false)
	s.state.Lock()
	// marked for retry
	c.Check(prereq.AtTime().IsZero(), Equals, false)
	c.Check(prereq.Status().Ready(), Equals, false)
	s.state.Unlock()

	// retry interval is 10ms so 20ms should be plenty of time
	time.Sleep(20 * time.Millisecond)
	s.settle(c)
	// chg got retried, core is now installed, things are good
	c.Assert(chg.IsReady(), Equals, true)

	s.state.Lock()

	// ensure all our tasks ran
	c.Assert(chg.Err(), IsNil)
	c.Assert(chg.IsReady(), Equals, true)

	// verify core in the system state
	var snaps map[string]*snapstate.SnapState
	err = s.state.Get("snaps", &snaps)
	c.Assert(err, IsNil)

	snapst := snaps["core"]
	c.Assert(snapst, NotNil)
	c.Assert(snapst.Active, Equals, true)
	c.Assert(snapst.Sequence[0], DeepEquals, &snap.SideInfo{
		RealName: "core",
		Revision: snap.R(1),
	})

	snapst = snaps["some-snap"]
	c.Assert(snapst, NotNil)
	c.Assert(snapst.Active, Equals, true)
	c.Assert(snapst.Sequence[0], DeepEquals, &snap.SideInfo{
		RealName: "some-snap",
		SnapID:   "some-snap-id",
		Channel:  "some-channel",
		Revision: snap.R(11),
	})
}

type contentStore struct {
	*fakeStore
	state *state.State
}

func (s contentStore) SnapAction(ctx context.Context, currentSnaps []*store.CurrentSnap, actions []*store.SnapAction, user *auth.UserState, opts *store.RefreshOptions) ([]*snap.Info, error) {
	snaps, err := s.fakeStore.SnapAction(ctx, currentSnaps, actions, user, opts)
	if len(snaps) != 1 {
		panic("expected to be queried for install of only one snap at a time")
	}
	info := snaps[0]
	switch info.InstanceName() {
	case "snap-content-plug":
		info.Plugs = map[string]*snap.PlugInfo{
			"some-plug": {
				Snap:      info,
				Name:      "shared-content",
				Interface: "content",
				Attrs: map[string]interface{}{
					"default-provider": "snap-content-slot",
					"content":          "shared-content",
				},
			},
		}
	case "snap-content-plug-compat":
		info.Plugs = map[string]*snap.PlugInfo{
			"some-plug": {
				Snap:      info,
				Name:      "shared-content",
				Interface: "content",
				Attrs: map[string]interface{}{
					"default-provider": "snap-content-slot:some-slot",
					"content":          "shared-content",
				},
			},
		}
	case "snap-content-slot":
		info.Slots = map[string]*snap.SlotInfo{
			"some-slot": {
				Snap:      info,
				Name:      "shared-content",
				Interface: "content",
				Attrs: map[string]interface{}{
					"content": "shared-content",
				},
			},
		}
	case "snap-content-circular1":
		info.Plugs = map[string]*snap.PlugInfo{
			"circular-plug1": {
				Snap:      info,
				Name:      "circular-plug1",
				Interface: "content",
				Attrs: map[string]interface{}{
					"default-provider": "snap-content-circular2",
					"content":          "circular2",
				},
			},
		}
		info.Slots = map[string]*snap.SlotInfo{
			"circular-slot1": {
				Snap:      info,
				Name:      "circular-slot1",
				Interface: "content",
				Attrs: map[string]interface{}{
					"content": "circular1",
				},
			},
		}
	case "snap-content-circular2":
		info.Plugs = map[string]*snap.PlugInfo{
			"circular-plug2": {
				Snap:      info,
				Name:      "circular-plug2",
				Interface: "content",
				Attrs: map[string]interface{}{
					"default-provider": "snap-content-circular1",
					"content":          "circular2",
				},
			},
		}
		info.Slots = map[string]*snap.SlotInfo{
			"circular-slot2": {
				Snap:      info,
				Name:      "circular-slot2",
				Interface: "content",
				Attrs: map[string]interface{}{
					"content": "circular1",
				},
			},
		}
	}

	return []*snap.Info{info}, err
}

func (s *snapmgrTestSuite) TestInstallDefaultProviderRunThrough(c *C) {
	s.state.Lock()
	defer s.state.Unlock()

	snapstate.ReplaceStore(s.state, contentStore{fakeStore: s.fakeStore, state: s.state})

	repo := interfaces.NewRepository()
	ifacerepo.Replace(s.state, repo)

	chg := s.state.NewChange("install", "install a snap")
	ts, err := snapstate.Install(s.state, "snap-content-plug", "stable", snap.R(42), s.user.ID, snapstate.Flags{})
	c.Assert(err, IsNil)
	chg.AddAll(ts)

	s.state.Unlock()
	defer s.se.Stop()
	s.settle(c)
	s.state.Lock()

	// ensure all our tasks ran
	c.Assert(chg.Err(), IsNil)
	c.Assert(chg.IsReady(), Equals, true)
	expected := fakeOps{{
		op:     "storesvc-snap-action",
		userID: 1,
	}, {
		op: "storesvc-snap-action:action",
		action: store.SnapAction{
			Action:       "install",
			InstanceName: "snap-content-plug",
			Revision:     snap.R(42),
		},
		revno:  snap.R(42),
		userID: 1,
	}, {
		op:     "storesvc-snap-action",
		userID: 1,
	}, {
		op: "storesvc-snap-action:action",
		action: store.SnapAction{
			Action:       "install",
			InstanceName: "snap-content-slot",
			Channel:      "stable",
		},
		revno:  snap.R(11),
		userID: 1,
	}, {
		op:   "storesvc-download",
		name: "snap-content-slot",
	}, {
		op:    "validate-snap:Doing",
		name:  "snap-content-slot",
		revno: snap.R(11),
	}, {
		op:  "current",
		old: "<no-current>",
	}, {
		op:   "open-snap-file",
		path: filepath.Join(dirs.SnapBlobDir, "snap-content-slot_11.snap"),
		sinfo: snap.SideInfo{
			RealName: "snap-content-slot",
			Channel:  "stable",
			SnapID:   "snap-content-slot-id",
			Revision: snap.R(11),
		},
	}, {
		op:    "setup-snap",
		name:  "snap-content-slot",
		path:  filepath.Join(dirs.SnapBlobDir, "snap-content-slot_11.snap"),
		revno: snap.R(11),
	}, {
		op:   "copy-data",
		path: filepath.Join(dirs.SnapMountDir, "snap-content-slot/11"),
		old:  "<no-old>",
	}, {
		op:    "setup-profiles:Doing",
		name:  "snap-content-slot",
		revno: snap.R(11),
	}, {
		op: "candidate",
		sinfo: snap.SideInfo{
			RealName: "snap-content-slot",
			Channel:  "stable",
			SnapID:   "snap-content-slot-id",
			Revision: snap.R(11),
		},
	}, {
		op:   "link-snap",
		path: filepath.Join(dirs.SnapMountDir, "snap-content-slot/11"),
	}, {
		op:    "auto-connect:Doing",
		name:  "snap-content-slot",
		revno: snap.R(11),
	}, {
		op: "update-aliases",
	}, {
		op:   "storesvc-download",
		name: "snap-content-plug",
	}, {
		op:    "validate-snap:Doing",
		name:  "snap-content-plug",
		revno: snap.R(42),
	}, {
		op:  "current",
		old: "<no-current>",
	}, {
		op:   "open-snap-file",
		path: filepath.Join(dirs.SnapBlobDir, "snap-content-plug_42.snap"),
		sinfo: snap.SideInfo{
			RealName: "snap-content-plug",
			SnapID:   "snap-content-plug-id",
			Revision: snap.R(42),
		},
	}, {
		op:    "setup-snap",
		name:  "snap-content-plug",
		path:  filepath.Join(dirs.SnapBlobDir, "snap-content-plug_42.snap"),
		revno: snap.R(42),
	}, {
		op:   "copy-data",
		path: filepath.Join(dirs.SnapMountDir, "snap-content-plug/42"),
		old:  "<no-old>",
	}, {
		op:    "setup-profiles:Doing",
		name:  "snap-content-plug",
		revno: snap.R(42),
	}, {
		op: "candidate",
		sinfo: snap.SideInfo{
			RealName: "snap-content-plug",
			SnapID:   "snap-content-plug-id",
			Revision: snap.R(42),
		},
	}, {
		op:   "link-snap",
		path: filepath.Join(dirs.SnapMountDir, "snap-content-plug/42"),
	}, {
		op:    "auto-connect:Doing",
		name:  "snap-content-plug",
		revno: snap.R(42),
	}, {
		op: "update-aliases",
	}, {
		op:    "cleanup-trash",
		name:  "snap-content-plug",
		revno: snap.R(42),
	}, {
		op:    "cleanup-trash",
		name:  "snap-content-slot",
		revno: snap.R(11),
	},
	}
	// snap and default provider are installed in parallel so we can't
	// do a simple c.Check(ops, DeepEquals, fakeOps{...})
	c.Check(len(s.fakeBackend.ops), Equals, len(expected))
	for _, op := range expected {
		c.Assert(s.fakeBackend.ops, testutil.DeepContains, op)
	}
}

func (s *snapmgrTestSuite) TestInstallDefaultProviderCircular(c *C) {
	s.state.Lock()
	defer s.state.Unlock()

	snapstate.ReplaceStore(s.state, contentStore{fakeStore: s.fakeStore, state: s.state})

	repo := interfaces.NewRepository()
	ifacerepo.Replace(s.state, repo)

	chg := s.state.NewChange("install", "install a snap")
	ts, err := snapstate.Install(s.state, "snap-content-circular1", "some-channel", snap.R(42), s.user.ID, snapstate.Flags{})
	c.Assert(err, IsNil)
	chg.AddAll(ts)

	s.state.Unlock()
	defer s.se.Stop()
	s.settle(c)
	s.state.Lock()

	// ensure all our tasks ran
	c.Assert(chg.Err(), IsNil)
	c.Assert(chg.IsReady(), Equals, true)
	// and both circular snaps got linked
	c.Check(s.fakeBackend.ops, testutil.DeepContains, fakeOp{
		op:   "link-snap",
		path: filepath.Join(dirs.SnapMountDir, "snap-content-circular1/42"),
	})
	c.Check(s.fakeBackend.ops, testutil.DeepContains, fakeOp{
		op:   "link-snap",
		path: filepath.Join(dirs.SnapMountDir, "snap-content-circular2/11"),
	})
}

func (s *snapmgrTestSuite) TestInstallDefaultProviderCompat(c *C) {
	s.state.Lock()
	defer s.state.Unlock()

	snapstate.ReplaceStore(s.state, contentStore{fakeStore: s.fakeStore, state: s.state})

	repo := interfaces.NewRepository()
	ifacerepo.Replace(s.state, repo)

	chg := s.state.NewChange("install", "install a snap")
	ts, err := snapstate.Install(s.state, "snap-content-plug-compat", "some-channel", snap.R(42), s.user.ID, snapstate.Flags{})
	c.Assert(err, IsNil)
	chg.AddAll(ts)

	s.state.Unlock()
	defer s.se.Stop()
	s.settle(c)
	s.state.Lock()

	// ensure all our tasks ran
	c.Assert(chg.Err(), IsNil)
	c.Assert(chg.IsReady(), Equals, true)
	// and both circular snaps got linked
	c.Check(s.fakeBackend.ops, testutil.DeepContains, fakeOp{
		op:   "link-snap",
		path: filepath.Join(dirs.SnapMountDir, "snap-content-plug-compat/42"),
	})
	c.Check(s.fakeBackend.ops, testutil.DeepContains, fakeOp{
		op:   "link-snap",
		path: filepath.Join(dirs.SnapMountDir, "snap-content-slot/11"),
	})
}

func (s *snapmgrTestSuite) TestSnapManagerLegacyRefreshSchedule(c *C) {
	s.state.Lock()
	defer s.state.Unlock()

	for _, t := range []struct {
		in     string
		out    string
		legacy bool
	}{
		{"", snapstate.DefaultRefreshSchedule, false},
		{"invalid schedule", snapstate.DefaultRefreshSchedule, false},
		{"8:00-12:00", "8:00-12:00", true},
		// using the legacy configuration option with a new-style
		// refresh.timer string is rejected (i.e. the legacy parser is
		// used for the parsing)
		{"0:00~24:00/24", snapstate.DefaultRefreshSchedule, false},
	} {
		if t.in != "" {
			tr := config.NewTransaction(s.state)
			tr.Set("core", "refresh.timer", "")
			tr.Set("core", "refresh.schedule", t.in)
			tr.Commit()
		}
		scheduleStr, legacy, err := s.snapmgr.RefreshSchedule()
		c.Check(err, IsNil)
		c.Check(scheduleStr, Equals, t.out)
		c.Check(legacy, Equals, t.legacy)
	}
}

func (s *snapmgrTestSuite) TestSnapManagerRefreshSchedule(c *C) {
	s.state.Lock()
	defer s.state.Unlock()

	for _, t := range []struct {
		in  string
		out string
	}{
		{"", snapstate.DefaultRefreshSchedule},
		{"invalid schedule", snapstate.DefaultRefreshSchedule},
		{"8:00-12:00", "8:00-12:00"},
		// this is only valid under the new schedule parser
		{"9:00~15:00/2,,mon,20:00", "9:00~15:00/2,,mon,20:00"},
	} {
		if t.in != "" {
			tr := config.NewTransaction(s.state)
			tr.Set("core", "refresh.timer", t.in)
			tr.Commit()
		}
		scheduleStr, legacy, err := s.snapmgr.RefreshSchedule()
		c.Check(err, IsNil)
		c.Check(scheduleStr, Equals, t.out)
		c.Check(legacy, Equals, false)
	}
}

func (s *snapmgrTestSuite) TestSideInfoPaid(c *C) {
	s.state.Lock()
	defer s.state.Unlock()
	ts, err := snapstate.Install(s.state, "some-snap", "channel-for-paid", snap.R(0), s.user.ID, snapstate.Flags{})
	c.Assert(err, IsNil)

	chg := s.state.NewChange("install", "install paid snap")
	chg.AddAll(ts)

	s.state.Unlock()
	defer s.se.Stop()
	s.settle(c)
	s.state.Lock()

	// verify snap has paid sideinfo
	var snapst snapstate.SnapState
	err = snapstate.Get(s.state, "some-snap", &snapst)
	c.Assert(err, IsNil)
	c.Check(snapst.CurrentSideInfo().Paid, Equals, true)
	c.Check(snapst.CurrentSideInfo().Private, Equals, false)
}

func (s *snapmgrTestSuite) TestSideInfoPrivate(c *C) {
	s.state.Lock()
	defer s.state.Unlock()
	ts, err := snapstate.Install(s.state, "some-snap", "channel-for-private", snap.R(0), s.user.ID, snapstate.Flags{})
	c.Assert(err, IsNil)

	chg := s.state.NewChange("install", "install private snap")
	chg.AddAll(ts)

	s.state.Unlock()
	defer s.se.Stop()
	s.settle(c)
	s.state.Lock()

	// verify snap has private sideinfo
	var snapst snapstate.SnapState
	err = snapstate.Get(s.state, "some-snap", &snapst)
	c.Assert(err, IsNil)
	c.Check(snapst.CurrentSideInfo().Private, Equals, true)
	c.Check(snapst.CurrentSideInfo().Paid, Equals, false)
}

func (s *snapmgrTestSuite) TestInstallPathWithLayoutsChecksFeatureFlag(c *C) {
	s.state.Lock()
	defer s.state.Unlock()

	// When layouts are disabled we cannot install a local snap depending on the feature.
	tr := config.NewTransaction(s.state)
	tr.Set("core", "experimental.layouts", false)
	tr.Commit()

	mockSnap := makeTestSnap(c, `name: some-snap
version: 1.0
layout:
 /usr:
  bind: $SNAP/usr
`)
	_, _, err := snapstate.InstallPath(s.state, &snap.SideInfo{RealName: "some-snap", SnapID: "some-snap-id", Revision: snap.R(8)}, mockSnap, "", "", snapstate.Flags{})
	c.Assert(err, ErrorMatches, "experimental feature disabled - test it by setting 'experimental.layouts' to true")

	// When layouts are enabled we can install a local snap depending on the feature.
	tr = config.NewTransaction(s.state)
	tr.Set("core", "experimental.layouts", true)
	tr.Commit()

	_, _, err = snapstate.InstallPath(s.state, &snap.SideInfo{RealName: "some-snap", SnapID: "some-snap-id", Revision: snap.R(8)}, mockSnap, "", "", snapstate.Flags{})
	c.Assert(err, IsNil)
}

func (s *snapmgrTestSuite) TestInstallPathWithMetadataChannelSwitchKernel(c *C) {
	// use the real thing for this one
	snapstate.MockOpenSnapFile(backend.OpenSnapFile)

	s.state.Lock()
	defer s.state.Unlock()

	// snapd cannot be installed unless the model uses a base snap
	snapstate.SetModelWithKernelTrack("18")
	snapstate.Set(s.state, "kernel", &snapstate.SnapState{
		Sequence: []*snap.SideInfo{
			{RealName: "kernel", Revision: snap.R(11)},
		},
		Channel: "18/stable",
		Current: snap.R(11),
		Active:  true,
	})

	someSnap := makeTestSnap(c, `name: kernel
version: 1.0`)
	si := &snap.SideInfo{
		RealName: "kernel",
		SnapID:   "kernel-id",
		Revision: snap.R(42),
		Channel:  "some-channel",
	}
	_, _, err := snapstate.InstallPath(s.state, si, someSnap, "", "some-channel", snapstate.Flags{Required: true})
	c.Assert(err, ErrorMatches, `cannot switch from kernel track "18" as specified for the \(device\) model to "some-channel/stable"`)
}

func (s *snapmgrTestSuite) TestInstallPathWithMetadataChannelSwitchGadget(c *C) {
	// use the real thing for this one
	snapstate.MockOpenSnapFile(backend.OpenSnapFile)

	s.state.Lock()
	defer s.state.Unlock()

	// snapd cannot be installed unless the model uses a base snap
	snapstate.SetModelWithGadgetTrack("18")
	snapstate.Set(s.state, "brand-gadget", &snapstate.SnapState{
		Sequence: []*snap.SideInfo{
			{RealName: "brand-gadget", Revision: snap.R(11)},
		},
		Channel: "18/stable",
		Current: snap.R(11),
		Active:  true,
	})

	someSnap := makeTestSnap(c, `name: brand-gadget
version: 1.0`)
	si := &snap.SideInfo{
		RealName: "brand-gadget",
		SnapID:   "brand-gadget-id",
		Revision: snap.R(42),
		Channel:  "some-channel",
	}
	_, _, err := snapstate.InstallPath(s.state, si, someSnap, "", "some-channel", snapstate.Flags{Required: true})
	c.Assert(err, ErrorMatches, `cannot switch from gadget track "18" as specified for the \(device\) model to "some-channel/stable"`)
}

func (s *snapmgrTestSuite) TestInstallLayoutsChecksFeatureFlag(c *C) {
	s.state.Lock()
	defer s.state.Unlock()

	// Layouts are now enabled by default.
	_, err := snapstate.Install(s.state, "some-snap", "channel-for-layout", snap.R(0), s.user.ID, snapstate.Flags{})
	c.Assert(err, IsNil)

	// Layouts can be explicitly disabled.
	tr := config.NewTransaction(s.state)
	tr.Set("core", "experimental.layouts", false)
	tr.Commit()
	_, err = snapstate.Install(s.state, "some-snap", "channel-for-layout", snap.R(0), s.user.ID, snapstate.Flags{})
	c.Assert(err, ErrorMatches, "experimental feature disabled - test it by setting 'experimental.layouts' to true")

	// Layouts can be explicitly enabled.
	tr = config.NewTransaction(s.state)
	tr.Set("core", "experimental.layouts", true)
	tr.Commit()
	_, err = snapstate.Install(s.state, "some-snap", "channel-for-layout", snap.R(0), s.user.ID, snapstate.Flags{})
	c.Assert(err, IsNil)

	// The default empty value now means "enabled".
	tr = config.NewTransaction(s.state)
	tr.Set("core", "experimental.layouts", "")
	tr.Commit()
	_, err = snapstate.Install(s.state, "some-snap", "channel-for-layout", snap.R(0), s.user.ID, snapstate.Flags{})
	c.Assert(err, IsNil)

	// Layouts are enabled when the controlling flag is reset to nil.
	tr = config.NewTransaction(s.state)
	tr.Set("core", "experimental.layouts", nil)
	tr.Commit()
	_, err = snapstate.Install(s.state, "some-snap", "channel-for-layout", snap.R(0), s.user.ID, snapstate.Flags{})
	c.Assert(err, IsNil)

}

func (s *snapmgrTestSuite) TestUpdateLayoutsChecksFeatureFlag(c *C) {
	s.state.Lock()
	defer s.state.Unlock()

	// When layouts are disabled we cannot refresh to a snap depending on the feature.
	tr := config.NewTransaction(s.state)
	tr.Set("core", "experimental.layouts", false)
	tr.Commit()

	snapstate.Set(s.state, "some-snap", &snapstate.SnapState{
		Active: true,
		Sequence: []*snap.SideInfo{
			{RealName: "some-snap", SnapID: "some-snap-id", Revision: snap.R(1)},
		},
		Current:  snap.R(1),
		SnapType: "app",
	})

	_, err := snapstate.Update(s.state, "some-snap", "channel-for-layout", snap.R(0), s.user.ID, snapstate.Flags{})
	c.Assert(err, ErrorMatches, "experimental feature disabled - test it by setting 'experimental.layouts' to true")

	// When layouts are enabled we can refresh to a snap depending on the feature.
	tr = config.NewTransaction(s.state)
	tr.Set("core", "experimental.layouts", true)
	tr.Commit()

	_, err = snapstate.Update(s.state, "some-snap", "channel-for-layout", snap.R(0), s.user.ID, snapstate.Flags{})
	c.Assert(err, IsNil)
}

func (s *snapmgrTestSuite) TestUpdateManyExplicitLayoutsChecksFeatureFlag(c *C) {
	s.state.Lock()
	defer s.state.Unlock()

	// When layouts are disabled we cannot refresh multiple snaps if one of them depends on the feature.
	tr := config.NewTransaction(s.state)
	tr.Set("core", "experimental.layouts", false)
	tr.Commit()

	snapstate.Set(s.state, "some-snap", &snapstate.SnapState{
		Active:  true,
		Channel: "channel-for-layout",
		Sequence: []*snap.SideInfo{
			{RealName: "some-snap", SnapID: "some-snap-id", Revision: snap.R(1)},
		},
		Current:  snap.R(1),
		SnapType: "app",
	})

	_, _, err := snapstate.UpdateMany(context.TODO(), s.state, []string{"some-snap"}, s.user.ID, nil)
	c.Assert(err, ErrorMatches, "experimental feature disabled - test it by setting 'experimental.layouts' to true")

	// When layouts are enabled we can refresh multiple snaps if one of them depends on the feature.
	tr = config.NewTransaction(s.state)
	tr.Set("core", "experimental.layouts", true)
	tr.Commit()

	_, _, err = snapstate.UpdateMany(context.TODO(), s.state, []string{"some-snap"}, s.user.ID, nil)
	c.Assert(err, IsNil)
}

func (s *snapmgrTestSuite) TestUpdateManyLayoutsChecksFeatureFlag(c *C) {
	s.state.Lock()
	defer s.state.Unlock()

	// When layouts are disabled we cannot refresh multiple snaps if one of them depends on the feature.
	tr := config.NewTransaction(s.state)
	tr.Set("core", "experimental.layouts", false)
	tr.Commit()

	snapstate.Set(s.state, "some-snap", &snapstate.SnapState{
		Active:  true,
		Channel: "channel-for-layout",
		Sequence: []*snap.SideInfo{
			{RealName: "some-snap", SnapID: "some-snap-id", Revision: snap.R(1)},
		},
		Current:  snap.R(1),
		SnapType: "app",
	})

	refreshes, _, err := snapstate.UpdateMany(context.TODO(), s.state, nil, s.user.ID, nil)
	c.Assert(err, IsNil)
	c.Assert(refreshes, HasLen, 0)

	// When layouts are enabled we can refresh multiple snaps if one of them depends on the feature.
	tr = config.NewTransaction(s.state)
	tr.Set("core", "experimental.layouts", true)
	tr.Commit()

	refreshes, _, err = snapstate.UpdateMany(context.TODO(), s.state, nil, s.user.ID, nil)
	c.Assert(err, IsNil)
	c.Assert(refreshes, DeepEquals, []string{"some-snap"})
}

func (s *snapmgrTestSuite) TestParallelInstallValidateFeatureFlag(c *C) {
	s.state.Lock()
	defer s.state.Unlock()

	info := &snap.Info{
		InstanceKey: "foo",
	}

	err := snapstate.ValidateFeatureFlags(s.state, info)
	c.Assert(err, ErrorMatches, `experimental feature disabled - test it by setting 'experimental.parallel-instances' to true`)

	// various forms of disabling
	tr := config.NewTransaction(s.state)
	tr.Set("core", "experimental.parallel-instances", false)
	tr.Commit()

	err = snapstate.ValidateFeatureFlags(s.state, info)
	c.Assert(err, ErrorMatches, `experimental feature disabled - test it by setting 'experimental.parallel-instances' to true`)

	tr = config.NewTransaction(s.state)
	tr.Set("core", "experimental.parallel-instances", "")
	tr.Commit()

	err = snapstate.ValidateFeatureFlags(s.state, info)
	c.Assert(err, ErrorMatches, `experimental feature disabled - test it by setting 'experimental.parallel-instances' to true`)

	tr = config.NewTransaction(s.state)
	tr.Set("core", "experimental.parallel-instances", nil)
	tr.Commit()

	err = snapstate.ValidateFeatureFlags(s.state, info)
	c.Assert(err, ErrorMatches, `experimental feature disabled - test it by setting 'experimental.parallel-instances' to true`)

	tr = config.NewTransaction(s.state)
	tr.Set("core", "experimental.parallel-instances", "veryfalse")
	tr.Commit()

	err = snapstate.ValidateFeatureFlags(s.state, info)
	c.Assert(err, ErrorMatches, `internal error: feature flag experimental.parallel-instances has unexpected value "veryfalse" \(string\)`)

	// enable parallel instances
	tr = config.NewTransaction(s.state)
	tr.Set("core", "experimental.parallel-instances", true)
	tr.Commit()

	err = snapstate.ValidateFeatureFlags(s.state, info)
	c.Assert(err, IsNil)
}

func (s *snapmgrTestSuite) TestParallelInstallInstallPathExperimentalSwitch(c *C) {
	s.state.Lock()
	defer s.state.Unlock()

	mockSnap := makeTestSnap(c, `name: some-snap
version: 1.0
`)
	si := &snap.SideInfo{RealName: "some-snap", SnapID: "some-snap-id", Revision: snap.R(8)}
	_, _, err := snapstate.InstallPath(s.state, si, mockSnap, "some-snap_foo", "", snapstate.Flags{})
	c.Assert(err, ErrorMatches, "experimental feature disabled - test it by setting 'experimental.parallel-instances' to true")

	// enable parallel instances
	tr := config.NewTransaction(s.state)
	tr.Set("core", "experimental.parallel-instances", true)
	tr.Commit()

	_, _, err = snapstate.InstallPath(s.state, si, mockSnap, "some-snap_foo", "", snapstate.Flags{})
	c.Assert(err, IsNil)
}

func (s *snapmgrTestSuite) TestInjectTasks(c *C) {
	s.state.Lock()
	defer s.state.Unlock()

	lane := s.state.NewLane()

	// setup main task and two tasks waiting for it; all part of same change
	chg := s.state.NewChange("change", "")
	t0 := s.state.NewTask("task1", "")
	chg.AddTask(t0)
	t0.JoinLane(lane)
	t01 := s.state.NewTask("task1-1", "")
	t01.WaitFor(t0)
	chg.AddTask(t01)
	t02 := s.state.NewTask("task1-2", "")
	t02.WaitFor(t0)
	chg.AddTask(t02)

	// setup extra tasks
	t1 := s.state.NewTask("task2", "")
	t2 := s.state.NewTask("task3", "")
	ts := state.NewTaskSet(t1, t2)

	snapstate.InjectTasks(t0, ts)

	// verify that extra tasks are now part of same change
	c.Assert(t1.Change().ID(), Equals, t0.Change().ID())
	c.Assert(t2.Change().ID(), Equals, t0.Change().ID())
	c.Assert(t1.Change().ID(), Equals, chg.ID())

	c.Assert(t1.Lanes(), DeepEquals, []int{lane})

	// verify that halt tasks of the main task now wait for extra tasks
	c.Assert(t1.HaltTasks(), HasLen, 2)
	c.Assert(t2.HaltTasks(), HasLen, 2)
	c.Assert(t1.HaltTasks(), DeepEquals, t2.HaltTasks())

	ids := []string{t1.HaltTasks()[0].Kind(), t2.HaltTasks()[1].Kind()}
	sort.Strings(ids)
	c.Assert(ids, DeepEquals, []string{"task1-1", "task1-2"})

	// verify that extra tasks wait for the main task
	c.Assert(t1.WaitTasks(), HasLen, 1)
	c.Assert(t1.WaitTasks()[0].Kind(), Equals, "task1")
	c.Assert(t2.WaitTasks(), HasLen, 1)
	c.Assert(t2.WaitTasks()[0].Kind(), Equals, "task1")
}

func (s *snapmgrTestSuite) TestInjectTasksWithNullChange(c *C) {
	s.state.Lock()
	defer s.state.Unlock()

	// setup main task
	t0 := s.state.NewTask("task1", "")
	t01 := s.state.NewTask("task1-1", "")
	t01.WaitFor(t0)

	// setup extra task
	t1 := s.state.NewTask("task2", "")
	ts := state.NewTaskSet(t1)

	snapstate.InjectTasks(t0, ts)

	c.Assert(t1.Lanes(), DeepEquals, []int{0})

	// verify that halt tasks of the main task now wait for extra tasks
	c.Assert(t1.HaltTasks(), HasLen, 1)
	c.Assert(t1.HaltTasks()[0].Kind(), Equals, "task1-1")
}

func hasConfigureTask(ts *state.TaskSet) bool {
	for _, tk := range taskKinds(ts.Tasks()) {
		if tk == "run-hook[configure]" {
			return true
		}
	}
	return false
}

func (s *snapmgrTestSuite) TestNoConfigureForBasesTask(c *C) {
	s.state.Lock()
	defer s.state.Unlock()

	// normal snaps get a configure task
	ts, err := snapstate.Install(s.state, "some-snap", "some-channel", snap.R(0), s.user.ID, snapstate.Flags{})
	c.Assert(err, IsNil)
	c.Check(hasConfigureTask(ts), Equals, true)

	// but bases do not for install
	ts, err = snapstate.Install(s.state, "some-base", "some-channel", snap.R(0), s.user.ID, snapstate.Flags{})
	c.Assert(err, IsNil)
	c.Check(hasConfigureTask(ts), Equals, false)

	// or for refresh
	snapstate.Set(s.state, "some-base", &snapstate.SnapState{
		Active:   true,
		Channel:  "edge",
		Sequence: []*snap.SideInfo{{RealName: "some-base", SnapID: "some-base-id", Revision: snap.R(1)}},
		Current:  snap.R(1),
		SnapType: "base",
	})
	ts, err = snapstate.Update(s.state, "some-base", "", snap.R(0), s.user.ID, snapstate.Flags{})
	c.Assert(err, IsNil)
	c.Check(hasConfigureTask(ts), Equals, false)
}

func (s *snapmgrTestSuite) TestNoSnapdSnapOnSystemsWithoutBase(c *C) {
	s.state.Lock()
	defer s.state.Unlock()

	// but snapd do not for install
	_, err := snapstate.Install(s.state, "snapd", "some-channel", snap.R(0), s.user.ID, snapstate.Flags{})
	c.Assert(err, ErrorMatches, "cannot install snapd snap on a model without a base snap yet")
}

func (s *snapmgrTestSuite) TestNoSnapdSnapOnSystemsWithoutBaseButOption(c *C) {
	s.state.Lock()
	defer s.state.Unlock()

	tr := config.NewTransaction(s.state)
	tr.Set("core", "experimental.snapd-snap", true)
	tr.Commit()

	_, err := snapstate.Install(s.state, "snapd", "some-channel", snap.R(0), s.user.ID, snapstate.Flags{})
	c.Assert(err, IsNil)
}

func (s *snapmgrTestSuite) TestNoConfigureForSnapdSnap(c *C) {
	s.state.Lock()
	defer s.state.Unlock()

	// snapd cannot be installed unless the model uses a base snap
	snapstate.SetModelWithBase("core18")

	// but snapd do not for install
	ts, err := snapstate.Install(s.state, "snapd", "some-channel", snap.R(0), s.user.ID, snapstate.Flags{})
	c.Assert(err, IsNil)
	c.Check(hasConfigureTask(ts), Equals, false)

	// or for refresh
	snapstate.Set(s.state, "snapd", &snapstate.SnapState{
		Active:   true,
		Channel:  "edge",
		Sequence: []*snap.SideInfo{{RealName: "snapd", SnapID: "snapd-id", Revision: snap.R(1)}},
		Current:  snap.R(1),
		SnapType: "app",
	})
	ts, err = snapstate.Update(s.state, "snapd", "", snap.R(0), s.user.ID, snapstate.Flags{})
	c.Assert(err, IsNil)
	c.Check(hasConfigureTask(ts), Equals, false)

}

func (s snapmgrTestSuite) TestCanLoadOldSnapSetupWithoutType(c *C) {
	// ensure we don't crash when loading a SnapSetup json without
	// a type set
	oldSnapSetup := []byte(`{
 "snap-path":"/some/path",
 "side-info": {
    "channel": "edge",
    "name": "some-snap",
    "revision": "1",
    "snap-id": "some-snap-id"
 }
}`)
	var snapsup snapstate.SnapSetup
	err := json.Unmarshal(oldSnapSetup, &snapsup)
	c.Assert(err, IsNil)
	c.Check(snapsup.SnapPath, Equals, "/some/path")
	c.Check(snapsup.SideInfo, DeepEquals, &snap.SideInfo{
		Channel:  "edge",
		RealName: "some-snap",
		Revision: snap.R(1),
		SnapID:   "some-snap-id",
	})
	c.Check(snapsup.Type, Equals, snap.Type(""))
}

func (s snapmgrTestSuite) TestHasOtherInstances(c *C) {
	s.state.Lock()
	defer s.state.Unlock()

	snapstate.Set(s.state, "some-snap", &snapstate.SnapState{
		Active: true,
		Sequence: []*snap.SideInfo{
			{RealName: "some-snap", SnapID: "some-snap-id", Revision: snap.R(1)},
		},
		Current:  snap.R(1),
		SnapType: "app",
	})
	snapstate.Set(s.state, "some-snap_instance", &snapstate.SnapState{
		Active: true,
		Sequence: []*snap.SideInfo{
			{RealName: "some-snap", SnapID: "some-snap-id", Revision: snap.R(3)},
		},
		Current:     snap.R(3),
		SnapType:    "app",
		InstanceKey: "instance",
	})
	snapstate.Set(s.state, "some-other-snap", &snapstate.SnapState{
		Active: true,
		Sequence: []*snap.SideInfo{
			{RealName: "some-other-snap", SnapID: "some-other-snap-id", Revision: snap.R(1)},
		},
		Current:  snap.R(1),
		SnapType: "app",
	})

	other, err := snapstate.HasOtherInstances(s.state, "some-snap")
	c.Assert(err, IsNil)
	c.Assert(other, Equals, true)
	other, err = snapstate.HasOtherInstances(s.state, "some-snap_instance")
	c.Assert(err, IsNil)
	c.Assert(other, Equals, true)
	other, err = snapstate.HasOtherInstances(s.state, "some-other-snap")
	c.Assert(err, IsNil)
	c.Assert(other, Equals, false)
	// other snaps like only looks at the name of the refence snap
	other, err = snapstate.HasOtherInstances(s.state, "some-other-snap_instance")
	c.Assert(err, IsNil)
	c.Assert(other, Equals, true)

	// remove the snap without instance key
	snapstate.Set(s.state, "some-snap", nil)
	// some-snap_instance is like some-snap
	other, err = snapstate.HasOtherInstances(s.state, "some-snap")
	c.Assert(err, IsNil)
	c.Assert(other, Equals, true)
	other, err = snapstate.HasOtherInstances(s.state, "some-snap_instance")
	c.Assert(err, IsNil)
	c.Assert(other, Equals, false)

	// add another snap with instance key
	snapstate.Set(s.state, "some-snap_other", &snapstate.SnapState{
		Active: true,
		Sequence: []*snap.SideInfo{
			{RealName: "some-snap", SnapID: "some-snap-id", Revision: snap.R(3)},
		},
		Current:     snap.R(3),
		SnapType:    "app",
		InstanceKey: "other",
	})
	other, err = snapstate.HasOtherInstances(s.state, "some-snap")
	c.Assert(err, IsNil)
	c.Assert(other, Equals, true)
	other, err = snapstate.HasOtherInstances(s.state, "some-snap_instance")
	c.Assert(err, IsNil)
	c.Assert(other, Equals, true)
}

func (s *snapmgrTestSuite) TestRequestSalt(c *C) {
	si := snap.SideInfo{
		RealName: "other-snap",
		Revision: snap.R(7),
		SnapID:   "other-snap-id",
	}
	s.state.Lock()
	defer s.state.Unlock()

	snapstate.Set(s.state, "other-snap", &snapstate.SnapState{
		Active:   true,
		Sequence: []*snap.SideInfo{&si},
		Current:  si.Revision,
		SnapType: "app",
	})
	snapstate.Set(s.state, "other-snap_instance", &snapstate.SnapState{
		Active:      true,
		Sequence:    []*snap.SideInfo{&si},
		Current:     si.Revision,
		SnapType:    "app",
		InstanceKey: "instance",
	})

	// clear request-salt to have it generated
	s.state.Set("refresh-privacy-key", nil)

	_, err := snapstate.Install(s.state, "some-snap", "", snap.R(0), s.user.ID, snapstate.Flags{})
	c.Assert(err, ErrorMatches, "internal error: request salt is unset")

	s.state.Set("refresh-privacy-key", "privacy-key")

	chg := s.state.NewChange("install", "install a snap")
	ts, err := snapstate.Install(s.state, "some-snap", "", snap.R(0), s.user.ID, snapstate.Flags{})
	c.Assert(err, IsNil)
	chg.AddAll(ts)

	s.state.Unlock()
	defer s.se.Stop()
	s.settle(c)
	s.state.Lock()

	c.Assert(len(s.fakeBackend.ops) >= 1, Equals, true)
	storeAction := s.fakeBackend.ops[0]
	c.Assert(storeAction.op, Equals, "storesvc-snap-action")
	c.Assert(storeAction.curSnaps, HasLen, 2)
	c.Assert(s.fakeStore.seenPrivacyKeys["privacy-key"], Equals, true)
}

type canDisableSuite struct{}

var _ = Suite(&canDisableSuite{})

func (s *canDisableSuite) TestCanDisable(c *C) {
	for _, tt := range []struct {
		typ        snap.Type
		canDisable bool
	}{
		{snap.TypeApp, true},
		{snap.TypeGadget, false},
		{snap.TypeKernel, false},
		{snap.TypeOS, false},
	} {
		info := &snap.Info{Type: tt.typ}
		c.Check(snapstate.CanDisable(info), Equals, tt.canDisable)
	}
}

func (s *snapmgrTestSuite) TestGadgetConnections(c *C) {
	r := release.MockOnClassic(false)
	defer r()

	// using MockSnap, we want to read the bits on disk
	snapstate.MockSnapReadInfo(snap.ReadInfo)

	s.state.Lock()
	defer s.state.Unlock()

	_, err := snapstate.GadgetConnections(s.state)
	c.Assert(err, Equals, state.ErrNoState)

	s.prepareGadget(c, `
connections:
  - plug: snap1idididididididididididididi:plug
    slot: snap2idididididididididididididi:slot
`)

	conns, err := snapstate.GadgetConnections(s.state)
	c.Assert(err, IsNil)
	c.Check(conns, DeepEquals, []snap.GadgetConnection{
		{Plug: snap.GadgetConnectionPlug{SnapID: "snap1idididididididididididididi", Plug: "plug"}, Slot: snap.GadgetConnectionSlot{SnapID: "snap2idididididididididididididi", Slot: "slot"}}})
}

func (s *snapmgrTestSuite) TestSnapManagerCanStandby(c *C) {
	s.state.Lock()
	defer s.state.Unlock()

	// no snaps -> can standby
	s.state.Set("snaps", nil)
	c.Assert(s.snapmgr.CanStandby(), Equals, true)

	// snaps installed -> can *not* standby
	snapstate.Set(s.state, "core", &snapstate.SnapState{
		Active: true,
		Sequence: []*snap.SideInfo{
			{RealName: "core", Revision: snap.R(1)},
		},
		Current:  snap.R(1),
		SnapType: "os",
	})
	c.Assert(s.snapmgr.CanStandby(), Equals, false)
}

type modelPastSeedSuite struct {
	st *state.State
}

var _ = Suite(&modelPastSeedSuite{})

func (s *modelPastSeedSuite) SetUpTest(c *C) {
	s.st = state.New(nil)
}

func (s *modelPastSeedSuite) TearDownTest(c *C) {
	snapstate.Model = nil
}

func (s *modelPastSeedSuite) TestTooEarly(c *C) {
	s.st.Lock()
	defer s.st.Unlock()

	snapstate.Model = func(*state.State) (*asserts.Model, error) {
		return nil, state.ErrNoState
	}

	expectedErr := &snapstate.ChangeConflictError{
		Message: "too early for operation, device not yet seeded or" +
			" device model not acknowledged",
		ChangeKind: "seed",
	}

	// not seeded, no model assertion
	_, err := snapstate.ModelPastSeeding(s.st)
	c.Assert(err, DeepEquals, expectedErr)

	// seeded, no model assertion
	s.st.Set("seeded", true)
	_, err = snapstate.ModelPastSeeding(s.st)
	c.Assert(err, DeepEquals, expectedErr)
}

func (s *modelPastSeedSuite) TestReady(c *C) {
	s.st.Lock()
	defer s.st.Unlock()

	// seeded and model assertion
	s.st.Set("seeded", true)

	snapstate.SetDefaultModel()

	modelAs, err := snapstate.ModelPastSeeding(s.st)
	c.Assert(err, IsNil)
	c.Check(modelAs.Model(), Equals, "baz-3000")
}<|MERGE_RESOLUTION|>--- conflicted
+++ resolved
@@ -2761,11 +2761,7 @@
 func (s *snapmgrTestSuite) TestUpdateAmendRunThrough(c *C) {
 	si := snap.SideInfo{
 		RealName: "some-snap",
-<<<<<<< HEAD
-		Revision: snap.R(7),
-=======
 		Revision: snap.R(-42),
->>>>>>> 8d56a4d0
 	}
 	snaptest.MockSnap(c, `name: some-snap`, &si)
 
@@ -2872,11 +2868,7 @@
 	c.Assert(snapst.Sequence[0], DeepEquals, &snap.SideInfo{
 		RealName: "some-snap",
 		Channel:  "",
-<<<<<<< HEAD
-		Revision: snap.R(7),
-=======
 		Revision: snap.R(-42),
->>>>>>> 8d56a4d0
 	})
 	c.Assert(snapst.Sequence[1], DeepEquals, &snap.SideInfo{
 		RealName: "some-snap",
