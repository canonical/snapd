--- conflicted
+++ resolved
@@ -1,7 +1,7 @@
 // -*- Mode: Go; indent-tabs-mode: t -*-
 
 /*
- * Copyright (C) 2016-2021 Canonical Ltd
+ * Copyright (C) 2016-2022 Canonical Ltd
  *
  * This program is free software: you can redistribute it and/or modify
  * it under the terms of the GNU General Public License version 3 as
@@ -123,10 +123,6 @@
 	s.state = s.o.State()
 	s.state.Lock()
 	_, err := restart.Manager(s.state, "boot-id-0", nil)
-<<<<<<< HEAD
-	c.Assert(err, IsNil)
-=======
->>>>>>> 7b37d598
 	s.state.Unlock()
 	c.Assert(err, IsNil)
 
@@ -4240,8 +4236,6 @@
 	defer st.Unlock()
 
 	task := st.NewTask("auto-connect", "...")
-	chg := st.NewChange("test-finish-restart", "...")
-	chg.AddTask(task)
 
 	// not restarting
 	restart.MockPending(st, restart.RestartUnset)
@@ -4269,8 +4263,6 @@
 	defer st.Unlock()
 
 	task := st.NewTask("auto-connect", "...")
-	chg := st.NewChange("test-finish-restart", "...")
-	chg.AddTask(task)
 
 	// not restarting
 	si := &snap.SideInfo{RealName: "some-app"}
@@ -4339,8 +4331,6 @@
 		release.MockOnClassic(tc.onClassic)
 
 		task := st.NewTask("auto-connect", "...")
-		chg := st.NewChange("test-finish-restart", "...")
-		chg.AddTask(task)
 		si := &snap.SideInfo{Revision: snap.R("x2"), RealName: tc.snapName}
 		snapInfo := snaptest.MockSnapCurrent(c, string(tc.snapYaml), si)
 		snapsup := &snapstate.SnapSetup{SideInfo: si, Type: snapInfo.SnapType}
