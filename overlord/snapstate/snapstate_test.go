--- conflicted
+++ resolved
@@ -8289,7 +8289,6 @@
 	})
 }
 
-<<<<<<< HEAD
 type contentStore struct {
 	*fakeStore
 	state *state.State
@@ -8475,10 +8474,7 @@
 
 }
 
-func (s *snapmgrTestSuite) TestSnapManagerRefreshSchedule(c *C) {
-=======
 func (s *snapmgrTestSuite) TestSnapManagerLegacyRefreshSchedule(c *C) {
->>>>>>> 92b332b4
 	s.state.Lock()
 	defer s.state.Unlock()
 
