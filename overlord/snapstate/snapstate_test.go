--- conflicted
+++ resolved
@@ -9020,116 +9020,6 @@
 	})
 }
 
-<<<<<<< HEAD
-func (s *snapmgrTestSuite) TestDownload(c *C) {
-	s.state.Lock()
-	defer s.state.Unlock()
-
-	ts, err := snapstate.Download(context.Background(), s.state, "foo", "", nil, 0, snapstate.Flags{}, nil)
-	c.Assert(err, IsNil)
-
-	c.Check(ts.Tasks(), HasLen, 2)
-
-	downloadSnap := ts.MaybeEdge(snapstate.BeginEdge)
-	c.Assert(downloadSnap, NotNil)
-	c.Check(downloadSnap.Kind(), Equals, "download-snap")
-
-	var snapsup snapstate.SnapSetup
-	err = downloadSnap.Get("snap-setup", &snapsup)
-	c.Assert(err, IsNil)
-
-	validateSnap := ts.MaybeEdge(snapstate.LastBeforeLocalModificationsEdge)
-	c.Assert(validateSnap, NotNil)
-	c.Check(validateSnap.Kind(), Equals, "validate-snap")
-
-	var snapsupTaskID string
-	err = validateSnap.Get("snap-setup-task", &snapsupTaskID)
-	c.Assert(err, IsNil)
-	c.Check(snapsupTaskID, Equals, downloadSnap.ID())
-}
-
-func (s *snapmgrTestSuite) TestDownloadSpecifyRevision(c *C) {
-	s.state.Lock()
-	defer s.state.Unlock()
-
-	ts, err := snapstate.Download(context.Background(), s.state, "foo", "", &snapstate.RevisionOptions{
-		Revision: snap.R(2),
-	}, 0, snapstate.Flags{}, nil)
-	c.Assert(err, IsNil)
-
-	c.Check(ts.Tasks(), HasLen, 2)
-
-	downloadSnap := ts.MaybeEdge(snapstate.BeginEdge)
-	c.Assert(downloadSnap, NotNil)
-	c.Check(downloadSnap.Kind(), Equals, "download-snap")
-
-	var snapsup snapstate.SnapSetup
-	err = downloadSnap.Get("snap-setup", &snapsup)
-	c.Assert(err, IsNil)
-	c.Check(snapsup.Revision(), Equals, snap.R(2))
-
-	validateSnap := ts.MaybeEdge(snapstate.LastBeforeLocalModificationsEdge)
-	c.Assert(validateSnap, NotNil)
-	c.Check(validateSnap.Kind(), Equals, "validate-snap")
-
-	var snapsupTaskID string
-	err = validateSnap.Get("snap-setup-task", &snapsupTaskID)
-	c.Assert(err, IsNil)
-	c.Check(snapsupTaskID, Equals, downloadSnap.ID())
-}
-
-func (s *snapmgrTestSuite) TestDownloadSpecifyDownloadDir(c *C) {
-	s.state.Lock()
-	defer s.state.Unlock()
-
-	downloadDir := c.MkDir()
-
-	ts, err := snapstate.Download(context.Background(), s.state, "foo", downloadDir, &snapstate.RevisionOptions{
-		Revision: snap.R(1),
-	}, 0, snapstate.Flags{}, nil)
-	c.Assert(err, IsNil)
-
-	c.Check(ts.Tasks(), HasLen, 2)
-
-	downloadSnap := ts.MaybeEdge(snapstate.BeginEdge)
-	c.Assert(downloadSnap, NotNil)
-	c.Check(downloadSnap.Kind(), Equals, "download-snap")
-
-	var snapsup snapstate.SnapSetup
-	err = downloadSnap.Get("snap-setup", &snapsup)
-	c.Assert(err, IsNil)
-	c.Check(snapsup.MountFile(), Equals, filepath.Join(downloadDir, "foo_1.snap"))
-
-	validateSnap := ts.MaybeEdge(snapstate.LastBeforeLocalModificationsEdge)
-	c.Assert(validateSnap, NotNil)
-	c.Check(validateSnap.Kind(), Equals, "validate-snap")
-
-	var snapsupTaskID string
-	err = validateSnap.Get("snap-setup-task", &snapsupTaskID)
-	c.Assert(err, IsNil)
-	c.Check(snapsupTaskID, Equals, downloadSnap.ID())
-}
-
-func (s *snapmgrTestSuite) TestDownloadOutOfSpace(c *C) {
-	restore := snapstate.MockOsutilCheckFreeSpace(func(string, uint64) error {
-		return &osutil.NotEnoughDiskSpaceError{}
-	})
-	defer restore()
-
-	s.state.Lock()
-	defer s.state.Unlock()
-
-	_, err := snapstate.Download(context.Background(), s.state, "foo", "", &snapstate.RevisionOptions{
-		Revision: snap.R(2),
-	}, 0, snapstate.Flags{}, nil)
-	c.Assert(err, NotNil)
-
-	diskSpaceErr, ok := err.(*snapstate.InsufficientSpaceError)
-	c.Assert(ok, Equals, true)
-	c.Check(diskSpaceErr, ErrorMatches, `insufficient space in .* to perform "download" change for the following snaps: foo`)
-	c.Check(diskSpaceErr.Path, Equals, dirs.SnapBlobDir)
-	c.Check(diskSpaceErr.Snaps, DeepEquals, []string{"foo"})
-=======
 func (s *snapmgrTestSuite) TestReRefreshSummary(c *C) {
 	type testcase struct {
 		snaps         []string
@@ -9269,5 +9159,114 @@
 	log.Printf("%s", ts.MaybeEdge(snapstate.EndEdge).Kind())
 	c.Assert(t, NotNil)
 	c.Check(ts.MaybeEdge(snapstate.EndEdge).ID(), Equals, t.ID())
->>>>>>> 870b4526
+}
+
+func (s *snapmgrTestSuite) TestDownload(c *C) {
+	s.state.Lock()
+	defer s.state.Unlock()
+
+	ts, err := snapstate.Download(context.Background(), s.state, "foo", "", nil, 0, snapstate.Flags{}, nil)
+	c.Assert(err, IsNil)
+
+	c.Check(ts.Tasks(), HasLen, 2)
+
+	downloadSnap := ts.MaybeEdge(snapstate.BeginEdge)
+	c.Assert(downloadSnap, NotNil)
+	c.Check(downloadSnap.Kind(), Equals, "download-snap")
+
+	var snapsup snapstate.SnapSetup
+	err = downloadSnap.Get("snap-setup", &snapsup)
+	c.Assert(err, IsNil)
+
+	validateSnap := ts.MaybeEdge(snapstate.LastBeforeLocalModificationsEdge)
+	c.Assert(validateSnap, NotNil)
+	c.Check(validateSnap.Kind(), Equals, "validate-snap")
+
+	var snapsupTaskID string
+	err = validateSnap.Get("snap-setup-task", &snapsupTaskID)
+	c.Assert(err, IsNil)
+	c.Check(snapsupTaskID, Equals, downloadSnap.ID())
+}
+
+func (s *snapmgrTestSuite) TestDownloadSpecifyRevision(c *C) {
+	s.state.Lock()
+	defer s.state.Unlock()
+
+	ts, err := snapstate.Download(context.Background(), s.state, "foo", "", &snapstate.RevisionOptions{
+		Revision: snap.R(2),
+	}, 0, snapstate.Flags{}, nil)
+	c.Assert(err, IsNil)
+
+	c.Check(ts.Tasks(), HasLen, 2)
+
+	downloadSnap := ts.MaybeEdge(snapstate.BeginEdge)
+	c.Assert(downloadSnap, NotNil)
+	c.Check(downloadSnap.Kind(), Equals, "download-snap")
+
+	var snapsup snapstate.SnapSetup
+	err = downloadSnap.Get("snap-setup", &snapsup)
+	c.Assert(err, IsNil)
+	c.Check(snapsup.Revision(), Equals, snap.R(2))
+
+	validateSnap := ts.MaybeEdge(snapstate.LastBeforeLocalModificationsEdge)
+	c.Assert(validateSnap, NotNil)
+	c.Check(validateSnap.Kind(), Equals, "validate-snap")
+
+	var snapsupTaskID string
+	err = validateSnap.Get("snap-setup-task", &snapsupTaskID)
+	c.Assert(err, IsNil)
+	c.Check(snapsupTaskID, Equals, downloadSnap.ID())
+}
+
+func (s *snapmgrTestSuite) TestDownloadSpecifyDownloadDir(c *C) {
+	s.state.Lock()
+	defer s.state.Unlock()
+
+	downloadDir := c.MkDir()
+
+	ts, err := snapstate.Download(context.Background(), s.state, "foo", downloadDir, &snapstate.RevisionOptions{
+		Revision: snap.R(1),
+	}, 0, snapstate.Flags{}, nil)
+	c.Assert(err, IsNil)
+
+	c.Check(ts.Tasks(), HasLen, 2)
+
+	downloadSnap := ts.MaybeEdge(snapstate.BeginEdge)
+	c.Assert(downloadSnap, NotNil)
+	c.Check(downloadSnap.Kind(), Equals, "download-snap")
+
+	var snapsup snapstate.SnapSetup
+	err = downloadSnap.Get("snap-setup", &snapsup)
+	c.Assert(err, IsNil)
+	c.Check(snapsup.MountFile(), Equals, filepath.Join(downloadDir, "foo_1.snap"))
+
+	validateSnap := ts.MaybeEdge(snapstate.LastBeforeLocalModificationsEdge)
+	c.Assert(validateSnap, NotNil)
+	c.Check(validateSnap.Kind(), Equals, "validate-snap")
+
+	var snapsupTaskID string
+	err = validateSnap.Get("snap-setup-task", &snapsupTaskID)
+	c.Assert(err, IsNil)
+	c.Check(snapsupTaskID, Equals, downloadSnap.ID())
+}
+
+func (s *snapmgrTestSuite) TestDownloadOutOfSpace(c *C) {
+	restore := snapstate.MockOsutilCheckFreeSpace(func(string, uint64) error {
+		return &osutil.NotEnoughDiskSpaceError{}
+	})
+	defer restore()
+
+	s.state.Lock()
+	defer s.state.Unlock()
+
+	_, err := snapstate.Download(context.Background(), s.state, "foo", "", &snapstate.RevisionOptions{
+		Revision: snap.R(2),
+	}, 0, snapstate.Flags{}, nil)
+	c.Assert(err, NotNil)
+
+	diskSpaceErr, ok := err.(*snapstate.InsufficientSpaceError)
+	c.Assert(ok, Equals, true)
+	c.Check(diskSpaceErr, ErrorMatches, `insufficient space in .* to perform "download" change for the following snaps: foo`)
+	c.Check(diskSpaceErr.Path, Equals, dirs.SnapBlobDir)
+	c.Check(diskSpaceErr.Snaps, DeepEquals, []string{"foo"})
 }