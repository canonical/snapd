// -*- Mode: Go; indent-tabs-mode: t -*-

/*
 * Copyright (C) 2016 Canonical Ltd
 *
 * This program is free software: you can redistribute it and/or modify
 * it under the terms of the GNU General Public License version 3 as
 * published by the Free Software Foundation.
 *
 * This program is distributed in the hope that it will be useful,
 * but WITHOUT ANY WARRANTY; without even the implied warranty of
 * MERCHANTABILITY or FITNESS FOR A PARTICULAR PURPOSE.  See the
 * GNU General Public License for more details.
 *
 * You should have received a copy of the GNU General Public License
 * along with this program.  If not, see <http://www.gnu.org/licenses/>.
 *
 */

package snapstate_test

import (
	"bytes"
	"encoding/json"
	"errors"
	"fmt"
	"io/ioutil"
	"os"
	"path/filepath"
	"sort"
	"testing"
	"time"

	. "gopkg.in/check.v1"

	"github.com/snapcore/snapd/dirs"
	"github.com/snapcore/snapd/interfaces"
	"github.com/snapcore/snapd/logger"
	"github.com/snapcore/snapd/osutil"
	"github.com/snapcore/snapd/overlord"
	"github.com/snapcore/snapd/overlord/auth"
	"github.com/snapcore/snapd/overlord/configstate/config"
	"github.com/snapcore/snapd/overlord/hookstate"
	"github.com/snapcore/snapd/overlord/snapstate"
	"github.com/snapcore/snapd/overlord/snapstate/backend"
	"github.com/snapcore/snapd/overlord/state"
	"github.com/snapcore/snapd/overlord/storestate"
	"github.com/snapcore/snapd/release"
	"github.com/snapcore/snapd/snap"
	"github.com/snapcore/snapd/snap/snaptest"
	"github.com/snapcore/snapd/store"
	"github.com/snapcore/snapd/testutil"
	"github.com/snapcore/snapd/timeutil"

	// So it registers Configure.
	_ "github.com/snapcore/snapd/overlord/configstate"
)

func TestSnapManager(t *testing.T) { TestingT(t) }

type snapmgrTestSuite struct {
	o       *overlord.Overlord
	state   *state.State
	snapmgr *snapstate.SnapManager

	fakeBackend *fakeSnappyBackend
	fakeStore   *fakeStore

	user *auth.UserState

	reset func()
}

func (s *snapmgrTestSuite) settle() {
	err := s.o.Settle(5 * time.Second)
	if err != nil {
		panic(fmt.Sprintf("Settle: %v", err))
	}
}

var _ = Suite(&snapmgrTestSuite{})

func (s *snapmgrTestSuite) SetUpTest(c *C) {
	dirs.SetRootDir(c.MkDir())

	s.o = overlord.Mock()
	s.state = s.o.State()

	s.fakeBackend = &fakeSnappyBackend{}
	s.fakeStore = &fakeStore{
		fakeCurrentProgress: 75,
		fakeTotalProgress:   100,
		fakeBackend:         s.fakeBackend,
		state:               s.state,
	}

	oldSetupInstallHook := snapstate.SetupInstallHook
	oldSetupRefreshHook := snapstate.SetupRefreshHook
	oldSetupRemoveHook := snapstate.SetupRemoveHook
	snapstate.SetupInstallHook = hookstate.SetupInstallHook
	snapstate.SetupRefreshHook = hookstate.SetupRefreshHook
	snapstate.SetupRemoveHook = hookstate.SetupRemoveHook

	var err error
	s.snapmgr, err = snapstate.Manager(s.state)
	c.Assert(err, IsNil)
	s.snapmgr.AddForeignTaskHandlers(s.fakeBackend)

	snapstate.SetSnapManagerBackend(s.snapmgr, s.fakeBackend)

	s.o.AddManager(s.snapmgr)

	restore1 := snapstate.MockReadInfo(s.fakeBackend.ReadInfo)
	restore2 := snapstate.MockOpenSnapFile(s.fakeBackend.OpenSnapFile)

	s.reset = func() {
		snapstate.SetupInstallHook = oldSetupInstallHook
		snapstate.SetupRefreshHook = oldSetupRefreshHook
		snapstate.SetupRemoveHook = oldSetupRemoveHook

		restore2()
		restore1()
		dirs.SetRootDir("/")
	}

	s.state.Lock()
	storestate.ReplaceStore(s.state, s.fakeStore)
	s.user, err = auth.NewUser(s.state, "username", "email@test.com", "macaroon", []string{"discharge"})
	c.Assert(err, IsNil)

	snapstate.Set(s.state, "core", &snapstate.SnapState{
		Active: true,
		Sequence: []*snap.SideInfo{
			{RealName: "core", Revision: snap.R(1)},
		},
		Current:  snap.R(1),
		SnapType: "os",
	})
	s.state.Unlock()

	snapstate.AutoAliases = func(*state.State, *snap.Info) (map[string]string, error) {
		return nil, nil
	}
}

func (s *snapmgrTestSuite) TearDownTest(c *C) {
	snapstate.ValidateRefreshes = nil
	snapstate.AutoAliases = nil
	snapstate.CanAutoRefresh = nil
	s.reset()
}

const (
	unlinkBefore = 1 << iota
	cleanupAfter
	maybeCore
)

func taskKinds(tasks []*state.Task) []string {
	kinds := make([]string, len(tasks))
	for i, task := range tasks {
		k := task.Kind()
		if k == "run-hook" {
			var hooksup hookstate.HookSetup
			if err := task.Get("hook-setup", &hooksup); err != nil {
				panic(err)
			}
			k = fmt.Sprintf("%s[%s]", k, hooksup.Hook)
		}
		kinds[i] = k
	}
	return kinds
}

func verifyInstallTasks(c *C, opts, discards int, ts *state.TaskSet, st *state.State) {
	kinds := taskKinds(ts.Tasks())

	expected := []string{
		"prerequisites",
		"download-snap",
		"validate-snap",
		"mount-snap",
	}
	if opts&unlinkBefore != 0 {
		expected = append(expected,
			"stop-snap-services",
			"remove-aliases",
			"unlink-current-snap",
		)
	}
	expected = append(expected,
		"copy-snap-data",
		"setup-profiles",
		"link-snap",
	)
	if opts&maybeCore != 0 {
		expected = append(expected, "setup-profiles")
	}
	expected = append(expected,
		"set-auto-aliases",
		"setup-aliases",
		"run-hook[install]",
		"start-snap-services")
	for i := 0; i < discards; i++ {
		expected = append(expected,
			"clear-snap",
			"discard-snap",
		)
	}
	if opts&cleanupAfter != 0 {
		expected = append(expected,
			"cleanup",
		)
	}
	expected = append(expected,
		"run-hook[configure]",
	)

	c.Assert(kinds, DeepEquals, expected)
}

func verifyUpdateTasks(c *C, opts, discards int, ts *state.TaskSet, st *state.State) {
	kinds := taskKinds(ts.Tasks())

	expected := []string{
		"prerequisites",
		"download-snap",
		"validate-snap",
		"mount-snap",
	}
	if opts&unlinkBefore != 0 {
		expected = append(expected,
			"stop-snap-services",
			"remove-aliases",
			"unlink-current-snap",
		)
	}
	expected = append(expected,
		"copy-snap-data",
		"setup-profiles",
		"link-snap",
	)
	if opts&maybeCore != 0 {
		expected = append(expected, "setup-profiles")
	}
	expected = append(expected,
		"set-auto-aliases",
		"setup-aliases",
		"run-hook[refresh]",
		"start-snap-services")

	c.Assert(ts.Tasks()[len(expected)-2].Summary(), Matches, `Run refresh hook of .*`)
	for i := 0; i < discards; i++ {
		expected = append(expected,
			"clear-snap",
			"discard-snap",
		)
	}
	if opts&cleanupAfter != 0 {
		expected = append(expected,
			"cleanup",
		)
	}
	expected = append(expected,
		"run-hook[configure]",
	)

	c.Assert(kinds, DeepEquals, expected)
}

func verifyRemoveTasks(c *C, ts *state.TaskSet) {
	c.Assert(taskKinds(ts.Tasks()), DeepEquals, []string{
		"stop-snap-services",
		"run-hook[remove]",
		"remove-aliases",
		"unlink-snap",
		"remove-profiles",
		"clear-snap",
		"discard-snap",
		"discard-conns",
	})
}

func (s *snapmgrTestSuite) TestGenerateCookies(c *C) {
	s.state.Lock()
	defer s.state.Unlock()

	// verify that GenerateCookies creates a cookie for a snap that's missing it.
	s.state.Set("snaps", map[string]*json.RawMessage{
		"some-snap":  nil,
		"other-snap": nil})

	// some-snap doesn't have cookie
	contexts := map[string]string{"other-snap": "123456"}
	s.state.Set("snap-cookies", contexts)

	s.snapmgr.GenerateCookies(s.state)

	err := s.state.Get("snap-cookies", &contexts)
	c.Assert(err, IsNil)
	c.Assert(contexts, HasLen, 2)

	cookieFile := filepath.Join(dirs.SnapCookieDir, "snap.some-snap")
	c.Assert(osutil.FileExists(cookieFile), Equals, true)
	data, err := ioutil.ReadFile(cookieFile)
	c.Assert(err, IsNil)
	c.Assert(contexts[string(data)], NotNil)
	c.Assert(contexts[string(data)], Equals, "some-snap")
}

func (s *snapmgrTestSuite) TestLastIndexFindsLast(c *C) {
	snapst := &snapstate.SnapState{Sequence: []*snap.SideInfo{
		{Revision: snap.R(7)},
		{Revision: snap.R(11)},
		{Revision: snap.R(11)},
	}}
	c.Check(snapst.LastIndex(snap.R(11)), Equals, 2)
}

func (s *snapmgrTestSuite) TestInstallDevModeConfinementFiltering(c *C) {
	s.state.Lock()
	defer s.state.Unlock()

	// if a snap is devmode, you can't install it without --devmode
	_, err := snapstate.Install(s.state, "some-snap", "channel-for-devmode", snap.R(0), s.user.ID, snapstate.Flags{})
	c.Assert(err, ErrorMatches, `.* requires devmode or confinement override`)

	// if a snap is devmode, you *can* install it with --devmode
	_, err = snapstate.Install(s.state, "some-snap", "channel-for-devmode", snap.R(0), s.user.ID, snapstate.Flags{DevMode: true})
	c.Assert(err, IsNil)

	// if a snap is *not* devmode, you can still install it with --devmode
	_, err = snapstate.Install(s.state, "some-snap", "channel-for-strict", snap.R(0), s.user.ID, snapstate.Flags{DevMode: true})
	c.Assert(err, IsNil)
}

func (s *snapmgrTestSuite) TestInstallClassicConfinementFiltering(c *C) {
	if !dirs.SupportsClassicConfinement() {
		c.Skip("no support for classic")
	}

	s.state.Lock()
	defer s.state.Unlock()

	// if a snap is classic, you can't install it without --classic
	_, err := snapstate.Install(s.state, "some-snap", "channel-for-classic", snap.R(0), s.user.ID, snapstate.Flags{})
	c.Assert(err, ErrorMatches, `.* requires classic confinement`)

	// if a snap is classic, you *can* install it with --classic
	_, err = snapstate.Install(s.state, "some-snap", "channel-for-classic", snap.R(0), s.user.ID, snapstate.Flags{Classic: true})
	c.Assert(err, IsNil)

	// if a snap is *not* classic, you can still install it with --classic
	_, err = snapstate.Install(s.state, "some-snap", "channel-for-strict", snap.R(0), s.user.ID, snapstate.Flags{Classic: true})
	c.Assert(err, IsNil)
}

func (s *snapmgrTestSuite) TestInstallFailsWhenClassicSnapsAreNotSupported(c *C) {
	s.state.Lock()
	defer s.state.Unlock()

	reset := release.MockReleaseInfo(&release.OS{
		ID: "fedora",
	})
	defer reset()

	_, err := snapstate.Install(s.state, "some-snap", "channel-for-classic", snap.R(0), s.user.ID, snapstate.Flags{Classic: true})
	c.Assert(err, ErrorMatches, "classic confinement requires snaps under /snap or symlink from /snap to "+dirs.SnapMountDir)
}

func (s *snapmgrTestSuite) TestInstallTasks(c *C) {
	s.state.Lock()
	defer s.state.Unlock()

	ts, err := snapstate.Install(s.state, "some-snap", "some-channel", snap.R(0), 0, snapstate.Flags{})
	c.Assert(err, IsNil)

	verifyInstallTasks(c, 0, 0, ts, s.state)
	c.Assert(s.state.TaskCount(), Equals, len(ts.Tasks()))
}

func (s *snapmgrTestSuite) TestInstallHookNotRunForInstalledSnap(c *C) {
	s.state.Lock()
	defer s.state.Unlock()

	snapstate.Set(s.state, "some-snap", &snapstate.SnapState{
		Active: true,
		Sequence: []*snap.SideInfo{
			{RealName: "some-snap", Revision: snap.R(7)},
		},
		Current:  snap.R(7),
		SnapType: "app",
	})

	mockSnap := makeTestSnap(c, `name: some-snap
version: 1.0`)
	ts, err := snapstate.InstallPath(s.state, &snap.SideInfo{RealName: "some-snap", SnapID: "some-snap-id", Revision: snap.R(8)}, mockSnap, "", snapstate.Flags{})
	c.Assert(err, IsNil)

	runHooks := tasksWithKind(ts, "run-hook")
	// hook tasks for refresh and for configure hook only; no install hook
	c.Assert(runHooks, HasLen, 2)
	c.Assert(runHooks[0].Summary(), Equals, `Run refresh hook of "some-snap" snap if present`)
	c.Assert(runHooks[1].Summary(), Equals, `Run configure hook of "some-snap" snap if present`)
}

func (s *snapmgrTestSuite) TestCoreInstallTasks(c *C) {
	s.state.Lock()
	defer s.state.Unlock()

	ts, err := snapstate.Install(s.state, "some-core", "some-channel", snap.R(0), 0, snapstate.Flags{})
	c.Assert(err, IsNil)

	verifyInstallTasks(c, maybeCore, 0, ts, s.state)
	c.Assert(s.state.TaskCount(), Equals, len(ts.Tasks()))
	var phase2 *state.Task
	for _, t := range ts.Tasks() {
		if t.Kind() == "setup-profiles" {
			phase2 = t
		}
	}
	c.Assert(phase2, NotNil)
	var flag bool
	err = phase2.Get("core-phase-2", &flag)
	c.Assert(err, IsNil)
	c.Check(flag, Equals, true)
}

func (s *snapmgrTestSuite) testRevertTasks(flags snapstate.Flags, c *C) {
	s.state.Lock()
	defer s.state.Unlock()

	snapstate.Set(s.state, "some-snap", &snapstate.SnapState{
		Active: true,
		Sequence: []*snap.SideInfo{
			{RealName: "some-snap", Revision: snap.R(7)},
			{RealName: "some-snap", Revision: snap.R(11)},
		},
		Current:  snap.R(11),
		SnapType: "app",
	})

	ts, err := snapstate.Revert(s.state, "some-snap", flags)
	c.Assert(err, IsNil)

	c.Assert(s.state.TaskCount(), Equals, len(ts.Tasks()))
	c.Assert(taskKinds(ts.Tasks()), DeepEquals, []string{
		"prerequisites",
		"prepare-snap",
		"stop-snap-services",
		"remove-aliases",
		"unlink-current-snap",
		"setup-profiles",
		"link-snap",
		"set-auto-aliases",
		"setup-aliases",
		"start-snap-services",
		"run-hook[configure]",
	})

	chg := s.state.NewChange("revert", "revert snap")
	chg.AddAll(ts)

	s.state.Unlock()
	defer s.snapmgr.Stop()
	s.settle()
	s.state.Lock()

	var snapst snapstate.SnapState
	err = snapstate.Get(s.state, "some-snap", &snapst)
	c.Assert(err, IsNil)
	c.Check(snapst.Flags, Equals, flags)
}

func (s *snapmgrTestSuite) TestRevertTasks(c *C) {
	s.testRevertTasks(snapstate.Flags{}, c)
}

func (s *snapmgrTestSuite) TestRevertTasksDevMode(c *C) {
	s.testRevertTasks(snapstate.Flags{DevMode: true}, c)
}

func (s *snapmgrTestSuite) TestRevertTasksJailMode(c *C) {
	s.testRevertTasks(snapstate.Flags{JailMode: true}, c)
}

func (s *snapmgrTestSuite) TestRevertTasksClassic(c *C) {
	if !dirs.SupportsClassicConfinement() {
		return
	}
	s.testRevertTasks(snapstate.Flags{Classic: true}, c)
}

func (s *snapmgrTestSuite) TestUpdateCreatesGCTasks(c *C) {
	s.state.Lock()
	defer s.state.Unlock()

	snapstate.Set(s.state, "some-snap", &snapstate.SnapState{
		Active: true,
		Sequence: []*snap.SideInfo{
			{RealName: "some-snap", SnapID: "some-snap-id", Revision: snap.R(1)},
			{RealName: "some-snap", SnapID: "some-snap-id", Revision: snap.R(2)},
			{RealName: "some-snap", SnapID: "some-snap-id", Revision: snap.R(3)},
			{RealName: "some-snap", SnapID: "some-snap-id", Revision: snap.R(4)},
		},
		Current:  snap.R(4),
		SnapType: "app",
	})

	ts, err := snapstate.Update(s.state, "some-snap", "", snap.R(0), 0, snapstate.Flags{})
	c.Assert(err, IsNil)

	verifyUpdateTasks(c, unlinkBefore|cleanupAfter, 2, ts, s.state)
	c.Assert(s.state.TaskCount(), Equals, len(ts.Tasks()))
}

func (s *snapmgrTestSuite) TestUpdateCreatesDiscardAfterCurrentTasks(c *C) {
	s.state.Lock()
	defer s.state.Unlock()

	snapstate.Set(s.state, "some-snap", &snapstate.SnapState{
		Active: true,
		Sequence: []*snap.SideInfo{
			{RealName: "some-snap", SnapID: "some-snap-id", Revision: snap.R(1)},
			{RealName: "some-snap", SnapID: "some-snap-id", Revision: snap.R(2)},
			{RealName: "some-snap", SnapID: "some-snap-id", Revision: snap.R(3)},
			{RealName: "some-snap", SnapID: "some-snap-id", Revision: snap.R(4)},
		},
		Current:  snap.R(1),
		SnapType: "app",
	})

	ts, err := snapstate.Update(s.state, "some-snap", "", snap.R(0), 0, snapstate.Flags{})
	c.Assert(err, IsNil)

	verifyUpdateTasks(c, unlinkBefore|cleanupAfter, 3, ts, s.state)
	c.Assert(s.state.TaskCount(), Equals, len(ts.Tasks()))
}

func (s *snapmgrTestSuite) TestUpdateMany(c *C) {
	s.state.Lock()
	defer s.state.Unlock()

	snapstate.Set(s.state, "some-snap", &snapstate.SnapState{
		Active: true,
		Sequence: []*snap.SideInfo{
			{RealName: "some-snap", SnapID: "some-snap-id", Revision: snap.R(1)},
			{RealName: "some-snap", SnapID: "some-snap-id", Revision: snap.R(2)},
			{RealName: "some-snap", SnapID: "some-snap-id", Revision: snap.R(3)},
			{RealName: "some-snap", SnapID: "some-snap-id", Revision: snap.R(4)},
		},
		Current:  snap.R(1),
		SnapType: "app",
	})

	updates, tts, err := snapstate.UpdateMany(s.state, nil, 0)
	c.Assert(err, IsNil)
	c.Assert(tts, HasLen, 1)
	c.Check(updates, DeepEquals, []string{"some-snap"})

	ts := tts[0]
	verifyUpdateTasks(c, unlinkBefore|cleanupAfter, 3, ts, s.state)
	c.Assert(s.state.TaskCount(), Equals, len(ts.Tasks()))
}

func (s *snapmgrTestSuite) TestUpdateManyDevModeConfinementFiltering(c *C) {
	s.state.Lock()
	defer s.state.Unlock()

	snapstate.Set(s.state, "some-snap", &snapstate.SnapState{
		Active:   true,
		Channel:  "channel-for-devmode",
		Sequence: []*snap.SideInfo{{RealName: "some-snap", SnapID: "some-snap-id", Revision: snap.R(7)}},
		Current:  snap.R(7),
		SnapType: "app",
	})

	// updated snap is devmode, updatemany doesn't update it
	_, tts, _ := snapstate.UpdateMany(s.state, []string{"some-snap"}, s.user.ID)
	// FIXME: UpdateMany will not error out in this case (daemon catches this case, with a weird error)
	c.Assert(tts, HasLen, 0)
}

func (s *snapmgrTestSuite) TestUpdateManyClassicConfinementFiltering(c *C) {
	if !dirs.SupportsClassicConfinement() {
		return
	}

	s.state.Lock()
	defer s.state.Unlock()

	snapstate.Set(s.state, "some-snap", &snapstate.SnapState{
		Active:   true,
		Channel:  "channel-for-classic",
		Sequence: []*snap.SideInfo{{RealName: "some-snap", SnapID: "some-snap-id", Revision: snap.R(7)}},
		Current:  snap.R(7),
		SnapType: "app",
	})

	// if a snap installed without --classic gets a classic update it isn't installed
	_, tts, _ := snapstate.UpdateMany(s.state, []string{"some-snap"}, s.user.ID)
	// FIXME: UpdateMany will not error out in this case (daemon catches this case, with a weird error)
	c.Assert(tts, HasLen, 0)
}

func (s *snapmgrTestSuite) TestUpdateManyClassic(c *C) {
	if !dirs.SupportsClassicConfinement() {
		return
	}

	s.state.Lock()
	defer s.state.Unlock()

	snapstate.Set(s.state, "some-snap", &snapstate.SnapState{
		Active:   true,
		Channel:  "channel-for-classic",
		Sequence: []*snap.SideInfo{{RealName: "some-snap", SnapID: "some-snap-id", Revision: snap.R(7)}},
		Current:  snap.R(7),
		SnapType: "app",
		Flags:    snapstate.Flags{Classic: true},
	})

	// snap installed with classic: refresh gets classic
	_, tts, err := snapstate.UpdateMany(s.state, []string{"some-snap"}, s.user.ID)
	c.Assert(err, IsNil)
	c.Assert(tts, HasLen, 1)
}

func (s *snapmgrTestSuite) TestUpdateManyDevMode(c *C) {
	s.state.Lock()
	defer s.state.Unlock()

	snapstate.Set(s.state, "some-snap", &snapstate.SnapState{
		Active: true,
		Flags:  snapstate.Flags{DevMode: true},
		Sequence: []*snap.SideInfo{
			{RealName: "some-snap", SnapID: "some-snap-id", Revision: snap.R(1)},
		},
		Current:  snap.R(1),
		SnapType: "app",
	})

	updates, _, err := snapstate.UpdateMany(s.state, []string{"some-snap"}, 0)
	c.Assert(err, IsNil)
	c.Check(updates, HasLen, 1)
}

func (s *snapmgrTestSuite) TestUpdateAllDevMode(c *C) {
	s.state.Lock()
	defer s.state.Unlock()

	snapstate.Set(s.state, "some-snap", &snapstate.SnapState{
		Active: true,
		Flags:  snapstate.Flags{DevMode: true},
		Sequence: []*snap.SideInfo{
			{RealName: "some-snap", SnapID: "some-snap-id", Revision: snap.R(1)},
		},
		Current:  snap.R(1),
		SnapType: "app",
	})

	updates, _, err := snapstate.UpdateMany(s.state, nil, 0)
	c.Assert(err, IsNil)
	c.Check(updates, HasLen, 0)
}

func (s *snapmgrTestSuite) TestUpdateManyValidateRefreshes(c *C) {
	s.state.Lock()
	defer s.state.Unlock()

	snapstate.Set(s.state, "some-snap", &snapstate.SnapState{
		Active: true,
		Sequence: []*snap.SideInfo{
			{RealName: "some-snap", SnapID: "some-snap-id", Revision: snap.R(1)},
		},
		Current:  snap.R(1),
		SnapType: "app",
	})

	validateCalled := false
	validateRefreshes := func(st *state.State, refreshes []*snap.Info, userID int) ([]*snap.Info, error) {
		validateCalled = true
		c.Check(refreshes, HasLen, 1)
		c.Check(refreshes[0].SnapID, Equals, "some-snap-id")
		c.Check(refreshes[0].Revision, Equals, snap.R(11))
		return refreshes, nil
	}
	// hook it up
	snapstate.ValidateRefreshes = validateRefreshes

	updates, tts, err := snapstate.UpdateMany(s.state, nil, 0)
	c.Assert(err, IsNil)
	c.Assert(tts, HasLen, 1)
	c.Check(updates, DeepEquals, []string{"some-snap"})
	verifyUpdateTasks(c, unlinkBefore|cleanupAfter, 0, tts[0], s.state)

	c.Check(validateCalled, Equals, true)
}

func (s *snapmgrTestSuite) TestUpdateManyValidateRefreshesUnhappy(c *C) {
	s.state.Lock()
	defer s.state.Unlock()

	snapstate.Set(s.state, "some-snap", &snapstate.SnapState{
		Active: true,
		Sequence: []*snap.SideInfo{
			{RealName: "some-snap", SnapID: "some-snap-id", Revision: snap.R(1)},
		},
		Current: snap.R(1),
	})

	validateErr := errors.New("refresh control error")
	validateRefreshes := func(st *state.State, refreshes []*snap.Info, userID int) ([]*snap.Info, error) {
		c.Check(refreshes, HasLen, 1)
		c.Check(refreshes[0].SnapID, Equals, "some-snap-id")
		c.Check(refreshes[0].Revision, Equals, snap.R(11))
		return nil, validateErr
	}
	// hook it up
	snapstate.ValidateRefreshes = validateRefreshes

	// refresh all => no error
	updates, tts, err := snapstate.UpdateMany(s.state, nil, 0)
	c.Assert(err, IsNil)
	c.Check(tts, HasLen, 0)
	c.Check(updates, HasLen, 0)

	// refresh some-snap => report error
	updates, tts, err = snapstate.UpdateMany(s.state, []string{"some-snap"}, 0)
	c.Assert(err, Equals, validateErr)
	c.Check(tts, HasLen, 0)
	c.Check(updates, HasLen, 0)

}

func (s *snapmgrTestSuite) TestRevertCreatesNoGCTasks(c *C) {
	s.state.Lock()
	defer s.state.Unlock()

	snapstate.Set(s.state, "some-snap", &snapstate.SnapState{
		Active:   true,
		SnapType: "app",
		Sequence: []*snap.SideInfo{
			{RealName: "some-snap", Revision: snap.R(1)},
			{RealName: "some-snap", Revision: snap.R(2)},
			{RealName: "some-snap", Revision: snap.R(3)},
			{RealName: "some-snap", Revision: snap.R(4)},
		},
		Current: snap.R(2),
	})

	ts, err := snapstate.RevertToRevision(s.state, "some-snap", snap.R(4), snapstate.Flags{})
	c.Assert(err, IsNil)

	// ensure that we do not run any form of garbage-collection
	c.Assert(s.state.TaskCount(), Equals, len(ts.Tasks()))
	c.Assert(taskKinds(ts.Tasks()), DeepEquals, []string{
		"prerequisites",
		"prepare-snap",
		"stop-snap-services",
		"remove-aliases",
		"unlink-current-snap",
		"setup-profiles",
		"link-snap",
		"set-auto-aliases",
		"setup-aliases",
		"start-snap-services",
		"run-hook[configure]",
	})
}

func (s *snapmgrTestSuite) TestEnableTasks(c *C) {
	s.state.Lock()
	defer s.state.Unlock()

	snapstate.Set(s.state, "some-snap", &snapstate.SnapState{
		Sequence: []*snap.SideInfo{
			{RealName: "some-snap", Revision: snap.R(11)},
		},
		Current: snap.R(11),
		Active:  false,
	})

	ts, err := snapstate.Enable(s.state, "some-snap")
	c.Assert(err, IsNil)

	c.Assert(s.state.TaskCount(), Equals, len(ts.Tasks()))
	c.Assert(taskKinds(ts.Tasks()), DeepEquals, []string{
		"prepare-snap",
		"setup-profiles",
		"link-snap",
		"setup-aliases",
		"start-snap-services",
	})
}

func (s *snapmgrTestSuite) TestSwitchTasks(c *C) {
	s.state.Lock()
	defer s.state.Unlock()

	snapstate.Set(s.state, "some-snap", &snapstate.SnapState{
		Sequence: []*snap.SideInfo{
			{RealName: "some-snap", Revision: snap.R(11)},
		},
		Current: snap.R(11),
		Active:  false,
	})

	ts, err := snapstate.Switch(s.state, "some-snap", "some-channel")
	c.Assert(err, IsNil)

	c.Assert(s.state.TaskCount(), Equals, len(ts.Tasks()))
	c.Assert(taskKinds(ts.Tasks()), DeepEquals, []string{"switch-snap"})
}

func (s *snapmgrTestSuite) TestSwitchUnhappy(c *C) {
	s.state.Lock()
	defer s.state.Unlock()

	_, err := snapstate.Switch(s.state, "non-existing-snap", "some-channel")
	c.Assert(err, ErrorMatches, `cannot find snap "non-existing-snap"`)
}

func (s *snapmgrTestSuite) TestDisableTasks(c *C) {
	s.state.Lock()
	defer s.state.Unlock()

	snapstate.Set(s.state, "some-snap", &snapstate.SnapState{
		Sequence: []*snap.SideInfo{
			{RealName: "some-snap", Revision: snap.R(11)},
		},
		Current: snap.R(11),
		Active:  true,
	})

	ts, err := snapstate.Disable(s.state, "some-snap")
	c.Assert(err, IsNil)

	c.Assert(s.state.TaskCount(), Equals, len(ts.Tasks()))
	c.Assert(taskKinds(ts.Tasks()), DeepEquals, []string{
		"stop-snap-services",
		"remove-aliases",
		"unlink-snap",
		"remove-profiles",
	})
}

func (s *snapmgrTestSuite) TestEnableConflict(c *C) {
	s.state.Lock()
	defer s.state.Unlock()

	snapstate.Set(s.state, "some-snap", &snapstate.SnapState{
		Sequence: []*snap.SideInfo{
			{RealName: "some-snap", Revision: snap.R(11)},
		},
		Current: snap.R(11),
		Active:  false,
	})

	ts, err := snapstate.Enable(s.state, "some-snap")
	c.Assert(err, IsNil)
	// need a change to make the tasks visible
	s.state.NewChange("enable", "...").AddAll(ts)

	_, err = snapstate.Enable(s.state, "some-snap")
	c.Assert(err, ErrorMatches, `snap "some-snap" has changes in progress`)
}

func (s *snapmgrTestSuite) TestDisableConflict(c *C) {
	s.state.Lock()
	defer s.state.Unlock()

	snapstate.Set(s.state, "some-snap", &snapstate.SnapState{
		Sequence: []*snap.SideInfo{
			{RealName: "some-snap", Revision: snap.R(11)},
		},
		Current: snap.R(11),
		Active:  true,
	})

	ts, err := snapstate.Disable(s.state, "some-snap")
	c.Assert(err, IsNil)
	// need a change to make the tasks visible
	s.state.NewChange("install", "...").AddAll(ts)

	_, err = snapstate.Disable(s.state, "some-snap")
	c.Assert(err, ErrorMatches, `snap "some-snap" has changes in progress`)
}

func (s *snapmgrTestSuite) TestDoInstallChannelDefault(c *C) {
	s.state.Lock()
	defer s.state.Unlock()

	ts, err := snapstate.Install(s.state, "some-snap", "", snap.R(0), 0, snapstate.Flags{})
	c.Assert(err, IsNil)

	var snapsup snapstate.SnapSetup
	err = ts.Tasks()[0].Get("snap-setup", &snapsup)
	c.Assert(err, IsNil)

	c.Check(snapsup.Channel, Equals, "stable")
}

func (s *snapmgrTestSuite) TestInstallRevision(c *C) {
	s.state.Lock()
	defer s.state.Unlock()

	ts, err := snapstate.Install(s.state, "some-snap", "", snap.R(7), 0, snapstate.Flags{})
	c.Assert(err, IsNil)

	var snapsup snapstate.SnapSetup
	err = ts.Tasks()[0].Get("snap-setup", &snapsup)
	c.Assert(err, IsNil)

	c.Check(snapsup.Revision(), Equals, snap.R(7))
}

func (s *snapmgrTestSuite) TestInstallConflict(c *C) {
	s.state.Lock()
	defer s.state.Unlock()

	ts, err := snapstate.Install(s.state, "some-snap", "some-channel", snap.R(0), 0, snapstate.Flags{})
	c.Assert(err, IsNil)
	// need a change to make the tasks visible
	s.state.NewChange("install", "...").AddAll(ts)

	_, err = snapstate.Install(s.state, "some-snap", "some-channel", snap.R(0), 0, snapstate.Flags{})
	c.Assert(err, ErrorMatches, `snap "some-snap" has changes in progress`)
}

func (s *snapmgrTestSuite) TestInstallAliasConflict(c *C) {
	s.state.Lock()
	defer s.state.Unlock()

	snapstate.Set(s.state, "otherfoosnap", &snapstate.SnapState{
		Sequence: []*snap.SideInfo{
			{RealName: "otherfoosnap", Revision: snap.R(30)},
		},
		Current: snap.R(30),
		Active:  true,
		Aliases: map[string]*snapstate.AliasTarget{
			"foo.bar": {Manual: "bar"},
		},
		SnapType: "app",
	})

	_, err := snapstate.Install(s.state, "foo", "some-channel", snap.R(0), 0, snapstate.Flags{})
	c.Assert(err, ErrorMatches, `snap "foo" command namespace conflicts with alias "foo\.bar" for "otherfoosnap" snap`)
}

// A sneakyStore changes the state when called
type sneakyStore struct {
	*fakeStore
	state *state.State
}

func (s sneakyStore) SnapInfo(spec store.SnapSpec, user *auth.UserState) (*snap.Info, error) {
	s.state.Lock()
	snapstate.Set(s.state, "some-snap", &snapstate.SnapState{
		Active:   true,
		Channel:  "edge",
		Sequence: []*snap.SideInfo{{RealName: "some-snap", SnapID: "some-snap-id", Revision: snap.R(1)}},
		Current:  snap.R(1),
		SnapType: "app",
	})
	s.state.Unlock()
	return s.fakeStore.SnapInfo(spec, user)
}

func (s *snapmgrTestSuite) TestInstallStateConflict(c *C) {
	s.state.Lock()
	defer s.state.Unlock()

	storestate.ReplaceStore(s.state, sneakyStore{fakeStore: s.fakeStore, state: s.state})

	_, err := snapstate.Install(s.state, "some-snap", "some-channel", snap.R(0), 0, snapstate.Flags{})
	c.Assert(err, ErrorMatches, `snap "some-snap" state changed during install preparations`)
}

func (s *snapmgrTestSuite) TestInstallPathConflict(c *C) {
	s.state.Lock()
	defer s.state.Unlock()

	ts, err := snapstate.Install(s.state, "some-snap", "some-channel", snap.R(0), 0, snapstate.Flags{})
	c.Assert(err, IsNil)
	// need a change to make the tasks visible
	s.state.NewChange("install", "...").AddAll(ts)

	mockSnap := makeTestSnap(c, "name: some-snap\nversion: 1.0")
	_, err = snapstate.InstallPath(s.state, &snap.SideInfo{RealName: "some-snap"}, mockSnap, "", snapstate.Flags{})
	c.Assert(err, ErrorMatches, `snap "some-snap" has changes in progress`)
}

func (s *snapmgrTestSuite) TestInstallPathMissingName(c *C) {
	s.state.Lock()
	defer s.state.Unlock()

	mockSnap := makeTestSnap(c, "name: some-snap\nversion: 1.0")
	_, err := snapstate.InstallPath(s.state, &snap.SideInfo{}, mockSnap, "", snapstate.Flags{})
	c.Assert(err, ErrorMatches, fmt.Sprintf(`internal error: snap name to install %q not provided`, mockSnap))
}

func (s *snapmgrTestSuite) TestInstallPathSnapIDRevisionUnset(c *C) {
	s.state.Lock()
	defer s.state.Unlock()

	mockSnap := makeTestSnap(c, "name: some-snap\nversion: 1.0")
	_, err := snapstate.InstallPath(s.state, &snap.SideInfo{RealName: "some-snap", SnapID: "snapididid"}, mockSnap, "", snapstate.Flags{})
	c.Assert(err, ErrorMatches, fmt.Sprintf(`internal error: snap id set to install %q but revision is unset`, mockSnap))
}

func (s *snapmgrTestSuite) TestUpdateTasksPropagatesErrors(c *C) {
	s.state.Lock()
	defer s.state.Unlock()

	snapstate.Set(s.state, "some-snap", &snapstate.SnapState{
		Active:   true,
		Channel:  "edge",
		Sequence: []*snap.SideInfo{{RealName: "some-snap", SnapID: "fakestore-please-error-on-refresh", Revision: snap.R(7)}},
		Current:  snap.R(7),
	})

	_, err := snapstate.Update(s.state, "some-snap", "some-channel", snap.R(0), s.user.ID, snapstate.Flags{})
	c.Assert(err, ErrorMatches, `failing as requested`)
}

func (s *snapmgrTestSuite) TestUpdateTasks(c *C) {
	s.state.Lock()
	defer s.state.Unlock()

	snapstate.Set(s.state, "some-snap", &snapstate.SnapState{
		Active:   true,
		Channel:  "edge",
		Sequence: []*snap.SideInfo{{RealName: "some-snap", SnapID: "some-snap-id", Revision: snap.R(7)}},
		Current:  snap.R(7),
		SnapType: "app",
	})

	validateCalled := false
	happyValidateRefreshes := func(st *state.State, refreshes []*snap.Info, userID int) ([]*snap.Info, error) {
		validateCalled = true
		return refreshes, nil
	}
	// hook it up
	snapstate.ValidateRefreshes = happyValidateRefreshes

	ts, err := snapstate.Update(s.state, "some-snap", "some-channel", snap.R(0), s.user.ID, snapstate.Flags{})
	c.Assert(err, IsNil)
	verifyUpdateTasks(c, unlinkBefore|cleanupAfter, 0, ts, s.state)
	c.Assert(s.state.TaskCount(), Equals, len(ts.Tasks()))

	c.Check(validateCalled, Equals, true)

	var snapsup snapstate.SnapSetup
	err = ts.Tasks()[0].Get("snap-setup", &snapsup)
	c.Assert(err, IsNil)

	c.Check(snapsup.Channel, Equals, "some-channel")
}

func (s *snapmgrTestSuite) TestUpdateTasksCoreSetsIgnoreOnConfigure(c *C) {
	s.state.Lock()
	defer s.state.Unlock()

	snapstate.Set(s.state, "core", &snapstate.SnapState{
		Active:   true,
		Channel:  "edge",
		Sequence: []*snap.SideInfo{{RealName: "core", SnapID: "core-snap-id", Revision: snap.R(7)}},
		Current:  snap.R(7),
		SnapType: "os",
	})

	oldConfigure := snapstate.Configure
	defer func() { snapstate.Configure = oldConfigure }()

	var configureFlags int
	snapstate.Configure = func(st *state.State, snapName string, patch map[string]interface{}, flags int) *state.TaskSet {
		configureFlags = flags
		return state.NewTaskSet()
	}

	_, err := snapstate.Update(s.state, "core", "some-channel", snap.R(0), s.user.ID, snapstate.Flags{})
	c.Assert(err, IsNil)

	// ensure the core snap sets the "ignore-hook-error" flag
	c.Check(configureFlags&snapstate.IgnoreHookError, Equals, 1)
}

func (s *snapmgrTestSuite) TestUpdateDevModeConfinementFiltering(c *C) {
	if !dirs.SupportsClassicConfinement() {
		return
	}

	s.state.Lock()
	defer s.state.Unlock()

	snapstate.Set(s.state, "some-snap", &snapstate.SnapState{
		Active:   true,
		Channel:  "channel-for-devmode",
		Sequence: []*snap.SideInfo{{RealName: "some-snap", SnapID: "some-snap-id", Revision: snap.R(7)}},
		Current:  snap.R(7),
		SnapType: "app",
	})

	// updated snap is devmode, refresh without --devmode, do nothing
	// TODO: better error message here
	_, err := snapstate.Update(s.state, "some-snap", "", snap.R(0), s.user.ID, snapstate.Flags{})
	c.Assert(err, ErrorMatches, `.* requires devmode or confinement override`)

	// updated snap is devmode, refresh with --devmode
	_, err = snapstate.Update(s.state, "some-snap", "", snap.R(0), s.user.ID, snapstate.Flags{DevMode: true})
	c.Assert(err, IsNil)
}

func (s *snapmgrTestSuite) TestUpdateClassicConfinementFiltering(c *C) {
	if !dirs.SupportsClassicConfinement() {
		return
	}

	s.state.Lock()
	defer s.state.Unlock()

	snapstate.Set(s.state, "some-snap", &snapstate.SnapState{
		Active:   true,
		Channel:  "channel-for-classic",
		Sequence: []*snap.SideInfo{{RealName: "some-snap", SnapID: "some-snap-id", Revision: snap.R(7)}},
		Current:  snap.R(7),
		SnapType: "app",
	})

	// updated snap is classic, refresh without --classic, do nothing
	// TODO: better error message here
	_, err := snapstate.Update(s.state, "some-snap", "", snap.R(0), s.user.ID, snapstate.Flags{})
	c.Assert(err, ErrorMatches, `.* requires classic confinement`)

	// updated snap is classic, refresh with --classic
	ts, err := snapstate.Update(s.state, "some-snap", "", snap.R(0), s.user.ID, snapstate.Flags{Classic: true})
	c.Assert(err, IsNil)

	chg := s.state.NewChange("refresh", "refresh snap")
	chg.AddAll(ts)

	s.state.Unlock()
	defer s.snapmgr.Stop()
	s.settle()
	s.state.Lock()

	// verify snap is in classic
	var snapst snapstate.SnapState
	err = snapstate.Get(s.state, "some-snap", &snapst)
	c.Assert(err, IsNil)
	c.Check(snapst.Classic, Equals, true)
}

func (s *snapmgrTestSuite) TestUpdateClassicFromClassic(c *C) {
	if !dirs.SupportsClassicConfinement() {
		return
	}

	s.state.Lock()
	defer s.state.Unlock()

	snapstate.Set(s.state, "some-snap", &snapstate.SnapState{
		Active:   true,
		Channel:  "channel-for-classic",
		Sequence: []*snap.SideInfo{{RealName: "some-snap", SnapID: "some-snap-id", Revision: snap.R(7)}},
		Current:  snap.R(7),
		SnapType: "app",
		Flags:    snapstate.Flags{Classic: true},
	})

	// snap installed with --classic, update needs classic, refresh with --classic works
	ts, err := snapstate.Update(s.state, "some-snap", "", snap.R(0), s.user.ID, snapstate.Flags{Classic: true})
	c.Assert(err, IsNil)
	c.Assert(ts.Tasks(), Not(HasLen), 0)
	snapsup, err := snapstate.TaskSnapSetup(ts.Tasks()[0])
	c.Assert(err, IsNil)
	c.Check(snapsup.Flags.Classic, Equals, true)

	// devmode overrides the snapsetup classic flag
	ts, err = snapstate.Update(s.state, "some-snap", "", snap.R(0), s.user.ID, snapstate.Flags{DevMode: true})
	c.Assert(err, IsNil)
	c.Assert(ts.Tasks(), Not(HasLen), 0)
	snapsup, err = snapstate.TaskSnapSetup(ts.Tasks()[0])
	c.Assert(err, IsNil)
	c.Check(snapsup.Flags.Classic, Equals, false)

	// jailmode overrides it too (you need to provide both)
	ts, err = snapstate.Update(s.state, "some-snap", "", snap.R(0), s.user.ID, snapstate.Flags{JailMode: true})
	c.Assert(err, IsNil)
	c.Assert(ts.Tasks(), Not(HasLen), 0)
	snapsup, err = snapstate.TaskSnapSetup(ts.Tasks()[0])
	c.Assert(err, IsNil)
	c.Check(snapsup.Flags.Classic, Equals, false)

	// jailmode and classic together gets you both
	ts, err = snapstate.Update(s.state, "some-snap", "", snap.R(0), s.user.ID, snapstate.Flags{JailMode: true, Classic: true})
	c.Assert(err, IsNil)
	c.Assert(ts.Tasks(), Not(HasLen), 0)
	snapsup, err = snapstate.TaskSnapSetup(ts.Tasks()[0])
	c.Assert(err, IsNil)
	c.Check(snapsup.Flags.Classic, Equals, true)

	// snap installed with --classic, update needs classic, refresh without --classic works
	ts, err = snapstate.Update(s.state, "some-snap", "", snap.R(0), s.user.ID, snapstate.Flags{})
	c.Assert(err, IsNil)
	c.Assert(ts.Tasks(), Not(HasLen), 0)
	snapsup, err = snapstate.TaskSnapSetup(ts.Tasks()[0])
	c.Assert(err, IsNil)
	c.Check(snapsup.Flags.Classic, Equals, true)

	chg := s.state.NewChange("refresh", "refresh snap")
	chg.AddAll(ts)

	s.state.Unlock()
	defer s.snapmgr.Stop()
	s.settle()
	s.state.Lock()

	// verify snap is in classic
	var snapst snapstate.SnapState
	err = snapstate.Get(s.state, "some-snap", &snapst)
	c.Assert(err, IsNil)
	c.Check(snapst.Classic, Equals, true)
}

func (s *snapmgrTestSuite) TestUpdateStrictFromClassic(c *C) {
	if !dirs.SupportsClassicConfinement() {
		return
	}

	s.state.Lock()
	defer s.state.Unlock()

	snapstate.Set(s.state, "some-snap", &snapstate.SnapState{
		Active:   true,
		Channel:  "channel",
		Sequence: []*snap.SideInfo{{RealName: "some-snap", SnapID: "some-snap-id", Revision: snap.R(7)}},
		Current:  snap.R(7),
		SnapType: "app",
		Flags:    snapstate.Flags{Classic: true},
	})

	// snap installed with --classic, update does not need classic, refresh works without --classic
	_, err := snapstate.Update(s.state, "some-snap", "", snap.R(0), s.user.ID, snapstate.Flags{})
	c.Assert(err, IsNil)

	// snap installed with --classic, update does not need classic, refresh works with --classic
	_, err = snapstate.Update(s.state, "some-snap", "", snap.R(0), s.user.ID, snapstate.Flags{Classic: true})
	c.Assert(err, IsNil)
}

func (s *snapmgrTestSuite) TestUpdateChannelFallback(c *C) {
	s.state.Lock()
	defer s.state.Unlock()

	snapstate.Set(s.state, "some-snap", &snapstate.SnapState{
		Active:   true,
		Channel:  "edge",
		Sequence: []*snap.SideInfo{{RealName: "some-snap", SnapID: "some-snap-id", Revision: snap.R(7)}},
		Current:  snap.R(7),
		SnapType: "app",
	})

	ts, err := snapstate.Update(s.state, "some-snap", "", snap.R(0), s.user.ID, snapstate.Flags{})
	c.Assert(err, IsNil)

	var snapsup snapstate.SnapSetup
	err = ts.Tasks()[0].Get("snap-setup", &snapsup)
	c.Assert(err, IsNil)

	c.Check(snapsup.Channel, Equals, "edge")
}

func (s *snapmgrTestSuite) TestUpdateConflict(c *C) {
	s.state.Lock()
	defer s.state.Unlock()

	snapstate.Set(s.state, "some-snap", &snapstate.SnapState{
		Active:   true,
		Sequence: []*snap.SideInfo{{RealName: "some-snap", SnapID: "some-snap-id", Revision: snap.R(7)}},
		Current:  snap.R(7),
		SnapType: "app",
	})

	ts, err := snapstate.Update(s.state, "some-snap", "some-channel", snap.R(0), s.user.ID, snapstate.Flags{})
	c.Assert(err, IsNil)
	// need a change to make the tasks visible
	s.state.NewChange("refresh", "...").AddAll(ts)

	_, err = snapstate.Update(s.state, "some-snap", "some-channel", snap.R(0), s.user.ID, snapstate.Flags{})
	c.Assert(err, ErrorMatches, `snap "some-snap" has changes in progress`)
}

func (s *snapmgrTestSuite) testChangeConflict(c *C, kind string) {
	s.state.Lock()
	defer s.state.Unlock()

	snapstate.Set(s.state, "producer", &snapstate.SnapState{
		Active:   true,
		Sequence: []*snap.SideInfo{{RealName: "producer", SnapID: "producer-id", Revision: snap.R(1)}},
		Current:  snap.R(1),
		SnapType: "app",
	})
	snapstate.Set(s.state, "consumer", &snapstate.SnapState{
		Active:   true,
		Sequence: []*snap.SideInfo{{RealName: "consumer", SnapID: "consumer-id", Revision: snap.R(1)}},
		Current:  snap.R(1),
		SnapType: "app",
	})

	chg := s.state.NewChange("another change", "...")
	t := s.state.NewTask(kind, "...")
	t.Set("slot", interfaces.SlotRef{Snap: "producer", Name: "slot"})
	t.Set("plug", interfaces.PlugRef{Snap: "consumer", Name: "plug"})
	chg.AddTask(t)

	_, err := snapstate.Update(s.state, "producer", "some-channel", snap.R(2), s.user.ID, snapstate.Flags{})
	c.Assert(err, ErrorMatches, `snap "producer" has changes in progress`)

	_, err = snapstate.Update(s.state, "consumer", "some-channel", snap.R(2), s.user.ID, snapstate.Flags{})
	c.Assert(err, ErrorMatches, `snap "consumer" has changes in progress`)
}

func (s *snapmgrTestSuite) TestUpdateConflictWithConnect(c *C) {
	s.testChangeConflict(c, "connect")
}

func (s *snapmgrTestSuite) TestUpdateConflictWithDisconnect(c *C) {
	s.testChangeConflict(c, "disconnect")
}

func (s *snapmgrTestSuite) TestRemoveTasks(c *C) {
	s.state.Lock()
	defer s.state.Unlock()

	snapstate.Set(s.state, "foo", &snapstate.SnapState{
		Active: true,
		Sequence: []*snap.SideInfo{
			{RealName: "foo", Revision: snap.R(11)},
		},
		Current: snap.R(11),
	})

	ts, err := snapstate.Remove(s.state, "foo", snap.R(0))
	c.Assert(err, IsNil)

	c.Assert(s.state.TaskCount(), Equals, len(ts.Tasks()))
	verifyRemoveTasks(c, ts)
}

func (s *snapmgrTestSuite) TestRemoveHookNotExecutedIfNotLastRevison(c *C) {
	s.state.Lock()
	defer s.state.Unlock()

	snapstate.Set(s.state, "foo", &snapstate.SnapState{
		Active: true,
		Sequence: []*snap.SideInfo{
			{RealName: "foo", Revision: snap.R(11)},
			{RealName: "foo", Revision: snap.R(12)},
		},
		Current: snap.R(12),
	})

	ts, err := snapstate.Remove(s.state, "foo", snap.R(11))
	c.Assert(err, IsNil)

	runHooks := tasksWithKind(ts, "run-hook")
	// no 'remove' hook task
	c.Assert(runHooks, HasLen, 0)
}

func (s *snapmgrTestSuite) TestRemoveConflict(c *C) {
	s.state.Lock()
	defer s.state.Unlock()

	snapstate.Set(s.state, "some-snap", &snapstate.SnapState{
		Active:   true,
		Sequence: []*snap.SideInfo{{RealName: "some-snap", Revision: snap.R(11)}},
		Current:  snap.R(11),
	})

	ts, err := snapstate.Remove(s.state, "some-snap", snap.R(0))
	c.Assert(err, IsNil)
	// need a change to make the tasks visible
	s.state.NewChange("remove", "...").AddAll(ts)

	_, err = snapstate.Remove(s.state, "some-snap", snap.R(0))
	c.Assert(err, ErrorMatches, `snap "some-snap" has changes in progress`)
}

func (s *snapmgrTestSuite) TestInstallRunThrough(c *C) {
	s.state.Lock()
	defer s.state.Unlock()

	chg := s.state.NewChange("install", "install a snap")
	ts, err := snapstate.Install(s.state, "some-snap", "some-channel", snap.R(42), s.user.ID, snapstate.Flags{})
	c.Assert(err, IsNil)
	chg.AddAll(ts)

	s.state.Unlock()
	defer s.snapmgr.Stop()
	s.settle()
	s.state.Lock()

	// ensure all our tasks ran
	c.Assert(chg.Err(), IsNil)
	c.Assert(chg.IsReady(), Equals, true)
	c.Check(snapstate.Installing(s.state), Equals, false)
	c.Check(s.fakeStore.downloads, DeepEquals, []fakeDownload{{
		macaroon: s.user.StoreMacaroon,
		name:     "some-snap",
	}})
	expected := fakeOps{
		{
			op:    "storesvc-snap",
			name:  "some-snap",
			revno: snap.R(42),
		},
		{
			op:   "storesvc-download",
			name: "some-snap",
		},
		{
			op:    "validate-snap:Doing",
			name:  "some-snap",
			revno: snap.R(42),
		},
		{
			op:  "current",
			old: "<no-current>",
		},
		{
			op:   "open-snap-file",
			name: filepath.Join(dirs.SnapBlobDir, "some-snap_42.snap"),
			sinfo: snap.SideInfo{
				RealName: "some-snap",
				Channel:  "some-channel",
				SnapID:   "snapIDsnapidsnapidsnapidsnapidsn",
				Revision: snap.R(42),
			},
		},
		{
			op:    "setup-snap",
			name:  filepath.Join(dirs.SnapBlobDir, "some-snap_42.snap"),
			revno: snap.R(42),
		},
		{
			op:   "copy-data",
			name: filepath.Join(dirs.SnapMountDir, "some-snap/42"),
			old:  "<no-old>",
		},
		{
			op:    "setup-profiles:Doing",
			name:  "some-snap",
			revno: snap.R(42),
		},
		{
			op: "candidate",
			sinfo: snap.SideInfo{
				RealName: "some-snap",
				Channel:  "some-channel",
				SnapID:   "snapIDsnapidsnapidsnapidsnapidsn",
				Revision: snap.R(42),
			},
		},
		{
			op:   "link-snap",
			name: filepath.Join(dirs.SnapMountDir, "some-snap/42"),
		},
		{
			op: "update-aliases",
		},
		{
			op:    "cleanup-trash",
			name:  "some-snap",
			revno: snap.R(42),
		},
	}
	// start with an easier-to-read error if this fails:
	c.Assert(s.fakeBackend.ops.Ops(), DeepEquals, expected.Ops())
	c.Assert(s.fakeBackend.ops, DeepEquals, expected)

	// check progress
	ta := ts.Tasks()
	task := ta[1]
	_, cur, total := task.Progress()
	c.Assert(cur, Equals, s.fakeStore.fakeCurrentProgress)
	c.Assert(total, Equals, s.fakeStore.fakeTotalProgress)
	c.Check(task.Summary(), Equals, `Download snap "some-snap" (42) from channel "some-channel"`)

	// check link/start snap summary
	linkTask := ta[len(ta)-6]
	c.Check(linkTask.Summary(), Equals, `Make snap "some-snap" (42) available to the system`)
	startTask := ta[len(ta)-2]
	c.Check(startTask.Summary(), Equals, `Start snap "some-snap" (42) services`)

	// verify snap-setup in the task state
	var snapsup snapstate.SnapSetup
	err = task.Get("snap-setup", &snapsup)
	c.Assert(err, IsNil)
	c.Assert(snapsup, DeepEquals, snapstate.SnapSetup{
		Channel:  "some-channel",
		UserID:   s.user.ID,
		SnapPath: filepath.Join(dirs.SnapBlobDir, "some-snap_42.snap"),
		DownloadInfo: &snap.DownloadInfo{
			DownloadURL: "https://some-server.com/some/path.snap",
		},
		SideInfo: snapsup.SideInfo,
	})
	c.Assert(snapsup.SideInfo, DeepEquals, &snap.SideInfo{
		RealName: "some-snap",
		Revision: snap.R(42),
		Channel:  "some-channel",
		SnapID:   "snapIDsnapidsnapidsnapidsnapidsn",
	})

	// verify snaps in the system state
	var snaps map[string]*snapstate.SnapState
	err = s.state.Get("snaps", &snaps)
	c.Assert(err, IsNil)

	snapst := snaps["some-snap"]
	c.Assert(snapst.Active, Equals, true)
	c.Assert(snapst.Channel, Equals, "some-channel")
	c.Assert(snapst.Sequence[0], DeepEquals, &snap.SideInfo{
		RealName: "some-snap",
		Channel:  "some-channel",
		SnapID:   "snapIDsnapidsnapidsnapidsnapidsn",
		Revision: snap.R(42),
	})
	c.Assert(snapst.Required, Equals, false)
}

func (s *snapmgrTestSuite) TestInstalling(c *C) {
	s.state.Lock()
	defer s.state.Unlock()

	c.Check(snapstate.Installing(s.state), Equals, false)

	chg := s.state.NewChange("install", "install a snap")
	ts, err := snapstate.Install(s.state, "some-snap", "some-channel", snap.R(42), 0, snapstate.Flags{})
	c.Assert(err, IsNil)
	chg.AddAll(ts)

	c.Check(snapstate.Installing(s.state), Equals, true)
}

func (s *snapmgrTestSuite) TestUpdateRunThrough(c *C) {
	// use services-snap here to make sure services would be stopped/started appropriately
	si := snap.SideInfo{
		RealName: "services-snap",
		Revision: snap.R(7),
		SnapID:   "services-snap-id",
	}

	s.state.Lock()
	defer s.state.Unlock()

	snapstate.Set(s.state, "services-snap", &snapstate.SnapState{
		Active:   true,
		Sequence: []*snap.SideInfo{&si},
		Current:  si.Revision,
		SnapType: "app",
	})

	chg := s.state.NewChange("refresh", "refresh a snap")
	ts, err := snapstate.Update(s.state, "services-snap", "some-channel", snap.R(0), s.user.ID, snapstate.Flags{})
	c.Assert(err, IsNil)
	chg.AddAll(ts)

	s.state.Unlock()
	defer s.snapmgr.Stop()
	s.settle()
	s.state.Lock()

	expected := fakeOps{
		{
			op: "storesvc-list-refresh",
			cand: store.RefreshCandidate{
				Channel:  "some-channel",
				SnapID:   "services-snap-id",
				Revision: snap.R(7),
				Epoch:    "0",
			},
			revno: snap.R(11),
		},
		{
			op:   "storesvc-download",
			name: "services-snap",
		},
		{
			op:    "validate-snap:Doing",
			name:  "services-snap",
			revno: snap.R(11),
		},
		{
			op:  "current",
			old: filepath.Join(dirs.SnapMountDir, "services-snap/7"),
		},
		{
			op:   "open-snap-file",
			name: filepath.Join(dirs.SnapBlobDir, "services-snap_11.snap"),
			sinfo: snap.SideInfo{
				RealName: "services-snap",
				SnapID:   "services-snap-id",
				Channel:  "some-channel",
				Revision: snap.R(11),
			},
		},
		{
			op:    "setup-snap",
			name:  filepath.Join(dirs.SnapBlobDir, "services-snap_11.snap"),
			revno: snap.R(11),
		},
		{
			op:   "stop-snap-services",
			name: filepath.Join(dirs.SnapMountDir, "services-snap/7"),
		},
		{
			op:   "remove-snap-aliases",
			name: "services-snap",
		},
		{
			op:   "unlink-snap",
			name: filepath.Join(dirs.SnapMountDir, "services-snap/7"),
		},
		{
			op:   "copy-data",
			name: filepath.Join(dirs.SnapMountDir, "services-snap/11"),
			old:  filepath.Join(dirs.SnapMountDir, "services-snap/7"),
		},
		{
			op:    "setup-profiles:Doing",
			name:  "services-snap",
			revno: snap.R(11),
		},
		{
			op: "candidate",
			sinfo: snap.SideInfo{
				RealName: "services-snap",
				SnapID:   "services-snap-id",
				Channel:  "some-channel",
				Revision: snap.R(11),
			},
		},
		{
			op:   "link-snap",
			name: filepath.Join(dirs.SnapMountDir, "services-snap/11"),
		},
		{
			op: "update-aliases",
		},
		{
			op:   "start-snap-services",
			name: filepath.Join(dirs.SnapMountDir, "services-snap/11"),
		},
		{
			op:    "cleanup-trash",
			name:  "services-snap",
			revno: snap.R(11),
		},
	}

	// ensure all our tasks ran
	c.Check(s.fakeStore.downloads, DeepEquals, []fakeDownload{{
		macaroon: s.user.StoreMacaroon,
		name:     "services-snap",
	}})
	// start with an easier-to-read error if this fails:
	c.Assert(s.fakeBackend.ops.Ops(), DeepEquals, expected.Ops())
	c.Assert(s.fakeBackend.ops, DeepEquals, expected)

	// check progress
	task := ts.Tasks()[1]
	_, cur, total := task.Progress()
	c.Assert(cur, Equals, s.fakeStore.fakeCurrentProgress)
	c.Assert(total, Equals, s.fakeStore.fakeTotalProgress)

	// verify snapSetup info
	var snapsup snapstate.SnapSetup
	err = task.Get("snap-setup", &snapsup)
	c.Assert(err, IsNil)
	c.Assert(snapsup, DeepEquals, snapstate.SnapSetup{
		Channel: "some-channel",
		UserID:  s.user.ID,

		SnapPath: filepath.Join(dirs.SnapBlobDir, "services-snap_11.snap"),
		DownloadInfo: &snap.DownloadInfo{
			DownloadURL: "https://some-server.com/some/path.snap",
		},
		SideInfo: snapsup.SideInfo,
	})
	c.Assert(snapsup.SideInfo, DeepEquals, &snap.SideInfo{
		RealName: "services-snap",
		Revision: snap.R(11),
		Channel:  "some-channel",
		SnapID:   "services-snap-id",
	})

	// check refresh hook
	task = ts.Tasks()[12]
	c.Assert(task.Kind(), Equals, "run-hook")
	c.Assert(task.Summary(), Matches, `Run refresh hook of "services-snap" snap if present`)

	// verify snaps in the system state
	var snapst snapstate.SnapState
	err = snapstate.Get(s.state, "services-snap", &snapst)
	c.Assert(err, IsNil)

	c.Assert(snapst.Active, Equals, true)
	c.Assert(snapst.Sequence, HasLen, 2)
	c.Assert(snapst.Sequence[0], DeepEquals, &snap.SideInfo{
		RealName: "services-snap",
		SnapID:   "services-snap-id",
		Channel:  "",
		Revision: snap.R(7),
	})
	c.Assert(snapst.Sequence[1], DeepEquals, &snap.SideInfo{
		RealName: "services-snap",
		Channel:  "some-channel",
		SnapID:   "services-snap-id",
		Revision: snap.R(11),
	})
}

func (s *snapmgrTestSuite) TestUpdateUndoRunThrough(c *C) {
	si := snap.SideInfo{
		RealName: "some-snap",
		SnapID:   "some-snap-id",
		Revision: snap.R(7),
	}

	s.state.Lock()
	defer s.state.Unlock()

	snapstate.Set(s.state, "some-snap", &snapstate.SnapState{
		Active:   true,
		Sequence: []*snap.SideInfo{&si},
		Current:  si.Revision,
		SnapType: "app",
	})

	chg := s.state.NewChange("install", "install a snap")
	ts, err := snapstate.Update(s.state, "some-snap", "some-channel", snap.R(0), s.user.ID, snapstate.Flags{})
	c.Assert(err, IsNil)
	chg.AddAll(ts)

	s.fakeBackend.linkSnapFailTrigger = filepath.Join(dirs.SnapMountDir, "/some-snap/11")

	s.state.Unlock()
	defer s.snapmgr.Stop()
	s.settle()
	s.state.Lock()

	expected := fakeOps{
		{
			op: "storesvc-list-refresh",
			cand: store.RefreshCandidate{
				Channel:  "some-channel",
				SnapID:   "some-snap-id",
				Revision: snap.R(7),
				Epoch:    "",
			},
			revno: snap.R(11),
		},
		{
			op:   "storesvc-download",
			name: "some-snap",
		},
		{
			op:    "validate-snap:Doing",
			name:  "some-snap",
			revno: snap.R(11),
		},
		{
			op:  "current",
			old: filepath.Join(dirs.SnapMountDir, "some-snap/7"),
		},
		{
			op:   "open-snap-file",
			name: filepath.Join(dirs.SnapBlobDir, "some-snap_11.snap"),
			sinfo: snap.SideInfo{
				RealName: "some-snap",
				SnapID:   "some-snap-id",
				Channel:  "some-channel",
				Revision: snap.R(11),
			},
		},
		{
			op:    "setup-snap",
			name:  filepath.Join(dirs.SnapBlobDir, "some-snap_11.snap"),
			revno: snap.R(11),
		},
		{
			op:   "remove-snap-aliases",
			name: "some-snap",
		},
		{
			op:   "unlink-snap",
			name: filepath.Join(dirs.SnapMountDir, "some-snap/7"),
		},
		{
			op:   "copy-data",
			name: filepath.Join(dirs.SnapMountDir, "some-snap/11"),
			old:  filepath.Join(dirs.SnapMountDir, "some-snap/7"),
		},
		{
			op:    "setup-profiles:Doing",
			name:  "some-snap",
			revno: snap.R(11),
		},
		{
			op: "candidate",
			sinfo: snap.SideInfo{
				RealName: "some-snap",
				SnapID:   "some-snap-id",
				Channel:  "some-channel",
				Revision: snap.R(11),
			},
		},
		{
			op:   "link-snap.failed",
			name: filepath.Join(dirs.SnapMountDir, "some-snap/11"),
		},
		{
			op:   "unlink-snap",
			name: filepath.Join(dirs.SnapMountDir, "some-snap/11"),
		},
		{
			op:    "setup-profiles:Undoing",
			name:  "some-snap",
			revno: snap.R(11),
		},
		{
			op:   "undo-copy-snap-data",
			name: filepath.Join(dirs.SnapMountDir, "some-snap/11"),
			old:  filepath.Join(dirs.SnapMountDir, "some-snap/7"),
		},
		{
			op:   "link-snap",
			name: filepath.Join(dirs.SnapMountDir, "some-snap/7"),
		},
		{
			op: "update-aliases",
		},
		{
			op:    "undo-setup-snap",
			name:  filepath.Join(dirs.SnapMountDir, "some-snap/11"),
			stype: "app",
		},
	}

	// ensure all our tasks ran
	c.Check(s.fakeStore.downloads, DeepEquals, []fakeDownload{{
		macaroon: s.user.StoreMacaroon,
		name:     "some-snap",
	}})
	// start with an easier-to-read error if this fails:
	c.Assert(s.fakeBackend.ops.Ops(), DeepEquals, expected.Ops())
	c.Assert(s.fakeBackend.ops, DeepEquals, expected)

	// verify snaps in the system state
	var snapst snapstate.SnapState
	err = snapstate.Get(s.state, "some-snap", &snapst)
	c.Assert(err, IsNil)

	c.Assert(snapst.Active, Equals, true)
	c.Assert(snapst.Sequence, HasLen, 1)
	c.Assert(snapst.Sequence[0], DeepEquals, &snap.SideInfo{
		RealName: "some-snap",
		SnapID:   "some-snap-id",
		Channel:  "",
		Revision: snap.R(7),
	})
}

func (s *snapmgrTestSuite) TestUpdateTotalUndoRunThrough(c *C) {
	si := snap.SideInfo{
		RealName: "some-snap",
		SnapID:   "some-snap-id",
		Revision: snap.R(7),
	}

	s.state.Lock()
	defer s.state.Unlock()

	snapstate.Set(s.state, "some-snap", &snapstate.SnapState{
		Active:   true,
		Sequence: []*snap.SideInfo{&si},
		Channel:  "stable",
		Current:  si.Revision,
		SnapType: "app",
	})

	chg := s.state.NewChange("install", "install a snap")
	ts, err := snapstate.Update(s.state, "some-snap", "some-channel", snap.R(0), s.user.ID, snapstate.Flags{})
	c.Assert(err, IsNil)
	chg.AddAll(ts)

	tasks := ts.Tasks()
	last := tasks[len(tasks)-1]
	// sanity
	c.Assert(last.Lanes(), HasLen, 1)

	terr := s.state.NewTask("error-trigger", "provoking total undo")
	terr.WaitFor(last)
	terr.JoinLane(last.Lanes()[0])
	chg.AddTask(terr)

	s.state.Unlock()
	defer s.snapmgr.Stop()
	s.settle()
	s.state.Lock()

	expected := fakeOps{
		{
			op: "storesvc-list-refresh",
			cand: store.RefreshCandidate{
				Channel:  "some-channel",
				SnapID:   "some-snap-id",
				Revision: snap.R(7),
				Epoch:    "",
			},
			revno: snap.R(11),
		},
		{
			op:   "storesvc-download",
			name: "some-snap",
		},
		{
			op:    "validate-snap:Doing",
			name:  "some-snap",
			revno: snap.R(11),
		},
		{
			op:  "current",
			old: filepath.Join(dirs.SnapMountDir, "some-snap/7"),
		},
		{
			op:   "open-snap-file",
			name: filepath.Join(dirs.SnapBlobDir, "some-snap_11.snap"),
			sinfo: snap.SideInfo{
				RealName: "some-snap",
				SnapID:   "some-snap-id",
				Channel:  "some-channel",
				Revision: snap.R(11),
			},
		},
		{
			op:    "setup-snap",
			name:  filepath.Join(dirs.SnapBlobDir, "some-snap_11.snap"),
			revno: snap.R(11),
		},
		{
			op:   "remove-snap-aliases",
			name: "some-snap",
		},
		{
			op:   "unlink-snap",
			name: filepath.Join(dirs.SnapMountDir, "some-snap/7"),
		},
		{
			op:   "copy-data",
			name: filepath.Join(dirs.SnapMountDir, "some-snap/11"),
			old:  filepath.Join(dirs.SnapMountDir, "some-snap/7"),
		},
		{
			op:    "setup-profiles:Doing",
			name:  "some-snap",
			revno: snap.R(11),
		},
		{
			op: "candidate",
			sinfo: snap.SideInfo{
				RealName: "some-snap",
				SnapID:   "some-snap-id",
				Channel:  "some-channel",
				Revision: snap.R(11),
			},
		},
		{
			op:   "link-snap",
			name: filepath.Join(dirs.SnapMountDir, "some-snap/11"),
		},
		{
			op: "update-aliases",
		},
		// undoing everything from here down...
		{
			op:   "remove-snap-aliases",
			name: "some-snap",
		},
		{
			op:   "unlink-snap",
			name: filepath.Join(dirs.SnapMountDir, "some-snap/11"),
		},
		{
			op:    "setup-profiles:Undoing",
			name:  "some-snap",
			revno: snap.R(11),
		},
		{
			op:   "undo-copy-snap-data",
			name: filepath.Join(dirs.SnapMountDir, "some-snap/11"),
			old:  filepath.Join(dirs.SnapMountDir, "some-snap/7"),
		},
		{
			op:   "link-snap",
			name: filepath.Join(dirs.SnapMountDir, "some-snap/7"),
		},
		{
			op: "update-aliases",
		},
		{
			op:    "undo-setup-snap",
			name:  filepath.Join(dirs.SnapMountDir, "some-snap/11"),
			stype: "app",
		},
	}

	// ensure all our tasks ran
	c.Check(s.fakeStore.downloads, DeepEquals, []fakeDownload{{
		macaroon: s.user.StoreMacaroon,
		name:     "some-snap",
	}})
	// friendlier failure first
	c.Assert(s.fakeBackend.ops.Ops(), DeepEquals, expected.Ops())
	c.Assert(s.fakeBackend.ops, DeepEquals, expected)

	// verify snaps in the system state
	var snapst snapstate.SnapState
	err = snapstate.Get(s.state, "some-snap", &snapst)
	c.Assert(err, IsNil)

	c.Assert(snapst.Active, Equals, true)
	c.Assert(snapst.Channel, Equals, "stable")
	c.Assert(snapst.Sequence, HasLen, 1)
	c.Assert(snapst.Sequence[0], DeepEquals, &snap.SideInfo{
		RealName: "some-snap",
		SnapID:   "some-snap-id",
		Channel:  "",
		Revision: snap.R(7),
	})
}

func (s *snapmgrTestSuite) TestUpdateSameRevision(c *C) {
	si := snap.SideInfo{
		RealName: "some-snap",
		SnapID:   "some-snap-id",
		Revision: snap.R(7),
	}

	s.state.Lock()
	defer s.state.Unlock()

	snapstate.Set(s.state, "some-snap", &snapstate.SnapState{
		Active:   true,
		Sequence: []*snap.SideInfo{&si},
		Channel:  "channel-for-7",
		Current:  si.Revision,
	})

	_, err := snapstate.Update(s.state, "some-snap", "channel-for-7", snap.R(0), s.user.ID, snapstate.Flags{})
	c.Assert(err, Equals, store.ErrNoUpdateAvailable)
}

func (s *snapmgrTestSuite) TestUpdateSameRevisionSwitchesChannel(c *C) {
	si := snap.SideInfo{
		RealName: "some-snap",
		SnapID:   "some-snap-id",
		Revision: snap.R(7),
	}

	s.state.Lock()
	defer s.state.Unlock()

	snapstate.Set(s.state, "some-snap", &snapstate.SnapState{
		Active:   true,
		Sequence: []*snap.SideInfo{&si},
		Channel:  "other-chanenl",
		Current:  si.Revision,
	})

	ts, err := snapstate.Update(s.state, "some-snap", "channel-for-7", snap.R(0), s.user.ID, snapstate.Flags{})
	c.Assert(err, IsNil)
	c.Check(ts.Tasks(), HasLen, 1)
	c.Check(ts.Tasks()[0].Kind(), Equals, "switch-snap-channel")
}

func (s *snapmgrTestSuite) TestUpdateSameRevisionSwitchChannelRunThrough(c *C) {
	si := snap.SideInfo{
		RealName: "some-snap",
		SnapID:   "some-snap-id",
		Channel:  "other-channel",
		Revision: snap.R(7),
	}

	s.state.Lock()
	defer s.state.Unlock()

	snapstate.Set(s.state, "some-snap", &snapstate.SnapState{
		Active:   true,
		Sequence: []*snap.SideInfo{&si},
		Channel:  "other-channel",
		Current:  si.Revision,
	})

	ts, err := snapstate.Update(s.state, "some-snap", "channel-for-7", snap.R(0), s.user.ID, snapstate.Flags{})
	c.Assert(err, IsNil)
	chg := s.state.NewChange("refresh", "refresh a snap")
	chg.AddAll(ts)

	s.state.Unlock()
	defer s.snapmgr.Stop()
	s.settle()
	s.state.Lock()

	expected := fakeOps{
		// we just expect the "storesvc-list-refresh" op, we
		// don't have a fakeOp for switchChannel because it has
		// not a backend method, it just manipulates the state
		{
			op: "storesvc-list-refresh",
			cand: store.RefreshCandidate{
				Channel:  "channel-for-7",
				SnapID:   "some-snap-id",
				Revision: snap.R(7),
				Epoch:    "",
			},
		},
	}

	// start with an easier-to-read error if this fails:
	c.Assert(s.fakeBackend.ops.Ops(), DeepEquals, expected.Ops())
	c.Assert(s.fakeBackend.ops, DeepEquals, expected)

	// verify snapSetup info
	var snapsup snapstate.SnapSetup
	task := ts.Tasks()[0]
	err = task.Get("snap-setup", &snapsup)
	c.Assert(err, IsNil)
	c.Assert(snapsup, DeepEquals, snapstate.SnapSetup{
		Channel:  "channel-for-7",
		SideInfo: snapsup.SideInfo,
	})
	c.Assert(snapsup.SideInfo, DeepEquals, &snap.SideInfo{
		RealName: "some-snap",
		SnapID:   "some-snap-id",
		Revision: snap.R(7),
		Channel:  "channel-for-7",
	})

	// verify snaps in the system state
	var snapst snapstate.SnapState
	err = snapstate.Get(s.state, "some-snap", &snapst)
	c.Assert(err, IsNil)

	c.Assert(snapst.Active, Equals, true)
	c.Assert(snapst.Sequence, HasLen, 1)
	c.Assert(snapst.Sequence[0], DeepEquals, &snap.SideInfo{
		RealName: "some-snap",
		SnapID:   "some-snap-id",
		Channel:  "channel-for-7",
		Revision: snap.R(7),
	})
}

func (s *snapmgrTestSuite) TestUpdateValidateRefreshesSaysNo(c *C) {
	si := snap.SideInfo{
		RealName: "some-snap",
		SnapID:   "some-snap-id",
		Revision: snap.R(7),
	}

	s.state.Lock()
	defer s.state.Unlock()

	snapstate.Set(s.state, "some-snap", &snapstate.SnapState{
		Active:   true,
		Sequence: []*snap.SideInfo{&si},
		Current:  si.Revision,
	})

	validateErr := errors.New("refresh control error")
	validateRefreshes := func(st *state.State, refreshes []*snap.Info, userID int) ([]*snap.Info, error) {
		c.Check(refreshes, HasLen, 1)
		c.Check(refreshes[0].SnapID, Equals, "some-snap-id")
		c.Check(refreshes[0].Revision, Equals, snap.R(11))
		return nil, validateErr
	}
	// hook it up
	snapstate.ValidateRefreshes = validateRefreshes

	_, err := snapstate.Update(s.state, "some-snap", "stable", snap.R(0), s.user.ID, snapstate.Flags{})
	c.Assert(err, Equals, validateErr)
}

func (s *snapmgrTestSuite) TestUpdateValidateRefreshesSaysNoButIgnoreValidationIsSet(c *C) {
	si := snap.SideInfo{
		RealName: "some-snap",
		SnapID:   "some-snap-id",
		Revision: snap.R(7),
	}

	s.state.Lock()
	defer s.state.Unlock()

	snapstate.Set(s.state, "some-snap", &snapstate.SnapState{
		Active:   true,
		Sequence: []*snap.SideInfo{&si},
		Current:  si.Revision,
		SnapType: "app",
	})

	validateErr := errors.New("refresh control error")
	validateRefreshes := func(st *state.State, refreshes []*snap.Info, userID int) ([]*snap.Info, error) {
		return nil, validateErr
	}
	// hook it up
	snapstate.ValidateRefreshes = validateRefreshes

	flags := snapstate.Flags{JailMode: true, IgnoreValidation: true}
	ts, err := snapstate.Update(s.state, "some-snap", "stable", snap.R(0), s.user.ID, flags)
	c.Assert(err, IsNil)

	var snapsup snapstate.SnapSetup
	err = ts.Tasks()[0].Get("snap-setup", &snapsup)
	c.Assert(err, IsNil)
	c.Check(snapsup.Flags, DeepEquals, flags.ForSnapSetup())
}

func (s *snapmgrTestSuite) TestSingleUpdateBlockedRevision(c *C) {
	// single updates should *not* set the block list
	si7 := snap.SideInfo{
		RealName: "some-snap",
		SnapID:   "some-snap-id",
		Revision: snap.R(7),
	}
	si11 := snap.SideInfo{
		RealName: "some-snap",
		SnapID:   "some-snap-id",
		Revision: snap.R(11),
	}

	s.state.Lock()
	defer s.state.Unlock()

	snapstate.Set(s.state, "some-snap", &snapstate.SnapState{
		Active:   true,
		Sequence: []*snap.SideInfo{&si7, &si11},
		Current:  si7.Revision,
		SnapType: "app",
	})

	_, err := snapstate.Update(s.state, "some-snap", "some-channel", snap.R(0), s.user.ID, snapstate.Flags{})
	c.Assert(err, IsNil)

	c.Assert(s.fakeBackend.ops, HasLen, 1)
	c.Check(s.fakeBackend.ops[0], DeepEquals, fakeOp{
		op:    "storesvc-list-refresh",
		revno: snap.R(11),
		cand: store.RefreshCandidate{
			SnapID:   "some-snap-id",
			Revision: snap.R(7),
			Epoch:    "",
			Channel:  "some-channel",
		},
	})

}

func (s *snapmgrTestSuite) TestMultiUpdateBlockedRevision(c *C) {
	// multi-updates should *not* set the block list
	si7 := snap.SideInfo{
		RealName: "some-snap",
		SnapID:   "some-snap-id",
		Revision: snap.R(7),
	}
	si11 := snap.SideInfo{
		RealName: "some-snap",
		SnapID:   "some-snap-id",
		Revision: snap.R(11),
	}

	s.state.Lock()
	defer s.state.Unlock()

	snapstate.Set(s.state, "some-snap", &snapstate.SnapState{
		Active:   true,
		Sequence: []*snap.SideInfo{&si7, &si11},
		Current:  si7.Revision,
		SnapType: "app",
	})

	updates, _, err := snapstate.UpdateMany(s.state, []string{"some-snap"}, s.user.ID)
	c.Assert(err, IsNil)
	c.Check(updates, DeepEquals, []string{"some-snap"})

	c.Assert(s.fakeBackend.ops, HasLen, 1)
	c.Check(s.fakeBackend.ops[0], DeepEquals, fakeOp{
		op:    "storesvc-list-refresh",
		revno: snap.R(11),
		cand: store.RefreshCandidate{
			SnapID:   "some-snap-id",
			Revision: snap.R(7),
		},
	})

}

func (s *snapmgrTestSuite) TestAllUpdateBlockedRevision(c *C) {
	//  update-all *should* set the block list
	si7 := snap.SideInfo{
		RealName: "some-snap",
		SnapID:   "some-snap-id",
		Revision: snap.R(7),
	}
	si11 := snap.SideInfo{
		RealName: "some-snap",
		SnapID:   "some-snap-id",
		Revision: snap.R(11),
	}

	s.state.Lock()
	defer s.state.Unlock()

	snapstate.Set(s.state, "some-snap", &snapstate.SnapState{
		Active:   true,
		Sequence: []*snap.SideInfo{&si7, &si11},
		Current:  si7.Revision,
	})

	updates, _, err := snapstate.UpdateMany(s.state, nil, s.user.ID)
	c.Check(err, IsNil)
	c.Check(updates, HasLen, 0)

	c.Assert(s.fakeBackend.ops, HasLen, 1)
	c.Check(s.fakeBackend.ops[0], DeepEquals, fakeOp{
		op: "storesvc-list-refresh",
		cand: store.RefreshCandidate{
			SnapID:   "some-snap-id",
			Revision: snap.R(7),
			Block:    []snap.Revision{snap.R(11)},
		},
	})

}

var orthogonalAutoAliasesScenarios = []struct {
	aliasesBefore map[string][]string
	names         []string
	prune         []string
	update        bool
	new           bool
}{
	{nil, nil, nil, true, true},
	{nil, []string{"some-snap"}, nil, true, false},
	{nil, []string{"other-snap"}, nil, false, true},
	{map[string][]string{"some-snap": {"aliasA", "aliasC"}}, []string{"some-snap"}, nil, true, false},
	{map[string][]string{"other-snap": {"aliasB", "aliasC"}}, []string{"other-snap"}, []string{"other-snap"}, false, false},
	{map[string][]string{"other-snap": {"aliasB", "aliasC"}}, nil, []string{"other-snap"}, true, false},
	{map[string][]string{"other-snap": {"aliasB", "aliasC"}}, []string{"some-snap"}, nil, true, false},
	{map[string][]string{"other-snap": {"aliasC"}}, []string{"other-snap"}, []string{"other-snap"}, false, true},
	{map[string][]string{"other-snap": {"aliasC"}}, nil, []string{"other-snap"}, true, true},
	{map[string][]string{"other-snap": {"aliasC"}}, []string{"some-snap"}, nil, true, false},
	{map[string][]string{"some-snap": {"aliasB"}, "other-snap": {"aliasA"}}, []string{"some-snap"}, []string{"other-snap"}, true, false},
	{map[string][]string{"some-snap": {"aliasB"}, "other-snap": {"aliasA"}}, nil, []string{"other-snap", "some-snap"}, true, true},
	{map[string][]string{"some-snap": {"aliasB"}, "other-snap": {"aliasA"}}, []string{"other-snap"}, []string{"other-snap", "some-snap"}, false, true},
	{map[string][]string{"some-snap": {"aliasB"}}, nil, []string{"some-snap"}, true, true},
	{map[string][]string{"some-snap": {"aliasB"}}, []string{"other-snap"}, []string{"some-snap"}, false, true},
	{map[string][]string{"some-snap": {"aliasB"}}, []string{"some-snap"}, nil, true, false},
	{map[string][]string{"other-snap": {"aliasA"}}, nil, []string{"other-snap"}, true, true},
	{map[string][]string{"other-snap": {"aliasA"}}, []string{"other-snap"}, []string{"other-snap"}, false, true},
	{map[string][]string{"other-snap": {"aliasA"}}, []string{"some-snap"}, []string{"other-snap"}, true, false},
}

func (s *snapmgrTestSuite) TestUpdateManyAutoAliasesScenarios(c *C) {
	s.state.Lock()
	defer s.state.Unlock()

	snapstate.Set(s.state, "other-snap", &snapstate.SnapState{
		Active: true,
		Sequence: []*snap.SideInfo{
			{RealName: "other-snap", SnapID: "other-snap-id", Revision: snap.R(2)},
		},
		Current:  snap.R(2),
		SnapType: "app",
	})

	snapstate.AutoAliases = func(st *state.State, info *snap.Info) (map[string]string, error) {
		switch info.Name() {
		case "some-snap":
			return map[string]string{"aliasA": "cmdA"}, nil
		case "other-snap":
			return map[string]string{"aliasB": "cmdB"}, nil
		}
		return nil, nil
	}

	snapstate.Set(s.state, "some-snap", &snapstate.SnapState{
		Active: true,
		Sequence: []*snap.SideInfo{
			{RealName: "some-snap", SnapID: "some-snap-id", Revision: snap.R(4)},
		},
		Current:  snap.R(4),
		SnapType: "app",
	})

	expectedSet := func(aliases []string) map[string]bool {
		res := make(map[string]bool, len(aliases))
		for _, alias := range aliases {
			res[alias] = true
		}
		return res
	}

	for _, scenario := range orthogonalAutoAliasesScenarios {
		for _, snapName := range []string{"some-snap", "other-snap"} {
			var snapst snapstate.SnapState
			err := snapstate.Get(s.state, snapName, &snapst)
			c.Assert(err, IsNil)
			snapst.Aliases = nil
			snapst.AutoAliasesDisabled = false
			if autoAliases := scenario.aliasesBefore[snapName]; autoAliases != nil {
				targets := make(map[string]*snapstate.AliasTarget)
				for _, alias := range autoAliases {
					targets[alias] = &snapstate.AliasTarget{Auto: "cmd" + alias[len(alias)-1:]}
				}

				snapst.Aliases = targets
			}
			snapstate.Set(s.state, snapName, &snapst)
		}

		updates, tts, err := snapstate.UpdateMany(s.state, scenario.names, s.user.ID)
		c.Check(err, IsNil)

		_, dropped, err := snapstate.AutoAliasesDelta(s.state, []string{"some-snap", "other-snap"})
		c.Assert(err, IsNil)

		j := 0
		expectedUpdatesSet := make(map[string]bool)
		var expectedPruned map[string]map[string]bool
		var pruneTs *state.TaskSet
		if len(scenario.prune) != 0 {
			pruneTs = tts[0]
			j++
			taskAliases := make(map[string]map[string]bool)
			for _, aliasTask := range pruneTs.Tasks() {
				c.Check(aliasTask.Kind(), Equals, "prune-auto-aliases")
				var aliases []string
				err := aliasTask.Get("aliases", &aliases)
				c.Assert(err, IsNil)
				snapsup, err := snapstate.TaskSnapSetup(aliasTask)
				c.Assert(err, IsNil)
				taskAliases[snapsup.Name()] = expectedSet(aliases)
			}
			expectedPruned = make(map[string]map[string]bool)
			for _, snapName := range scenario.prune {
				expectedPruned[snapName] = expectedSet(dropped[snapName])
				if snapName == "other-snap" && !scenario.new && !scenario.update {
					expectedUpdatesSet["other-snap"] = true
				}
			}
			c.Check(taskAliases, DeepEquals, expectedPruned)
		}
		if scenario.update {
			updateTs := tts[j]
			j++
			expectedUpdatesSet["some-snap"] = true
			first := updateTs.Tasks()[0]
			c.Check(first.Kind(), Equals, "prerequisites")
			wait := false
			if expectedPruned["other-snap"]["aliasA"] {
				wait = true
			} else if expectedPruned["some-snap"] != nil {
				wait = true
			}
			if wait {
				c.Check(first.WaitTasks(), DeepEquals, pruneTs.Tasks())
			} else {
				c.Check(first.WaitTasks(), HasLen, 0)
			}
		}
		if scenario.new {
			newTs := tts[j]
			j++
			expectedUpdatesSet["other-snap"] = true
			tasks := newTs.Tasks()
			c.Check(tasks, HasLen, 1)
			aliasTask := tasks[0]
			c.Check(aliasTask.Kind(), Equals, "refresh-aliases")

			wait := false
			if expectedPruned["some-snap"]["aliasB"] {
				wait = true
			} else if expectedPruned["other-snap"] != nil {
				wait = true
			}
			if wait {
				c.Check(aliasTask.WaitTasks(), DeepEquals, pruneTs.Tasks())
			} else {
				c.Check(aliasTask.WaitTasks(), HasLen, 0)
			}
		}
		c.Assert(j, Equals, len(tts), Commentf("%#v", scenario))

		// check reported updated names
		c.Check(len(updates) > 0, Equals, true)
		sort.Strings(updates)
		expectedUpdates := make([]string, 0, len(expectedUpdatesSet))
		for x := range expectedUpdatesSet {
			expectedUpdates = append(expectedUpdates, x)
		}
		sort.Strings(expectedUpdates)
		c.Check(updates, DeepEquals, expectedUpdates)
	}
}

func (s *snapmgrTestSuite) TestUpdateOneAutoAliasesScenarios(c *C) {
	s.state.Lock()
	defer s.state.Unlock()

	snapstate.Set(s.state, "other-snap", &snapstate.SnapState{
		Active: true,
		Sequence: []*snap.SideInfo{
			{RealName: "other-snap", SnapID: "other-snap-id", Revision: snap.R(2)},
		},
		Current:  snap.R(2),
		SnapType: "app",
	})

	snapstate.AutoAliases = func(st *state.State, info *snap.Info) (map[string]string, error) {
		switch info.Name() {
		case "some-snap":
			return map[string]string{"aliasA": "cmdA"}, nil
		case "other-snap":
			return map[string]string{"aliasB": "cmdB"}, nil
		}
		return nil, nil
	}

	snapstate.Set(s.state, "some-snap", &snapstate.SnapState{
		Active: true,
		Sequence: []*snap.SideInfo{
			{RealName: "some-snap", SnapID: "some-snap-id", Revision: snap.R(4)},
		},
		Current:  snap.R(4),
		SnapType: "app",
	})

	expectedSet := func(aliases []string) map[string]bool {
		res := make(map[string]bool, len(aliases))
		for _, alias := range aliases {
			res[alias] = true
		}
		return res
	}

	for _, scenario := range orthogonalAutoAliasesScenarios {
		if len(scenario.names) != 1 {
			continue
		}

		for _, snapName := range []string{"some-snap", "other-snap"} {
			var snapst snapstate.SnapState
			err := snapstate.Get(s.state, snapName, &snapst)
			c.Assert(err, IsNil)
			snapst.Aliases = nil
			snapst.AutoAliasesDisabled = false
			if autoAliases := scenario.aliasesBefore[snapName]; autoAliases != nil {
				targets := make(map[string]*snapstate.AliasTarget)
				for _, alias := range autoAliases {
					targets[alias] = &snapstate.AliasTarget{Auto: "cmd" + alias[len(alias)-1:]}
				}

				snapst.Aliases = targets
			}
			snapstate.Set(s.state, snapName, &snapst)
		}

		ts, err := snapstate.Update(s.state, scenario.names[0], "", snap.R(0), s.user.ID, snapstate.Flags{})
		c.Assert(err, IsNil)
		_, dropped, err := snapstate.AutoAliasesDelta(s.state, []string{"some-snap", "other-snap"})
		c.Assert(err, IsNil)

		j := 0
		tasks := ts.Tasks()
		var expectedPruned map[string]map[string]bool
		var pruneTasks []*state.Task
		if len(scenario.prune) != 0 {
			nprune := len(scenario.prune)
			pruneTasks = tasks[:nprune]
			j += nprune
			taskAliases := make(map[string]map[string]bool)
			for _, aliasTask := range pruneTasks {
				c.Check(aliasTask.Kind(), Equals, "prune-auto-aliases")
				var aliases []string
				err := aliasTask.Get("aliases", &aliases)
				c.Assert(err, IsNil)
				snapsup, err := snapstate.TaskSnapSetup(aliasTask)
				c.Assert(err, IsNil)
				taskAliases[snapsup.Name()] = expectedSet(aliases)
			}
			expectedPruned = make(map[string]map[string]bool)
			for _, snapName := range scenario.prune {
				expectedPruned[snapName] = expectedSet(dropped[snapName])
			}
			c.Check(taskAliases, DeepEquals, expectedPruned)
		}
		if scenario.update {
			first := tasks[j]
<<<<<<< HEAD
			j += 15
=======
			j += 16
>>>>>>> 7d22b74b
			c.Check(first.Kind(), Equals, "prerequisites")
			wait := false
			if expectedPruned["other-snap"]["aliasA"] {
				wait = true
			} else if expectedPruned["some-snap"] != nil {
				wait = true
			}
			if wait {
				c.Check(first.WaitTasks(), DeepEquals, pruneTasks)
			} else {
				c.Check(first.WaitTasks(), HasLen, 0)
			}
		}
		if scenario.new {
			aliasTask := tasks[j]
			j++
			c.Check(aliasTask.Kind(), Equals, "refresh-aliases")
			wait := false
			if expectedPruned["some-snap"]["aliasB"] {
				wait = true
			} else if expectedPruned["other-snap"] != nil {
				wait = true
			}
			if wait {
				c.Check(aliasTask.WaitTasks(), DeepEquals, pruneTasks)
			} else {
				c.Check(aliasTask.WaitTasks(), HasLen, 0)
			}
		}
		c.Assert(len(tasks), Equals, j, Commentf("%#v", scenario))

		// conflict checks are triggered
		chg := s.state.NewChange("update", "...")
		chg.AddAll(ts)
		err = snapstate.CheckChangeConflict(s.state, scenario.names[0], nil, nil)
		c.Check(err, ErrorMatches, `.* has changes in progress`)
		chg.SetStatus(state.DoneStatus)
	}
}

func (s *snapmgrTestSuite) TestUpdateLocalSnapFails(c *C) {
	si := snap.SideInfo{
		RealName: "some-snap",
		Revision: snap.R(7),
	}

	s.state.Lock()
	defer s.state.Unlock()

	snapstate.Set(s.state, "some-snap", &snapstate.SnapState{
		Active:   true,
		Sequence: []*snap.SideInfo{&si},
		Current:  si.Revision,
	})

	_, err := snapstate.Update(s.state, "some-snap", "some-channel", snap.R(0), s.user.ID, snapstate.Flags{})
	c.Assert(err, Equals, store.ErrLocalSnap)
}

func (s *snapmgrTestSuite) TestUpdateDisabledUnsupported(c *C) {
	si := snap.SideInfo{
		RealName: "some-snap",
		SnapID:   "some-snap-id",
		Revision: snap.R(7),
	}

	s.state.Lock()
	defer s.state.Unlock()

	snapstate.Set(s.state, "some-snap", &snapstate.SnapState{
		Active:   false,
		Sequence: []*snap.SideInfo{&si},
		Current:  si.Revision,
	})

	_, err := snapstate.Update(s.state, "some-snap", "some-channel", snap.R(0), s.user.ID, snapstate.Flags{})
	c.Assert(err, ErrorMatches, `refreshing disabled snap "some-snap" not supported`)
}

func makeTestSnap(c *C, snapYamlContent string) (snapFilePath string) {
	return snaptest.MakeTestSnapWithFiles(c, snapYamlContent, nil)
}

func (s *snapmgrTestSuite) TestInstallFirstLocalRunThrough(c *C) {
	// use the real thing for this one
	snapstate.MockOpenSnapFile(backend.OpenSnapFile)

	s.state.Lock()
	defer s.state.Unlock()

	mockSnap := makeTestSnap(c, `name: mock
version: 1.0`)
	chg := s.state.NewChange("install", "install a local snap")
	ts, err := snapstate.InstallPath(s.state, &snap.SideInfo{RealName: "mock"}, mockSnap, "", snapstate.Flags{})
	c.Assert(err, IsNil)
	chg.AddAll(ts)

	s.state.Unlock()
	defer s.snapmgr.Stop()
	s.settle()
	s.state.Lock()

	expected := fakeOps{
		{
			// only local install was run, i.e. first actions are pseudo-action current
			op:  "current",
			old: "<no-current>",
		},
		{
			// and setup-snap
			op:    "setup-snap",
			name:  mockSnap,
			revno: snap.R("x1"),
		},
		{
			op:   "copy-data",
			name: filepath.Join(dirs.SnapMountDir, "mock/x1"),
			old:  "<no-old>",
		},
		{
			op:    "setup-profiles:Doing",
			name:  "mock",
			revno: snap.R("x1"),
		},
		{
			op: "candidate",
			sinfo: snap.SideInfo{
				RealName: "mock",
				Revision: snap.R("x1"),
			},
		},
		{
			op:   "link-snap",
			name: filepath.Join(dirs.SnapMountDir, "mock/x1"),
		},
		{
			op:    "setup-profiles:Doing", // core phase 2
			name:  "mock",
			revno: snap.R("x1"),
		},
		{
			op: "update-aliases",
		},
		{
			op:    "cleanup-trash",
			name:  "mock",
			revno: snap.R("x1"),
		},
	}

	c.Assert(s.fakeBackend.ops.Ops(), DeepEquals, expected.Ops())
	c.Check(s.fakeBackend.ops, DeepEquals, expected)

	// verify snapSetup info
	var snapsup snapstate.SnapSetup
	task := ts.Tasks()[1]
	err = task.Get("snap-setup", &snapsup)
	c.Assert(err, IsNil)
	c.Assert(snapsup, DeepEquals, snapstate.SnapSetup{
		SnapPath: mockSnap,
		SideInfo: snapsup.SideInfo,
	})
	c.Assert(snapsup.SideInfo, DeepEquals, &snap.SideInfo{
		RealName: "mock",
		Revision: snap.R(-1),
	})

	// verify snaps in the system state
	var snapst snapstate.SnapState
	err = snapstate.Get(s.state, "mock", &snapst)
	c.Assert(err, IsNil)

	c.Assert(snapst.Active, Equals, true)
	c.Assert(snapst.Sequence[0], DeepEquals, &snap.SideInfo{
		RealName: "mock",
		Channel:  "",
		Revision: snap.R(-1),
	})
	c.Assert(snapst.LocalRevision(), Equals, snap.R(-1))
}

func (s *snapmgrTestSuite) TestInstallSubsequentLocalRunThrough(c *C) {
	// use the real thing for this one
	snapstate.MockOpenSnapFile(backend.OpenSnapFile)

	s.state.Lock()
	defer s.state.Unlock()

	snapstate.Set(s.state, "mock", &snapstate.SnapState{
		Active: true,
		Sequence: []*snap.SideInfo{
			{RealName: "mock", Revision: snap.R(-2)},
		},
		Current:  snap.R(-2),
		SnapType: "app",
	})

	mockSnap := makeTestSnap(c, `name: mock
version: 1.0`)
	chg := s.state.NewChange("install", "install a local snap")
	ts, err := snapstate.InstallPath(s.state, &snap.SideInfo{RealName: "mock"}, mockSnap, "", snapstate.Flags{})
	c.Assert(err, IsNil)
	chg.AddAll(ts)

	s.state.Unlock()
	defer s.snapmgr.Stop()
	s.settle()
	s.state.Lock()

	ops := s.fakeBackend.ops
	// ensure only local install was run, i.e. first action is pseudo-action current
	c.Assert(ops.Ops(), HasLen, 11)
	c.Check(ops[0].op, Equals, "current")
	c.Check(ops[0].old, Equals, filepath.Join(dirs.SnapMountDir, "mock/x2"))
	// and setup-snap
	c.Check(ops[1].op, Equals, "setup-snap")
	c.Check(ops[1].name, Matches, `.*/mock_1.0_all.snap`)
	c.Check(ops[1].revno, Equals, snap.R("x3"))
	// and cleanup
	c.Check(ops[len(ops)-1], DeepEquals, fakeOp{
		op:    "cleanup-trash",
		name:  "mock",
		revno: snap.R("x3"),
	})

	c.Check(ops[3].op, Equals, "unlink-snap")
	c.Check(ops[3].name, Equals, filepath.Join(dirs.SnapMountDir, "mock/x2"))

	c.Check(ops[4].op, Equals, "copy-data")
	c.Check(ops[4].name, Equals, filepath.Join(dirs.SnapMountDir, "mock/x3"))
	c.Check(ops[4].old, Equals, filepath.Join(dirs.SnapMountDir, "mock/x2"))

	c.Check(ops[5].op, Equals, "setup-profiles:Doing")
	c.Check(ops[5].name, Equals, "mock")
	c.Check(ops[5].revno, Equals, snap.R(-3))

	c.Check(ops[6].op, Equals, "candidate")
	c.Check(ops[6].sinfo, DeepEquals, snap.SideInfo{
		RealName: "mock",
		Revision: snap.R(-3),
	})
	c.Check(ops[7].op, Equals, "link-snap")
	c.Check(ops[7].name, Equals, filepath.Join(dirs.SnapMountDir, "mock/x3"))
	c.Check(ops[8].op, Equals, "setup-profiles:Doing") // core phase 2

	// verify snapSetup info
	var snapsup snapstate.SnapSetup
	task := ts.Tasks()[1]
	err = task.Get("snap-setup", &snapsup)
	c.Assert(err, IsNil)
	c.Assert(snapsup, DeepEquals, snapstate.SnapSetup{
		SnapPath: mockSnap,
		SideInfo: snapsup.SideInfo,
	})
	c.Assert(snapsup.SideInfo, DeepEquals, &snap.SideInfo{
		RealName: "mock",
		Revision: snap.R(-3),
	})

	// verify snaps in the system state
	var snapst snapstate.SnapState
	err = snapstate.Get(s.state, "mock", &snapst)
	c.Assert(err, IsNil)

	c.Assert(snapst.Active, Equals, true)
	c.Assert(snapst.Sequence, HasLen, 2)
	c.Assert(snapst.CurrentSideInfo(), DeepEquals, &snap.SideInfo{
		RealName: "mock",
		Channel:  "",
		Revision: snap.R(-3),
	})
	c.Assert(snapst.LocalRevision(), Equals, snap.R(-3))
}

func (s *snapmgrTestSuite) TestInstallOldSubsequentLocalRunThrough(c *C) {
	// use the real thing for this one
	snapstate.MockOpenSnapFile(backend.OpenSnapFile)

	s.state.Lock()
	defer s.state.Unlock()

	snapstate.Set(s.state, "mock", &snapstate.SnapState{
		Active: true,
		Sequence: []*snap.SideInfo{
			{RealName: "mock", Revision: snap.R(100001)},
		},
		Current:  snap.R(100001),
		SnapType: "app",
	})

	mockSnap := makeTestSnap(c, `name: mock
version: 1.0`)
	chg := s.state.NewChange("install", "install a local snap")
	ts, err := snapstate.InstallPath(s.state, &snap.SideInfo{RealName: "mock"}, mockSnap, "", snapstate.Flags{})
	c.Assert(err, IsNil)
	chg.AddAll(ts)

	s.state.Unlock()
	defer s.snapmgr.Stop()
	s.settle()
	s.state.Lock()

	expected := fakeOps{
		{
			// ensure only local install was run, i.e. first action is pseudo-action current
			op:  "current",
			old: filepath.Join(dirs.SnapMountDir, "mock/100001"),
		},
		{
			// and setup-snap
			op:    "setup-snap",
			name:  mockSnap,
			revno: snap.R("x1"),
		},
		{
			op:   "remove-snap-aliases",
			name: "mock",
		},
		{
			op:   "unlink-snap",
			name: filepath.Join(dirs.SnapMountDir, "mock/100001"),
		},
		{
			op:   "copy-data",
			name: filepath.Join(dirs.SnapMountDir, "mock/x1"),
			old:  filepath.Join(dirs.SnapMountDir, "mock/100001"),
		},
		{
			op:    "setup-profiles:Doing",
			name:  "mock",
			revno: snap.R("x1"),
		},
		{
			op: "candidate",
			sinfo: snap.SideInfo{
				RealName: "mock",
				Revision: snap.R("x1"),
			},
		},
		{
			op:   "link-snap",
			name: filepath.Join(dirs.SnapMountDir, "mock/x1"),
		},
		{
			op:    "setup-profiles:Doing",
			name:  "mock",
			revno: snap.R("x1"),
		},
		{
			op: "update-aliases",
		},
		{
			// and cleanup
			op:    "cleanup-trash",
			name:  "mock",
			revno: snap.R("x1"),
		},
	}
	c.Assert(s.fakeBackend.ops.Ops(), DeepEquals, expected.Ops())
	c.Check(s.fakeBackend.ops, DeepEquals, expected)

	var snapst snapstate.SnapState
	err = snapstate.Get(s.state, "mock", &snapst)
	c.Assert(err, IsNil)

	c.Assert(snapst.Active, Equals, true)
	c.Assert(snapst.Sequence, HasLen, 2)
	c.Assert(snapst.CurrentSideInfo(), DeepEquals, &snap.SideInfo{
		RealName: "mock",
		Channel:  "",
		Revision: snap.R(-1),
	})
	c.Assert(snapst.LocalRevision(), Equals, snap.R(-1))
}

func (s *snapmgrTestSuite) TestInstallPathWithMetadataRunThrough(c *C) {
	// use the real thing for this one
	snapstate.MockOpenSnapFile(backend.OpenSnapFile)

	s.state.Lock()
	defer s.state.Unlock()

	someSnap := makeTestSnap(c, `name: orig-name
version: 1.0`)
	chg := s.state.NewChange("install", "install a local snap")

	si := &snap.SideInfo{
		RealName: "some-snap",
		SnapID:   "snapIDsnapidsnapidsnapidsnapidsn",
		Revision: snap.R(42),
	}
	ts, err := snapstate.InstallPath(s.state, si, someSnap, "", snapstate.Flags{Required: true})
	c.Assert(err, IsNil)
	chg.AddAll(ts)

	s.state.Unlock()
	defer s.snapmgr.Stop()
	s.settle()
	s.state.Lock()

	// ensure only local install was run, i.e. first actions are pseudo-action current
	c.Assert(s.fakeBackend.ops.Ops(), HasLen, 9)
	c.Check(s.fakeBackend.ops[0].op, Equals, "current")
	c.Check(s.fakeBackend.ops[0].old, Equals, "<no-current>")
	// and setup-snap
	c.Check(s.fakeBackend.ops[1].op, Equals, "setup-snap")
	c.Check(s.fakeBackend.ops[1].name, Matches, `.*/orig-name_1.0_all.snap`)
	c.Check(s.fakeBackend.ops[1].revno, Equals, snap.R(42))

	c.Check(s.fakeBackend.ops[4].op, Equals, "candidate")
	c.Check(s.fakeBackend.ops[4].sinfo, DeepEquals, *si)
	c.Check(s.fakeBackend.ops[5].op, Equals, "link-snap")
	c.Check(s.fakeBackend.ops[5].name, Equals, filepath.Join(dirs.SnapMountDir, "some-snap/42"))

	// verify snapSetup info
	var snapsup snapstate.SnapSetup
	task := ts.Tasks()[0]
	err = task.Get("snap-setup", &snapsup)
	c.Assert(err, IsNil)
	c.Assert(snapsup, DeepEquals, snapstate.SnapSetup{
		SnapPath: someSnap,
		SideInfo: snapsup.SideInfo,
		Flags: snapstate.Flags{
			Required: true,
		},
	})
	c.Assert(snapsup.SideInfo, DeepEquals, si)

	// verify snaps in the system state
	var snapst snapstate.SnapState
	err = snapstate.Get(s.state, "some-snap", &snapst)
	c.Assert(err, IsNil)

	c.Assert(snapst.Active, Equals, true)
	c.Assert(snapst.Channel, Equals, "")
	c.Assert(snapst.Sequence[0], DeepEquals, si)
	c.Assert(snapst.LocalRevision().Unset(), Equals, true)
	c.Assert(snapst.Required, Equals, true)
}

func (s *snapmgrTestSuite) TestRemoveRunThrough(c *C) {
	si := snap.SideInfo{
		RealName: "some-snap",
		Revision: snap.R(7),
	}

	s.state.Lock()
	defer s.state.Unlock()

	snapstate.Set(s.state, "some-snap", &snapstate.SnapState{
		Active:   true,
		Sequence: []*snap.SideInfo{&si},
		Current:  si.Revision,
		SnapType: "app",
	})

	chg := s.state.NewChange("remove", "remove a snap")
	ts, err := snapstate.Remove(s.state, "some-snap", snap.R(0))
	c.Assert(err, IsNil)
	chg.AddAll(ts)

	s.state.Unlock()
	defer s.snapmgr.Stop()
	s.settle()
	s.state.Lock()

	expected := fakeOps{
		{
			op:   "remove-snap-aliases",
			name: "some-snap",
		},
		{
			op:   "unlink-snap",
			name: filepath.Join(dirs.SnapMountDir, "some-snap/7"),
		},
		{
			op:    "remove-profiles:Doing",
			name:  "some-snap",
			revno: snap.R(7),
		},
		{
			op:   "remove-snap-data",
			name: filepath.Join(dirs.SnapMountDir, "some-snap/7"),
		},
		{
			op:   "remove-snap-common-data",
			name: filepath.Join(dirs.SnapMountDir, "some-snap/7"),
		},
		{
			op:    "remove-snap-files",
			name:  filepath.Join(dirs.SnapMountDir, "some-snap/7"),
			stype: "app",
		},
		{
			op:   "discard-namespace",
			name: "some-snap",
		},
		{
			op:   "discard-conns:Doing",
			name: "some-snap",
		},
	}
	// start with an easier-to-read error if this fails:
	c.Check(len(s.fakeBackend.ops), Equals, len(expected))
	c.Assert(s.fakeBackend.ops.Ops(), DeepEquals, expected.Ops())
	c.Check(s.fakeBackend.ops, DeepEquals, expected)

	// verify snapSetup info
	tasks := ts.Tasks()
	for _, t := range tasks {
		if t.Kind() == "run-hook" {
			continue
		}
		snapsup, err := snapstate.TaskSnapSetup(t)
		c.Assert(err, IsNil)

		var expSnapSetup *snapstate.SnapSetup
		if t.Kind() == "discard-conns" {
			expSnapSetup = &snapstate.SnapSetup{
				SideInfo: &snap.SideInfo{
					RealName: "some-snap",
				},
			}
		} else {
			expSnapSetup = &snapstate.SnapSetup{
				SideInfo: &snap.SideInfo{
					RealName: "some-snap",
					Revision: snap.R(7),
				},
			}
		}
		c.Check(snapsup, DeepEquals, expSnapSetup, Commentf(t.Kind()))
	}

	// verify snaps in the system state
	var snapst snapstate.SnapState
	err = snapstate.Get(s.state, "some-snap", &snapst)
	c.Assert(err, Equals, state.ErrNoState)
}

func (s *snapmgrTestSuite) TestRemoveWithManyRevisionsRunThrough(c *C) {
	si3 := snap.SideInfo{
		RealName: "some-snap",
		Revision: snap.R(3),
	}

	si5 := snap.SideInfo{
		RealName: "some-snap",
		Revision: snap.R(5),
	}

	si7 := snap.SideInfo{
		RealName: "some-snap",
		Revision: snap.R(7),
	}

	s.state.Lock()
	defer s.state.Unlock()

	snapstate.Set(s.state, "some-snap", &snapstate.SnapState{
		Active:   true,
		Sequence: []*snap.SideInfo{&si5, &si3, &si7},
		Current:  si7.Revision,
		SnapType: "app",
	})

	chg := s.state.NewChange("remove", "remove a snap")
	ts, err := snapstate.Remove(s.state, "some-snap", snap.R(0))
	c.Assert(err, IsNil)
	chg.AddAll(ts)

	s.state.Unlock()
	defer s.snapmgr.Stop()
	s.settle()
	s.state.Lock()

	expected := fakeOps{
		{
			op:   "remove-snap-aliases",
			name: "some-snap",
		},
		{
			op:   "unlink-snap",
			name: filepath.Join(dirs.SnapMountDir, "some-snap/7"),
		},
		{
			op:    "remove-profiles:Doing",
			name:  "some-snap",
			revno: snap.R(7),
		},
		{
			op:   "remove-snap-data",
			name: filepath.Join(dirs.SnapMountDir, "some-snap/7"),
		},
		{
			op:    "remove-snap-files",
			name:  filepath.Join(dirs.SnapMountDir, "some-snap/7"),
			stype: "app",
		},
		{
			op:   "remove-snap-data",
			name: filepath.Join(dirs.SnapMountDir, "some-snap/3"),
		},
		{
			op:    "remove-snap-files",
			name:  filepath.Join(dirs.SnapMountDir, "some-snap/3"),
			stype: "app",
		},
		{
			op:   "remove-snap-data",
			name: filepath.Join(dirs.SnapMountDir, "some-snap/5"),
		},
		{
			op:   "remove-snap-common-data",
			name: filepath.Join(dirs.SnapMountDir, "some-snap/5"),
		},
		{
			op:    "remove-snap-files",
			name:  filepath.Join(dirs.SnapMountDir, "some-snap/5"),
			stype: "app",
		},
		{
			op:   "discard-namespace",
			name: "some-snap",
		},
		{
			op:   "discard-conns:Doing",
			name: "some-snap",
		},
	}
	// start with an easier-to-read error if this fails:
	c.Assert(s.fakeBackend.ops.Ops(), DeepEquals, expected.Ops())
	c.Assert(s.fakeBackend.ops, DeepEquals, expected)

	// verify snapSetup info
	tasks := ts.Tasks()
	revnos := []snap.Revision{{N: 7}, {N: 3}, {N: 5}}
	whichRevno := 0
	for _, t := range tasks {
		if t.Kind() == "run-hook" {
			continue
		}
		snapsup, err := snapstate.TaskSnapSetup(t)
		c.Assert(err, IsNil)

		var expSnapSetup *snapstate.SnapSetup
		if t.Kind() == "discard-conns" {
			expSnapSetup = &snapstate.SnapSetup{
				SideInfo: &snap.SideInfo{
					RealName: "some-snap",
				},
			}
		} else {
			expSnapSetup = &snapstate.SnapSetup{
				SideInfo: &snap.SideInfo{
					RealName: "some-snap",
					Revision: revnos[whichRevno],
				},
			}
		}

		c.Check(snapsup, DeepEquals, expSnapSetup, Commentf(t.Kind()))

		if t.Kind() == "discard-snap" {
			whichRevno++
		}
	}

	// verify snaps in the system state
	var snapst snapstate.SnapState
	err = snapstate.Get(s.state, "some-snap", &snapst)
	c.Assert(err, Equals, state.ErrNoState)
}

func (s *snapmgrTestSuite) TestRemoveOneRevisionRunThrough(c *C) {
	si3 := snap.SideInfo{
		RealName: "some-snap",
		Revision: snap.R(3),
	}

	si5 := snap.SideInfo{
		RealName: "some-snap",
		Revision: snap.R(5),
	}

	si7 := snap.SideInfo{
		RealName: "some-snap",
		Revision: snap.R(7),
	}

	s.state.Lock()
	defer s.state.Unlock()

	snapstate.Set(s.state, "some-snap", &snapstate.SnapState{
		Active:   true,
		Sequence: []*snap.SideInfo{&si5, &si3, &si7},
		Current:  si7.Revision,
		SnapType: "app",
	})

	chg := s.state.NewChange("remove", "remove a snap")
	ts, err := snapstate.Remove(s.state, "some-snap", snap.R(3))
	c.Assert(err, IsNil)
	chg.AddAll(ts)

	s.state.Unlock()
	defer s.snapmgr.Stop()
	s.settle()
	s.state.Lock()

	c.Check(len(s.fakeBackend.ops), Equals, 2)
	expected := fakeOps{
		{
			op:   "remove-snap-data",
			name: filepath.Join(dirs.SnapMountDir, "some-snap/3"),
		},
		{
			op:    "remove-snap-files",
			name:  filepath.Join(dirs.SnapMountDir, "some-snap/3"),
			stype: "app",
		},
	}
	// start with an easier-to-read error if this fails:
	c.Assert(s.fakeBackend.ops.Ops(), DeepEquals, expected.Ops())
	c.Assert(s.fakeBackend.ops, DeepEquals, expected)

	// verify snapSetup info
	tasks := ts.Tasks()
	for _, t := range tasks {
		snapsup, err := snapstate.TaskSnapSetup(t)
		c.Assert(err, IsNil)

		expSnapSetup := &snapstate.SnapSetup{
			SideInfo: &snap.SideInfo{
				RealName: "some-snap",
				Revision: snap.R(3),
			},
		}

		c.Check(snapsup, DeepEquals, expSnapSetup, Commentf(t.Kind()))
	}

	// verify snaps in the system state
	var snapst snapstate.SnapState
	err = snapstate.Get(s.state, "some-snap", &snapst)
	c.Assert(err, IsNil)
	c.Check(snapst.Sequence, HasLen, 2)
}

func (s *snapmgrTestSuite) TestRemoveLastRevisionRunThrough(c *C) {
	si := snap.SideInfo{
		RealName: "some-snap",
		Revision: snap.R(2),
	}

	s.state.Lock()
	defer s.state.Unlock()

	snapstate.Set(s.state, "some-snap", &snapstate.SnapState{
		Active:   false,
		Sequence: []*snap.SideInfo{&si},
		Current:  si.Revision,
		SnapType: "app",
	})

	chg := s.state.NewChange("remove", "remove a snap")
	ts, err := snapstate.Remove(s.state, "some-snap", snap.R(2))
	c.Assert(err, IsNil)
	chg.AddAll(ts)

	s.state.Unlock()
	defer s.snapmgr.Stop()
	s.settle()
	s.state.Lock()

	c.Check(len(s.fakeBackend.ops), Equals, 5)
	expected := fakeOps{
		{
			op:   "remove-snap-data",
			name: filepath.Join(dirs.SnapMountDir, "some-snap/2"),
		},
		{
			op:   "remove-snap-common-data",
			name: filepath.Join(dirs.SnapMountDir, "some-snap/2"),
		},
		{
			op:    "remove-snap-files",
			name:  filepath.Join(dirs.SnapMountDir, "some-snap/2"),
			stype: "app",
		},
		{
			op:   "discard-namespace",
			name: "some-snap",
		},
		{
			op:   "discard-conns:Doing",
			name: "some-snap",
		},
	}
	// start with an easier-to-read error if this fails:
	c.Assert(s.fakeBackend.ops.Ops(), DeepEquals, expected.Ops())
	c.Assert(s.fakeBackend.ops, DeepEquals, expected)

	// verify snapSetup info
	tasks := ts.Tasks()
	for _, t := range tasks {
		if t.Kind() == "run-hook" {
			continue
		}
		snapsup, err := snapstate.TaskSnapSetup(t)
		c.Assert(err, IsNil)

		expSnapSetup := &snapstate.SnapSetup{
			SideInfo: &snap.SideInfo{
				RealName: "some-snap",
			},
		}
		if t.Kind() != "discard-conns" {
			expSnapSetup.SideInfo.Revision = snap.R(2)
		}

		c.Check(snapsup, DeepEquals, expSnapSetup, Commentf(t.Kind()))
	}

	// verify snaps in the system state
	var snapst snapstate.SnapState
	err = snapstate.Get(s.state, "some-snap", &snapst)
	c.Assert(err, Equals, state.ErrNoState)
}

func (s *snapmgrTestSuite) TestRemoveCurrentActiveRevisionRefused(c *C) {
	si := snap.SideInfo{
		RealName: "some-snap",
		Revision: snap.R(2),
	}

	s.state.Lock()
	defer s.state.Unlock()

	snapstate.Set(s.state, "some-snap", &snapstate.SnapState{
		Active:   true,
		Sequence: []*snap.SideInfo{&si},
		Current:  si.Revision,
		SnapType: "app",
	})

	_, err := snapstate.Remove(s.state, "some-snap", snap.R(2))

	c.Check(err, ErrorMatches, `cannot remove active revision 2 of snap "some-snap"`)
}

func (s *snapmgrTestSuite) TestRemoveCurrentRevisionOfSeveralRefused(c *C) {
	si := snap.SideInfo{
		RealName: "some-snap",
		Revision: snap.R(2),
	}

	s.state.Lock()
	defer s.state.Unlock()

	snapstate.Set(s.state, "some-snap", &snapstate.SnapState{
		Active:   true,
		Sequence: []*snap.SideInfo{&si, &si},
		Current:  si.Revision,
		SnapType: "app",
	})

	_, err := snapstate.Remove(s.state, "some-snap", snap.R(2))
	c.Assert(err, NotNil)
	c.Check(err.Error(), Equals, `cannot remove active revision 2 of snap "some-snap" (revert first?)`)
}

func (s *snapmgrTestSuite) TestRemoveMissingRevisionRefused(c *C) {
	si := snap.SideInfo{
		RealName: "some-snap",
		Revision: snap.R(2),
	}

	s.state.Lock()
	defer s.state.Unlock()

	snapstate.Set(s.state, "some-snap", &snapstate.SnapState{
		Active:   true,
		Sequence: []*snap.SideInfo{&si},
		Current:  si.Revision,
		SnapType: "app",
	})

	_, err := snapstate.Remove(s.state, "some-snap", snap.R(1))

	c.Check(err, ErrorMatches, `revision 1 of snap "some-snap" is not installed`)
}

func (s *snapmgrTestSuite) TestRemoveRefused(c *C) {
	si := snap.SideInfo{
		RealName: "gadget",
		Revision: snap.R(7),
	}

	s.state.Lock()
	defer s.state.Unlock()

	snapstate.Set(s.state, "gadget", &snapstate.SnapState{
		Active:   true,
		Sequence: []*snap.SideInfo{&si},
		Current:  si.Revision,
		SnapType: "app",
	})

	_, err := snapstate.Remove(s.state, "gadget", snap.R(0))

	c.Check(err, ErrorMatches, `snap "gadget" is not removable`)
}

func (s *snapmgrTestSuite) TestRemoveRefusedLastRevision(c *C) {
	si := snap.SideInfo{
		RealName: "gadget",
		Revision: snap.R(7),
	}

	s.state.Lock()
	defer s.state.Unlock()

	snapstate.Set(s.state, "gadget", &snapstate.SnapState{
		Active:   false,
		Sequence: []*snap.SideInfo{&si},
		Current:  si.Revision,
		SnapType: "app",
	})

	_, err := snapstate.Remove(s.state, "gadget", snap.R(7))

	c.Check(err, ErrorMatches, `snap "gadget" is not removable`)
}

func (s *snapmgrTestSuite) TestRemoveDeletesConfigOnLastRevision(c *C) {
	si := snap.SideInfo{
		RealName: "some-snap",
		Revision: snap.R(7),
	}

	s.state.Lock()
	defer s.state.Unlock()

	snapstate.Set(s.state, "some-snap", &snapstate.SnapState{
		Active:   true,
		Sequence: []*snap.SideInfo{&si},
		Current:  si.Revision,
		SnapType: "app",
	})

	snapstate.Set(s.state, "another-snap", &snapstate.SnapState{
		Active:   true,
		Sequence: []*snap.SideInfo{&si},
		Current:  si.Revision,
		SnapType: "app",
	})

	tr := config.NewTransaction(s.state)
	tr.Set("some-snap", "foo", "bar")
	tr.Commit()

	// a config for some other snap to verify its not accidentally destroyed
	tr = config.NewTransaction(s.state)
	tr.Set("another-snap", "bar", "baz")
	tr.Commit()

	var res string
	tr = config.NewTransaction(s.state)
	c.Assert(tr.Get("some-snap", "foo", &res), IsNil)
	c.Assert(tr.Get("another-snap", "bar", &res), IsNil)

	chg := s.state.NewChange("remove", "remove a snap")
	ts, err := snapstate.Remove(s.state, "some-snap", snap.R(0))
	c.Assert(err, IsNil)
	chg.AddAll(ts)

	s.state.Unlock()
	defer s.snapmgr.Stop()
	s.settle()
	s.state.Lock()

	// verify snaps in the system state
	var snapst snapstate.SnapState
	err = snapstate.Get(s.state, "some-snap", &snapst)
	c.Assert(err, Equals, state.ErrNoState)

	tr = config.NewTransaction(s.state)
	err = tr.Get("some-snap", "foo", &res)
	c.Assert(err, NotNil)
	c.Assert(err, ErrorMatches, `snap "some-snap" has no "foo" configuration option`)

	// and another snap has its config intact
	c.Assert(tr.Get("another-snap", "bar", &res), IsNil)
	c.Assert(res, Equals, "baz")
}

func (s *snapmgrTestSuite) TestRemoveDoesntDeleteConfigIfNotLastRevision(c *C) {
	si1 := snap.SideInfo{
		RealName: "some-snap",
		Revision: snap.R(7),
	}
	si2 := snap.SideInfo{
		RealName: "some-snap",
		Revision: snap.R(8),
	}

	s.state.Lock()
	defer s.state.Unlock()

	snapstate.Set(s.state, "some-snap", &snapstate.SnapState{
		Active:   true,
		Sequence: []*snap.SideInfo{&si1, &si2},
		Current:  si2.Revision,
		SnapType: "app",
	})

	tr := config.NewTransaction(s.state)
	tr.Set("some-snap", "foo", "bar")
	tr.Commit()

	var res string
	tr = config.NewTransaction(s.state)
	c.Assert(tr.Get("some-snap", "foo", &res), IsNil)

	chg := s.state.NewChange("remove", "remove a snap")
	ts, err := snapstate.Remove(s.state, "some-snap", si1.Revision)
	c.Assert(err, IsNil)
	chg.AddAll(ts)

	s.state.Unlock()
	defer s.snapmgr.Stop()
	s.settle()
	s.state.Lock()

	// verify snaps in the system state
	var snapst snapstate.SnapState
	err = snapstate.Get(s.state, "some-snap", &snapst)
	c.Assert(err, IsNil)

	tr = config.NewTransaction(s.state)
	c.Assert(tr.Get("some-snap", "foo", &res), IsNil)
	c.Assert(res, Equals, "bar")
}

func (s *snapmgrTestSuite) TestUpdateMakesConfigSnapshot(c *C) {
	s.state.Lock()
	defer s.state.Unlock()

	snapstate.Set(s.state, "some-snap", &snapstate.SnapState{
		Active: true,
		Sequence: []*snap.SideInfo{
			{RealName: "some-snap", SnapID: "some-snap-id", Revision: snap.R(1)},
		},
		Current:  snap.R(1),
		SnapType: "app",
	})

	tr := config.NewTransaction(s.state)
	tr.Set("some-snap", "foo", "bar")
	tr.Commit()

	var cfgs map[string]interface{}
	// we don't have config snapshots yet
	c.Assert(s.state.Get("revision-config", &cfgs), Equals, state.ErrNoState)

	chg := s.state.NewChange("update", "update a snap")
	ts, err := snapstate.Update(s.state, "some-snap", "some-channel", snap.R(2), s.user.ID, snapstate.Flags{})
	c.Assert(err, IsNil)
	chg.AddAll(ts)

	s.state.Unlock()
	defer s.snapmgr.Stop()
	s.settle()

	s.state.Lock()
	cfgs = nil
	// config copy of rev. 1 has been made
	c.Assert(s.state.Get("revision-config", &cfgs), IsNil)
	c.Assert(cfgs["some-snap"], DeepEquals, map[string]interface{}{
		"1": map[string]interface{}{
			"foo": "bar",
		},
	})
}

func (s *snapmgrTestSuite) TestRevertRestoresConfigSnapshot(c *C) {
	s.state.Lock()
	defer s.state.Unlock()

	snapstate.Set(s.state, "some-snap", &snapstate.SnapState{
		Active: true,
		Sequence: []*snap.SideInfo{
			{RealName: "some-snap", SnapID: "some-snap-id", Revision: snap.R(1)},
			{RealName: "some-snap", Revision: snap.R(2)},
		},
		Current:  snap.R(2),
		SnapType: "app",
	})

	// set configuration for current snap
	tr := config.NewTransaction(s.state)
	tr.Set("some-snap", "foo", "100")
	tr.Commit()

	// make config snapshot for rev.1
	config.SaveRevisionConfig(s.state, "some-snap", snap.R(1))

	// modify for rev. 2
	tr = config.NewTransaction(s.state)
	tr.Set("some-snap", "foo", "200")
	tr.Commit()

	chg := s.state.NewChange("revert", "revert snap")
	ts, err := snapstate.Revert(s.state, "some-snap", snapstate.Flags{})
	c.Assert(err, IsNil)
	chg.AddAll(ts)

	s.state.Unlock()
	defer s.snapmgr.Stop()
	s.settle()

	s.state.Lock()
	// config snapshot of rev. 2 has been made by 'revert'
	var cfgs map[string]interface{}
	c.Assert(s.state.Get("revision-config", &cfgs), IsNil)
	c.Assert(cfgs["some-snap"], DeepEquals, map[string]interface{}{
		"1": map[string]interface{}{"foo": "100"},
		"2": map[string]interface{}{"foo": "200"},
	})

	// current snap configuration has been restored from rev. 1 config snapshot
	tr = config.NewTransaction(s.state)
	var res string
	c.Assert(tr.Get("some-snap", "foo", &res), IsNil)
	c.Assert(res, Equals, "100")
}

func (s *snapmgrTestSuite) TestUpdateDoesGC(c *C) {
	s.state.Lock()
	defer s.state.Unlock()

	snapstate.Set(s.state, "some-snap", &snapstate.SnapState{
		Active: true,
		Sequence: []*snap.SideInfo{
			{RealName: "some-snap", SnapID: "some-snap-id", Revision: snap.R(1)},
			{RealName: "some-snap", SnapID: "some-snap-id", Revision: snap.R(2)},
			{RealName: "some-snap", SnapID: "some-snap-id", Revision: snap.R(3)},
			{RealName: "some-snap", SnapID: "some-snap-id", Revision: snap.R(4)},
		},
		Current:  snap.R(4),
		SnapType: "app",
	})

	chg := s.state.NewChange("update", "update a snap")
	ts, err := snapstate.Update(s.state, "some-snap", "some-channel", snap.R(0), s.user.ID, snapstate.Flags{})
	c.Assert(err, IsNil)
	chg.AddAll(ts)

	s.state.Unlock()
	defer s.snapmgr.Stop()
	s.settle()
	s.state.Lock()

	// ensure garbage collection runs as the last tasks
	expectedTail := fakeOps{
		{
			op:   "link-snap",
			name: filepath.Join(dirs.SnapMountDir, "some-snap/11"),
		},
		{
			op: "update-aliases",
		},
		{
			op:   "remove-snap-data",
			name: filepath.Join(dirs.SnapMountDir, "some-snap/1"),
		},
		{
			op:    "remove-snap-files",
			name:  filepath.Join(dirs.SnapMountDir, "some-snap/1"),
			stype: "app",
		},
		{
			op:   "remove-snap-data",
			name: filepath.Join(dirs.SnapMountDir, "some-snap/2"),
		},
		{
			op:    "remove-snap-files",
			name:  filepath.Join(dirs.SnapMountDir, "some-snap/2"),
			stype: "app",
		},
		{
			op:    "cleanup-trash",
			name:  "some-snap",
			revno: snap.R(11),
		},
	}

	opsTail := s.fakeBackend.ops[len(s.fakeBackend.ops)-len(expectedTail):]
	c.Assert(opsTail.Ops(), DeepEquals, expectedTail.Ops())
	c.Check(opsTail, DeepEquals, expectedTail)
}

func (s *snapmgrTestSuite) TestRevertNoRevertAgain(c *C) {
	siNew := snap.SideInfo{
		RealName: "some-snap",
		Revision: snap.R(77),
	}

	si := snap.SideInfo{
		RealName: "some-snap",
		Revision: snap.R(7),
	}

	s.state.Lock()
	defer s.state.Unlock()

	snapstate.Set(s.state, "some-snap", &snapstate.SnapState{
		Active:   true,
		Sequence: []*snap.SideInfo{&si, &siNew},
		Current:  snap.R(7),
	})

	ts, err := snapstate.Revert(s.state, "some-snap", snapstate.Flags{})
	c.Assert(err, ErrorMatches, "no revision to revert to")
	c.Assert(ts, IsNil)
}

func (s *snapmgrTestSuite) TestRevertNothingToRevertTo(c *C) {
	si := snap.SideInfo{
		RealName: "some-snap",
		Revision: snap.R(7),
	}

	s.state.Lock()
	defer s.state.Unlock()

	snapstate.Set(s.state, "some-snap", &snapstate.SnapState{
		Active:   true,
		Sequence: []*snap.SideInfo{&si},
		Current:  si.Revision,
	})

	ts, err := snapstate.Revert(s.state, "some-snap", snapstate.Flags{})
	c.Assert(err, ErrorMatches, "no revision to revert to")
	c.Assert(ts, IsNil)
}

func (s *snapmgrTestSuite) TestRevertToRevisionNoValidVersion(c *C) {
	si := snap.SideInfo{
		RealName: "some-snap",
		Revision: snap.R(7),
	}
	si2 := snap.SideInfo{
		RealName: "some-snap",
		Revision: snap.R(77),
	}

	s.state.Lock()
	defer s.state.Unlock()

	snapstate.Set(s.state, "some-snap", &snapstate.SnapState{
		Active:   true,
		Sequence: []*snap.SideInfo{&si, &si2},
		Current:  snap.R(77),
	})

	ts, err := snapstate.RevertToRevision(s.state, "some-snap", snap.R("99"), snapstate.Flags{})
	c.Assert(err, ErrorMatches, `cannot find revision 99 for snap "some-snap"`)
	c.Assert(ts, IsNil)
}

func (s *snapmgrTestSuite) TestRevertToRevisionAlreadyCurrent(c *C) {
	si := snap.SideInfo{
		RealName: "some-snap",
		Revision: snap.R(7),
	}
	si2 := snap.SideInfo{
		RealName: "some-snap",
		Revision: snap.R(77),
	}

	s.state.Lock()
	defer s.state.Unlock()

	snapstate.Set(s.state, "some-snap", &snapstate.SnapState{
		Active:   true,
		Sequence: []*snap.SideInfo{&si, &si2},
		Current:  snap.R(77),
	})

	ts, err := snapstate.RevertToRevision(s.state, "some-snap", snap.R("77"), snapstate.Flags{})
	c.Assert(err, ErrorMatches, `already on requested revision`)
	c.Assert(ts, IsNil)
}

func (s *snapmgrTestSuite) TestRevertRunThrough(c *C) {
	si := snap.SideInfo{
		RealName: "some-snap",
		Revision: snap.R(7),
	}
	siOld := snap.SideInfo{
		RealName: "some-snap",
		Revision: snap.R(2),
	}

	s.state.Lock()
	defer s.state.Unlock()

	snapstate.Set(s.state, "some-snap", &snapstate.SnapState{
		Active:   true,
		SnapType: "app",
		Sequence: []*snap.SideInfo{&siOld, &si},
		Current:  si.Revision,
	})

	chg := s.state.NewChange("revert", "revert a snap backwards")
	ts, err := snapstate.Revert(s.state, "some-snap", snapstate.Flags{})
	c.Assert(err, IsNil)
	chg.AddAll(ts)

	s.state.Unlock()
	defer s.snapmgr.Stop()
	s.settle()
	s.state.Lock()

	expected := fakeOps{
		{
			op:   "remove-snap-aliases",
			name: "some-snap",
		},
		{
			op:   "unlink-snap",
			name: filepath.Join(dirs.SnapMountDir, "some-snap/7"),
		},
		{
			op:    "setup-profiles:Doing",
			name:  "some-snap",
			revno: snap.R(2),
		},
		{
			op: "candidate",
			sinfo: snap.SideInfo{
				RealName: "some-snap",
				Revision: snap.R(2),
			},
		},
		{
			op:   "link-snap",
			name: filepath.Join(dirs.SnapMountDir, "some-snap/2"),
		},
		{
			op: "update-aliases",
		},
	}
	// start with an easier-to-read error if this fails:
	c.Assert(s.fakeBackend.ops.Ops(), DeepEquals, expected.Ops())
	c.Assert(s.fakeBackend.ops, DeepEquals, expected)

	// verify that the R(2) version is active now and R(7) is still there
	var snapst snapstate.SnapState
	err = snapstate.Get(s.state, "some-snap", &snapst)
	c.Assert(err, IsNil)

	c.Assert(snapst.Active, Equals, true)
	c.Assert(snapst.Current, Equals, snap.R(2))
	c.Assert(snapst.Sequence, HasLen, 2)
	c.Assert(snapst.Sequence[0], DeepEquals, &snap.SideInfo{
		RealName: "some-snap",
		Channel:  "",
		Revision: snap.R(2),
	})
	c.Assert(snapst.Sequence[1], DeepEquals, &snap.SideInfo{
		RealName: "some-snap",
		Channel:  "",
		Revision: snap.R(7),
	})
	c.Assert(snapst.Block(), DeepEquals, []snap.Revision{snap.R(7)})
}

func (s *snapmgrTestSuite) TestRevertWithLocalRevisionRunThrough(c *C) {
	si := snap.SideInfo{
		RealName: "some-snap",
		Revision: snap.R(-7),
	}
	siOld := snap.SideInfo{
		RealName: "some-snap",
		Revision: snap.R(-2),
	}

	s.state.Lock()
	defer s.state.Unlock()

	snapstate.Set(s.state, "some-snap", &snapstate.SnapState{
		Active:   true,
		SnapType: "app",
		Sequence: []*snap.SideInfo{&siOld, &si},
		Current:  si.Revision,
	})

	chg := s.state.NewChange("revert", "revert a snap backwards")
	ts, err := snapstate.Revert(s.state, "some-snap", snapstate.Flags{})
	c.Assert(err, IsNil)
	chg.AddAll(ts)

	s.state.Unlock()
	defer s.snapmgr.Stop()
	s.settle()
	s.state.Lock()

	c.Assert(s.fakeBackend.ops.Ops(), HasLen, 6)

	// verify that LocalRevision is still -7
	var snapst snapstate.SnapState
	err = snapstate.Get(s.state, "some-snap", &snapst)
	c.Assert(err, IsNil)

	c.Assert(snapst.LocalRevision(), Equals, snap.R(-7))
}

func (s *snapmgrTestSuite) TestRevertToRevisionNewVersion(c *C) {
	siNew := snap.SideInfo{
		RealName: "some-snap",
		Revision: snap.R(7),
		SnapID:   "october",
	}

	si := snap.SideInfo{
		RealName: "some-snap",
		Revision: snap.R(2),
		SnapID:   "october",
	}

	s.state.Lock()
	defer s.state.Unlock()

	snapstate.Set(s.state, "some-snap", &snapstate.SnapState{
		Active:   true,
		SnapType: "app",
		Sequence: []*snap.SideInfo{&si, &siNew},
		Current:  snap.R(2),
		Channel:  "edge",
	})

	chg := s.state.NewChange("revert", "revert a snap forward")
	ts, err := snapstate.RevertToRevision(s.state, "some-snap", snap.R(7), snapstate.Flags{})
	c.Assert(err, IsNil)
	chg.AddAll(ts)

	s.state.Unlock()
	defer s.snapmgr.Stop()
	s.settle()
	s.state.Lock()

	expected := fakeOps{
		{
			op:   "remove-snap-aliases",
			name: "some-snap",
		},
		{
			op:   "unlink-snap",
			name: filepath.Join(dirs.SnapMountDir, "some-snap/2"),
		},
		{
			op:    "setup-profiles:Doing",
			name:  "some-snap",
			revno: snap.R(7),
		},
		{
			op:    "candidate",
			sinfo: siNew,
		},
		{
			op:   "link-snap",
			name: filepath.Join(dirs.SnapMountDir, "some-snap/7"),
		},
		{
			op: "update-aliases",
		},
	}
	// start with an easier-to-read error if this fails:
	c.Assert(s.fakeBackend.ops.Ops(), DeepEquals, expected.Ops())
	c.Assert(s.fakeBackend.ops, DeepEquals, expected)

	// verify that the R(7) version is active now
	var snapst snapstate.SnapState
	err = snapstate.Get(s.state, "some-snap", &snapst)
	c.Assert(err, IsNil)

	c.Check(snapst.Active, Equals, true)
	c.Check(snapst.Current, Equals, snap.R(7))
	c.Check(snapst.Sequence, HasLen, 2)
	c.Check(snapst.Channel, Equals, "edge")
	c.Check(snapst.CurrentSideInfo(), DeepEquals, &siNew)

	c.Check(snapst.Block(), HasLen, 0)
}

func (s *snapmgrTestSuite) TestRevertTotalUndoRunThrough(c *C) {
	si := snap.SideInfo{
		RealName: "some-snap",
		Revision: snap.R(1),
	}
	si2 := snap.SideInfo{
		RealName: "some-snap",
		Revision: snap.R(2),
	}

	s.state.Lock()
	defer s.state.Unlock()

	snapstate.Set(s.state, "some-snap", &snapstate.SnapState{
		Active:   true,
		SnapType: "app",
		Sequence: []*snap.SideInfo{&si, &si2},
		Current:  si2.Revision,
	})

	chg := s.state.NewChange("revert", "revert a snap")
	ts, err := snapstate.Revert(s.state, "some-snap", snapstate.Flags{})
	c.Assert(err, IsNil)
	chg.AddAll(ts)

	tasks := ts.Tasks()
	last := tasks[len(tasks)-1]

	terr := s.state.NewTask("error-trigger", "provoking total undo")
	terr.WaitFor(last)
	chg.AddTask(terr)

	s.state.Unlock()
	defer s.snapmgr.Stop()
	s.settle()
	s.state.Lock()

	expected := fakeOps{
		{
			op:   "remove-snap-aliases",
			name: "some-snap",
		},
		{
			op:   "unlink-snap",
			name: filepath.Join(dirs.SnapMountDir, "some-snap/2"),
		},
		{
			op:    "setup-profiles:Doing",
			name:  "some-snap",
			revno: snap.R(1),
		},
		{
			op: "candidate",
			sinfo: snap.SideInfo{
				RealName: "some-snap",
				Revision: snap.R(1),
			},
		},
		{
			op:   "link-snap",
			name: filepath.Join(dirs.SnapMountDir, "some-snap/1"),
		},
		{
			op: "update-aliases",
		},
		// undoing everything from here down...
		{
			op:   "remove-snap-aliases",
			name: "some-snap",
		},
		{
			op:   "unlink-snap",
			name: filepath.Join(dirs.SnapMountDir, "some-snap/1"),
		},
		{
			op:    "setup-profiles:Undoing",
			name:  "some-snap",
			revno: snap.R(1),
		},
		{
			op:   "link-snap",
			name: filepath.Join(dirs.SnapMountDir, "some-snap/2"),
		},
		{
			op: "update-aliases",
		},
	}
	// start with an easier-to-read error if this fails:
	c.Assert(s.fakeBackend.ops.Ops(), DeepEquals, expected.Ops())
	c.Check(s.fakeBackend.ops, DeepEquals, expected)

	// verify snaps in the system state
	var snapst snapstate.SnapState
	err = snapstate.Get(s.state, "some-snap", &snapst)
	c.Assert(err, IsNil)

	c.Assert(snapst.Active, Equals, true)
	c.Assert(snapst.Sequence, HasLen, 2)
	c.Assert(snapst.Current, Equals, si2.Revision)
}

func (s *snapmgrTestSuite) TestRevertUndoRunThrough(c *C) {
	si := snap.SideInfo{
		RealName: "some-snap",
		Revision: snap.R(1),
	}
	si2 := snap.SideInfo{
		RealName: "some-snap",
		Revision: snap.R(2),
	}

	s.state.Lock()
	defer s.state.Unlock()

	snapstate.Set(s.state, "some-snap", &snapstate.SnapState{
		Active:   true,
		SnapType: "app",
		Sequence: []*snap.SideInfo{&si, &si2},
		Current:  si2.Revision,
	})

	chg := s.state.NewChange("revert", "install a revert")
	ts, err := snapstate.Revert(s.state, "some-snap", snapstate.Flags{})
	c.Assert(err, IsNil)
	chg.AddAll(ts)

	s.fakeBackend.linkSnapFailTrigger = filepath.Join(dirs.SnapMountDir, "some-snap/1")

	s.state.Unlock()
	defer s.snapmgr.Stop()
	s.settle()
	s.state.Lock()

	expected := fakeOps{
		{
			op:   "remove-snap-aliases",
			name: "some-snap",
		},
		{
			op:   "unlink-snap",
			name: filepath.Join(dirs.SnapMountDir, "some-snap/2"),
		},
		{
			op:    "setup-profiles:Doing",
			name:  "some-snap",
			revno: snap.R(1),
		},
		{
			op: "candidate",
			sinfo: snap.SideInfo{
				RealName: "some-snap",
				Revision: snap.R(1),
			},
		},
		{
			op:   "link-snap.failed",
			name: filepath.Join(dirs.SnapMountDir, "some-snap/1"),
		},
		// undo stuff here
		{
			op:   "unlink-snap",
			name: filepath.Join(dirs.SnapMountDir, "some-snap/1"),
		},
		{
			op:    "setup-profiles:Undoing",
			name:  "some-snap",
			revno: snap.R(1),
		},
		{
			op:   "link-snap",
			name: filepath.Join(dirs.SnapMountDir, "some-snap/2"),
		},
		{
			op: "update-aliases",
		},
	}

	// ensure all our tasks ran
	// start with an easier-to-read error if this fails:
	c.Assert(s.fakeBackend.ops.Ops(), DeepEquals, expected.Ops())
	c.Assert(s.fakeBackend.ops, DeepEquals, expected)

	// verify snaps in the system state
	var snapst snapstate.SnapState
	err = snapstate.Get(s.state, "some-snap", &snapst)
	c.Assert(err, IsNil)

	c.Assert(snapst.Active, Equals, true)
	c.Assert(snapst.Sequence, HasLen, 2)
	c.Assert(snapst.Current, Equals, snap.R(2))
}

func (s *snapmgrTestSuite) TestEnableDoesNotEnableAgain(c *C) {
	si := snap.SideInfo{
		RealName: "some-snap",
		Revision: snap.R(7),
	}

	s.state.Lock()
	defer s.state.Unlock()

	snapstate.Set(s.state, "some-snap", &snapstate.SnapState{
		Sequence: []*snap.SideInfo{&si},
		Current:  snap.R(7),
		Active:   true,
	})

	ts, err := snapstate.Enable(s.state, "some-snap")
	c.Assert(err, ErrorMatches, `snap "some-snap" already enabled`)
	c.Assert(ts, IsNil)
}

func (s *snapmgrTestSuite) TestEnableRunThrough(c *C) {
	si := snap.SideInfo{
		RealName: "some-snap",
		Revision: snap.R(7),
		Channel:  "edge",
		SnapID:   "foo",
	}

	s.state.Lock()
	defer s.state.Unlock()

	flags := snapstate.Flags{
		DevMode:  true,
		JailMode: true,
		Classic:  true,
		TryMode:  true,
		Required: true,
	}
	snapstate.Set(s.state, "some-snap", &snapstate.SnapState{
		Sequence:            []*snap.SideInfo{&si},
		Current:             si.Revision,
		Active:              false,
		Channel:             "edge",
		Flags:               flags,
		AliasesPending:      true,
		AutoAliasesDisabled: true,
	})

	chg := s.state.NewChange("enable", "enable a snap")
	ts, err := snapstate.Enable(s.state, "some-snap")
	c.Assert(err, IsNil)
	chg.AddAll(ts)

	s.state.Unlock()
	defer s.snapmgr.Stop()
	s.settle()
	s.state.Lock()

	expected := fakeOps{
		{
			op:    "setup-profiles:Doing",
			name:  "some-snap",
			revno: snap.R(7),
		},
		{
			op:    "candidate",
			sinfo: si,
		},
		{
			op:   "link-snap",
			name: filepath.Join(dirs.SnapMountDir, "some-snap/7"),
		},
		{
			op: "update-aliases",
		},
	}
	// start with an easier-to-read error if this fails:
	c.Assert(s.fakeBackend.ops.Ops(), DeepEquals, expected.Ops())
	c.Assert(s.fakeBackend.ops, DeepEquals, expected)

	var snapst snapstate.SnapState
	err = snapstate.Get(s.state, "some-snap", &snapst)
	c.Assert(err, IsNil)
	c.Check(snapst.Flags, DeepEquals, flags)

	c.Assert(snapst.Active, Equals, true)
	c.Assert(snapst.AliasesPending, Equals, false)
	c.Assert(snapst.AutoAliasesDisabled, Equals, true)

	info, err := snapst.CurrentInfo()
	c.Assert(err, IsNil)
	c.Assert(info.Channel, Equals, "edge")
	c.Assert(info.SnapID, Equals, "foo")
}

func (s *snapmgrTestSuite) TestDisableRunThrough(c *C) {
	si := snap.SideInfo{
		RealName: "some-snap",
		Revision: snap.R(7),
	}

	s.state.Lock()
	defer s.state.Unlock()

	snapstate.Set(s.state, "some-snap", &snapstate.SnapState{
		Sequence: []*snap.SideInfo{&si},
		Current:  si.Revision,
		Active:   true,
	})

	chg := s.state.NewChange("disable", "disable a snap")
	ts, err := snapstate.Disable(s.state, "some-snap")
	c.Assert(err, IsNil)
	chg.AddAll(ts)

	s.state.Unlock()
	defer s.snapmgr.Stop()
	s.settle()
	s.state.Lock()

	expected := fakeOps{
		{
			op:   "remove-snap-aliases",
			name: "some-snap",
		},
		{
			op:   "unlink-snap",
			name: filepath.Join(dirs.SnapMountDir, "some-snap/7"),
		},
		{
			op:    "remove-profiles:Doing",
			name:  "some-snap",
			revno: snap.R(7),
		},
	}
	// start with an easier-to-read error if this fails:
	c.Assert(s.fakeBackend.ops.Ops(), DeepEquals, expected.Ops())
	c.Assert(s.fakeBackend.ops, DeepEquals, expected)

	var snapst snapstate.SnapState
	err = snapstate.Get(s.state, "some-snap", &snapst)
	c.Assert(err, IsNil)

	c.Assert(snapst.Active, Equals, false)
	c.Assert(snapst.AliasesPending, Equals, true)
}

func (s *snapmgrTestSuite) TestSwitchRunThrough(c *C) {
	si := snap.SideInfo{
		RealName: "some-snap",
		Revision: snap.R(7),
		Channel:  "edge",
		SnapID:   "foo",
	}

	s.state.Lock()
	defer s.state.Unlock()

	snapstate.Set(s.state, "some-snap", &snapstate.SnapState{
		Sequence: []*snap.SideInfo{&si},
		Current:  si.Revision,
		Channel:  "edge",
	})

	chg := s.state.NewChange("switch-snap", "switch snap to some-channel")
	ts, err := snapstate.Switch(s.state, "some-snap", "some-channel")
	c.Assert(err, IsNil)
	chg.AddAll(ts)

	s.state.Unlock()
	defer s.snapmgr.Stop()
	s.settle()
	s.state.Lock()

	// switch is not really really doing anything backend related
	c.Assert(s.fakeBackend.ops, HasLen, 0)

	// ensure the desired channel has changed
	var snapst snapstate.SnapState
	err = snapstate.Get(s.state, "some-snap", &snapst)
	c.Assert(err, IsNil)
	c.Assert(snapst.Channel, Equals, "some-channel")

	// ensure the current info has not changed
	info, err := snapst.CurrentInfo()
	c.Assert(err, IsNil)
	c.Assert(info.Channel, Equals, "edge")
}

func (s *snapmgrTestSuite) TestDisableDoesNotEnableAgain(c *C) {
	si := snap.SideInfo{
		RealName: "some-snap",
		Revision: snap.R(7),
	}

	s.state.Lock()
	defer s.state.Unlock()

	snapstate.Set(s.state, "some-snap", &snapstate.SnapState{
		Sequence: []*snap.SideInfo{&si},
		Current:  snap.R(7),
		Active:   false,
	})

	ts, err := snapstate.Disable(s.state, "some-snap")
	c.Assert(err, ErrorMatches, `snap "some-snap" already disabled`)
	c.Assert(ts, IsNil)
}

func (s *snapmgrTestSuite) TestUndoMountSnapFailsInCopyData(c *C) {
	s.state.Lock()
	defer s.state.Unlock()

	chg := s.state.NewChange("install", "install a snap")
	ts, err := snapstate.Install(s.state, "some-snap", "some-channel", snap.R(0), s.user.ID, snapstate.Flags{})
	c.Assert(err, IsNil)
	chg.AddAll(ts)

	s.fakeBackend.copySnapDataFailTrigger = filepath.Join(dirs.SnapMountDir, "some-snap/11")

	s.state.Unlock()
	defer s.snapmgr.Stop()
	s.settle()
	s.state.Lock()

	expected := fakeOps{
		{
			op:    "storesvc-snap",
			name:  "some-snap",
			revno: snap.R(11),
		},
		{
			op:   "storesvc-download",
			name: "some-snap",
		},
		{
			op:    "validate-snap:Doing",
			name:  "some-snap",
			revno: snap.R(11),
		},
		{
			op:  "current",
			old: "<no-current>",
		},
		{
			op:   "open-snap-file",
			name: filepath.Join(dirs.SnapBlobDir, "some-snap_11.snap"),
			sinfo: snap.SideInfo{
				RealName: "some-snap",
				SnapID:   "snapIDsnapidsnapidsnapidsnapidsn",
				Channel:  "some-channel",
				Revision: snap.R(11),
			},
		},
		{
			op:    "setup-snap",
			name:  filepath.Join(dirs.SnapBlobDir, "some-snap_11.snap"),
			revno: snap.R(11),
		},
		{
			op:   "copy-data.failed",
			name: filepath.Join(dirs.SnapMountDir, "some-snap/11"),
			old:  "<no-old>",
		},
		{
			op:    "undo-setup-snap",
			name:  filepath.Join(dirs.SnapMountDir, "some-snap/11"),
			stype: "app",
		},
	}
	// start with an easier-to-read error if this fails:
	c.Assert(s.fakeBackend.ops.Ops(), DeepEquals, expected.Ops())
	c.Assert(s.fakeBackend.ops, DeepEquals, expected)
}

func (s *snapmgrTestSuite) TestRefreshFailureCausesErrorReport(c *C) {
	var errSnap, errMsg, errSig string
	var errExtra map[string]string
	var n int
	restore := snapstate.MockErrtrackerReport(func(aSnap, aErrMsg, aDupSig string, extra map[string]string) (string, error) {
		errSnap = aSnap
		errMsg = aErrMsg
		errSig = aDupSig
		errExtra = extra
		n += 1
		return "oopsid", nil
	})
	defer restore()

	si := snap.SideInfo{
		RealName: "some-snap",
		SnapID:   "some-snap-id",
		Revision: snap.R(7),
	}

	s.state.Lock()
	defer s.state.Unlock()

	s.state.Set("ubuntu-core-transition-retry", 7)
	snapstate.Set(s.state, "some-snap", &snapstate.SnapState{
		Active:   true,
		Sequence: []*snap.SideInfo{&si},
		Current:  si.Revision,
		SnapType: "app",
	})

	chg := s.state.NewChange("install", "install a snap")
	ts, err := snapstate.Update(s.state, "some-snap", "some-channel", snap.R(0), s.user.ID, snapstate.Flags{})
	c.Assert(err, IsNil)
	chg.AddAll(ts)

	s.fakeBackend.linkSnapFailTrigger = filepath.Join(dirs.SnapMountDir, "some-snap/11")

	s.state.Unlock()
	defer s.snapmgr.Stop()
	s.settle()
	s.state.Lock()

	// verify we generated a failure report
	c.Check(n, Equals, 1)
	c.Check(errSnap, Equals, "some-snap")
	c.Check(errExtra, DeepEquals, map[string]string{
		"UbuntuCoreTransitionCount": "7",
		"Channel":                   "some-channel",
		"Revision":                  "11",
	})
	c.Check(errMsg, Matches, `(?sm)change "install": "install a snap"
prerequisites: Done
 snap-setup: "some-snap" \(11\) "some-channel"
download-snap: Undoing
validate-snap: Done
.*
link-snap: Error
 INFO unlink
 ERROR fail
set-auto-aliases: Hold
setup-aliases: Hold
run-hook: Hold
start-snap-services: Hold
cleanup: Hold
run-hook: Hold`)
	c.Check(errSig, Matches, `(?sm)snap-install:
prerequisites: Done
 snap-setup: "some-snap"
download-snap: Undoing
validate-snap: Done
.*
link-snap: Error
 INFO unlink
 ERROR fail
set-auto-aliases: Hold
setup-aliases: Hold
run-hook: Hold
start-snap-services: Hold
cleanup: Hold
run-hook: Hold`)

	// run again with empty "ubuntu-core-transition-retry"
	s.state.Set("ubuntu-core-transition-retry", 0)
	chg = s.state.NewChange("install", "install a snap")
	ts, err = snapstate.Update(s.state, "some-snap", "some-channel", snap.R(0), s.user.ID, snapstate.Flags{})
	c.Assert(err, IsNil)
	chg.AddAll(ts)
	s.state.Unlock()
	defer s.snapmgr.Stop()
	s.settle()
	s.state.Lock()
	// verify that we excluded this field from the bugreport
	c.Check(n, Equals, 2)
	c.Check(errExtra, DeepEquals, map[string]string{
		"Channel":  "some-channel",
		"Revision": "11",
	})

}

func (s *snapmgrTestSuite) verifyRefreshLast(c *C) {
	var lastRefresh time.Time

	s.state.Get("last-refresh", &lastRefresh)
	c.Check(time.Now().Year(), Equals, lastRefresh.Year())
}

func makeTestRefreshConfig(st *state.State) {
	now := time.Now()
	st.Set("last-refresh", time.Date(2009, 8, 13, 8, 0, 5, 0, now.Location()))

	tr := config.NewTransaction(st)
	tr.Set("core", "refresh.schedule", fmt.Sprintf("00:00-23:59"))
	tr.Commit()
}

func (s *snapmgrTestSuite) TestEnsureRefreshRefusesWeekdaySchedules(c *C) {
	s.state.Lock()
	defer s.state.Unlock()
	snapstate.CanAutoRefresh = func(*state.State) (bool, error) { return true, nil }

	logbuf := bytes.NewBuffer(nil)
	l, err := logger.New(logbuf, logger.DefaultFlags)
	c.Assert(err, IsNil)
	logger.SetLogger(l)
	defer logger.SetLogger(logger.NullLogger)

	s.state.Set("last-refresh", time.Date(2009, 8, 13, 8, 0, 5, 0, time.UTC))
	tr := config.NewTransaction(s.state)
	tr.Set("core", "refresh.schedule", fmt.Sprintf("00:00-23:59/mon@12:00-14:00"))
	tr.Commit()

	// Ensure() also runs ensureRefreshes()
	s.state.Unlock()
	s.snapmgr.Ensure()
	s.state.Lock()

	c.Check(logbuf.String(), testutil.Contains, `cannot use refresh.schedule configuration: "mon@12:00-14:00" uses weekdays which is currently not supported`)
}

func (s *snapmgrTestSuite) TestEnsureRefreshesNoUpdate(c *C) {
	s.state.Lock()
	defer s.state.Unlock()
	snapstate.CanAutoRefresh = func(*state.State) (bool, error) { return true, nil }

	makeTestRefreshConfig(s.state)

	// Ensure() also runs ensureRefreshes()
	s.state.Unlock()
	s.snapmgr.Ensure()
	s.state.Lock()

	// nothing needs to be done, but last-refresh got updated
	c.Check(s.state.Changes(), HasLen, 0)
	s.verifyRefreshLast(c)

	// ensure the next-refresh time is reset and re-calculated
	c.Check(s.snapmgr.NextRefresh().IsZero(), Equals, true)
}

func (s *snapmgrTestSuite) TestEnsureRefreshesAlreadyRanInThisInterval(c *C) {
	s.state.Lock()
	defer s.state.Unlock()

	snapstate.CanAutoRefresh = func(*state.State) (bool, error) {
		return true, nil
	}
	nextRefresh := s.snapmgr.NextRefresh()
	c.Check(nextRefresh.IsZero(), Equals, true)

	now := time.Now()
	fakeLastRefresh := now.Add(-1 * time.Hour)
	s.state.Set("last-refresh", fakeLastRefresh)

	tr := config.NewTransaction(s.state)
	tr.Set("core", "refresh.schedule", fmt.Sprintf("00:00-%02d:%02d", now.Hour(), now.Minute()))
	tr.Commit()

	// Ensure() also runs ensureRefreshes()
	s.state.Unlock()
	s.snapmgr.Ensure()
	s.state.Lock()

	// nothing needs to be done and no refresh was run
	c.Check(s.state.Changes(), HasLen, 0)

	var refreshLast time.Time
	s.state.Get("last-refresh", &refreshLast)
	c.Check(refreshLast.Equal(fakeLastRefresh), Equals, true)

	// but a nextRefresh time got calculated
	nextRefresh = s.snapmgr.NextRefresh()
	c.Check(nextRefresh.IsZero(), Equals, false)

	// run ensure again to test that nextRefresh again to ensure that
	// nextRefresh is not calculated again if nothing changes
	s.state.Unlock()
	s.snapmgr.Ensure()
	s.state.Lock()
	c.Check(s.snapmgr.NextRefresh(), Equals, nextRefresh)
}

func (s *snapmgrTestSuite) TestEnsureRefreshesWithUpdate(c *C) {
	s.state.Lock()
	defer s.state.Unlock()
	snapstate.CanAutoRefresh = func(*state.State) (bool, error) { return true, nil }

	makeTestRefreshConfig(s.state)

	snapstate.Set(s.state, "some-snap", &snapstate.SnapState{
		Active: true,
		Sequence: []*snap.SideInfo{
			{RealName: "some-snap", SnapID: "some-snap-id", Revision: snap.R(1)},
		},
		Current:  snap.R(1),
		SnapType: "app",
	})

	// Ensure() also runs ensureRefreshes() and our test setup has an
	// update for the "some-snap" in our fake store
	s.state.Unlock()
	s.snapmgr.Ensure()
	s.state.Lock()

	// verify we have an auto-refresh change scheduled now
	c.Assert(s.state.Changes(), HasLen, 1)
	chg := s.state.Changes()[0]
	c.Check(chg.Kind(), Equals, "auto-refresh")
	c.Check(chg.IsReady(), Equals, false)
	s.verifyRefreshLast(c)
}

func (s *snapmgrTestSuite) TestEnsureRefreshesImmediateWithUpdate(c *C) {
	s.state.Lock()
	defer s.state.Unlock()
	snapstate.CanAutoRefresh = func(*state.State) (bool, error) { return true, nil }

	// lastRefresh is unset/zero => immediate refresh try

	snapstate.Set(s.state, "some-snap", &snapstate.SnapState{
		Active: true,
		Sequence: []*snap.SideInfo{
			{RealName: "some-snap", SnapID: "some-snap-id", Revision: snap.R(1)},
		},
		Current:  snap.R(1),
		SnapType: "app",
	})

	// Ensure() also runs ensureRefreshes() and our test setup has an
	// update for the "some-snap" in our fake store
	s.state.Unlock()
	s.snapmgr.Ensure()
	s.state.Lock()

	// verify we have an auto-refresh change scheduled now
	c.Assert(s.state.Changes(), HasLen, 1)
	chg := s.state.Changes()[0]
	c.Check(chg.Kind(), Equals, "auto-refresh")
	c.Check(chg.IsReady(), Equals, false)
	s.verifyRefreshLast(c)
}

func (s *snapmgrTestSuite) TestEnsureRefreshesWithUpdateError(c *C) {
	s.state.Lock()
	defer s.state.Unlock()
	snapstate.CanAutoRefresh = func(*state.State) (bool, error) { return true, nil }

	makeTestRefreshConfig(s.state)

	snapstate.Set(s.state, "some-snap", &snapstate.SnapState{
		Active: true,
		Sequence: []*snap.SideInfo{
			{RealName: "some-snap", SnapID: "some-snap-id", Revision: snap.R(1)},
		},
		Current:  snap.R(1),
		SnapType: "app",
	})

	// Ensure() also runs ensureRefreshes() and our test setup has an
	// update for the "some-snap" in our fake store
	s.state.Unlock()
	s.snapmgr.Ensure()
	s.state.Lock()

	c.Check(s.state.Changes(), HasLen, 1)
	chg := s.state.Changes()[0]
	terr := s.state.NewTask("error-trigger", "simulate an error")
	tasks := chg.Tasks()
	for _, t := range tasks[:len(tasks)-2] {
		terr.WaitFor(t)
	}
	chg.AddTask(terr)

	// run the changes
	s.state.Unlock()
	s.settle()
	s.state.Lock()

	s.verifyRefreshLast(c)
}

func (s *snapmgrTestSuite) TestEnsureRefreshesInFlight(c *C) {
	s.state.Lock()
	defer s.state.Unlock()
	snapstate.CanAutoRefresh = func(*state.State) (bool, error) { return true, nil }

	makeTestRefreshConfig(s.state)

	snapstate.Set(s.state, "some-snap", &snapstate.SnapState{
		Active: true,
		Sequence: []*snap.SideInfo{
			{RealName: "some-snap", SnapID: "some-snap-id", Revision: snap.R(1)},
		},
		Current:  snap.R(1),
		SnapType: "app",
	})

	// simulate an in-flight change
	chg := s.state.NewChange("auto-refresh", "...")
	chg.SetStatus(state.DoStatus)
	c.Check(s.state.Changes(), HasLen, 1)

	s.state.Unlock()
	s.snapmgr.Ensure()
	s.state.Lock()

	// verify no additional change got generated
	c.Check(s.state.Changes(), HasLen, 1)
}

func (s *snapmgrTestSuite) TestEnsureRefreshesWithUpdateStoreError(c *C) {
	s.state.Lock()
	defer s.state.Unlock()
	snapstate.CanAutoRefresh = func(*state.State) (bool, error) { return true, nil }

	s.state.Set("last-refresh", time.Time{})
	origAutoRefreshAssertions := snapstate.AutoRefreshAssertions
	defer func() { snapstate.AutoRefreshAssertions = origAutoRefreshAssertions }()

	// simulate failure in snapstate.AutoRefresh()
	autoRefreshAssertionsCalled := 0
	snapstate.AutoRefreshAssertions = func(st *state.State, userID int) error {
		autoRefreshAssertionsCalled++
		return fmt.Errorf("simulate store error")
	}

	// check that no change got created and that autoRefreshAssertins
	// got called once
	s.state.Unlock()
	s.snapmgr.Ensure()
	s.state.Lock()
	c.Check(s.state.Changes(), HasLen, 0)
	c.Check(autoRefreshAssertionsCalled, Equals, 1)

	// run Ensure() again and check that AutoRefresh() did not run
	// again because to test that lastRefreshAttempt backoff is working
	s.state.Unlock()
	s.snapmgr.Ensure()
	s.state.Lock()
	c.Check(s.state.Changes(), HasLen, 0)
	c.Check(autoRefreshAssertionsCalled, Equals, 1)
}

func (s *snapmgrTestSuite) TestDefaultRefreshScheduleParsing(c *C) {
	l, err := timeutil.ParseSchedule(snapstate.DefaultRefreshSchedule)
	c.Assert(err, IsNil)
	c.Assert(l, HasLen, 4)
}

type snapmgrQuerySuite struct {
	st *state.State
}

var _ = Suite(&snapmgrQuerySuite{})

func (s *snapmgrQuerySuite) SetUpTest(c *C) {
	st := state.New(nil)
	st.Lock()
	defer st.Unlock()

	s.st = st

	dirs.SetRootDir(c.MkDir())

	// Write a snap.yaml with fake name
	sideInfo11 := &snap.SideInfo{RealName: "name1", Revision: snap.R(11), EditedSummary: "s11"}
	sideInfo12 := &snap.SideInfo{RealName: "name1", Revision: snap.R(12), EditedSummary: "s12"}
	snaptest.MockSnap(c, `
name: name0
version: 1.1
description: |
    Lots of text`, "", sideInfo11)
	snaptest.MockSnap(c, `
name: name0
version: 1.2
description: |
    Lots of text`, "", sideInfo12)
	snapstate.Set(st, "name1", &snapstate.SnapState{
		Active:   true,
		Sequence: []*snap.SideInfo{sideInfo11, sideInfo12},
		Current:  sideInfo12.Revision,
		SnapType: "app",
	})

	// have also a snap being installed
	/*
		snapstate.Set(st, "installing", &snapstate.SnapState{
			Candidate: &snap.SideInfo{RealName: "installing", Revision: snap.R(1)},
		})
	*/
}

func (s *snapmgrQuerySuite) TearDownTest(c *C) {
	dirs.SetRootDir("")
}

func (s *snapmgrQuerySuite) TestInfo(c *C) {
	st := s.st
	st.Lock()
	defer st.Unlock()

	info, err := snapstate.Info(st, "name1", snap.R(11))
	c.Assert(err, IsNil)

	c.Check(info.Name(), Equals, "name1")
	c.Check(info.Revision, Equals, snap.R(11))
	c.Check(info.Summary(), Equals, "s11")
	c.Check(info.Version, Equals, "1.1")
	c.Check(info.Description(), Equals, "Lots of text")
}

func (s *snapmgrQuerySuite) TestSnapStateCurrentInfo(c *C) {
	st := s.st
	st.Lock()
	defer st.Unlock()

	var snapst snapstate.SnapState
	err := snapstate.Get(st, "name1", &snapst)
	c.Assert(err, IsNil)

	info, err := snapst.CurrentInfo()
	c.Assert(err, IsNil)

	c.Check(info.Name(), Equals, "name1")
	c.Check(info.Revision, Equals, snap.R(12))
	c.Check(info.Summary(), Equals, "s12")
	c.Check(info.Version, Equals, "1.2")
	c.Check(info.Description(), Equals, "Lots of text")
}

func (s *snapmgrQuerySuite) TestSnapStateCurrentInfoErrNoCurrent(c *C) {
	snapst := new(snapstate.SnapState)
	_, err := snapst.CurrentInfo()
	c.Assert(err, Equals, snapstate.ErrNoCurrent)

}

func (s *snapmgrQuerySuite) TestCurrentInfo(c *C) {
	st := s.st
	st.Lock()
	defer st.Unlock()

	info, err := snapstate.CurrentInfo(st, "name1")
	c.Assert(err, IsNil)

	c.Check(info.Name(), Equals, "name1")
	c.Check(info.Revision, Equals, snap.R(12))
}

func (s *snapmgrQuerySuite) TestCurrentInfoAbsent(c *C) {
	st := s.st
	st.Lock()
	defer st.Unlock()

	_, err := snapstate.CurrentInfo(st, "absent")
	c.Assert(err, ErrorMatches, `cannot find snap "absent"`)
}

func (s *snapmgrQuerySuite) TestActiveInfos(c *C) {
	st := s.st
	st.Lock()
	defer st.Unlock()

	infos, err := snapstate.ActiveInfos(st)
	c.Assert(err, IsNil)

	c.Check(infos, HasLen, 1)

	c.Check(infos[0].Name(), Equals, "name1")
	c.Check(infos[0].Revision, Equals, snap.R(12))
	c.Check(infos[0].Summary(), Equals, "s12")
	c.Check(infos[0].Version, Equals, "1.2")
	c.Check(infos[0].Description(), Equals, "Lots of text")
}

func (s *snapmgrQuerySuite) TestTypeInfo(c *C) {
	st := s.st
	st.Lock()
	defer st.Unlock()

	for _, x := range []struct {
		snapName string
		snapType snap.Type
		getInfo  func(*state.State) (*snap.Info, error)
	}{
		{
			snapName: "gadget",
			snapType: snap.TypeGadget,
			getInfo:  snapstate.GadgetInfo,
		},
		{
			snapName: "core",
			snapType: snap.TypeOS,
			getInfo:  snapstate.CoreInfo,
		},
		{
			snapName: "kernel",
			snapType: snap.TypeKernel,
			getInfo:  snapstate.KernelInfo,
		},
	} {
		_, err := x.getInfo(st)
		c.Assert(err, Equals, state.ErrNoState)

		sideInfo := &snap.SideInfo{
			RealName: x.snapName,
			Revision: snap.R(2),
		}
		snaptest.MockSnap(c, fmt.Sprintf("name: %q\ntype: %q\nversion: %q\n", x.snapName, x.snapType, x.snapName), "", sideInfo)
		snapstate.Set(st, x.snapName, &snapstate.SnapState{
			SnapType: string(x.snapType),
			Active:   true,
			Sequence: []*snap.SideInfo{sideInfo},
			Current:  sideInfo.Revision,
		})

		info, err := x.getInfo(st)
		c.Assert(err, IsNil)

		c.Check(info.Name(), Equals, x.snapName)
		c.Check(info.Revision, Equals, snap.R(2))
		c.Check(info.Version, Equals, x.snapName)
		c.Check(info.Type, Equals, x.snapType)
	}
}

func (s *snapmgrQuerySuite) TestTypeInfoCore(c *C) {
	st := s.st
	st.Lock()
	defer st.Unlock()

	for testNr, t := range []struct {
		expectedSnap string
		snapNames    []string
		errMatcher   string
	}{
		// nothing
		{"", []string{}, state.ErrNoState.Error()},
		// single
		{"core", []string{"core"}, ""},
		{"ubuntu-core", []string{"ubuntu-core"}, ""},
		{"hard-core", []string{"hard-core"}, ""},
		// unrolled loop to ensure we don't pass because
		// the order is randomly right
		{"core", []string{"core", "ubuntu-core"}, ""},
		{"core", []string{"core", "ubuntu-core"}, ""},
		{"core", []string{"core", "ubuntu-core"}, ""},
		{"core", []string{"core", "ubuntu-core"}, ""},
		{"core", []string{"core", "ubuntu-core"}, ""},
		{"core", []string{"core", "ubuntu-core"}, ""},
		{"core", []string{"core", "ubuntu-core"}, ""},
		{"core", []string{"core", "ubuntu-core"}, ""},
		// unknown combination
		{"", []string{"duo-core", "single-core"}, `unexpected cores.*`},
		// multi-core is not supported
		{"", []string{"core", "ubuntu-core", "multi-core"}, `unexpected number of cores, got 3`},
	} {
		// clear snapstate
		st.Set("snaps", map[string]*json.RawMessage{})

		for _, snapName := range t.snapNames {
			sideInfo := &snap.SideInfo{
				RealName: snapName,
				Revision: snap.R(1),
			}
			snaptest.MockSnap(c, fmt.Sprintf("name: %q\ntype: os\nversion: %q\n", snapName, snapName), "", sideInfo)
			snapstate.Set(st, snapName, &snapstate.SnapState{
				SnapType: string(snap.TypeOS),
				Active:   true,
				Sequence: []*snap.SideInfo{sideInfo},
				Current:  sideInfo.Revision,
			})
		}

		info, err := snapstate.CoreInfo(st)
		if t.errMatcher != "" {
			c.Assert(err, ErrorMatches, t.errMatcher)
		} else {
			c.Assert(info, NotNil)
			c.Check(info.Name(), Equals, t.expectedSnap, Commentf("(%d) test %q %v", testNr, t.expectedSnap, t.snapNames))
			c.Check(info.Type, Equals, snap.TypeOS)
		}
	}
}

func (s *snapmgrQuerySuite) TestPreviousSideInfo(c *C) {
	st := s.st
	st.Lock()
	defer st.Unlock()

	var snapst snapstate.SnapState
	err := snapstate.Get(st, "name1", &snapst)
	c.Assert(err, IsNil)
	c.Assert(snapst.CurrentSideInfo(), NotNil)
	c.Assert(snapst.CurrentSideInfo().Revision, Equals, snap.R(12))
	c.Assert(snapstate.PreviousSideInfo(&snapst), NotNil)
	c.Assert(snapstate.PreviousSideInfo(&snapst).Revision, Equals, snap.R(11))
}

func (s *snapmgrQuerySuite) TestPreviousSideInfoNoCurrent(c *C) {
	st := s.st
	st.Lock()
	defer st.Unlock()

	snapst := &snapstate.SnapState{}
	c.Assert(snapstate.PreviousSideInfo(snapst), IsNil)
}

func (s *snapmgrQuerySuite) TestAll(c *C) {
	st := s.st
	st.Lock()
	defer st.Unlock()

	snapStates, err := snapstate.All(st)
	c.Assert(err, IsNil)
	c.Assert(snapStates, HasLen, 1)

	n, err := snapstate.NumSnaps(st)
	c.Assert(err, IsNil)
	c.Check(n, Equals, 1)

	snapst := snapStates["name1"]
	c.Assert(snapst, NotNil)

	c.Check(snapst.Active, Equals, true)
	c.Check(snapst.CurrentSideInfo(), NotNil)

	info12, err := snap.ReadInfo("name1", snapst.CurrentSideInfo())
	c.Assert(err, IsNil)

	c.Check(info12.Name(), Equals, "name1")
	c.Check(info12.Revision, Equals, snap.R(12))
	c.Check(info12.Summary(), Equals, "s12")
	c.Check(info12.Version, Equals, "1.2")
	c.Check(info12.Description(), Equals, "Lots of text")

	info11, err := snap.ReadInfo("name1", snapst.Sequence[0])
	c.Assert(err, IsNil)

	c.Check(info11.Name(), Equals, "name1")
	c.Check(info11.Revision, Equals, snap.R(11))
	c.Check(info11.Version, Equals, "1.1")
}

func (s *snapmgrQuerySuite) TestAllEmptyAndEmptyNormalisation(c *C) {
	st := state.New(nil)
	st.Lock()
	defer st.Unlock()

	snapStates, err := snapstate.All(st)
	c.Assert(err, IsNil)
	c.Check(snapStates, HasLen, 0)

	n, err := snapstate.NumSnaps(st)
	c.Assert(err, IsNil)
	c.Check(n, Equals, 0)

	snapstate.Set(st, "foo", nil)

	snapStates, err = snapstate.All(st)
	c.Assert(err, IsNil)
	c.Check(snapStates, HasLen, 0)

	n, err = snapstate.NumSnaps(st)
	c.Assert(err, IsNil)
	c.Check(n, Equals, 0)

	snapstate.Set(st, "foo", &snapstate.SnapState{})

	snapStates, err = snapstate.All(st)
	c.Assert(err, IsNil)
	c.Check(snapStates, HasLen, 0)

	n, err = snapstate.NumSnaps(st)
	c.Assert(err, IsNil)
	c.Check(n, Equals, 0)
}

func (s *snapmgrTestSuite) TestTrySetsTryMode(c *C) {
	s.testTrySetsTryMode(snapstate.Flags{}, c)
}

func (s *snapmgrTestSuite) TestTrySetsTryModeDevMode(c *C) {
	s.testTrySetsTryMode(snapstate.Flags{DevMode: true}, c)
}
func (s *snapmgrTestSuite) TestTrySetsTryModeJailMode(c *C) {
	s.testTrySetsTryMode(snapstate.Flags{JailMode: true}, c)
}
func (s *snapmgrTestSuite) TestTrySetsTryModeClassic(c *C) {
	if !dirs.SupportsClassicConfinement() {
		return
	}
	s.testTrySetsTryMode(snapstate.Flags{Classic: true}, c)
}

func (s *snapmgrTestSuite) testTrySetsTryMode(flags snapstate.Flags, c *C) {
	s.state.Lock()
	defer s.state.Unlock()

	// make mock try dir
	tryYaml := filepath.Join(c.MkDir(), "meta", "snap.yaml")
	err := os.MkdirAll(filepath.Dir(tryYaml), 0755)
	c.Assert(err, IsNil)
	err = ioutil.WriteFile(tryYaml, []byte("name: foo\nversion: 1.0"), 0644)
	c.Assert(err, IsNil)

	chg := s.state.NewChange("try", "try snap")
	ts, err := snapstate.TryPath(s.state, "foo", filepath.Dir(filepath.Dir(tryYaml)), flags)
	c.Assert(err, IsNil)
	chg.AddAll(ts)

	s.state.Unlock()
	defer s.snapmgr.Stop()
	s.settle()
	s.state.Lock()

	// verify snap is in TryMode
	var snapst snapstate.SnapState
	err = snapstate.Get(s.state, "foo", &snapst)
	c.Assert(err, IsNil)

	flags.TryMode = true
	c.Check(snapst.Flags, DeepEquals, flags)

	c.Check(s.state.TaskCount(), Equals, len(ts.Tasks()))
	c.Check(taskKinds(ts.Tasks()), DeepEquals, []string{
		"prerequisites",
		"prepare-snap",
		"mount-snap",
		"copy-snap-data",
		"setup-profiles",
		"link-snap",
		"setup-profiles",
		"set-auto-aliases",
		"setup-aliases",
		"run-hook[install]",
		"start-snap-services",
		"run-hook[configure]",
	})

}

func (s *snapmgrTestSuite) TestTryUndoRemovesTryFlag(c *C) {
	if !dirs.SupportsClassicConfinement() {
		return
	}
	s.testTrySetsTryMode(snapstate.Flags{}, c)
}

func (s *snapmgrTestSuite) TestTryUndoRemovesTryFlagLeavesDevMode(c *C) {
	s.testTrySetsTryMode(snapstate.Flags{DevMode: true}, c)
}
func (s *snapmgrTestSuite) TestTryUndoRemovesTryFlagLeavesJailMode(c *C) {
	s.testTrySetsTryMode(snapstate.Flags{JailMode: true}, c)
}
func (s *snapmgrTestSuite) TestTryUndoRemovesTryFlagLeavesClassic(c *C) {
	if !dirs.SupportsClassicConfinement() {
		return
	}
	s.testTrySetsTryMode(snapstate.Flags{Classic: true}, c)
}

func (s *snapmgrTestSuite) testTryUndoRemovesTryFlag(flags snapstate.Flags, c *C) {
	s.state.Lock()
	defer s.state.Unlock()

	// simulate existing state for foo
	var snapst snapstate.SnapState
	snapst.Sequence = []*snap.SideInfo{
		{
			RealName: "foo",
			Revision: snap.R(23),
		},
	}
	snapst.Flags = flags
	snapst.Current = snap.R(23)
	snapstate.Set(s.state, "foo", &snapst)
	c.Check(snapst.TryMode, Equals, false)

	chg := s.state.NewChange("try", "try snap")
	ts, err := snapstate.TryPath(s.state, "foo", c.MkDir(), flags)
	c.Assert(err, IsNil)
	chg.AddAll(ts)

	last := ts.Tasks()[len(ts.Tasks())-1]
	terr := s.state.NewTask("error-trigger", "provoking total undo")
	terr.WaitFor(last)
	chg.AddTask(terr)

	s.state.Unlock()
	defer s.snapmgr.Stop()
	s.settle()
	s.state.Lock()

	// verify snap is not in try mode, the state got undone
	err = snapstate.Get(s.state, "foo", &snapst)
	c.Assert(err, IsNil)
	c.Check(snapst.Flags, DeepEquals, flags)
}

type snapStateSuite struct{}

var _ = Suite(&snapStateSuite{})

func (s *snapStateSuite) TestSnapStateDevMode(c *C) {
	snapst := &snapstate.SnapState{}
	c.Check(snapst.DevMode, Equals, false)
	snapst.Flags.DevMode = true
	c.Check(snapst.DevMode, Equals, true)
}

func (s *snapStateSuite) TestSnapStateType(c *C) {
	snapst := &snapstate.SnapState{}
	_, err := snapst.Type()
	c.Check(err, ErrorMatches, "snap type unset")

	snapst.SetType(snap.TypeKernel)
	typ, err := snapst.Type()
	c.Assert(err, IsNil)
	c.Check(typ, Equals, snap.TypeKernel)
}

func (s *snapStateSuite) TestCurrentSideInfoEmpty(c *C) {
	var snapst snapstate.SnapState
	c.Check(snapst.CurrentSideInfo(), IsNil)
	c.Check(snapst.Current.Unset(), Equals, true)
}

func (s *snapStateSuite) TestCurrentSideInfoSimple(c *C) {
	si1 := &snap.SideInfo{Revision: snap.R(1)}
	snapst := snapstate.SnapState{
		Sequence: []*snap.SideInfo{si1},
		Current:  snap.R(1),
	}
	c.Check(snapst.CurrentSideInfo(), DeepEquals, si1)
}

func (s *snapStateSuite) TestCurrentSideInfoInOrder(c *C) {
	si1 := &snap.SideInfo{Revision: snap.R(1)}
	si2 := &snap.SideInfo{Revision: snap.R(2)}
	snapst := snapstate.SnapState{
		Sequence: []*snap.SideInfo{si1, si2},
		Current:  snap.R(2),
	}
	c.Check(snapst.CurrentSideInfo(), DeepEquals, si2)
}

func (s *snapStateSuite) TestCurrentSideInfoOutOfOrder(c *C) {
	si1 := &snap.SideInfo{Revision: snap.R(1)}
	si2 := &snap.SideInfo{Revision: snap.R(2)}
	snapst := snapstate.SnapState{
		Sequence: []*snap.SideInfo{si1, si2},
		Current:  snap.R(1),
	}
	c.Check(snapst.CurrentSideInfo(), DeepEquals, si1)
}

func (s *snapStateSuite) TestCurrentSideInfoInconsistent(c *C) {
	snapst := snapstate.SnapState{
		Sequence: []*snap.SideInfo{
			{Revision: snap.R(1)},
		},
	}
	c.Check(func() { snapst.CurrentSideInfo() }, PanicMatches, `snapst.Current and snapst.Sequence out of sync:.*`)
}

func (s *snapStateSuite) TestCurrentSideInfoInconsistentWithCurrent(c *C) {
	snapst := snapstate.SnapState{Current: snap.R(17)}
	c.Check(func() { snapst.CurrentSideInfo() }, PanicMatches, `cannot find snapst.Current in the snapst.Sequence`)
}

type snapSetupSuite struct{}

var _ = Suite(&snapSetupSuite{})

type canRemoveSuite struct{}

var _ = Suite(&canRemoveSuite{})

func (s *canRemoveSuite) TestAppAreAlwaysOKToRemove(c *C) {
	info := &snap.Info{
		Type: snap.TypeApp,
	}
	info.RealName = "foo"

	c.Check(snapstate.CanRemove(info, &snapstate.SnapState{Active: true}, false), Equals, true)
	c.Check(snapstate.CanRemove(info, &snapstate.SnapState{Active: true}, true), Equals, true)
}

func (s *canRemoveSuite) TestLastGadgetsAreNotOK(c *C) {
	info := &snap.Info{
		Type: snap.TypeGadget,
	}
	info.RealName = "foo"

	c.Check(snapstate.CanRemove(info, &snapstate.SnapState{}, true), Equals, false)
}

func (s *canRemoveSuite) TestLastOSAndKernelAreNotOK(c *C) {
	os := &snap.Info{
		Type: snap.TypeOS,
	}
	os.RealName = "os"
	kernel := &snap.Info{
		Type: snap.TypeKernel,
	}
	kernel.RealName = "krnl"

	c.Check(snapstate.CanRemove(os, &snapstate.SnapState{}, true), Equals, false)

	c.Check(snapstate.CanRemove(kernel, &snapstate.SnapState{}, true), Equals, false)
}

func (s *canRemoveSuite) TestOneRevisionIsOK(c *C) {
	info := &snap.Info{
		Type: snap.TypeGadget,
	}
	info.RealName = "foo"

	c.Check(snapstate.CanRemove(info, &snapstate.SnapState{Active: true}, false), Equals, true)
}

func (s *canRemoveSuite) TestRequiredIsNotOK(c *C) {
	info := &snap.Info{
		Type: snap.TypeApp,
	}
	info.RealName = "foo"

	c.Check(snapstate.CanRemove(info, &snapstate.SnapState{Active: false, Flags: snapstate.Flags{Required: true}}, true), Equals, false)
	c.Check(snapstate.CanRemove(info, &snapstate.SnapState{Active: true, Flags: snapstate.Flags{Required: true}}, true), Equals, false)
	c.Check(snapstate.CanRemove(info, &snapstate.SnapState{Active: true, Flags: snapstate.Flags{Required: true}}, false), Equals, true)
}

func revs(seq []*snap.SideInfo) []int {
	revs := make([]int, len(seq))
	for i, si := range seq {
		revs[i] = si.Revision.N
	}

	return revs
}

type opSeqOpts struct {
	revert  bool
	fail    bool
	before  []int
	current int
	via     int
	after   []int
}

// build a SnapState with a revision sequence given by `before` and a
// current revision of `current`. Then refresh --revision via. Then
// check the revision sequence is as in `after`.
func (s *snapmgrTestSuite) testOpSequence(c *C, opts *opSeqOpts) (*snapstate.SnapState, *state.TaskSet) {
	s.state.Lock()
	defer s.state.Unlock()

	seq := make([]*snap.SideInfo, len(opts.before))
	for i, n := range opts.before {
		seq[i] = &snap.SideInfo{RealName: "some-snap", SnapID: "some-snap-id", Revision: snap.R(n)}
	}

	snapstate.Set(s.state, "some-snap", &snapstate.SnapState{
		Active:   true,
		Channel:  "edge",
		Sequence: seq,
		Current:  snap.R(opts.current),
		SnapType: "app",
	})

	var chg *state.Change
	var ts *state.TaskSet
	var err error
	if opts.revert {
		chg = s.state.NewChange("revert", "revert a snap")
		ts, err = snapstate.RevertToRevision(s.state, "some-snap", snap.R(opts.via), snapstate.Flags{})
	} else {
		chg = s.state.NewChange("refresh", "refresh a snap")
		ts, err = snapstate.Update(s.state, "some-snap", "", snap.R(opts.via), s.user.ID, snapstate.Flags{})
	}
	c.Assert(err, IsNil)
	if opts.fail {
		tasks := ts.Tasks()
		last := tasks[len(tasks)-1]
		terr := s.state.NewTask("error-trigger", "provoking total undo")
		terr.WaitFor(last)
		if len(last.Lanes()) > 0 {
			lanes := last.Lanes()
			// sanity
			c.Assert(lanes, HasLen, 1)
			terr.JoinLane(lanes[0])
		}
		chg.AddTask(terr)
	}
	chg.AddAll(ts)

	s.state.Unlock()
	defer s.snapmgr.Stop()
	s.settle()
	s.state.Lock()

	var snapst snapstate.SnapState
	err = snapstate.Get(s.state, "some-snap", &snapst)
	c.Assert(err, IsNil)
	c.Check(revs(snapst.Sequence), DeepEquals, opts.after)

	return &snapst, ts
}

func (s *snapmgrTestSuite) testUpdateSequence(c *C, opts *opSeqOpts) *state.TaskSet {
	opts.revert = false
	snapst, ts := s.testOpSequence(c, opts)
	// update always ends with current==seq[-1]==via:
	c.Check(snapst.Current.N, Equals, opts.after[len(opts.after)-1])
	c.Check(snapst.Current.N, Equals, opts.via)

	c.Check(s.fakeBackend.ops.Count("copy-data"), Equals, 1)
	c.Check(s.fakeBackend.ops.First("copy-data"), DeepEquals, &fakeOp{
		op:   "copy-data",
		name: fmt.Sprintf(filepath.Join(dirs.SnapMountDir, "some-snap/%d"), opts.via),
		old:  fmt.Sprintf(filepath.Join(dirs.SnapMountDir, "some-snap/%d"), opts.current),
	})

	return ts
}

func (s *snapmgrTestSuite) testUpdateFailureSequence(c *C, opts *opSeqOpts) *state.TaskSet {
	opts.revert = false
	opts.after = opts.before
	s.fakeBackend.linkSnapFailTrigger = fmt.Sprintf(filepath.Join(dirs.SnapMountDir, "some-snap/%d"), opts.via)
	snapst, ts := s.testOpSequence(c, opts)
	// a failed update will always end with current unchanged
	c.Check(snapst.Current.N, Equals, opts.current)

	ops := s.fakeBackend.ops
	c.Check(ops.Count("copy-data"), Equals, 1)
	do := ops.First("copy-data")

	c.Check(ops.Count("undo-copy-snap-data"), Equals, 1)
	undo := ops.First("undo-copy-snap-data")

	do.op = undo.op
	c.Check(do, DeepEquals, undo) // i.e. they only differed in the op

	return ts
}

// testTotal*Failure fails *after* link-snap
func (s *snapmgrTestSuite) testTotalUpdateFailureSequence(c *C, opts *opSeqOpts) *state.TaskSet {
	opts.revert = false
	opts.fail = true
	snapst, ts := s.testOpSequence(c, opts)
	// a failed update will always end with current unchanged
	c.Check(snapst.Current.N, Equals, opts.current)

	ops := s.fakeBackend.ops
	c.Check(ops.Count("copy-data"), Equals, 1)
	do := ops.First("copy-data")

	c.Check(ops.Count("undo-copy-snap-data"), Equals, 1)
	undo := ops.First("undo-copy-snap-data")

	do.op = undo.op
	c.Check(do, DeepEquals, undo) // i.e. they only differed in the op

	return ts
}

func (s *snapmgrTestSuite) testRevertSequence(c *C, opts *opSeqOpts) *state.TaskSet {
	opts.revert = true
	opts.after = opts.before
	snapst, ts := s.testOpSequence(c, opts)
	// successful revert leaves current == via
	c.Check(snapst.Current.N, Equals, opts.via)

	c.Check(s.fakeBackend.ops.Count("copy-data"), Equals, 0)

	return ts
}

func (s *snapmgrTestSuite) testRevertFailureSequence(c *C, opts *opSeqOpts) *state.TaskSet {
	opts.revert = true
	opts.after = opts.before
	s.fakeBackend.linkSnapFailTrigger = fmt.Sprintf(filepath.Join(dirs.SnapMountDir, "some-snap/%d"), opts.via)
	snapst, ts := s.testOpSequence(c, opts)
	// a failed revert will always end with current unchanged
	c.Check(snapst.Current.N, Equals, opts.current)

	c.Check(s.fakeBackend.ops.Count("copy-data"), Equals, 0)
	c.Check(s.fakeBackend.ops.Count("undo-copy-snap-data"), Equals, 0)

	return ts
}

func (s *snapmgrTestSuite) testTotalRevertFailureSequence(c *C, opts *opSeqOpts) *state.TaskSet {
	opts.revert = true
	opts.fail = true
	opts.after = opts.before
	snapst, ts := s.testOpSequence(c, opts)
	// a failed revert will always end with current unchanged
	c.Check(snapst.Current.N, Equals, opts.current)

	c.Check(s.fakeBackend.ops.Count("copy-data"), Equals, 0)
	c.Check(s.fakeBackend.ops.Count("undo-copy-snap-data"), Equals, 0)

	return ts
}

// *** sequence tests ***

// 1. a boring update
// 1a. ... that works
func (s *snapmgrTestSuite) TestSeqNormal(c *C) {
	s.testUpdateSequence(c, &opSeqOpts{before: []int{1, 2, 3}, current: 3, via: 4, after: []int{2, 3, 4}})
}

// 1b. that fails during link
func (s *snapmgrTestSuite) TestSeqNormalFailure(c *C) {
	s.testUpdateFailureSequence(c, &opSeqOpts{before: []int{1, 2, 3}, current: 3, via: 4})
}

// 1c. that fails after link
func (s *snapmgrTestSuite) TestSeqTotalNormalFailure(c *C) {
	// total updates are failures after sequence trimming => we lose a rev
	s.testTotalUpdateFailureSequence(c, &opSeqOpts{before: []int{1, 2, 3}, current: 3, via: 4, after: []int{2, 3}})
}

// 2. a boring revert
// 2a. that works
func (s *snapmgrTestSuite) TestSeqRevert(c *C) {
	s.testRevertSequence(c, &opSeqOpts{before: []int{1, 2, 3}, current: 3, via: 2})
}

// 2b. that fails during link
func (s *snapmgrTestSuite) TestSeqRevertFailure(c *C) {
	s.testRevertFailureSequence(c, &opSeqOpts{before: []int{1, 2, 3}, current: 3, via: 2})
}

// 2c. that fails after link
func (s *snapmgrTestSuite) TestSeqTotalRevertFailure(c *C) {
	s.testTotalRevertFailureSequence(c, &opSeqOpts{before: []int{1, 2, 3}, current: 3, via: 2})
}

// 3. a post-revert update
// 3a. that works
func (s *snapmgrTestSuite) TestSeqPostRevert(c *C) {
	s.testUpdateSequence(c, &opSeqOpts{before: []int{1, 2, 3}, current: 2, via: 4, after: []int{1, 2, 4}})
}

// 3b. that fails during link
func (s *snapmgrTestSuite) TestSeqPostRevertFailure(c *C) {
	s.testUpdateFailureSequence(c, &opSeqOpts{before: []int{1, 2, 3}, current: 2, via: 4})
}

// 3c. that fails after link
func (s *snapmgrTestSuite) TestSeqTotalPostRevertFailure(c *C) {
	// lose a rev here as well
	s.testTotalUpdateFailureSequence(c, &opSeqOpts{before: []int{1, 2, 3}, current: 2, via: 4, after: []int{1, 2}})
}

// 3d. manually requesting the one reverted away from
func (s *snapmgrTestSuite) TestSeqRefreshPostRevertSameRevno(c *C) {
	s.testUpdateSequence(c, &opSeqOpts{before: []int{1, 2, 3}, current: 2, via: 3, after: []int{1, 2, 3}})
}

// 4. a post-revert revert
// 4a. that works
func (s *snapmgrTestSuite) TestSeqRevertPostRevert(c *C) {
	s.testRevertSequence(c, &opSeqOpts{before: []int{1, 2, 3}, current: 2, via: 1})
}

// 4b. that fails during link
func (s *snapmgrTestSuite) TestSeqRevertPostRevertFailure(c *C) {
	s.testRevertFailureSequence(c, &opSeqOpts{before: []int{1, 2, 3}, current: 2, via: 1})
}

// 4c. that fails after link
func (s *snapmgrTestSuite) TestSeqTotalRevertPostRevertFailure(c *C) {
	s.testTotalRevertFailureSequence(c, &opSeqOpts{before: []int{1, 2, 3}, current: 2, via: 1})
}

// 5. an update that missed a rev
// 5a. that works
func (s *snapmgrTestSuite) TestSeqMissedOne(c *C) {
	s.testUpdateSequence(c, &opSeqOpts{before: []int{1, 2}, current: 2, via: 4, after: []int{1, 2, 4}})
}

// 5b. that fails during link
func (s *snapmgrTestSuite) TestSeqMissedOneFailure(c *C) {
	s.testUpdateFailureSequence(c, &opSeqOpts{before: []int{1, 2}, current: 2, via: 4})
}

// 5c. that fails after link
func (s *snapmgrTestSuite) TestSeqTotalMissedOneFailure(c *C) {
	// we don't lose a rev here because len(Seq) < 3 going in
	s.testTotalUpdateFailureSequence(c, &opSeqOpts{before: []int{1, 2}, current: 2, via: 4, after: []int{1, 2}})
}

// 6. an update that updates to a revision we already have ("ABA update")
// 6a. that works
func (s *snapmgrTestSuite) TestSeqABA(c *C) {
	s.testUpdateSequence(c, &opSeqOpts{before: []int{1, 2, 3}, current: 3, via: 2, after: []int{1, 3, 2}})
	c.Check(s.fakeBackend.ops[len(s.fakeBackend.ops)-1], DeepEquals, fakeOp{
		op:    "cleanup-trash",
		name:  "some-snap",
		revno: snap.R(2),
	})
}

// 6b. that fails during link
func (s *snapmgrTestSuite) TestSeqABAFailure(c *C) {
	s.testUpdateFailureSequence(c, &opSeqOpts{before: []int{1, 2, 3}, current: 3, via: 2})
	c.Check(s.fakeBackend.ops.First("cleanup-trash"), IsNil)
}

// 6c that fails after link
func (s *snapmgrTestSuite) TestSeqTotalABAFailure(c *C) {
	// we don't lose a rev here because ABA
	s.testTotalUpdateFailureSequence(c, &opSeqOpts{before: []int{1, 2, 3}, current: 3, via: 2, after: []int{1, 2, 3}})
	// XXX: TODO: NOTE!! WARNING!! etc
	//
	// if this happens in real life, things will be weird. revno 2 will
	// have data that has been copied from 3, instead of old 2's data,
	// because the failure occurred *after* nuking the trash. This can
	// happen when things are chained. Because of this, if it were to
	// *actually* happen the correct end sequence would be [1, 3] and not
	// [1, 2, 3]. IRL this scenario can happen if an update that works is
	// chained to an update that fails. Detecting this case is rather hard,
	// and the end result is not nice, and we want to move cleanup to a
	// separate handler & status that will cope with this better (so trash
	// gets nuked after all tasks succeeded).
}

func (s *snapmgrTestSuite) TestUpdateTasksWithOldCurrent(c *C) {
	s.state.Lock()
	defer s.state.Unlock()

	si1 := &snap.SideInfo{RealName: "some-snap", SnapID: "some-snap-id", Revision: snap.R(1)}
	si2 := &snap.SideInfo{RealName: "some-snap", SnapID: "some-snap-id", Revision: snap.R(2)}
	si3 := &snap.SideInfo{RealName: "some-snap", SnapID: "some-snap-id", Revision: snap.R(3)}
	si4 := &snap.SideInfo{RealName: "some-snap", SnapID: "some-snap-id", Revision: snap.R(4)}
	snapstate.Set(s.state, "some-snap", &snapstate.SnapState{
		Active:   true,
		Channel:  "edge",
		Sequence: []*snap.SideInfo{si1, si2, si3, si4},
		Current:  snap.R(2),
		SnapType: "app",
	})

	// run the update
	ts, err := snapstate.Update(s.state, "some-snap", "some-channel", snap.R(0), s.user.ID, snapstate.Flags{})
	c.Assert(err, IsNil)

	verifyUpdateTasks(c, unlinkBefore|cleanupAfter, 2, ts, s.state)

	// and ensure that it will remove the revisions after "current"
	// (si3, si4)
	var snapsup snapstate.SnapSetup
	tasks := ts.Tasks()

	i := len(tasks) - 6
	c.Check(tasks[i].Kind(), Equals, "clear-snap")
	err = tasks[i].Get("snap-setup", &snapsup)
	c.Assert(err, IsNil)
	c.Check(snapsup.Revision(), Equals, si3.Revision)

	i = len(tasks) - 4
	c.Check(tasks[i].Kind(), Equals, "clear-snap")
	err = tasks[i].Get("snap-setup", &snapsup)
	c.Assert(err, IsNil)
	c.Check(snapsup.Revision(), Equals, si4.Revision)
}

func (s *snapmgrTestSuite) TestUpdateCanDoBackwards(c *C) {
	si7 := snap.SideInfo{
		RealName: "some-snap",
		SnapID:   "some-snap-id",
		Revision: snap.R(7),
	}
	si11 := snap.SideInfo{
		RealName: "some-snap",
		SnapID:   "some-snap-id",
		Revision: snap.R(11),
	}

	s.state.Lock()
	defer s.state.Unlock()

	snapstate.Set(s.state, "some-snap", &snapstate.SnapState{
		Active:   true,
		Sequence: []*snap.SideInfo{&si7, &si11},
		Current:  si11.Revision,
		SnapType: "app",
	})

	chg := s.state.NewChange("refresh", "refresh a snap")
	ts, err := snapstate.Update(s.state, "some-snap", "", snap.R(7), s.user.ID, snapstate.Flags{})
	c.Assert(err, IsNil)
	chg.AddAll(ts)

	s.state.Unlock()
	defer s.snapmgr.Stop()
	s.settle()
	s.state.Lock()
	expected := fakeOps{
		{
			op:   "remove-snap-aliases",
			name: "some-snap",
		},
		{
			op:   "unlink-snap",
			name: filepath.Join(dirs.SnapMountDir, "some-snap/11"),
		},
		{
			op:   "copy-data",
			name: filepath.Join(dirs.SnapMountDir, "some-snap/7"),
			old:  filepath.Join(dirs.SnapMountDir, "some-snap/11"),
		},
		{
			op:    "setup-profiles:Doing",
			name:  "some-snap",
			revno: snap.R(7),
		},
		{
			op: "candidate",
			sinfo: snap.SideInfo{
				RealName: "some-snap",
				SnapID:   "some-snap-id",
				Channel:  "",
				Revision: snap.R(7),
			},
		},
		{
			op:   "link-snap",
			name: filepath.Join(dirs.SnapMountDir, "some-snap/7"),
		},
		{
			op: "update-aliases",
		},
		{
			op:    "cleanup-trash",
			name:  "some-snap",
			revno: snap.R(7),
		},
	}
	// start with an easier-to-read error if this fails:
	c.Assert(s.fakeBackend.ops.Ops(), DeepEquals, expected.Ops())
	c.Assert(s.fakeBackend.ops, DeepEquals, expected)
}

func (s *snapmgrTestSuite) TestSnapStateNoLocalRevision(c *C) {
	si7 := snap.SideInfo{
		RealName: "some-snap",
		Revision: snap.R(-7),
	}
	si11 := snap.SideInfo{
		RealName: "some-snap",
		Revision: snap.R(-11),
	}
	snapst := &snapstate.SnapState{
		Sequence: []*snap.SideInfo{&si7, &si11},
		Current:  si7.Revision,
	}
	c.Assert(snapst.LocalRevision(), Equals, snap.R(-11))
}

func (s *snapmgrTestSuite) TestSnapStateLocalRevision(c *C) {
	si7 := snap.SideInfo{
		RealName: "some-snap",
		Revision: snap.R(7),
	}
	snapst := &snapstate.SnapState{
		Sequence: []*snap.SideInfo{&si7},
		Current:  si7.Revision,
	}
	c.Assert(snapst.LocalRevision().Unset(), Equals, true)
}

func (s *snapmgrTestSuite) TestInstallMany(c *C) {
	s.state.Lock()
	defer s.state.Unlock()

	installed, tts, err := snapstate.InstallMany(s.state, []string{"one", "two"}, 0)
	c.Assert(err, IsNil)
	c.Assert(tts, HasLen, 2)
	c.Check(installed, DeepEquals, []string{"one", "two"})

	for _, ts := range tts {
		verifyInstallTasks(c, 0, 0, ts, s.state)
	}
}

func (s *snapmgrTestSuite) TestRemoveMany(c *C) {
	s.state.Lock()
	defer s.state.Unlock()

	snapstate.Set(s.state, "one", &snapstate.SnapState{
		Active: true,
		Sequence: []*snap.SideInfo{
			{RealName: "one", SnapID: "one-id", Revision: snap.R(1)},
		},
		Current: snap.R(1),
	})
	snapstate.Set(s.state, "two", &snapstate.SnapState{
		Active: true,
		Sequence: []*snap.SideInfo{
			{RealName: "two", SnapID: "two-id", Revision: snap.R(1)},
		},
		Current: snap.R(1),
	})

	removed, tts, err := snapstate.RemoveMany(s.state, []string{"one", "two"})
	c.Assert(err, IsNil)
	c.Assert(tts, HasLen, 2)
	c.Check(removed, DeepEquals, []string{"one", "two"})

	c.Assert(s.state.TaskCount(), Equals, 8*2)
	for _, ts := range tts {
		c.Assert(taskKinds(ts.Tasks()), DeepEquals, []string{
			"stop-snap-services",
			"run-hook[remove]",
			"remove-aliases",
			"unlink-snap",
			"remove-profiles",
			"clear-snap",
			"discard-snap",
			"discard-conns",
		})
	}
}

func tasksWithKind(ts *state.TaskSet, kind string) []*state.Task {
	var tasks []*state.Task
	for _, task := range ts.Tasks() {
		if task.Kind() == kind {
			tasks = append(tasks, task)
		}
	}
	return tasks
}

var gadgetYaml = `
defaults:
    some-snap-id:
        key: value

volumes:
    volume-id:
        bootloader: grub
`

func (s *snapmgrTestSuite) prepareGadget(c *C) {
	gadgetSideInfo := &snap.SideInfo{RealName: "the-gadget", SnapID: "the-gadget-id", Revision: snap.R(1)}
	gadgetInfo := snaptest.MockSnap(c, `
name: the-gadget
type: gadget
version: 1.0
`, "", gadgetSideInfo)

	err := ioutil.WriteFile(filepath.Join(gadgetInfo.MountDir(), "meta/gadget.yaml"), []byte(gadgetYaml), 0600)
	c.Assert(err, IsNil)

	snapstate.Set(s.state, "the-gadget", &snapstate.SnapState{
		Active:   true,
		Sequence: []*snap.SideInfo{&gadgetInfo.SideInfo},
		Current:  snap.R(1),
		SnapType: "gadget",
	})
}

func (s *snapmgrTestSuite) TestConfigDefaults(c *C) {
	r := release.MockOnClassic(false)
	defer r()

	// using MockSnap, we want to read the bits on disk
	snapstate.MockReadInfo(snap.ReadInfo)

	s.state.Lock()
	defer s.state.Unlock()

	s.prepareGadget(c)

	snapstate.Set(s.state, "some-snap", &snapstate.SnapState{
		Active: true,
		Sequence: []*snap.SideInfo{
			{RealName: "some-snap", Revision: snap.R(11), SnapID: "some-snap-id"},
		},
		Current:  snap.R(11),
		SnapType: "app",
	})

	defls, err := snapstate.ConfigDefaults(s.state, "some-snap")
	c.Assert(err, IsNil)
	c.Assert(defls, DeepEquals, map[string]interface{}{"key": "value"})

	snapstate.Set(s.state, "local-snap", &snapstate.SnapState{
		Active: true,
		Sequence: []*snap.SideInfo{
			{RealName: "local-snap", Revision: snap.R(5)},
		},
		Current:  snap.R(5),
		SnapType: "app",
	})
	_, err = snapstate.ConfigDefaults(s.state, "local-snap")
	c.Assert(err, Equals, state.ErrNoState)
}

func (s *snapmgrTestSuite) TestGadgetDefaultsAreNormalizedForConfigHook(c *C) {
	var mockGadgetSnapYaml = `
name: canonical-pc
type: gadget
`
	var mockGadgetYaml = []byte(`
defaults:
  other:
    foo:
      bar: baz
      num: 1.305

volumes:
    volume-id:
        bootloader: grub
`)

	info := snaptest.MockSnap(c, mockGadgetSnapYaml, "SNAP", &snap.SideInfo{Revision: snap.R(2)})
	err := ioutil.WriteFile(filepath.Join(info.MountDir(), "meta", "gadget.yaml"), mockGadgetYaml, 0644)
	c.Assert(err, IsNil)

	gi, err := snap.ReadGadgetInfo(info, false)
	c.Assert(err, IsNil)
	c.Assert(gi, NotNil)

	snapName := "some-snap"
	hooksup := &hookstate.HookSetup{
		Snap:        snapName,
		Hook:        "configure",
		Optional:    true,
		IgnoreError: false,
		TrackError:  false,
	}

	var contextData map[string]interface{}
	contextData = map[string]interface{}{"patch": gi.Defaults}

	s.state.Lock()
	defer s.state.Unlock()
	c.Assert(hookstate.HookTask(s.state, "", hooksup, contextData), NotNil)
}

func makeInstalledMockCoreSnap(c *C) {
	coreSnapYaml := `name: core
version: 1.0
type: os
`
	snaptest.MockSnap(c, coreSnapYaml, "", &snap.SideInfo{
		RealName: "core",
		Revision: snap.R(1),
	})
}

func (s *snapmgrTestSuite) TestGadgetDefaults(c *C) {
	r := release.MockOnClassic(false)
	defer r()

	makeInstalledMockCoreSnap(c)

	makeInstalledMockCoreSnap(c)

	// using MockSnap, we want to read the bits on disk
	snapstate.MockReadInfo(snap.ReadInfo)

	s.state.Lock()
	defer s.state.Unlock()

	s.prepareGadget(c)

	snapPath := makeTestSnap(c, "name: some-snap\nversion: 1.0")

	ts, err := snapstate.InstallPath(s.state, &snap.SideInfo{RealName: "some-snap", SnapID: "some-snap-id", Revision: snap.R(1)}, snapPath, "edge", snapstate.Flags{})
	c.Assert(err, IsNil)

	var m map[string]interface{}
	runHooks := tasksWithKind(ts, "run-hook")

	// two hooks expected - install and configure
	c.Assert(runHooks, HasLen, 2)
	c.Assert(runHooks[1].Kind(), Equals, "run-hook")
	err = runHooks[1].Get("hook-context", &m)
	c.Assert(err, IsNil)
	c.Assert(m, DeepEquals, map[string]interface{}{"use-defaults": true})
}

func (s *snapmgrTestSuite) TestInstallPathSkipConfigure(c *C) {
	r := release.MockOnClassic(false)
	defer r()

	makeInstalledMockCoreSnap(c)

	makeInstalledMockCoreSnap(c)

	// using MockSnap, we want to read the bits on disk
	snapstate.MockReadInfo(snap.ReadInfo)

	s.state.Lock()
	defer s.state.Unlock()

	s.prepareGadget(c)

	snapPath := makeTestSnap(c, "name: some-snap\nversion: 1.0")

	ts, err := snapstate.InstallPath(s.state, &snap.SideInfo{RealName: "some-snap", SnapID: "some-snap-id", Revision: snap.R(1)}, snapPath, "edge", snapstate.Flags{SkipConfigure: true})
	c.Assert(err, IsNil)

	snapsup, err := snapstate.TaskSnapSetup(ts.Tasks()[0])
	c.Assert(err, IsNil)
	// SkipConfigure is consumed and consulted when creating the taskset
	// but is not copied into SnapSetup
	c.Check(snapsup.Flags.SkipConfigure, Equals, false)
}

func (s *snapmgrTestSuite) TestGadgetDefaultsInstalled(c *C) {
	makeInstalledMockCoreSnap(c)

	makeInstalledMockCoreSnap(c)

	// using MockSnap, we want to read the bits on disk
	snapstate.MockReadInfo(snap.ReadInfo)

	s.state.Lock()
	defer s.state.Unlock()

	s.prepareGadget(c)

	snapstate.Set(s.state, "some-snap", &snapstate.SnapState{
		Active:   true,
		Sequence: []*snap.SideInfo{{RealName: "some-snap", SnapID: "some-snap-id", Revision: snap.R(1)}},
		Current:  snap.R(1),
		SnapType: "app",
	})

	snapPath := makeTestSnap(c, "name: some-snap\nversion: 1.0")

	ts, err := snapstate.InstallPath(s.state, &snap.SideInfo{RealName: "some-snap", SnapID: "some-snap-id", Revision: snap.R(2)}, snapPath, "edge", snapstate.Flags{})
	c.Assert(err, IsNil)

	var m map[string]interface{}
	runHooks := tasksWithKind(ts, "run-hook")

	c.Assert(runHooks[0].Kind(), Equals, "run-hook")
	err = runHooks[0].Get("hook-context", &m)
	c.Assert(err, Equals, state.ErrNoState)
}

func (s *snapmgrTestSuite) TestTransitionCoreTasksNoUbuntuCore(c *C) {
	s.state.Lock()
	defer s.state.Unlock()

	snapstate.Set(s.state, "core", &snapstate.SnapState{
		Active:   true,
		Sequence: []*snap.SideInfo{{RealName: "corecore", SnapID: "core-snap-id", Revision: snap.R(1)}},
		Current:  snap.R(1),
		SnapType: "os",
	})

	_, err := snapstate.TransitionCore(s.state, "ubuntu-core", "core")
	c.Assert(err, ErrorMatches, `cannot transition snap "ubuntu-core": not installed`)
}

func verifyTransitionConnectionsTasks(c *C, ts *state.TaskSet) {
	c.Check(taskKinds(ts.Tasks()), DeepEquals, []string{
		"transition-ubuntu-core",
	})

	transIf := ts.Tasks()[0]
	var oldName, newName string
	err := transIf.Get("old-name", &oldName)
	c.Assert(err, IsNil)
	c.Check(oldName, Equals, "ubuntu-core")

	err = transIf.Get("new-name", &newName)
	c.Assert(err, IsNil)
	c.Check(newName, Equals, "core")
}

func (s *snapmgrTestSuite) TestTransitionCoreTasks(c *C) {
	s.state.Lock()
	defer s.state.Unlock()

	snapstate.Set(s.state, "core", nil)
	snapstate.Set(s.state, "ubuntu-core", &snapstate.SnapState{
		Active:   true,
		Sequence: []*snap.SideInfo{{RealName: "ubuntu-core", SnapID: "ubuntu-core-snap-id", Revision: snap.R(1)}},
		Current:  snap.R(1),
		SnapType: "os",
	})

	tsl, err := snapstate.TransitionCore(s.state, "ubuntu-core", "core")
	c.Assert(err, IsNil)

	c.Assert(tsl, HasLen, 3)
	// 1. install core
	verifyInstallTasks(c, maybeCore, 0, tsl[0], s.state)
	// 2 transition-connections
	verifyTransitionConnectionsTasks(c, tsl[1])
	// 3 remove-ubuntu-core
	verifyRemoveTasks(c, tsl[2])
}

func (s *snapmgrTestSuite) TestTransitionCoreTasksWithUbuntuCoreAndCore(c *C) {
	s.state.Lock()
	defer s.state.Unlock()

	snapstate.Set(s.state, "ubuntu-core", &snapstate.SnapState{
		Active:   true,
		Sequence: []*snap.SideInfo{{RealName: "ubuntu-core", SnapID: "ubuntu-core-snap-id", Revision: snap.R(1)}},
		Current:  snap.R(1),
		SnapType: "os",
	})
	snapstate.Set(s.state, "core", &snapstate.SnapState{
		Active:   true,
		Sequence: []*snap.SideInfo{{RealName: "ubuntu-core", SnapID: "ubuntu-core-snap-id", Revision: snap.R(1)}},
		Current:  snap.R(1),
		SnapType: "os",
	})

	tsl, err := snapstate.TransitionCore(s.state, "ubuntu-core", "core")
	c.Assert(err, IsNil)

	c.Assert(tsl, HasLen, 2)
	// 1. transition connections
	verifyTransitionConnectionsTasks(c, tsl[0])
	// 2. remove ubuntu-core
	verifyRemoveTasks(c, tsl[1])
}

func (s *snapmgrTestSuite) TestTransitionCoreRunThrough(c *C) {
	s.state.Lock()
	defer s.state.Unlock()

	snapstate.Set(s.state, "core", nil)
	snapstate.Set(s.state, "ubuntu-core", &snapstate.SnapState{
		Active:   true,
		Sequence: []*snap.SideInfo{{RealName: "ubuntu-core", SnapID: "ubuntu-core-snap-id", Revision: snap.R(1)}},
		Current:  snap.R(1),
		SnapType: "os",
	})

	chg := s.state.NewChange("transition-ubuntu-core", "...")
	tsl, err := snapstate.TransitionCore(s.state, "ubuntu-core", "core")
	c.Assert(err, IsNil)
	for _, ts := range tsl {
		chg.AddAll(ts)
	}

	s.state.Unlock()
	defer s.snapmgr.Stop()
	s.settle()
	s.state.Lock()

	// ensure all our tasks ran
	c.Assert(chg.Err(), IsNil)
	c.Assert(chg.IsReady(), Equals, true)
	c.Check(s.fakeStore.downloads, DeepEquals, []fakeDownload{{
		name: "core",
		// the transition has no user associcated with it
		macaroon: "",
	}})
	expected := fakeOps{
		{
			op:    "storesvc-snap",
			name:  "core",
			revno: snap.R(11),
		},
		{
			op:   "storesvc-download",
			name: "core",
		},
		{
			op:    "validate-snap:Doing",
			name:  "core",
			revno: snap.R(11),
		},
		{
			op:  "current",
			old: "<no-current>",
		},
		{
			op:   "open-snap-file",
			name: filepath.Join(dirs.SnapBlobDir, "core_11.snap"),
			sinfo: snap.SideInfo{
				RealName: "core",
				SnapID:   "snapIDsnapidsnapidsnapidsnapidsn",
				Revision: snap.R(11),
			},
		},
		{
			op:    "setup-snap",
			name:  filepath.Join(dirs.SnapBlobDir, "core_11.snap"),
			revno: snap.R(11),
		},
		{
			op:   "copy-data",
			name: filepath.Join(dirs.SnapMountDir, "core/11"),
			old:  "<no-old>",
		},
		{
			op:    "setup-profiles:Doing",
			name:  "core",
			revno: snap.R(11),
		},
		{
			op: "candidate",
			sinfo: snap.SideInfo{
				RealName: "core",
				SnapID:   "snapIDsnapidsnapidsnapidsnapidsn",
				Revision: snap.R(11),
			},
		},
		{
			op:   "link-snap",
			name: filepath.Join(dirs.SnapMountDir, "core/11"),
		},
		{
			op:    "setup-profiles:Doing",
			name:  "core",
			revno: snap.R(11),
		},
		{
			op: "update-aliases",
		},
		{
			op:   "transition-ubuntu-core:Doing",
			name: "ubuntu-core",
		},
		{
			op:   "remove-snap-aliases",
			name: "ubuntu-core",
		},
		{
			op:   "unlink-snap",
			name: filepath.Join(dirs.SnapMountDir, "ubuntu-core/1"),
		},
		{
			op:    "remove-profiles:Doing",
			name:  "ubuntu-core",
			revno: snap.R(1),
		},
		{
			op:   "remove-snap-data",
			name: filepath.Join(dirs.SnapMountDir, "ubuntu-core/1"),
		},
		{
			op:   "remove-snap-common-data",
			name: filepath.Join(dirs.SnapMountDir, "ubuntu-core/1"),
		},
		{
			op:    "remove-snap-files",
			name:  filepath.Join(dirs.SnapMountDir, "ubuntu-core/1"),
			stype: "os",
		},
		{
			op:   "discard-namespace",
			name: "ubuntu-core",
		},
		{
			op:   "discard-conns:Doing",
			name: "ubuntu-core",
		},
		{
			op:    "cleanup-trash",
			name:  "core",
			revno: snap.R(11),
		},
	}
	// start with an easier-to-read error if this fails:
	c.Assert(s.fakeBackend.ops.Ops(), DeepEquals, expected.Ops())
	c.Assert(s.fakeBackend.ops, DeepEquals, expected)
}
func (s *snapmgrTestSuite) TestTransitionCoreRunThroughWithCore(c *C) {
	s.state.Lock()
	defer s.state.Unlock()

	snapstate.Set(s.state, "ubuntu-core", &snapstate.SnapState{
		Active:   true,
		Sequence: []*snap.SideInfo{{RealName: "ubuntu-core", SnapID: "ubuntu-core-snap-id", Revision: snap.R(1)}},
		Current:  snap.R(1),
		SnapType: "os",
	})
	snapstate.Set(s.state, "core", &snapstate.SnapState{
		Active:   true,
		Sequence: []*snap.SideInfo{{RealName: "core", SnapID: "core-snap-id", Revision: snap.R(1)}},
		Current:  snap.R(1),
		SnapType: "os",
	})

	chg := s.state.NewChange("transition-ubuntu-core", "...")
	tsl, err := snapstate.TransitionCore(s.state, "ubuntu-core", "core")
	c.Assert(err, IsNil)
	for _, ts := range tsl {
		chg.AddAll(ts)
	}

	s.state.Unlock()
	defer s.snapmgr.Stop()
	s.settle()
	s.state.Lock()

	// ensure all our tasks ran
	c.Assert(chg.Err(), IsNil)
	c.Assert(chg.IsReady(), Equals, true)
	c.Check(s.fakeStore.downloads, HasLen, 0)
	expected := fakeOps{
		{
			op:    "storesvc-snap",
			name:  "core",
			revno: snap.R(11),
		},
		{
			op:   "transition-ubuntu-core:Doing",
			name: "ubuntu-core",
		},
		{
			op:   "remove-snap-aliases",
			name: "ubuntu-core",
		},
		{
			op:   "unlink-snap",
			name: filepath.Join(dirs.SnapMountDir, "ubuntu-core/1"),
		},
		{
			op:    "remove-profiles:Doing",
			name:  "ubuntu-core",
			revno: snap.R(1),
		},
		{
			op:   "remove-snap-data",
			name: filepath.Join(dirs.SnapMountDir, "ubuntu-core/1"),
		},
		{
			op:   "remove-snap-common-data",
			name: filepath.Join(dirs.SnapMountDir, "ubuntu-core/1"),
		},
		{
			op:    "remove-snap-files",
			name:  filepath.Join(dirs.SnapMountDir, "ubuntu-core/1"),
			stype: "os",
		},
		{
			op:   "discard-namespace",
			name: "ubuntu-core",
		},
		{
			op:   "discard-conns:Doing",
			name: "ubuntu-core",
		},
	}
	// start with an easier-to-read error if this fails:
	c.Assert(s.fakeBackend.ops.Ops(), DeepEquals, expected.Ops())
	c.Assert(s.fakeBackend.ops, DeepEquals, expected)

}

func (s *snapmgrTestSuite) TestTransitionCoreStartsAutomatically(c *C) {
	s.state.Lock()
	defer s.state.Unlock()

	snapstate.Set(s.state, "ubuntu-core", &snapstate.SnapState{
		Active:   true,
		Sequence: []*snap.SideInfo{{RealName: "corecore", SnapID: "core-snap-id", Revision: snap.R(1)}},
		Current:  snap.R(1),
		SnapType: "os",
	})

	s.state.Unlock()
	defer s.snapmgr.Stop()
	s.settle()
	s.state.Lock()

	c.Check(s.state.Changes(), HasLen, 1)
	c.Check(s.state.Changes()[0].Kind(), Equals, "transition-ubuntu-core")
}

func (s *snapmgrTestSuite) TestTransitionCoreTimeLimitWorks(c *C) {
	s.state.Lock()
	defer s.state.Unlock()

	snapstate.Set(s.state, "ubuntu-core", &snapstate.SnapState{
		Active:   true,
		Sequence: []*snap.SideInfo{{RealName: "corecore", SnapID: "core-snap-id", Revision: snap.R(1)}},
		Current:  snap.R(1),
		SnapType: "os",
	})

	// tried 3h ago, no retry
	s.state.Set("ubuntu-core-transition-last-retry-time", time.Now().Add(-3*time.Hour))

	s.state.Unlock()
	defer s.snapmgr.Stop()
	s.settle()
	s.state.Lock()

	c.Check(s.state.Changes(), HasLen, 0)

	// tried 7h ago, retry
	s.state.Set("ubuntu-core-transition-last-retry-time", time.Now().Add(-7*time.Hour))

	s.state.Unlock()
	defer s.snapmgr.Stop()
	s.settle()
	s.state.Lock()
	c.Check(s.state.Changes(), HasLen, 1)

	var t time.Time
	s.state.Get("ubuntu-core-transition-last-retry-time", &t)
	c.Assert(time.Now().Sub(t) < 2*time.Minute, Equals, true)
}

func (s *snapmgrTestSuite) TestTransitionCoreNoOtherChanges(c *C) {
	s.state.Lock()
	defer s.state.Unlock()

	snapstate.Set(s.state, "ubuntu-core", &snapstate.SnapState{
		Active:   true,
		Sequence: []*snap.SideInfo{{RealName: "corecore", SnapID: "core-snap-id", Revision: snap.R(1)}},
		Current:  snap.R(1),
		SnapType: "os",
	})
	chg := s.state.NewChange("unrelated-change", "unfinished change blocks core transition")
	chg.SetStatus(state.DoStatus)

	s.state.Unlock()
	defer s.snapmgr.Stop()
	s.settle()
	s.state.Lock()

	c.Check(s.state.Changes(), HasLen, 1)
	c.Check(s.state.Changes()[0].Kind(), Equals, "unrelated-change")
}

func (s *snapmgrTestSuite) TestTransitionCoreBlocksOtherChanges(c *C) {
	s.state.Lock()
	defer s.state.Unlock()

	// if we have a ubuntu-core -> core transition
	chg := s.state.NewChange("transition-ubuntu-core", "...")
	chg.SetStatus(state.DoStatus)

	// other tasks block until the transition is done
	_, err := snapstate.Install(s.state, "some-snap", "stable", snap.R(0), s.user.ID, snapstate.Flags{})
	c.Check(err, ErrorMatches, "ubuntu-core to core transition in progress, no other changes allowed until this is done")

	// and when the transition is done, other tasks run
	chg.SetStatus(state.DoneStatus)
	ts, err := snapstate.Install(s.state, "some-snap", "stable", snap.R(0), s.user.ID, snapstate.Flags{})
	c.Check(err, IsNil)
	c.Check(ts, NotNil)
}

func (s *snapmgrTestSuite) TestForceDevModeCleanupRunsForUbuntuCore(c *C) {
	s.checkForceDevModeCleanupRuns(c, "ubuntu-core", true)
}

func (s *snapmgrTestSuite) TestForceDevModeCleanupRunsForCore(c *C) {
	s.checkForceDevModeCleanupRuns(c, "core", true)
}

func (s *snapmgrTestSuite) TestForceDevModeCleanupSkipsRando(c *C) {
	s.checkForceDevModeCleanupRuns(c, "rando", false)
}

func (s *snapmgrTestSuite) checkForceDevModeCleanupRuns(c *C, name string, shouldBeReset bool) {
	r := release.MockForcedDevmode(true)
	defer r()
	c.Assert(release.ReleaseInfo.ForceDevMode(), Equals, true)

	s.state.Lock()
	defer s.state.Unlock()

	snapstate.Set(s.state, name, &snapstate.SnapState{
		Active: true,
		Sequence: []*snap.SideInfo{{
			RealName: name,
			SnapID:   "id-id-id",
			Revision: snap.R(1)}},
		Current:  snap.R(1),
		SnapType: "os",
		Flags:    snapstate.Flags{DevMode: true},
	})

	var snapst1 snapstate.SnapState
	// sanity check
	snapstate.Get(s.state, name, &snapst1)
	c.Assert(snapst1.DevMode, Equals, true)

	s.state.Unlock()
	defer s.snapmgr.Stop()
	s.settle()
	s.state.Lock()

	var snapst2 snapstate.SnapState
	snapstate.Get(s.state, name, &snapst2)

	c.Check(snapst2.DevMode, Equals, !shouldBeReset)

	var n int
	s.state.Get("fix-forced-devmode", &n)
	c.Check(n, Equals, 1)
}

func (s *snapmgrTestSuite) TestForceDevModeCleanupRunsNoSnaps(c *C) {
	r := release.MockForcedDevmode(true)
	defer r()
	c.Assert(release.ReleaseInfo.ForceDevMode(), Equals, true)

	defer s.snapmgr.Stop()
	s.settle()
	s.state.Lock()
	defer s.state.Unlock()

	var n int
	s.state.Get("fix-forced-devmode", &n)
	c.Check(n, Equals, 1)
}

func (s *snapmgrTestSuite) TestForceDevModeCleanupSkipsNonForcedOS(c *C) {
	r := release.MockForcedDevmode(false)
	defer r()
	c.Assert(release.ReleaseInfo.ForceDevMode(), Equals, false)

	s.state.Lock()
	defer s.state.Unlock()

	snapstate.Set(s.state, "core", &snapstate.SnapState{
		Active: true,
		Sequence: []*snap.SideInfo{{
			RealName: "core",
			SnapID:   "id-id-id",
			Revision: snap.R(1)}},
		Current:  snap.R(1),
		SnapType: "os",
		Flags:    snapstate.Flags{DevMode: true},
	})

	var snapst1 snapstate.SnapState
	// sanity check
	snapstate.Get(s.state, "core", &snapst1)
	c.Assert(snapst1.DevMode, Equals, true)

	s.state.Unlock()
	defer s.snapmgr.Stop()
	s.settle()
	s.state.Lock()

	var snapst2 snapstate.SnapState
	snapstate.Get(s.state, "core", &snapst2)

	// no change
	c.Check(snapst2.DevMode, Equals, true)

	// not really run at all in fact
	var n int
	s.state.Get("fix-forced-devmode", &n)
	c.Check(n, Equals, 0)
}

func (s *snapmgrTestSuite) TestEnsureAliasesV2(c *C) {
	s.state.Lock()
	defer s.state.Unlock()

	snapstate.AutoAliases = func(st *state.State, info *snap.Info) (map[string]string, error) {
		switch info.Name() {
		case "alias-snap":
			return map[string]string{
				"alias1": "cmd1",
				"alias2": "cmd2",
			}, nil
		}
		return nil, nil
	}

	snapstate.Set(s.state, "core", nil)
	snapstate.Set(s.state, "alias-snap", &snapstate.SnapState{
		Sequence: []*snap.SideInfo{
			{RealName: "alias-snap", Revision: snap.R(11)},
		},
		Current: snap.R(11),
		Active:  true,
	})

	s.state.Set("aliases", map[string]map[string]string{
		"alias-snap": {
			"alias1": "auto",
		},
	})

	s.state.Unlock()
	err := s.snapmgr.Ensure()
	s.state.Lock()
	c.Assert(err, IsNil)

	var gone interface{}
	err = s.state.Get("aliases", &gone)
	c.Assert(err, Equals, state.ErrNoState)

	var snapst snapstate.SnapState
	err = snapstate.Get(s.state, "alias-snap", &snapst)
	c.Assert(err, IsNil)

	c.Check(snapst.AutoAliasesDisabled, Equals, false)
	c.Check(snapst.AliasesPending, Equals, false)
	c.Check(snapst.Aliases, DeepEquals, map[string]*snapstate.AliasTarget{
		"alias1": {Auto: "cmd1"},
		"alias2": {Auto: "cmd2"},
	})

	expected := fakeOps{
		{
			op:   "remove-snap-aliases",
			name: "alias-snap",
		},
		{
			op: "update-aliases",
			aliases: []*backend.Alias{
				{"alias1", "alias-snap.cmd1"},
				{"alias2", "alias-snap.cmd2"},
			},
		},
	}
	// start with an easier-to-read error if this fails:
	c.Assert(s.fakeBackend.ops.Ops(), DeepEquals, expected.Ops())
	c.Assert(s.fakeBackend.ops, DeepEquals, expected)
}

func (s *snapmgrTestSuite) TestEnsureAliasesV2SnapDisabled(c *C) {
	s.state.Lock()
	defer s.state.Unlock()

	snapstate.AutoAliases = func(st *state.State, info *snap.Info) (map[string]string, error) {
		switch info.Name() {
		case "alias-snap":
			return map[string]string{
				"alias1": "cmd1",
				"alias2": "cmd2",
			}, nil
		}
		return nil, nil
	}

	snapstate.Set(s.state, "core", nil)
	snapstate.Set(s.state, "alias-snap", &snapstate.SnapState{
		Sequence: []*snap.SideInfo{
			{RealName: "alias-snap", Revision: snap.R(11)},
		},
		Current: snap.R(11),
		Active:  false,
	})

	s.state.Set("aliases", map[string]map[string]string{
		"alias-snap": {
			"alias1": "auto",
		},
	})

	s.state.Unlock()
	err := s.snapmgr.Ensure()
	s.state.Lock()
	c.Assert(err, IsNil)

	var gone interface{}
	err = s.state.Get("aliases", &gone)
	c.Assert(err, Equals, state.ErrNoState)

	var snapst snapstate.SnapState
	err = snapstate.Get(s.state, "alias-snap", &snapst)
	c.Assert(err, IsNil)

	c.Check(snapst.AutoAliasesDisabled, Equals, false)
	c.Check(snapst.AliasesPending, Equals, true)
	c.Check(snapst.Aliases, DeepEquals, map[string]*snapstate.AliasTarget{
		"alias1": {Auto: "cmd1"},
		"alias2": {Auto: "cmd2"},
	})

	expected := fakeOps{
		{
			op:   "remove-snap-aliases",
			name: "alias-snap",
		},
	}
	// start with an easier-to-read error if this fails:
	c.Assert(s.fakeBackend.ops.Ops(), DeepEquals, expected.Ops())
	c.Assert(s.fakeBackend.ops, DeepEquals, expected)
}

func (s *snapmgrTestSuite) TestEnsureAliasesV2MarkAliasTasksInError(c *C) {
	s.state.Lock()
	defer s.state.Unlock()

	s.state.Set("aliases", map[string]map[string]string{
		"alias-snap": {
			"alias1": "auto",
		},
	})

	// pending old alias task
	t := s.state.NewTask("alias", "...")
	t.Set("aliases", map[string]string{})
	chg := s.state.NewChange("alias chg", "...")
	chg.AddTask(t)

	s.state.Unlock()
	err := s.snapmgr.Ensure()
	s.state.Lock()
	c.Assert(err, IsNil)

	c.Check(chg.Status(), Equals, state.ErrorStatus)
	c.Check(chg.IsReady(), Equals, true)
	c.Check(t.Status(), Equals, state.ErrorStatus)
}

func (s *snapmgrTestSuite) TestConflictMany(c *C) {
	s.state.Lock()
	defer s.state.Unlock()

	for _, snapName := range []string{"a-snap", "b-snap"} {
		snapstate.Set(s.state, snapName, &snapstate.SnapState{
			Sequence: []*snap.SideInfo{
				{RealName: snapName, Revision: snap.R(11)},
			},
			Current: snap.R(11),
			Active:  false,
		})

		ts, err := snapstate.Enable(s.state, snapName)
		c.Assert(err, IsNil)
		// need a change to make the tasks visible
		s.state.NewChange("enable", "...").AddAll(ts)
	}

	// things that should be ok:
	for _, m := range [][]string{
		{}, //nothing
		{"c-snap"},
		{"c-snap", "d-snap", "e-snap", "f-snap"},
	} {
		c.Check(snapstate.CheckChangeConflictMany(s.state, m, nil), IsNil)
	}

	// things that should not be ok:
	for _, m := range [][]string{
		{"a-snap"},
		{"a-snap", "b-snap"},
		{"a-snap", "c-snap"},
		{"b-snap", "c-snap"},
	} {
		c.Check(snapstate.CheckChangeConflictMany(s.state, m, nil), ErrorMatches, `snap "[^"]*" has changes in progress`)
	}
}

func (s *snapmgrTestSuite) TestInstallWithoutCoreRunThrough1(c *C) {
	s.state.Lock()
	defer s.state.Unlock()

	// pretend we don't have core
	snapstate.Set(s.state, "core", nil)

	chg := s.state.NewChange("install", "install a snap on a system without core")
	ts, err := snapstate.Install(s.state, "some-snap", "some-channel", snap.R(42), s.user.ID, snapstate.Flags{})
	c.Assert(err, IsNil)
	chg.AddAll(ts)

	s.state.Unlock()
	defer s.snapmgr.Stop()
	s.settle()
	s.state.Lock()

	// ensure all our tasks ran
	c.Assert(chg.Err(), IsNil)
	c.Assert(chg.IsReady(), Equals, true)
	c.Check(s.fakeStore.downloads, DeepEquals, []fakeDownload{
		{
			macaroon: s.user.StoreMacaroon,
			name:     "core",
		},
		{
			macaroon: s.user.StoreMacaroon,
			name:     "some-snap",
		}})
	expected := fakeOps{
		// we check the snap
		{
			op:    "storesvc-snap",
			name:  "some-snap",
			revno: snap.R(42),
		},
		// then we check core because its not installed already
		// and continue with that
		{
			op:    "storesvc-snap",
			name:  "core",
			revno: snap.R(11),
		},
		{
			op:   "storesvc-download",
			name: "core",
		},
		{
			op:    "validate-snap:Doing",
			name:  "core",
			revno: snap.R(11),
		},
		{
			op:  "current",
			old: "<no-current>",
		},
		{
			op:   "open-snap-file",
<<<<<<< HEAD
			name: "/var/lib/snapd/snaps/core_11.snap",
=======
			name: filepath.Join(dirs.SnapBlobDir, "core_11.snap"),
>>>>>>> 7d22b74b
			sinfo: snap.SideInfo{
				RealName: "core",
				Channel:  "stable",
				SnapID:   "snapIDsnapidsnapidsnapidsnapidsn",
				Revision: snap.R(11),
			},
		},
		{
			op:    "setup-snap",
<<<<<<< HEAD
			name:  "/var/lib/snapd/snaps/core_11.snap",
=======
			name:  filepath.Join(dirs.SnapBlobDir, "core_11.snap"),
>>>>>>> 7d22b74b
			revno: snap.R(11),
		},
		{
			op:   "copy-data",
<<<<<<< HEAD
			name: filepath.Join(dirs.StripRootDir(dirs.SnapMountDir), "core/11"),
=======
			name: filepath.Join(dirs.SnapMountDir, "core/11"),
>>>>>>> 7d22b74b
			old:  "<no-old>",
		},
		{
			op:    "setup-profiles:Doing",
			name:  "core",
			revno: snap.R(11),
		},
		{
			op: "candidate",
			sinfo: snap.SideInfo{
				RealName: "core",
				Channel:  "stable",
				SnapID:   "snapIDsnapidsnapidsnapidsnapidsn",
				Revision: snap.R(11),
			},
		},
		{
			op:   "link-snap",
<<<<<<< HEAD
			name: filepath.Join(dirs.StripRootDir(dirs.SnapMountDir), "core/11"),
=======
			name: filepath.Join(dirs.SnapMountDir, "core/11"),
>>>>>>> 7d22b74b
		},
		{
			op: "update-aliases",
		},
		// after core is in place continue with the snap
		{
			op:   "storesvc-download",
			name: "some-snap",
		},
		{
			op:    "validate-snap:Doing",
			name:  "some-snap",
			revno: snap.R(42),
		},
		{
			op:  "current",
			old: "<no-current>",
		},
		{
			op:   "open-snap-file",
<<<<<<< HEAD
			name: "/var/lib/snapd/snaps/some-snap_42.snap",
=======
			name: filepath.Join(dirs.SnapBlobDir, "some-snap_42.snap"),
>>>>>>> 7d22b74b
			sinfo: snap.SideInfo{
				RealName: "some-snap",
				Channel:  "some-channel",
				SnapID:   "snapIDsnapidsnapidsnapidsnapidsn",
				Revision: snap.R(42),
			},
		},
		{
			op:    "setup-snap",
<<<<<<< HEAD
			name:  "/var/lib/snapd/snaps/some-snap_42.snap",
=======
			name:  filepath.Join(dirs.SnapBlobDir, "some-snap_42.snap"),
>>>>>>> 7d22b74b
			revno: snap.R(42),
		},
		{
			op:   "copy-data",
<<<<<<< HEAD
			name: filepath.Join(dirs.StripRootDir(dirs.SnapMountDir), "some-snap/42"),
=======
			name: filepath.Join(dirs.SnapMountDir, "some-snap/42"),
>>>>>>> 7d22b74b
			old:  "<no-old>",
		},
		{
			op:    "setup-profiles:Doing",
			name:  "some-snap",
			revno: snap.R(42),
		},
		{
			op: "candidate",
			sinfo: snap.SideInfo{
				RealName: "some-snap",
				Channel:  "some-channel",
				SnapID:   "snapIDsnapidsnapidsnapidsnapidsn",
				Revision: snap.R(42),
			},
		},
		{
			op:   "link-snap",
<<<<<<< HEAD
			name: filepath.Join(dirs.StripRootDir(dirs.SnapMountDir), "some-snap/42"),
=======
			name: filepath.Join(dirs.SnapMountDir, "some-snap/42"),
>>>>>>> 7d22b74b
		},
		{
			op: "update-aliases",
		},
		// cleanups order is random
		{
			op:    "cleanup-trash",
			name:  "core",
			revno: snap.R(11),
		},
		{
			op:    "cleanup-trash",
			name:  "some-snap",
			revno: snap.R(42),
		},
	}
	// start with an easier-to-read error if this fails:
	c.Assert(s.fakeBackend.ops.Ops(), DeepEquals, expected.Ops())
	// compare the details without the cleanup tasks, the order is random
	// as they run in parallel
	opsLenWithoutCleanups := len(s.fakeBackend.ops) - 2
	c.Assert(s.fakeBackend.ops[:opsLenWithoutCleanups], DeepEquals, expected[:opsLenWithoutCleanups])

	// verify core in the system state
	var snaps map[string]*snapstate.SnapState
	err = s.state.Get("snaps", &snaps)
	c.Assert(err, IsNil)

	snapst := snaps["core"]
	c.Assert(snapst.Active, Equals, true)
	c.Assert(snapst.Channel, Equals, "stable")
	c.Assert(snapst.Sequence[0], DeepEquals, &snap.SideInfo{
		RealName: "core",
		Channel:  "stable",
		SnapID:   "snapIDsnapidsnapidsnapidsnapidsn",
		Revision: snap.R(11),
	})
}

func (s *snapmgrTestSuite) TestInstallWithoutCoreTwoSnapsRunThrough(c *C) {
	s.state.Lock()
	defer s.state.Unlock()

	restore := snapstate.MockPrerequisitesRetryTimeout(10 * time.Millisecond)
	defer restore()

	// pretend we don't have core
	snapstate.Set(s.state, "core", nil)

	chg1 := s.state.NewChange("install", "install snap 1")
	ts1, err := snapstate.Install(s.state, "snap1", "some-channel", snap.R(42), s.user.ID, snapstate.Flags{})
	c.Assert(err, IsNil)
	chg1.AddAll(ts1)

	chg2 := s.state.NewChange("install", "install snap 2")
	ts2, err := snapstate.Install(s.state, "snap2", "some-other-channel", snap.R(21), s.user.ID, snapstate.Flags{})
	c.Assert(err, IsNil)
	chg2.AddAll(ts2)

	s.state.Unlock()
	defer s.snapmgr.Stop()
	for i := 0; i < 5; i++ {
		s.settle()
		time.Sleep(10 * time.Millisecond)
	}
	s.state.Lock()

	// ensure all our tasks ran and core was only installed once
	c.Assert(chg1.Err(), IsNil)
	c.Assert(chg2.Err(), IsNil)

	c.Assert(chg1.IsReady(), Equals, true)
	c.Assert(chg2.IsReady(), Equals, true)

	// order in which the changes run is random
	len1 := len(chg1.Tasks())
	len2 := len(chg2.Tasks())
	if len1 > len2 {
		c.Assert(chg1.Tasks(), HasLen, 24)
		c.Assert(chg2.Tasks(), HasLen, 12)
	} else {
		c.Assert(chg1.Tasks(), HasLen, 12)
		c.Assert(chg2.Tasks(), HasLen, 24)
	}

	// FIXME: add helpers and do a DeepEquals here for the operations
}

func (s *snapmgrTestSuite) TestInstallWithoutCoreTwoSnapsWithFailureRunThrough(c *C) {
	s.state.Lock()
	defer s.state.Unlock()

	restore := snapstate.MockPrerequisitesRetryTimeout(10 * time.Millisecond)
	defer restore()

	// Two changes are created, the first will fails, the second will
	// be fine. The order of what change runs first is random, the
<<<<<<< HEAD
	// first change will also insall core in its own lane. This test
=======
	// first change will also install core in its own lane. This test
>>>>>>> 7d22b74b
	// ensures that core gets installed and there are no conflicts
	// even if core already got installed from the first change.
	//
	// It runs multiple times so that both possible cases get a chance
	// to run
	for i := 0; i < 10; i++ {
		// start clean
		snapstate.Set(s.state, "core", nil)
		snapstate.Set(s.state, "snap2", nil)

		// chg1 has an error
		chg1 := s.state.NewChange("install", "install snap 1")
		ts1, err := snapstate.Install(s.state, "snap1", "some-channel", snap.R(42), s.user.ID, snapstate.Flags{})
		c.Assert(err, IsNil)
		chg1.AddAll(ts1)

		tasks := ts1.Tasks()
		last := tasks[len(tasks)-1]
		terr := s.state.NewTask("error-trigger", "provoking total undo")
		terr.WaitFor(last)
		chg1.AddTask(terr)

		// chg2 is good
		chg2 := s.state.NewChange("install", "install snap 2")
		ts2, err := snapstate.Install(s.state, "snap2", "some-other-channel", snap.R(21), s.user.ID, snapstate.Flags{})
		c.Assert(err, IsNil)
		chg2.AddAll(ts2)

		s.state.Unlock()
		defer s.snapmgr.Stop()
		for i := 0; i < 5; i++ {
			s.settle()
			time.Sleep(10 * time.Millisecond)
		}
		s.state.Lock()

		// ensure expected change states
		c.Check(chg1.Status(), Equals, state.ErrorStatus)
		c.Check(chg2.Status(), Equals, state.DoneStatus)

		// ensure we have both core and snap2
		var snapst snapstate.SnapState

		err = snapstate.Get(s.state, "core", &snapst)
		c.Assert(err, IsNil)
		c.Assert(snapst.Active, Equals, true)
		c.Assert(snapst.Sequence, HasLen, 1)
		c.Assert(snapst.Sequence[0], DeepEquals, &snap.SideInfo{
			RealName: "core",
			SnapID:   "snapIDsnapidsnapidsnapidsnapidsn",
			Channel:  "stable",
			Revision: snap.R(11),
		})

		err = snapstate.Get(s.state, "snap2", &snapst)
		c.Assert(err, IsNil)
		c.Assert(snapst.Active, Equals, true)
		c.Assert(snapst.Sequence, HasLen, 1)
		c.Assert(snapst.Sequence[0], DeepEquals, &snap.SideInfo{
			RealName: "snap2",
			SnapID:   "snapIDsnapidsnapidsnapidsnapidsn",
			Channel:  "some-other-channel",
			Revision: snap.R(21),
		})

	}
}

type behindYourBackStore struct {
	*fakeStore
	state *state.State

	coreInstallRequested bool
	coreInstalled        bool
	chg                  *state.Change
}

func (s behindYourBackStore) SnapInfo(spec store.SnapSpec, user *auth.UserState) (*snap.Info, error) {
	if spec.Name == "core" {
		s.state.Lock()
		if !s.coreInstallRequested {
			s.coreInstallRequested = true
			snapsup := &snapstate.SnapSetup{
				SideInfo: &snap.SideInfo{
					RealName: "core",
				},
			}
			t := s.state.NewTask("prepare", "prepare core")
			t.Set("snap-setup", snapsup)
			s.chg = s.state.NewChange("install", "install core")
			s.chg.AddAll(state.NewTaskSet(t))
		}
		if s.chg != nil && !s.coreInstalled {
<<<<<<< HEAD
			s.chg.SetStatus(state.DoneStatus)
=======
			// marks change ready but also
			// tasks need to also be marked cleaned
			for _, t := range s.chg.Tasks() {
				t.SetStatus(state.DoneStatus)
				t.SetClean()
			}
>>>>>>> 7d22b74b
			snapstate.Set(s.state, "core", &snapstate.SnapState{
				Active: true,
				Sequence: []*snap.SideInfo{
					{RealName: "core", Revision: snap.R(1)},
				},
				Current:  snap.R(1),
				SnapType: "os",
			})
			s.coreInstalled = true
		}
		s.state.Unlock()
	}

	return s.fakeStore.SnapInfo(spec, user)
}

// this test the scenario that some-snap gets installed and during the
// install (when unlocking for the store info call for core) an
// explicit "snap install core" happens. In this case the snapstate
// will return a change conflict. we handle this via a retry, ensure
// this is actually what happens.
func (s *snapmgrTestSuite) TestInstallWithoutCoreConflictingInstall(c *C) {
	s.state.Lock()
	defer s.state.Unlock()

	restore := snapstate.MockPrerequisitesRetryTimeout(10 * time.Millisecond)
	defer restore()

<<<<<<< HEAD
	snapstate.ReplaceStore(s.state, behindYourBackStore{fakeStore: s.fakeStore, state: s.state})
=======
	storestate.ReplaceStore(s.state, behindYourBackStore{fakeStore: s.fakeStore, state: s.state})
>>>>>>> 7d22b74b

	// pretend we don't have core
	snapstate.Set(s.state, "core", nil)

	// now install a snap that will pull in core
	chg := s.state.NewChange("install", "install a snap on a system without core")
	ts, err := snapstate.Install(s.state, "some-snap", "some-channel", snap.R(42), s.user.ID, snapstate.Flags{})
	c.Assert(err, IsNil)
	chg.AddAll(ts)

<<<<<<< HEAD
	s.state.Unlock()
	defer s.snapmgr.Stop()

	// run changes, this will trigger the prerequisites task, which
	// will trigger the install of core and also call our mock store
	// which will generate a parallel change
	s.settle()
	// change is not ready yet, because the prerequists triggered
	// a state.Retry{} because of the conflicting change
	c.Assert(chg.IsReady(), Equals, false)
=======
	prereq := ts.Tasks()[0]
	c.Assert(prereq.Kind(), Equals, "prerequisites")
	c.Check(prereq.AtTime().IsZero(), Equals, true)

	s.state.Unlock()
	defer s.snapmgr.Stop()

	// start running the change, this will trigger the
	// prerequisites task, which will trigger the install of core
	// and also call our mock store which will generate a parallel
	// change
	s.snapmgr.Ensure()
	s.snapmgr.Wait()

	// change is not ready yet, because the prerequists triggered
	// a state.Retry{} because of the conflicting change
	c.Assert(chg.IsReady(), Equals, false)
	s.state.Lock()
	// marked for retry
	c.Check(prereq.AtTime().IsZero(), Equals, false)
	c.Check(prereq.Status().Ready(), Equals, false)
	s.state.Unlock()
>>>>>>> 7d22b74b

	// retry interval is 10ms so 20ms should be plenty of time
	time.Sleep(20 * time.Millisecond)
	s.settle()
	// chg got retried, core is now installed, things are good
	c.Assert(chg.IsReady(), Equals, true)

	s.state.Lock()

	// ensure all our tasks ran
	c.Assert(chg.Err(), IsNil)
	c.Assert(chg.IsReady(), Equals, true)

	// verify core in the system state
	var snaps map[string]*snapstate.SnapState
	err = s.state.Get("snaps", &snaps)
	c.Assert(err, IsNil)

	snapst := snaps["core"]
	c.Assert(snapst.Active, Equals, true)
	c.Assert(snapst.Sequence[0], DeepEquals, &snap.SideInfo{
		RealName: "core",
		Revision: snap.R(1),
	})

	snapst = snaps["some-snap"]
	c.Assert(snapst.Active, Equals, true)
	c.Assert(snapst.Sequence[0], DeepEquals, &snap.SideInfo{
		RealName: "some-snap",
		SnapID:   "snapIDsnapidsnapidsnapidsnapidsn",
		Channel:  "some-channel",
		Revision: snap.R(42),
	})
}

type canDisableSuite struct{}

var _ = Suite(&canDisableSuite{})

func (s *canDisableSuite) TestCanDisable(c *C) {
	for _, tt := range []struct {
		typ        snap.Type
		canDisable bool
	}{
		{snap.TypeApp, true},
		{snap.TypeGadget, false},
		{snap.TypeKernel, false},
		{snap.TypeOS, false},
	} {
		info := &snap.Info{Type: tt.typ}
		c.Check(snapstate.CanDisable(info), Equals, tt.canDisable)
	}
}<|MERGE_RESOLUTION|>--- conflicted
+++ resolved
@@ -2611,11 +2611,7 @@
 		}
 		if scenario.update {
 			first := tasks[j]
-<<<<<<< HEAD
-			j += 15
-=======
 			j += 16
->>>>>>> 7d22b74b
 			c.Check(first.Kind(), Equals, "prerequisites")
 			wait := false
 			if expectedPruned["other-snap"]["aliasA"] {
@@ -7020,11 +7016,7 @@
 		},
 		{
 			op:   "open-snap-file",
-<<<<<<< HEAD
-			name: "/var/lib/snapd/snaps/core_11.snap",
-=======
 			name: filepath.Join(dirs.SnapBlobDir, "core_11.snap"),
->>>>>>> 7d22b74b
 			sinfo: snap.SideInfo{
 				RealName: "core",
 				Channel:  "stable",
@@ -7034,20 +7026,12 @@
 		},
 		{
 			op:    "setup-snap",
-<<<<<<< HEAD
-			name:  "/var/lib/snapd/snaps/core_11.snap",
-=======
 			name:  filepath.Join(dirs.SnapBlobDir, "core_11.snap"),
->>>>>>> 7d22b74b
 			revno: snap.R(11),
 		},
 		{
 			op:   "copy-data",
-<<<<<<< HEAD
-			name: filepath.Join(dirs.StripRootDir(dirs.SnapMountDir), "core/11"),
-=======
 			name: filepath.Join(dirs.SnapMountDir, "core/11"),
->>>>>>> 7d22b74b
 			old:  "<no-old>",
 		},
 		{
@@ -7066,11 +7050,7 @@
 		},
 		{
 			op:   "link-snap",
-<<<<<<< HEAD
-			name: filepath.Join(dirs.StripRootDir(dirs.SnapMountDir), "core/11"),
-=======
 			name: filepath.Join(dirs.SnapMountDir, "core/11"),
->>>>>>> 7d22b74b
 		},
 		{
 			op: "update-aliases",
@@ -7091,11 +7071,7 @@
 		},
 		{
 			op:   "open-snap-file",
-<<<<<<< HEAD
-			name: "/var/lib/snapd/snaps/some-snap_42.snap",
-=======
 			name: filepath.Join(dirs.SnapBlobDir, "some-snap_42.snap"),
->>>>>>> 7d22b74b
 			sinfo: snap.SideInfo{
 				RealName: "some-snap",
 				Channel:  "some-channel",
@@ -7105,20 +7081,12 @@
 		},
 		{
 			op:    "setup-snap",
-<<<<<<< HEAD
-			name:  "/var/lib/snapd/snaps/some-snap_42.snap",
-=======
 			name:  filepath.Join(dirs.SnapBlobDir, "some-snap_42.snap"),
->>>>>>> 7d22b74b
 			revno: snap.R(42),
 		},
 		{
 			op:   "copy-data",
-<<<<<<< HEAD
-			name: filepath.Join(dirs.StripRootDir(dirs.SnapMountDir), "some-snap/42"),
-=======
 			name: filepath.Join(dirs.SnapMountDir, "some-snap/42"),
->>>>>>> 7d22b74b
 			old:  "<no-old>",
 		},
 		{
@@ -7137,11 +7105,7 @@
 		},
 		{
 			op:   "link-snap",
-<<<<<<< HEAD
-			name: filepath.Join(dirs.StripRootDir(dirs.SnapMountDir), "some-snap/42"),
-=======
 			name: filepath.Join(dirs.SnapMountDir, "some-snap/42"),
->>>>>>> 7d22b74b
 		},
 		{
 			op: "update-aliases",
@@ -7239,11 +7203,7 @@
 
 	// Two changes are created, the first will fails, the second will
 	// be fine. The order of what change runs first is random, the
-<<<<<<< HEAD
-	// first change will also insall core in its own lane. This test
-=======
 	// first change will also install core in its own lane. This test
->>>>>>> 7d22b74b
 	// ensures that core gets installed and there are no conflicts
 	// even if core already got installed from the first change.
 	//
@@ -7337,16 +7297,12 @@
 			s.chg.AddAll(state.NewTaskSet(t))
 		}
 		if s.chg != nil && !s.coreInstalled {
-<<<<<<< HEAD
-			s.chg.SetStatus(state.DoneStatus)
-=======
 			// marks change ready but also
 			// tasks need to also be marked cleaned
 			for _, t := range s.chg.Tasks() {
 				t.SetStatus(state.DoneStatus)
 				t.SetClean()
 			}
->>>>>>> 7d22b74b
 			snapstate.Set(s.state, "core", &snapstate.SnapState{
 				Active: true,
 				Sequence: []*snap.SideInfo{
@@ -7375,11 +7331,7 @@
 	restore := snapstate.MockPrerequisitesRetryTimeout(10 * time.Millisecond)
 	defer restore()
 
-<<<<<<< HEAD
-	snapstate.ReplaceStore(s.state, behindYourBackStore{fakeStore: s.fakeStore, state: s.state})
-=======
 	storestate.ReplaceStore(s.state, behindYourBackStore{fakeStore: s.fakeStore, state: s.state})
->>>>>>> 7d22b74b
 
 	// pretend we don't have core
 	snapstate.Set(s.state, "core", nil)
@@ -7390,18 +7342,6 @@
 	c.Assert(err, IsNil)
 	chg.AddAll(ts)
 
-<<<<<<< HEAD
-	s.state.Unlock()
-	defer s.snapmgr.Stop()
-
-	// run changes, this will trigger the prerequisites task, which
-	// will trigger the install of core and also call our mock store
-	// which will generate a parallel change
-	s.settle()
-	// change is not ready yet, because the prerequists triggered
-	// a state.Retry{} because of the conflicting change
-	c.Assert(chg.IsReady(), Equals, false)
-=======
 	prereq := ts.Tasks()[0]
 	c.Assert(prereq.Kind(), Equals, "prerequisites")
 	c.Check(prereq.AtTime().IsZero(), Equals, true)
@@ -7424,7 +7364,6 @@
 	c.Check(prereq.AtTime().IsZero(), Equals, false)
 	c.Check(prereq.Status().Ready(), Equals, false)
 	s.state.Unlock()
->>>>>>> 7d22b74b
 
 	// retry interval is 10ms so 20ms should be plenty of time
 	time.Sleep(20 * time.Millisecond)
