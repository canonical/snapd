--- conflicted
+++ resolved
@@ -21,10 +21,7 @@
 
 import (
 	"fmt"
-<<<<<<< HEAD
-=======
 	"os"
->>>>>>> 33a200c4
 	"path/filepath"
 	"strings"
 
@@ -1339,7 +1336,6 @@
 	c.Check(err, IsNil)
 }
 
-<<<<<<< HEAD
 type failingBackend struct {
 	fakeSnappyBackend
 
@@ -1437,7 +1433,8 @@
 		c.Check(chg.Status(), Equals, state.DoneStatus)
 		c.Check(strings.Join(t.Log(), ""), testutil.Contains, tc.expectedMessage)
 	}
-=======
+}
+
 type snapdBackend struct {
 	fakeSnappyBackend
 }
@@ -1688,5 +1685,4 @@
 	c.Check(len(b.ops), Equals, len(expected))
 	c.Assert(b.ops.Ops(), DeepEquals, expected.Ops())
 	c.Check(b.ops, DeepEquals, expected)
->>>>>>> 33a200c4
 }