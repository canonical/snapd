--- conflicted
+++ resolved
@@ -2064,24 +2064,6 @@
 
 }
 
-<<<<<<< HEAD
-func (s *snapmgrTestSuite) TestRemoveWithTerminate(c *C) {
-	s.state.Lock()
-	defer s.state.Unlock()
-
-	snapstate.Set(s.state, "foo", &snapstate.SnapState{
-		Active: true,
-		Sequence: snapstatetest.NewSequenceFromSnapSideInfos([]*snap.SideInfo{
-			{RealName: "foo", Revision: snap.R(11)},
-		}),
-		Current:  snap.R(11),
-		SnapType: "app",
-	})
-
-	ts, err := snapstate.Remove(s.state, "foo", snap.R(0), &snapstate.RemoveFlags{Terminate: true})
-	c.Assert(err, IsNil)
-
-=======
 func (s *snapmgrTestSuite) TestRemoveWithCompsTasks(c *C) {
 	const snapName = "snap1"
 	const comp1name = "comp1"
@@ -2162,87 +2144,15 @@
 	c.Assert(err, IsNil)
 
 	c.Assert(s.state.TaskCount(), Equals, len(ts.Tasks()))
->>>>>>> 5a782b1d
 	c.Assert(taskKinds(ts.Tasks()), DeepEquals, []string{
 		"stop-snap-services",
 		"run-hook[remove]",
 		"auto-disconnect",
-<<<<<<< HEAD
-		"kill-snap-apps",
-=======
->>>>>>> 5a782b1d
 		"save-snapshot",
 		"remove-aliases",
 		"unlink-snap",
 		"remove-profiles",
 		"clear-snap",
-<<<<<<< HEAD
-		"discard-snap",
-	})
-}
-
-func (s *snapmgrTestSuite) TestRemoveWithTerminateAndRevisionSet(c *C) {
-	s.state.Lock()
-	defer s.state.Unlock()
-
-	snapstate.Set(s.state, "foo", &snapstate.SnapState{
-		Active: true,
-		Sequence: snapstatetest.NewSequenceFromSnapSideInfos([]*snap.SideInfo{
-			{RealName: "foo", Revision: snap.R(11)},
-			{RealName: "foo", Revision: snap.R(10)},
-		}),
-		Current:  snap.R(11),
-		SnapType: "app",
-	})
-
-	_, err := snapstate.Remove(s.state, "foo", snap.R(10), &snapstate.RemoveFlags{Terminate: true})
-	c.Assert(err, ErrorMatches, "cannot terminate running apps unless all revisions are removed")
-}
-
-func (s *snapmgrTestSuite) TestRemoveManyWithTerminate(c *C) {
-	s.state.Lock()
-	defer s.state.Unlock()
-
-	snapstate.Set(s.state, "some-snap", &snapstate.SnapState{
-		Sequence: snapstatetest.NewSequenceFromSnapSideInfos([]*snap.SideInfo{
-			{RealName: "some-snap", SnapID: "some-snap-id", Revision: snap.R(1)},
-		}),
-		Current:  snap.R(1),
-		SnapType: "app",
-		Active:   true,
-	})
-
-	snapstate.Set(s.state, "foo", &snapstate.SnapState{
-		Sequence: snapstatetest.NewSequenceFromSnapSideInfos([]*snap.SideInfo{
-			{RealName: "foo", SnapID: "foo-id", Revision: snap.R(11)},
-		}),
-		Current:  snap.R(11),
-		SnapType: "app",
-		Active:   true,
-	})
-
-	removed, tss, err := snapstate.RemoveMany(s.state, []string{"some-snap", "foo"}, &snapstate.RemoveFlags{Terminate: true})
-	c.Check(removed, DeepEquals, []string{"some-snap", "foo"})
-	c.Check(tss, NotNil)
-	c.Check(err, IsNil)
-
-	// tasks to take snapshot aren't generated
-	for _, ts := range tss {
-		c.Assert(taskKinds(ts.Tasks()), DeepEquals, []string{
-			"stop-snap-services",
-			"run-hook[remove]",
-			"auto-disconnect",
-			"kill-snap-apps",
-			"save-snapshot",
-			"remove-aliases",
-			"unlink-snap",
-			"remove-profiles",
-			"clear-snap",
-			"discard-snap",
-		})
-	}
-
-=======
 		"unlink-component",
 		"discard-component",
 		"unlink-component",
@@ -2410,5 +2320,97 @@
 	}
 	checkComps(s.fakeBackend.ops[5:11], expected[5:8], expected[8:11])
 	checkComps(s.fakeBackend.ops[16:22], expected[16:19], expected[19:22])
->>>>>>> 5a782b1d
+}
+
+func (s *snapmgrTestSuite) TestRemoveWithTerminate(c *C) {
+	s.state.Lock()
+	defer s.state.Unlock()
+
+	snapstate.Set(s.state, "foo", &snapstate.SnapState{
+		Active: true,
+		Sequence: snapstatetest.NewSequenceFromSnapSideInfos([]*snap.SideInfo{
+			{RealName: "foo", Revision: snap.R(11)},
+		}),
+		Current:  snap.R(11),
+		SnapType: "app",
+	})
+
+	ts, err := snapstate.Remove(s.state, "foo", snap.R(0), &snapstate.RemoveFlags{Terminate: true})
+	c.Assert(err, IsNil)
+
+	c.Assert(taskKinds(ts.Tasks()), DeepEquals, []string{
+		"stop-snap-services",
+		"run-hook[remove]",
+		"auto-disconnect",
+		"kill-snap-apps",
+		"save-snapshot",
+		"remove-aliases",
+		"unlink-snap",
+		"remove-profiles",
+		"clear-snap",
+		"discard-snap",
+	})
+}
+
+func (s *snapmgrTestSuite) TestRemoveWithTerminateAndRevisionSet(c *C) {
+	s.state.Lock()
+	defer s.state.Unlock()
+
+	snapstate.Set(s.state, "foo", &snapstate.SnapState{
+		Active: true,
+		Sequence: snapstatetest.NewSequenceFromSnapSideInfos([]*snap.SideInfo{
+			{RealName: "foo", Revision: snap.R(11)},
+			{RealName: "foo", Revision: snap.R(10)},
+		}),
+		Current:  snap.R(11),
+		SnapType: "app",
+	})
+
+	_, err := snapstate.Remove(s.state, "foo", snap.R(10), &snapstate.RemoveFlags{Terminate: true})
+	c.Assert(err, ErrorMatches, "cannot terminate running apps unless all revisions are removed")
+}
+
+func (s *snapmgrTestSuite) TestRemoveManyWithTerminate(c *C) {
+	s.state.Lock()
+	defer s.state.Unlock()
+
+	snapstate.Set(s.state, "some-snap", &snapstate.SnapState{
+		Sequence: snapstatetest.NewSequenceFromSnapSideInfos([]*snap.SideInfo{
+			{RealName: "some-snap", SnapID: "some-snap-id", Revision: snap.R(1)},
+		}),
+		Current:  snap.R(1),
+		SnapType: "app",
+		Active:   true,
+	})
+
+	snapstate.Set(s.state, "foo", &snapstate.SnapState{
+		Sequence: snapstatetest.NewSequenceFromSnapSideInfos([]*snap.SideInfo{
+			{RealName: "foo", SnapID: "foo-id", Revision: snap.R(11)},
+		}),
+		Current:  snap.R(11),
+		SnapType: "app",
+		Active:   true,
+	})
+
+	removed, tss, err := snapstate.RemoveMany(s.state, []string{"some-snap", "foo"}, &snapstate.RemoveFlags{Terminate: true})
+	c.Check(removed, DeepEquals, []string{"some-snap", "foo"})
+	c.Check(tss, NotNil)
+	c.Check(err, IsNil)
+
+	// tasks to take snapshot aren't generated
+	for _, ts := range tss {
+		c.Assert(taskKinds(ts.Tasks()), DeepEquals, []string{
+			"stop-snap-services",
+			"run-hook[remove]",
+			"auto-disconnect",
+			"kill-snap-apps",
+			"save-snapshot",
+			"remove-aliases",
+			"unlink-snap",
+			"remove-profiles",
+			"clear-snap",
+			"discard-snap",
+		})
+	}
+
 }