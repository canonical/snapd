// -*- Mode: Go; indent-tabs-mode: t -*-

/*
 * Copyright (C) 2016 Canonical Ltd
 *
 * This program is free software: you can redistribute it and/or modify
 * it under the terms of the GNU General Public License version 3 as
 * published by the Free Software Foundation.
 *
 * This program is distributed in the hope that it will be useful,
 * but WITHOUT ANY WARRANTY; without even the implied warranty of
 * MERCHANTABILITY or FITNESS FOR A PARTICULAR PURPOSE.  See the
 * GNU General Public License for more details.
 *
 * You should have received a copy of the GNU General Public License
 * along with this program.  If not, see <http://www.gnu.org/licenses/>.
 *
 */

// Package snapstate implements the manager and state aspects responsible for the installation and removal of snaps.
package snapstate

import (
	"encoding/json"
	"fmt"

	"github.com/snapcore/snapd/i18n"
	"github.com/snapcore/snapd/logger"
	"github.com/snapcore/snapd/overlord/state"
	"github.com/snapcore/snapd/snap"
)

// Flags are used to pass additional flags to operations and to keep track of snap modes.
type Flags int

const (
	// DevMode switches confinement to non-enforcing mode.
	DevMode = 1 << iota
	// TryMode is set for snaps installed to try directly from a local directory.
	TryMode

	// the following flag values cannot be used until we drop the
	// backward compatible support for flags values in SnapSetup
	// that were based on snappy.* flags, after that we can
	// start using them
	interimUnusableLegacyFlagValueMin
	interimUnusableLegacyFlagValue1
	interimUnusableLegacyFlagValue2
	interimUnusableLegacyFlagValueLast

	// the following flag value is the first that can be grabbed
	// for use in the interim time while we have the backward compatible
	// support
	firstInterimUsableFlagValue
)

func doInstall(s *state.State, curActive bool, ss *SnapSetup) (*state.TaskSet, error) {
	if err := checkChangeConflict(s, ss.Name); err != nil {
		return nil, err
	}

	if ss.SnapPath == "" && ss.Channel == "" {
		ss.Channel = "stable"
	}

	var prepare *state.Task
	if ss.SnapPath != "" {
		prepare = s.NewTask("prepare-snap", fmt.Sprintf(i18n.G("Prepare snap %q"), ss.SnapPath))
	} else {
		prepare = s.NewTask("download-snap", fmt.Sprintf(i18n.G("Download snap %q from channel %q"), ss.Name, ss.Channel))
	}

	prepare.Set("snap-setup", ss)

	tasks := []*state.Task{prepare}
	addTask := func(t *state.Task) {
		t.Set("snap-setup-task", prepare.ID())
		tasks = append(tasks, t)
	}

	// mount
	mount := s.NewTask("mount-snap", fmt.Sprintf(i18n.G("Mount snap %q"), ss.Name))
	addTask(mount)
	mount.WaitFor(prepare)
	precopy := mount

	if curActive {
		// unlink-current-snap (will stop services for copy-data)
		unlink := s.NewTask("unlink-current-snap", fmt.Sprintf(i18n.G("Make current revision for snap %q unavailable"), ss.Name))
		addTask(unlink)
		unlink.WaitFor(mount)
		precopy = unlink
	}

	// copy-data (needs stopped services by unlink)
	copyData := s.NewTask("copy-snap-data", fmt.Sprintf(i18n.G("Copy snap %q data"), ss.Name))
	addTask(copyData)
	copyData.WaitFor(precopy)

	// security
	setupSecurity := s.NewTask("setup-profiles", fmt.Sprintf(i18n.G("Setup snap %q security profiles"), ss.Name))
	addTask(setupSecurity)
	setupSecurity.WaitFor(copyData)

	// finalize (wrappers+current symlink)
	linkSnap := s.NewTask("link-snap", fmt.Sprintf(i18n.G("Make snap %q available to the system"), ss.Name))
	addTask(linkSnap)
	linkSnap.WaitFor(setupSecurity)

	return state.NewTaskSet(tasks...), nil
}

func checkChangeConflict(s *state.State, snapName string) error {
	for _, task := range s.Tasks() {
		k := task.Kind()
		chg := task.Change()
		if (k == "link-snap" || k == "unlink-snap") && (chg == nil || !chg.Status().Ready()) {
			ss, err := TaskSnapSetup(task)
			if err != nil {
				return fmt.Errorf("internal error: cannot obtain snap setup from task: %s", task.Summary())
			}
			if ss.Name == snapName {
				return fmt.Errorf("snap %q has changes in progress", snapName)
			}
		}
	}
	return nil
}

// Install returns a set of tasks for installing snap.
// Note that the state must be locked by the caller.
func Install(s *state.State, name, channel string, userID int, flags Flags) (*state.TaskSet, error) {
	var snapst SnapState
	err := Get(s, name, &snapst)
	if err != nil && err != state.ErrNoState {
		return nil, err
	}
	if snapst.CurrentSideInfo() != nil {
		return nil, fmt.Errorf("snap %q already installed", name)
	}

	ss := &SnapSetup{
		Name:    name,
		Channel: channel,
		UserID:  userID,
		Flags:   SnapSetupFlags(flags),
	}

	return doInstall(s, false, ss)
}

// InstallPath returns a set of tasks for installing snap from a file path.
// Note that the state must be locked by the caller.
func InstallPath(s *state.State, name, path, channel string, flags Flags) (*state.TaskSet, error) {
	var snapst SnapState
	err := Get(s, name, &snapst)
	if err != nil && err != state.ErrNoState {
		return nil, err
	}

	ss := &SnapSetup{
		Name:     name,
		SnapPath: path,
		Channel:  channel,
		Flags:    SnapSetupFlags(flags),
	}

	return doInstall(s, snapst.Active, ss)
}

// TryPath returns a set of tasks for trying a snap from a file path.
// Note that the state must be locked by the caller.
func TryPath(s *state.State, name, path string, flags Flags) (*state.TaskSet, error) {
	flags |= TryMode

	return InstallPath(s, name, path, "", flags)
}

// Update initiates a change updating a snap.
// Note that the state must be locked by the caller.
func Update(s *state.State, name, channel string, userID int, flags Flags) (*state.TaskSet, error) {
	var snapst SnapState
	err := Get(s, name, &snapst)
	if err != nil && err != state.ErrNoState {
		return nil, err
	}
	if snapst.CurrentSideInfo() == nil {
		return nil, fmt.Errorf("cannot find snap %q", name)
	}

	if channel == "" {
		channel = snapst.Channel
	}

	ss := &SnapSetup{
		Name:    name,
		Channel: channel,
		UserID:  userID,
		Flags:   SnapSetupFlags(flags),
	}

	return doInstall(s, snapst.Active, ss)
}

func removeInactiveRevision(s *state.State, name string, revision snap.Revision) *state.TaskSet {
	ss := SnapSetup{
		Name:     name,
		Revision: revision,
	}

	clearData := s.NewTask("clear-snap", fmt.Sprintf(i18n.G("Remove data for snap %q"), name))
	clearData.Set("snap-setup", ss)

	discardSnap := s.NewTask("discard-snap", fmt.Sprintf(i18n.G("Remove snap %q from the system"), name))
	discardSnap.WaitFor(clearData)
	discardSnap.Set("snap-setup-task", clearData.ID())

	return state.NewTaskSet(clearData, discardSnap)
}

// canRemove verifies that a snap can be removed.
func canRemove(s *snap.Info, active bool) bool {
	// Gadget snaps should not be removed as they are a key
	// building block for Gadgets. Pruning non active ones
	// is acceptable.
	if s.Type == snap.TypeGadget && active {
		return false
	}

	// You never want to remove an active kernel or OS
	if (s.Type == snap.TypeKernel || s.Type == snap.TypeOS) && active {
		return false
	}
	// TODO: on classic likely let remove core even if active if it's only snap left.

	return true
}

// Remove returns a set of tasks for removing snap.
// Note that the state must be locked by the caller.
func Remove(s *state.State, name string) (*state.TaskSet, error) {
	if err := checkChangeConflict(s, name); err != nil {
		return nil, err
	}

	var snapst SnapState
	err := Get(s, name, &snapst)
	if err != nil && err != state.ErrNoState {
		return nil, err
	}

	cur := snapst.CurrentSideInfo()
	if cur == nil {
		return nil, fmt.Errorf("cannot find snap %q", name)
	}

	revision := snapst.CurrentSideInfo().Revision
	active := snapst.Active

	info, err := Info(s, name, revision)
	if err != nil {
		return nil, err
	}

	// check if this is something that can be removed
	if !canRemove(info, active) {
		return nil, fmt.Errorf("snap %q is not removable", name)
	}

	// main/current SnapSetup
	ss := SnapSetup{
		Name:     name,
		Revision: revision,
	}

	// trigger remove

	full := state.NewTaskSet()
	var chain *state.TaskSet

	addNext := func(ts *state.TaskSet) {
		if chain != nil {
			ts.WaitAll(chain)
		}
		full.AddAll(ts)
		chain = ts
	}

	if active { // unlink
		unlink := s.NewTask("unlink-snap", fmt.Sprintf(i18n.G("Make snap %q unavailable to the system"), name))
		unlink.Set("snap-setup", ss)

		removeSecurity := s.NewTask("remove-profiles", fmt.Sprintf(i18n.G("Remove security profile for snap %q"), name))
		removeSecurity.WaitFor(unlink)

		removeSecurity.Set("snap-setup-task", unlink.ID())

		addNext(state.NewTaskSet(unlink, removeSecurity))
	}

	seq := snapst.Sequence
	for i := len(seq) - 1; i >= 0; i-- {
		si := seq[i]
		addNext(removeInactiveRevision(s, name, si.Revision))
	}

	discardConns := s.NewTask("discard-conns", fmt.Sprintf(i18n.G("Discard interface connections for snap %q"), name))
	discardConns.Set("snap-setup", &SnapSetup{Name: name})
	addNext(state.NewTaskSet(discardConns))

	return full, nil
}

// Revert returns a set of tasks for reverting to the pervious version of the snap.
// Note that the state must be locked by the caller.
func Revert(s *state.State, name string) (*state.TaskSet, error) {
	var snapst SnapState
	err := Get(s, name, &snapst)
	if err != nil && err != state.ErrNoState {
		return nil, err
	}

	pi := snapst.PreviousSideInfo()
	if pi == nil {
		return nil, fmt.Errorf("no revision to revert to")
	}
	return revertToRevision(s, name, pi.Revision)
}

func revertToRevision(s *state.State, name string, rev snap.Revision) (*state.TaskSet, error) {
	var snapst SnapState
	err := Get(s, name, &snapst)
	if err != nil && err != state.ErrNoState {
		return nil, err
	}

	if !snapst.Active {
		return nil, fmt.Errorf("cannot revert inactive snaps")
	}
	i := snapst.findIndex(rev)
	if i < 0 {
		return nil, fmt.Errorf("cannot find revision %s for snap %q", rev, name)
	}
	revertToRev := snapst.Sequence[i].Revision

	ss := SnapSetup{
		Name:     name,
		Revision: snapst.CurrentSideInfo().Revision,
		Revert:   revertToRev,
	}
	ssPrev := SnapSetup{
		Name:     name,
		Revision: revertToRev,
		Revert:   revertToRev,
	}

	prepare := s.NewTask("prepare-revert", fmt.Sprintf(i18n.G("Prepare revert of %q"), name))
	prepare.Set("snap-setup", ss)

	unlink := s.NewTask("unlink-current-snap", fmt.Sprintf(i18n.G("Make snap %q unavailable to the system"), name))
	unlink.WaitFor(prepare)
	unlink.Set("snap-setup-task", prepare.ID())

	removeSecurity := s.NewTask("remove-profiles", fmt.Sprintf(i18n.G("Remove security profile for snap %q"), name))
	removeSecurity.WaitFor(unlink)
	removeSecurity.Set("snap-setup-task", prepare.ID())

	// now make the previous version active
	setupSecurity := s.NewTask("setup-profiles", fmt.Sprintf(i18n.G("Setup snap %q security profiles"), name))
	setupSecurity.WaitFor(removeSecurity)
	setupSecurity.Set("snap-setup", ssPrev)

	linkSnap := s.NewTask("link-snap", fmt.Sprintf(i18n.G("Make snap %q available to the system"), name))
	linkSnap.WaitFor(setupSecurity)
	linkSnap.Set("snap-setup-task", setupSecurity.ID())

	// and create a taskset
	ts := state.NewTaskSet(prepare, unlink, removeSecurity, setupSecurity, linkSnap)

	return ts, nil
}

// Retrieval functions

var readInfo = snap.ReadInfo

// Info returns the information about the snap with given name and revision.
// Works also for a mounted candidate snap in the process of being installed.
func Info(s *state.State, name string, revision snap.Revision) (*snap.Info, error) {
	var snapst SnapState
	err := Get(s, name, &snapst)
	if err == state.ErrNoState {
		return nil, fmt.Errorf("cannot find snap %q", name)
	}
	if err != nil {
		return nil, err
	}

	for i := len(snapst.Sequence) - 1; i >= 0; i-- {
		if si := snapst.Sequence[i]; si.Revision == revision {
			return readInfo(name, si)
		}
	}

	if snapst.Candidate != nil && snapst.Candidate.Revision == revision {
		return readInfo(name, snapst.Candidate)
	}

	return nil, fmt.Errorf("cannot find snap %q at revision %s", name, revision.String())
}

// CurrentSideInfo returns the information about the current revision of a snap with the given name.
func CurrentSideInfo(s *state.State, name string) (*snap.Info, error) {
	var snapst SnapState
	err := Get(s, name, &snapst)
	if err != nil && err != state.ErrNoState {
		return nil, err
	}
	if sideInfo := snapst.CurrentSideInfo(); sideInfo != nil {
		return readInfo(name, sideInfo)
	}
	return nil, fmt.Errorf("cannot find snap %q", name)
}

// Get retrieves the SnapState of the given snap.
func Get(s *state.State, name string, snapst *SnapState) error {
	var snaps map[string]*json.RawMessage
	err := s.Get("snaps", &snaps)
	if err != nil {
		return err
	}
	raw, ok := snaps[name]
	if !ok {
		return state.ErrNoState
	}
	err = json.Unmarshal([]byte(*raw), &snapst)
	if err != nil {
		return fmt.Errorf("cannot unmarshal snap state: %v", err)
	}
	return nil
}

// All retrieves return a map from name to SnapState for all current snaps in the system state.
func All(s *state.State) (map[string]*SnapState, error) {
	// XXX: result is a map because sideloaded snaps carry no name
	// atm in their sideinfos
	var stateMap map[string]*SnapState
	if err := s.Get("snaps", &stateMap); err != nil && err != state.ErrNoState {
		return nil, err
	}
	curStates := make(map[string]*SnapState, len(stateMap))
	for snapName, snapState := range stateMap {
		if snapState.CurrentSideInfo() != nil {
			curStates[snapName] = snapState
		}
	}
	return curStates, nil
}

// Set sets the SnapState of the given snap, overwriting any earlier state.
func Set(s *state.State, name string, snapst *SnapState) {
	var snaps map[string]*json.RawMessage
	err := s.Get("snaps", &snaps)
	if err != nil && err != state.ErrNoState {
		panic("internal error: cannot unmarshal snaps state: " + err.Error())
	}
	if snaps == nil {
		snaps = make(map[string]*json.RawMessage)
	}
	if snapst == nil || (len(snapst.Sequence) == 0 && snapst.Candidate == nil) {
		delete(snaps, name)
	} else {
		data, err := json.Marshal(snapst)
		if err != nil {
			panic("internal error: cannot marshal snap state: " + err.Error())
		}
		raw := json.RawMessage(data)
		snaps[name] = &raw
	}
	s.Set("snaps", snaps)
}

// ActiveInfos returns information about all active snaps.
func ActiveInfos(s *state.State) ([]*snap.Info, error) {
	var stateMap map[string]*SnapState
	var infos []*snap.Info
	if err := s.Get("snaps", &stateMap); err != nil && err != state.ErrNoState {
		return nil, err
	}
	for snapName, snapState := range stateMap {
		if !snapState.Active {
			continue
		}
		snapInfo, err := readInfo(snapName, snapState.CurrentSideInfo())
		if err != nil {
			logger.Noticef("cannot retrieve info for snap %q: %s", snapName, err)
			continue
		}
		infos = append(infos, snapInfo)
	}
	return infos, nil
}

// GadgetInfo finds the current gadget snap's info
func GadgetInfo(s *state.State) (*snap.Info, error) {
	// XXX this would be so much prettier if state had the type
	var stateMap map[string]*SnapState
	if err := s.Get("snaps", &stateMap); err != nil && err != state.ErrNoState {
		return nil, err
	}
	for snapName, snapState := range stateMap {
<<<<<<< HEAD
		snapInfo, err := readInfo(snapName, snapState.CurrentSideInfo())
=======
		if snapState.Current() == nil {
			continue
		}
		snapInfo, err := readInfo(snapName, snapState.Current())
>>>>>>> 07d4f973
		if err != nil {
			logger.Noticef("cannot retrieve info for snap %q: %s", snapName, err)
			continue
		}
		if snapInfo.Type == snap.TypeGadget {
			return snapInfo, nil
		}
	}

	return nil, state.ErrNoState
}<|MERGE_RESOLUTION|>--- conflicted
+++ resolved
@@ -509,14 +509,10 @@
 		return nil, err
 	}
 	for snapName, snapState := range stateMap {
-<<<<<<< HEAD
+		if snapState.CurrentSideInfo() == nil {
+			continue
+		}
 		snapInfo, err := readInfo(snapName, snapState.CurrentSideInfo())
-=======
-		if snapState.Current() == nil {
-			continue
-		}
-		snapInfo, err := readInfo(snapName, snapState.Current())
->>>>>>> 07d4f973
 		if err != nil {
 			logger.Noticef("cannot retrieve info for snap %q: %s", snapName, err)
 			continue
