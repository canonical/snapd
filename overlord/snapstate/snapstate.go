// -*- Mode: Go; indent-tabs-mode: t -*-

/*
 * Copyright (C) 2016-2018 Canonical Ltd
 *
 * This program is free software: you can redistribute it and/or modify
 * it under the terms of the GNU General Public License version 3 as
 * published by the Free Software Foundation.
 *
 * This program is distributed in the hope that it will be useful,
 * but WITHOUT ANY WARRANTY; without even the implied warranty of
 * MERCHANTABILITY or FITNESS FOR A PARTICULAR PURPOSE.  See the
 * GNU General Public License for more details.
 *
 * You should have received a copy of the GNU General Public License
 * along with this program.  If not, see <http://www.gnu.org/licenses/>.
 *
 */

// Package snapstate implements the manager and state aspects responsible for the installation and removal of snaps.
package snapstate

import (
	"encoding/json"
	"fmt"
	"reflect"
	"sort"
	"strings"

	"golang.org/x/net/context"

	"github.com/snapcore/snapd/boot"
	"github.com/snapcore/snapd/dirs"
	"github.com/snapcore/snapd/i18n"
	"github.com/snapcore/snapd/interfaces"
	"github.com/snapcore/snapd/logger"
	"github.com/snapcore/snapd/overlord/auth"
	"github.com/snapcore/snapd/overlord/configstate/config"
	"github.com/snapcore/snapd/overlord/ifacestate/ifacerepo"
	"github.com/snapcore/snapd/overlord/snapstate/backend"
	"github.com/snapcore/snapd/overlord/state"
	"github.com/snapcore/snapd/release"
	"github.com/snapcore/snapd/snap"
	"github.com/snapcore/snapd/store"
)

// control flags for doInstall
const (
	skipConfigure = 1 << iota
)

// control flags for "Configure()"
const (
	IgnoreHookError = 1 << iota
	TrackHookError
	UseConfigDefaults
)

func doInstall(st *state.State, snapst *SnapState, snapsup *SnapSetup, flags int) (*state.TaskSet, error) {
	if snapsup.Name() == "system" {
		return nil, fmt.Errorf("cannot install reserved snap name 'system'")
	}
	if snapst.IsInstalled() && !snapst.Active {
		return nil, fmt.Errorf("cannot update disabled snap %q", snapsup.Name())
	}

	if snapsup.Flags.Classic {
		if !release.OnClassic {
			return nil, fmt.Errorf("classic confinement is only supported on classic systems")
		} else if !dirs.SupportsClassicConfinement() {
			return nil, fmt.Errorf(i18n.G("classic confinement requires snaps under /snap or symlink from /snap to %s"), dirs.SnapMountDir)
		}
	}
	if !snapst.IsInstalled() { // install?
		// check that the snap command namespace doesn't conflict with an enabled alias
		if err := checkSnapAliasConflict(st, snapsup.Name()); err != nil {
			return nil, err
		}
	}

	if err := CheckChangeConflict(st, snapsup.Name(), nil, snapst); err != nil {
		return nil, err
	}

	// ensure core gets installed. if it is already installed return
	// an empty task set
	ts := state.NewTaskSet()

	targetRevision := snapsup.Revision()
	revisionStr := ""
	if snapsup.SideInfo != nil {
		revisionStr = fmt.Sprintf(" (%s)", targetRevision)
	}

	// check if we already have the revision locally (alters tasks)
	revisionIsLocal := snapst.LastIndex(targetRevision) >= 0

	prereq := st.NewTask("prerequisites", fmt.Sprintf(i18n.G("Ensure prerequisites for %q are available"), snapsup.Name()))
	prereq.Set("snap-setup", snapsup)

	var prepare, prev *state.Task
	fromStore := false
	// if we have a local revision here we go back to that
	if snapsup.SnapPath != "" || revisionIsLocal {
		prepare = st.NewTask("prepare-snap", fmt.Sprintf(i18n.G("Prepare snap %q%s"), snapsup.SnapPath, revisionStr))
	} else {
		fromStore = true
		prepare = st.NewTask("download-snap", fmt.Sprintf(i18n.G("Download snap %q%s from channel %q"), snapsup.Name(), revisionStr, snapsup.Channel))
	}
	prepare.Set("snap-setup", snapsup)
	prepare.WaitFor(prereq)

	tasks := []*state.Task{prereq, prepare}
	addTask := func(t *state.Task) {
		t.Set("snap-setup-task", prepare.ID())
		t.WaitFor(prev)
		tasks = append(tasks, t)
	}
	prev = prepare

	if fromStore {
		// fetch and check assertions
		checkAsserts := st.NewTask("validate-snap", fmt.Sprintf(i18n.G("Fetch and check assertions for snap %q%s"), snapsup.Name(), revisionStr))
		addTask(checkAsserts)
		prev = checkAsserts
	}

	// mount
	if !revisionIsLocal {
		mount := st.NewTask("mount-snap", fmt.Sprintf(i18n.G("Mount snap %q%s"), snapsup.Name(), revisionStr))
		addTask(mount)
		prev = mount
	}

	// run refresh hooks when updating existing snap, otherwise run install hook further down.
	runRefreshHooks := (snapst.IsInstalled() && !snapsup.Flags.Revert)
	if runRefreshHooks {
		preRefreshHook := SetupPreRefreshHook(st, snapsup.Name())
		addTask(preRefreshHook)
		prev = preRefreshHook
	}

	if snapst.IsInstalled() {
		// unlink-current-snap (will stop services for copy-data)
		stop := st.NewTask("stop-snap-services", fmt.Sprintf(i18n.G("Stop snap %q services"), snapsup.Name()))
		stop.Set("stop-reason", snap.StopReasonRefresh)
		addTask(stop)
		prev = stop

		removeAliases := st.NewTask("remove-aliases", fmt.Sprintf(i18n.G("Remove aliases for snap %q"), snapsup.Name()))
		addTask(removeAliases)
		prev = removeAliases

		unlink := st.NewTask("unlink-current-snap", fmt.Sprintf(i18n.G("Make current revision for snap %q unavailable"), snapsup.Name()))
		addTask(unlink)
		prev = unlink
	}

	// copy-data (needs stopped services by unlink)
	if !snapsup.Flags.Revert {
		copyData := st.NewTask("copy-snap-data", fmt.Sprintf(i18n.G("Copy snap %q data"), snapsup.Name()))
		addTask(copyData)
		prev = copyData
	}

	// security
	setupSecurity := st.NewTask("setup-profiles", fmt.Sprintf(i18n.G("Setup snap %q%s security profiles"), snapsup.Name(), revisionStr))
	addTask(setupSecurity)
	prev = setupSecurity

	// finalize (wrappers+current symlink)
	linkSnap := st.NewTask("link-snap", fmt.Sprintf(i18n.G("Make snap %q%s available to the system"), snapsup.Name(), revisionStr))
	addTask(linkSnap)
	prev = linkSnap

	// auto-connections
	autoConnect := st.NewTask("auto-connect", fmt.Sprintf(i18n.G("Automatically connect eligible plugs and slots of snap %q"), snapsup.Name()))
	addTask(autoConnect)
	prev = autoConnect

	// setup aliases
	setAutoAliases := st.NewTask("set-auto-aliases", fmt.Sprintf(i18n.G("Set automatic aliases for snap %q"), snapsup.Name()))
	addTask(setAutoAliases)
	prev = setAutoAliases

	setupAliases := st.NewTask("setup-aliases", fmt.Sprintf(i18n.G("Setup snap %q aliases"), snapsup.Name()))
	addTask(setupAliases)
	prev = setupAliases

	if runRefreshHooks {
		postRefreshHook := SetupPostRefreshHook(st, snapsup.Name())
		addTask(postRefreshHook)
		prev = postRefreshHook
	}

	// only run install hook if installing the snap for the first time
	if !snapst.IsInstalled() {
		installHook := SetupInstallHook(st, snapsup.Name())
		addTask(installHook)
		prev = installHook
	}

	// run new serices
	startSnapServices := st.NewTask("start-snap-services", fmt.Sprintf(i18n.G("Start snap %q%s services"), snapsup.Name(), revisionStr))
	addTask(startSnapServices)
	prev = startSnapServices

	// Do not do that if we are reverting to a local revision
	if snapst.IsInstalled() && !snapsup.Flags.Revert {
		var retain int
		if err := config.NewTransaction(st).Get("core", "refresh.retain", &retain); err != nil {
			retain = 3
		}
		retain-- //  we're adding one

		seq := snapst.Sequence
		currentIndex := snapst.LastIndex(snapst.Current)

		// discard everything after "current" (we may have reverted to
		// a previous versions earlier)
		for i := currentIndex + 1; i < len(seq); i++ {
			si := seq[i]
			if si.Revision == targetRevision {
				// but don't discard this one; its' the thing we're switching to!
				continue
			}
			ts := removeInactiveRevision(st, snapsup.Name(), si.Revision)
			ts.WaitFor(prev)
			tasks = append(tasks, ts.Tasks()...)
			prev = tasks[len(tasks)-1]
		}

		// make sure we're not scheduling the removal of the target
		// revision in the case where the target revision is already in
		// the sequence.
		for i := 0; i < currentIndex; i++ {
			si := seq[i]
			if si.Revision == targetRevision {
				// we do *not* want to removeInactiveRevision of this one
				copy(seq[i:], seq[i+1:])
				seq = seq[:len(seq)-1]
				currentIndex--
			}
		}

		// normal garbage collect
		for i := 0; i <= currentIndex-retain; i++ {
			si := seq[i]
			if boot.InUse(snapsup.Name(), si.Revision) {
				continue
			}
			ts := removeInactiveRevision(st, snapsup.Name(), si.Revision)
			ts.WaitFor(prev)
			tasks = append(tasks, ts.Tasks()...)
			prev = tasks[len(tasks)-1]
		}

		addTask(st.NewTask("cleanup", fmt.Sprintf("Clean up %q%s install", snapsup.Name(), revisionStr)))
	}

	installSet := state.NewTaskSet(tasks...)
	installSet.WaitAll(ts)
	ts.AddAll(installSet)

	if flags&skipConfigure != 0 {
		return installSet, nil
	}

	var confFlags int
	if !snapst.IsInstalled() && snapsup.SideInfo != nil && snapsup.SideInfo.SnapID != "" {
		// installation, run configure using the gadget defaults
		// if available
		confFlags |= UseConfigDefaults
	}

	// we do not support configuration for bases or the "snapd" snap yet
	if snapsup.Type != snap.TypeBase && snapsup.Name() != "snapd" {
		configSet := ConfigureSnap(st, snapsup.Name(), confFlags)
		configSet.WaitAll(ts)
		ts.AddAll(configSet)
	}

	return ts, nil
}

// ConfigureSnap returns a set of tasks to configure snapName as done during installation/refresh.
func ConfigureSnap(st *state.State, snapName string, confFlags int) *state.TaskSet {
	// This is slightly ugly, ideally we would check the type instead
	// of hardcoding the name here. Unfortunately we do not have the
	// type until we actually run the change.
	if snapName == defaultCoreSnapName {
		confFlags |= IgnoreHookError
		confFlags |= TrackHookError
	}
	return Configure(st, snapName, nil, confFlags)
}

var Configure = func(st *state.State, snapName string, patch map[string]interface{}, flags int) *state.TaskSet {
	panic("internal error: snapstate.Configure is unset")
}

var SetupInstallHook = func(st *state.State, snapName string) *state.Task {
	panic("internal error: snapstate.SetupInstallHook is unset")
}

var SetupPreRefreshHook = func(st *state.State, snapName string) *state.Task {
	panic("internal error: snapstate.SetupPreRefreshHook is unset")
}

var SetupPostRefreshHook = func(st *state.State, snapName string) *state.Task {
	panic("internal error: snapstate.SetupPostRefreshHook is unset")
}

var SetupRemoveHook = func(st *state.State, snapName string) *state.Task {
	panic("internal error: snapstate.SetupRemoveHook is unset")
}

// snapTopicalTasks are tasks that characterize changes on a snap that
// cannot be run concurrently and should conflict with each other.
var snapTopicalTasks = map[string]bool{
	"link-snap":           true,
	"unlink-snap":         true,
	"switch-snap":         true,
	"switch-snap-channel": true,
	"toggle-snap-flags":   true,
	"refresh-aliases":     true,
	"prune-auto-aliases":  true,
	"alias":               true,
	"unalias":             true,
	"disable-aliases":     true,
	"prefer-aliases":      true,
	"connect":             true,
	"disconnect":          true,
}

func getPlugAndSlotRefs(task *state.Task) (*interfaces.PlugRef, *interfaces.SlotRef, error) {
	var plugRef interfaces.PlugRef
	var slotRef interfaces.SlotRef
	if err := task.Get("plug", &plugRef); err != nil {
		return nil, nil, err
	}
	if err := task.Get("slot", &slotRef); err != nil {
		return nil, nil, err
	}
	return &plugRef, &slotRef, nil
}

func ChangeConflictError(snapName, kind string) *changeConflictError {
	return &changeConflictError{
		snapName:   snapName,
		changeKind: kind,
	}
}

type changeConflictError struct {
	snapName   string
	changeKind string
}

func (e changeConflictError) Error() string {
	if e.changeKind != "" {
		return fmt.Sprintf("snap %q has %q change in progress", e.snapName, e.changeKind)
	}
	return fmt.Sprintf("snap %q has changes in progress", e.snapName)
}

// CheckChangeConflictMany ensures that for the given snapNames no other
// changes that alters the snaps (like remove, install, refresh) are in
// progress. If a conflict is detected an error is returned.
//
// It's like CheckChangeConflict, but for multiple snaps, and does not
// check snapst.
func CheckChangeConflictMany(st *state.State, snapNames []string, checkConflictPredicate func(task *state.Task) bool) error {
	snapMap := make(map[string]bool, len(snapNames))
	for _, k := range snapNames {
		snapMap[k] = true
	}

	for _, chg := range st.Changes() {
		if chg.Status().Ready() {
			continue
		}
		if chg.Kind() == "transition-ubuntu-core" {
			return fmt.Errorf("ubuntu-core to core transition in progress, no other changes allowed until this is done")
		}
	}

	for _, task := range st.Tasks() {
		k := task.Kind()
		chg := task.Change()
		if snapTopicalTasks[k] && (chg == nil || !chg.Status().Ready()) {
			if k == "connect" || k == "disconnect" {
				plugRef, slotRef, err := getPlugAndSlotRefs(task)
				if err != nil {
					return fmt.Errorf("internal error: cannot obtain plug/slot data from task: %s", task.Summary())
				}
				if (snapMap[plugRef.Snap] || snapMap[slotRef.Snap]) && (checkConflictPredicate == nil || checkConflictPredicate(task)) {
					var snapName string
					if snapMap[plugRef.Snap] {
						snapName = plugRef.Snap
					} else {
						snapName = slotRef.Snap
					}
					return changeConflictError{snapName, chg.Kind()}
				}
			} else {
				snapsup, err := TaskSnapSetup(task)
				if err != nil {
					return fmt.Errorf("internal error: cannot obtain snap setup from task: %s", task.Summary())
				}
				snapName := snapsup.Name()
				if (snapMap[snapName]) && (checkConflictPredicate == nil || checkConflictPredicate(task)) {
					return changeConflictError{snapName, chg.Kind()}
				}
			}
		}
	}

	return nil
}

type changeDuringInstallError struct {
	snapName string
}

func (c changeDuringInstallError) Error() string {
	return fmt.Sprintf("snap %q state changed during install preparations", c.snapName)
}

// CheckChangeConflict ensures that for the given snapName no other
// changes that alters the snap (like remove, install, refresh) are in
// progress. It also ensures that snapst (if not nil) did not get
// modified. If a conflict is detected an error is returned.
func CheckChangeConflict(st *state.State, snapName string, checkConflictPredicate func(task *state.Task) bool, snapst *SnapState) error {
	if err := CheckChangeConflictMany(st, []string{snapName}, checkConflictPredicate); err != nil {
		return err
	}

	if snapst != nil {
		// caller wants us to also make sure the SnapState in state
		// matches the one they provided. Necessary because we need to
		// unlock while talking to the store, during which a change can
		// sneak in (if it's before the taskset is created) (e.g. for
		// install, while getting the snap info; for refresh, when
		// getting what needs refreshing).
		var cursnapst SnapState
		if err := Get(st, snapName, &cursnapst); err != nil && err != state.ErrNoState {
			return err
		}

		// TODO: implement the rather-boring-but-more-performant SnapState.Equals
		if !reflect.DeepEqual(snapst, &cursnapst) {
			return changeDuringInstallError{snapName: snapName}
		}
	}

	return nil
}

func contentAttr(attrer interfaces.Attrer) string {
	var s string
	err := attrer.Attr("content", &s)
	if err != nil {
		return ""
	}
	return s
}

func contentIfaceAvailable(st *state.State, contentTag string) bool {
	repo := ifacerepo.Get(st)
	for _, slot := range repo.AllSlots("content") {
		if contentAttr(slot) == "" {
			continue
		}
		if contentAttr(slot) == contentTag {
			return true
		}
	}
	return false
}

// defaultContentPlugProviders takes a snap.Info and returns what
// default providers there are.
func defaultContentPlugProviders(st *state.State, info *snap.Info) []string {
	out := []string{}
	for _, plug := range info.Plugs {
		if plug.Interface == "content" {
			if contentAttr(plug) == "" {
				continue
			}
			if !contentIfaceAvailable(st, contentAttr(plug)) {
				var dprovider string
				err := plug.Attr("default-provider", &dprovider)
				if err != nil || dprovider == "" {
					continue
				}
				// The default-provider is a name. However old
				// documentation said it is "snapname:ifname",
				// we deal with this gracefully by just
				// stripping of the part after the ":"
				out = append(out, strings.Split(dprovider, ":")[0])
			}
		}
	}
	return out
}

// validateFeatureFlags validates the given snap only uses experimental
// features that are enabled by the user.
func validateFeatureFlags(st *state.State, info *snap.Info) error {
	if len(info.Layout) == 0 {
		return nil
	}

	tr := config.NewTransaction(st)
	var featureFlagLayouts bool
	if err := tr.GetMaybe("core", "experimental.layouts", &featureFlagLayouts); err != nil {
		return err
	}
	if featureFlagLayouts {
		return nil
	}

	return fmt.Errorf("cannot use experimental 'layouts' feature, set option 'experimental.layouts' to true and try again")
}

// InstallPath returns a set of tasks for installing snap from a file path.
// Note that the state must be locked by the caller.
// The provided SideInfo can contain just a name which results in a
// local revision and sideloading, or full metadata in which case it
// the snap will appear as installed from the store.
func InstallPath(st *state.State, si *snap.SideInfo, path, channel string, flags Flags) (*state.TaskSet, error) {
	name := si.RealName
	if name == "" {
		return nil, fmt.Errorf("internal error: snap name to install %q not provided", path)
	}

	var snapst SnapState
	err := Get(st, name, &snapst)
	if err != nil && err != state.ErrNoState {
		return nil, err
	}

	if si.SnapID != "" {
		if si.Revision.Unset() {
			return nil, fmt.Errorf("internal error: snap id set to install %q but revision is unset", path)
		}
	}

	var instFlags int
	if flags.SkipConfigure {
		// extract it as a doInstall flag, this is not passed
		// into SnapSetup
		instFlags |= skipConfigure
	}

	// It is ok do open the snap file here because we either
	// have side info or the user passed --dangerous
	info, container, err := backend.OpenSnapFile(path, si)
	if err != nil {
		return nil, err
	}

	if err := validateContainer(container, info, logger.Noticef); err != nil {
		return nil, err
	}
	if err := validateFeatureFlags(st, info); err != nil {
		return nil, err
	}

	snapsup := &SnapSetup{
		Base:     info.Base,
		Prereq:   defaultContentPlugProviders(st, info),
		SideInfo: si,
		SnapPath: path,
		Channel:  channel,
		Flags:    flags.ForSnapSetup(),
		Type:     info.Type,
	}

	return doInstall(st, &snapst, snapsup, instFlags)
}

// TryPath returns a set of tasks for trying a snap from a file path.
// Note that the state must be locked by the caller.
func TryPath(st *state.State, name, path string, flags Flags) (*state.TaskSet, error) {
	flags.TryMode = true

	return InstallPath(st, &snap.SideInfo{RealName: name}, path, "", flags)
}

// Install returns a set of tasks for installing snap.
// Note that the state must be locked by the caller.
func Install(st *state.State, name, channel string, revision snap.Revision, userID int, flags Flags) (*state.TaskSet, error) {
	if channel == "" {
		channel = "stable"
	}

	var snapst SnapState
	err := Get(st, name, &snapst)
	if err != nil && err != state.ErrNoState {
		return nil, err
	}
	if snapst.IsInstalled() {
		return nil, &snap.AlreadyInstalledError{Snap: name}
	}

	info, err := installInfo(st, name, channel, revision, userID)
	if err != nil {
		return nil, err
	}

	if err := validateInfoAndFlags(info, &snapst, flags); err != nil {
		return nil, err
	}
	if err := validateFeatureFlags(st, info); err != nil {
		return nil, err
	}

	snapsup := &SnapSetup{
		Channel:      channel,
		Base:         info.Base,
		Prereq:       defaultContentPlugProviders(st, info),
		UserID:       userID,
		Flags:        flags.ForSnapSetup(),
		DownloadInfo: &info.DownloadInfo,
		SideInfo:     &info.SideInfo,
		Type:         info.Type,
	}

	return doInstall(st, &snapst, snapsup, 0)
}

// InstallMany installs everything from the given list of names.
// Note that the state must be locked by the caller.
func InstallMany(st *state.State, names []string, userID int) ([]string, []*state.TaskSet, error) {
	installed := make([]string, 0, len(names))
	tasksets := make([]*state.TaskSet, 0, len(names))
	// TODO: this could be reorged to do one single store call
	for _, name := range names {
		ts, err := Install(st, name, "", snap.R(0), userID, Flags{})
		// FIXME: is this expected behavior?
		if _, ok := err.(*snap.AlreadyInstalledError); ok {
			continue
		}
		if err != nil {
			return nil, nil, err
		}
		installed = append(installed, name)
		ts.JoinLane(st.NewLane())
		tasksets = append(tasksets, ts)
	}

	return installed, tasksets, nil
}

// RefreshCandidates gets a list of candidates for update
// Note that the state must be locked by the caller.
func RefreshCandidates(st *state.State, user *auth.UserState) ([]*snap.Info, error) {
	updates, _, _, err := refreshCandidates(context.TODO(), st, nil, user, nil)
	return updates, err
}

// ValidateRefreshes allows to hook validation into the handling of refresh candidates.
var ValidateRefreshes func(st *state.State, refreshes []*snap.Info, ignoreValidation map[string]bool, userID int) (validated []*snap.Info, err error)

// UpdateMany updates everything from the given list of names that the
// store says is updateable. If the list is empty, update everything.
// Note that the state must be locked by the caller.
func UpdateMany(ctx context.Context, st *state.State, names []string, userID int) ([]string, []*state.TaskSet, error) {
	user, err := userFromUserID(st, userID)
	if err != nil {
		return nil, nil, err
	}

	updates, stateByID, ignoreValidation, err := refreshCandidates(ctx, st, names, user, nil)
	if err != nil {
		return nil, nil, err
	}

	if ValidateRefreshes != nil && len(updates) != 0 {
		updates, err = ValidateRefreshes(st, updates, ignoreValidation, userID)
		if err != nil {
			// not doing "refresh all" report the error
			if len(names) != 0 {
				return nil, nil, err
			}
			// doing "refresh all", log the problems
			logger.Noticef("cannot refresh some snaps: %v", err)
		}
	}

	params := func(update *snap.Info) (string, Flags, *SnapState) {
		snapst := stateByID[update.SnapID]
		return snapst.Channel, snapst.Flags, snapst

	}

	return doUpdate(st, names, updates, params, userID)
}

func doUpdate(st *state.State, names []string, updates []*snap.Info, params func(*snap.Info) (channel string, flags Flags, snapst *SnapState), userID int) ([]string, []*state.TaskSet, error) {
	tasksets := make([]*state.TaskSet, 0, len(updates))

	refreshAll := len(names) == 0
	var nameSet map[string]bool
	if len(names) != 0 {
		nameSet = make(map[string]bool, len(names))
		for _, name := range names {
			nameSet[name] = true
		}
	}

	newAutoAliases, mustPruneAutoAliases, transferTargets, err := autoAliasesUpdate(st, names, updates)
	if err != nil {
		return nil, nil, err
	}

	reportUpdated := make(map[string]bool, len(updates))
	var pruningAutoAliasesTs *state.TaskSet

	if len(mustPruneAutoAliases) != 0 {
		var err error
		pruningAutoAliasesTs, err = applyAutoAliasesDelta(st, mustPruneAutoAliases, "prune", refreshAll, func(snapName string, _ *state.TaskSet) {
			if nameSet[snapName] {
				reportUpdated[snapName] = true
			}
		})
		if err != nil {
			return nil, nil, err
		}
		tasksets = append(tasksets, pruningAutoAliasesTs)
	}

	// wait for the auto-alias prune tasks as needed
	scheduleUpdate := func(snapName string, ts *state.TaskSet) {
		if pruningAutoAliasesTs != nil && (mustPruneAutoAliases[snapName] != nil || transferTargets[snapName]) {
			ts.WaitAll(pruningAutoAliasesTs)
		}
		reportUpdated[snapName] = true
	}

	// first core, bases, then rest
	sort.Sort(byKind(updates))
	prereqs := make(map[string]*state.TaskSet)
	waitPrereq := func(ts *state.TaskSet, prereqName string) {
		preTs := prereqs[prereqName]
		if preTs != nil {
			ts.WaitAll(preTs)
		}
	}

	// updates is sorted by kind so this will process first core
	// and bases and then other snaps
	for _, update := range updates {
		channel, flags, snapst := params(update)

		if err := validateInfoAndFlags(update, snapst, flags); err != nil {
			if refreshAll {
				logger.Noticef("cannot update %q: %v", update.Name(), err)
				continue
			}
			return nil, nil, err
		}
		if err := validateFeatureFlags(st, update); err != nil {
			if refreshAll {
				logger.Noticef("cannot update %q: %v", update.Name(), err)
				continue
			}
			return nil, nil, err
		}

		snapUserID, err := userIDForSnap(st, snapst, userID)
		if err != nil {
			return nil, nil, err
		}

		snapsup := &SnapSetup{
			Base:         update.Base,
			Prereq:       defaultContentPlugProviders(st, update),
			Channel:      channel,
			UserID:       snapUserID,
			Flags:        flags.ForSnapSetup(),
			DownloadInfo: &update.DownloadInfo,
			SideInfo:     &update.SideInfo,
			Type:         update.Type,
		}

		ts, err := doInstall(st, snapst, snapsup, 0)
		if err != nil {
			if refreshAll {
				// doing "refresh all", just skip this snap
				logger.Noticef("cannot refresh snap %q: %v", update.Name(), err)
				continue
			}
			return nil, nil, err
		}
		ts.JoinLane(st.NewLane())

		// because of the sorting of updates we fill prereqs
		// first (if branch) and only then use it to setup
		// waits (else branch)
		if update.Type == snap.TypeOS || update.Type == snap.TypeBase {
			// prereq types come first in updates, we
			// also assume bases don't have hooks, otherwise
			// they would need to wait on core
			prereqs[update.Name()] = ts
		} else {
			// prereqs were processed already, wait for
			// them as necessary for the other kind of
			// snaps
			waitPrereq(ts, defaultCoreSnapName)
			if update.Base != "" {
				waitPrereq(ts, update.Base)
			}
		}

		scheduleUpdate(update.Name(), ts)
		tasksets = append(tasksets, ts)
	}

	if len(newAutoAliases) != 0 {
		addAutoAliasesTs, err := applyAutoAliasesDelta(st, newAutoAliases, "refresh", refreshAll, scheduleUpdate)
		if err != nil {
			return nil, nil, err
		}
		tasksets = append(tasksets, addAutoAliasesTs)
	}

	updated := make([]string, 0, len(reportUpdated))
	for name := range reportUpdated {
		updated = append(updated, name)
	}

	return updated, tasksets, nil
}

type byKind []*snap.Info

func (bk byKind) Len() int      { return len(bk) }
func (bk byKind) Swap(i, j int) { bk[i], bk[j] = bk[j], bk[i] }

var kindRevOrder = map[snap.Type]int{
	snap.TypeOS:   2,
	snap.TypeBase: 1,
}

func (bk byKind) Less(i, j int) bool {
	iRevOrd := kindRevOrder[bk[i].Type]
	jRevOrd := kindRevOrder[bk[j].Type]
	return iRevOrd >= jRevOrd
}

func applyAutoAliasesDelta(st *state.State, delta map[string][]string, op string, refreshAll bool, linkTs func(snapName string, ts *state.TaskSet)) (*state.TaskSet, error) {
	applyTs := state.NewTaskSet()
	kind := "refresh-aliases"
	msg := i18n.G("Refresh aliases for snap %q")
	if op == "prune" {
		kind = "prune-auto-aliases"
		msg = i18n.G("Prune automatic aliases for snap %q")
	}
	for snapName, aliases := range delta {
		if err := CheckChangeConflict(st, snapName, nil, nil); err != nil {
			if refreshAll {
				// doing "refresh all", just skip this snap
				logger.Noticef("cannot %s automatic aliases for snap %q: %v", op, snapName, err)
				continue
			}
			return nil, err
		}

		snapsup := &SnapSetup{
			SideInfo: &snap.SideInfo{RealName: snapName},
		}
		alias := st.NewTask(kind, fmt.Sprintf(msg, snapsup.Name()))
		alias.Set("snap-setup", &snapsup)
		if op == "prune" {
			alias.Set("aliases", aliases)
		}
		ts := state.NewTaskSet(alias)
		linkTs(snapName, ts)
		applyTs.AddAll(ts)
	}
	return applyTs, nil
}

func autoAliasesUpdate(st *state.State, names []string, updates []*snap.Info) (changed map[string][]string, mustPrune map[string][]string, transferTargets map[string]bool, err error) {
	changed, dropped, err := autoAliasesDelta(st, nil)
	if err != nil {
		if len(names) != 0 {
			// not "refresh all", error
			return nil, nil, nil, err
		}
		// log and continue
		logger.Noticef("cannot find the delta for automatic aliases for some snaps: %v", err)
	}

	refreshAll := len(names) == 0

	// dropped alias -> snapName
	droppedAliases := make(map[string][]string, len(dropped))
	for snapName, aliases := range dropped {
		for _, alias := range aliases {
			droppedAliases[alias] = append(droppedAliases[alias], snapName)
		}
	}

	// filter changed considering only names if set:
	// we add auto-aliases only for mentioned snaps
	if !refreshAll && len(changed) != 0 {
		filteredChanged := make(map[string][]string, len(changed))
		for _, name := range names {
			if changed[name] != nil {
				filteredChanged[name] = changed[name]
			}
		}
		changed = filteredChanged
	}

	// mark snaps that are sources or target of transfers
	transferSources := make(map[string]bool, len(dropped))
	transferTargets = make(map[string]bool, len(changed))
	for snapName, aliases := range changed {
		for _, alias := range aliases {
			if sources := droppedAliases[alias]; len(sources) != 0 {
				transferTargets[snapName] = true
				for _, source := range sources {
					transferSources[source] = true
				}
			}
		}
	}

	// snaps with updates
	updating := make(map[string]bool, len(updates))
	for _, info := range updates {
		updating[info.Name()] = true
	}

	// add explicitly auto-aliases only for snaps that are not updated
	for snapName := range changed {
		if updating[snapName] {
			delete(changed, snapName)
		}
	}

	// prune explicitly auto-aliases only for snaps that are mentioned
	// and not updated OR the source of transfers
	mustPrune = make(map[string][]string, len(dropped))
	for snapName := range transferSources {
		mustPrune[snapName] = dropped[snapName]
	}
	if refreshAll {
		for snapName, aliases := range dropped {
			if !updating[snapName] {
				mustPrune[snapName] = aliases
			}
		}
	} else {
		for _, name := range names {
			if !updating[name] && dropped[name] != nil {
				mustPrune[name] = dropped[name]
			}
		}
	}

	return changed, mustPrune, transferTargets, nil
}

// Switch switches a snap to a new channel
func Switch(st *state.State, name, channel string) (*state.TaskSet, error) {
	var snapst SnapState
	err := Get(st, name, &snapst)
	if err != nil && err != state.ErrNoState {
		return nil, err
	}
	if !snapst.IsInstalled() {
		return nil, &snap.NotInstalledError{Snap: name}
	}

	if err := CheckChangeConflict(st, name, nil, nil); err != nil {
		return nil, err
	}

	snapsup := &SnapSetup{
		SideInfo: snapst.CurrentSideInfo(),
		Channel:  channel,
	}

	switchSnap := st.NewTask("switch-snap", fmt.Sprintf(i18n.G("Switch snap %q to %s"), snapsup.Name(), snapsup.Channel))
	switchSnap.Set("snap-setup", &snapsup)

	return state.NewTaskSet(switchSnap), nil
}

// Update initiates a change updating a snap.
// Note that the state must be locked by the caller.
func Update(st *state.State, name, channel string, revision snap.Revision, userID int, flags Flags) (*state.TaskSet, error) {
	var snapst SnapState
	err := Get(st, name, &snapst)
	if err != nil && err != state.ErrNoState {
		return nil, err
	}
	if !snapst.IsInstalled() {
		return nil, &snap.NotInstalledError{Snap: name}
	}

	// FIXME: snaps that are not active are skipped for now
	//        until we know what we want to do
	if !snapst.Active {
		return nil, fmt.Errorf("refreshing disabled snap %q not supported", name)
	}

	if channel == "" {
		channel = snapst.Channel
	}

	// TODO: make flags be per revision to avoid this logic (that
	//       leaves corner cases all over the place)
	if !(flags.JailMode || flags.DevMode) {
		flags.Classic = flags.Classic || snapst.Flags.Classic
	}

	var updates []*snap.Info
	info, infoErr := infoForUpdate(st, &snapst, name, channel, revision, userID, flags)
	switch infoErr {
	case nil:
		updates = append(updates, info)
	case store.ErrNoUpdateAvailable:
		// there may be some new auto-aliases
	default:
		return nil, infoErr
	}

	params := func(update *snap.Info) (string, Flags, *SnapState) {
		return channel, flags, &snapst
	}

	_, tts, err := doUpdate(st, []string{name}, updates, params, userID)
	if err != nil {
		return nil, err
	}

	// see if we need to update the channel or toggle ignore-validation
	if infoErr == store.ErrNoUpdateAvailable && (snapst.Channel != channel || snapst.IgnoreValidation != flags.IgnoreValidation) {
		if err := CheckChangeConflict(st, name, nil, nil); err != nil {
			return nil, err
		}

		snapsup := &SnapSetup{
			SideInfo: snapst.CurrentSideInfo(),
			Flags:    snapst.Flags.ForSnapSetup(),
		}

		if snapst.Channel != channel {
			// update the tracked channel
			snapsup.Channel = channel
			// Update the current snap channel as well. This ensures that
			// the UI displays the right values.
			snapsup.SideInfo.Channel = channel

			switchSnap := st.NewTask("switch-snap-channel", fmt.Sprintf(i18n.G("Switch snap %q from %s to %s"), snapsup.Name(), snapst.Channel, channel))
			switchSnap.Set("snap-setup", &snapsup)

			switchSnapTs := state.NewTaskSet(switchSnap)
			for _, ts := range tts {
				switchSnapTs.WaitAll(ts)
			}
			tts = append(tts, switchSnapTs)
		}

		if snapst.IgnoreValidation != flags.IgnoreValidation {
			// toggle ignore validation
			snapsup.IgnoreValidation = flags.IgnoreValidation
			toggle := st.NewTask("toggle-snap-flags", fmt.Sprintf(i18n.G("Toggle snap %q flags"), snapsup.Name()))
			toggle.Set("snap-setup", &snapsup)

			toggleTs := state.NewTaskSet(toggle)
			for _, ts := range tts {
				toggleTs.WaitAll(ts)
			}
			tts = append(tts, toggleTs)
		}
	}

	if len(tts) == 0 && len(updates) == 0 {
		// really nothing to do, return the original no-update-available error
		return nil, infoErr
	}
	flat := state.NewTaskSet()
	for _, ts := range tts {
		flat.AddAll(ts)
	}
	return flat, nil
}

func infoForUpdate(st *state.State, snapst *SnapState, name, channel string, revision snap.Revision, userID int, flags Flags) (*snap.Info, error) {
	if revision.Unset() {
		// good ol' refresh
		opts := &updateInfoOpts{
			channel:          channel,
			ignoreValidation: flags.IgnoreValidation,
			amend:            flags.Amend,
		}
		info, err := updateInfo(st, snapst, opts, userID)
		if err != nil {
			return nil, err
		}
		if err := validateInfoAndFlags(info, snapst, flags); err != nil {
			return nil, err
		}
		if ValidateRefreshes != nil && !flags.IgnoreValidation {
			_, err := ValidateRefreshes(st, []*snap.Info{info}, nil, userID)
			if err != nil {
				return nil, err
			}
		}
		return info, nil
	}
	var sideInfo *snap.SideInfo
	for _, si := range snapst.Sequence {
		if si.Revision == revision {
			sideInfo = si
			break
		}
	}
	if sideInfo == nil {
		// refresh from given revision from store
		return updateToRevisionInfo(st, snapst, revision, userID)
	}

	// refresh-to-local, this assumes the snap revision is mounted
	return readInfo(name, sideInfo, errorOnBroken)
}

// AutoRefreshAssertions allows to hook fetching of important assertions
// into the Autorefresh function.
var AutoRefreshAssertions func(st *state.State, userID int) error

// AutoRefresh is the wrapper that will do a refresh of all the installed
// snaps on the system. In addition to that it will also refresh important
// assertions.
func AutoRefresh(ctx context.Context, st *state.State) ([]string, []*state.TaskSet, error) {
	userID := 0

	if AutoRefreshAssertions != nil {
		if err := AutoRefreshAssertions(st, userID); err != nil {
			return nil, nil, err
		}
	}

	return UpdateMany(ctx, st, nil, userID)
}

// Enable sets a snap to the active state
func Enable(st *state.State, name string) (*state.TaskSet, error) {
	var snapst SnapState
	err := Get(st, name, &snapst)
	if err == state.ErrNoState {
		return nil, &snap.NotInstalledError{Snap: name}
	}
	if err != nil {
		return nil, err
	}

	if snapst.Active {
		return nil, fmt.Errorf("snap %q already enabled", name)
	}

	if err := CheckChangeConflict(st, name, nil, nil); err != nil {
		return nil, err
	}

	snapsup := &SnapSetup{
		SideInfo: snapst.CurrentSideInfo(),
		Flags:    snapst.Flags.ForSnapSetup(),
	}

	prepareSnap := st.NewTask("prepare-snap", fmt.Sprintf(i18n.G("Prepare snap %q (%s)"), snapsup.Name(), snapst.Current))
	prepareSnap.Set("snap-setup", &snapsup)

	setupProfiles := st.NewTask("setup-profiles", fmt.Sprintf(i18n.G("Setup snap %q (%s) security profiles"), snapsup.Name(), snapst.Current))
	setupProfiles.Set("snap-setup-task", prepareSnap.ID())
	setupProfiles.WaitFor(prepareSnap)

	linkSnap := st.NewTask("link-snap", fmt.Sprintf(i18n.G("Make snap %q (%s) available to the system"), snapsup.Name(), snapst.Current))
	linkSnap.Set("snap-setup-task", prepareSnap.ID())
	linkSnap.WaitFor(setupProfiles)

	// setup aliases
	setupAliases := st.NewTask("setup-aliases", fmt.Sprintf(i18n.G("Setup snap %q aliases"), snapsup.Name()))
	setupAliases.Set("snap-setup-task", prepareSnap.ID())
	setupAliases.WaitFor(linkSnap)

	startSnapServices := st.NewTask("start-snap-services", fmt.Sprintf(i18n.G("Start snap %q (%s) services"), snapsup.Name(), snapst.Current))
	startSnapServices.Set("snap-setup-task", prepareSnap.ID())
	startSnapServices.WaitFor(setupAliases)

	return state.NewTaskSet(prepareSnap, setupProfiles, linkSnap, setupAliases, startSnapServices), nil
}

// Disable sets a snap to the inactive state
func Disable(st *state.State, name string) (*state.TaskSet, error) {
	var snapst SnapState
	err := Get(st, name, &snapst)
	if err == state.ErrNoState {
		return nil, &snap.NotInstalledError{Snap: name}
	}
	if err != nil {
		return nil, err
	}
	if !snapst.Active {
		return nil, fmt.Errorf("snap %q already disabled", name)
	}

	info, err := Info(st, name, snapst.Current)
	if err != nil {
		return nil, err
	}
	if !canDisable(info) {
		return nil, fmt.Errorf("snap %q cannot be disabled", name)
	}

	if err := CheckChangeConflict(st, name, nil, nil); err != nil {
		return nil, err
	}

	snapsup := &SnapSetup{
		SideInfo: &snap.SideInfo{
			RealName: name,
			Revision: snapst.Current,
		},
	}

	stopSnapServices := st.NewTask("stop-snap-services", fmt.Sprintf(i18n.G("Stop snap %q (%s) services"), snapsup.Name(), snapst.Current))
	stopSnapServices.Set("snap-setup", &snapsup)
	stopSnapServices.Set("stop-reason", snap.StopReasonDisable)

	removeAliases := st.NewTask("remove-aliases", fmt.Sprintf(i18n.G("Remove aliases for snap %q"), snapsup.Name()))
	removeAliases.Set("snap-setup-task", stopSnapServices.ID())
	removeAliases.WaitFor(stopSnapServices)

	unlinkSnap := st.NewTask("unlink-snap", fmt.Sprintf(i18n.G("Make snap %q (%s) unavailable to the system"), snapsup.Name(), snapst.Current))
	unlinkSnap.Set("snap-setup-task", stopSnapServices.ID())
	unlinkSnap.WaitFor(removeAliases)

	removeProfiles := st.NewTask("remove-profiles", fmt.Sprintf(i18n.G("Remove security profiles of snap %q"), snapsup.Name()))
	removeProfiles.Set("snap-setup-task", stopSnapServices.ID())
	removeProfiles.WaitFor(unlinkSnap)

	return state.NewTaskSet(stopSnapServices, removeAliases, unlinkSnap, removeProfiles), nil
}

// canDisable verifies that a snap can be deactivated.
func canDisable(si *snap.Info) bool {
	for _, importantSnapType := range []snap.Type{snap.TypeGadget, snap.TypeKernel, snap.TypeOS} {
		if importantSnapType == si.Type {
			return false
		}
	}

	return true
}

// canRemove verifies that a snap can be removed.
func canRemove(si *snap.Info, snapst *SnapState, removeAll bool) bool {
	// removing single revisions is generally allowed
	if !removeAll {
		return true
	}

	// required snaps cannot be removed
	if snapst.Required {
		return false
	}

	// TODO: use Required for these too

	// Gadget snaps should not be removed as they are a key
	// building block for Gadgets. Do not remove their last
	// revision left.
	if si.Type == snap.TypeGadget {
		return false
	}

	// Allow "ubuntu-core" removals here because we might have two
	// core snaps installed (ubuntu-core and core). Note that
	// ideally we would only allow the removal of "ubuntu-core" if
	// we know that "core" is installed too and if we are part of
	// the "ubuntu-core->core" transition. But this transition
	// starts automatically on startup so the window of a user
	// triggering this manually is very small.
	//
	// Once the ubuntu-core -> core transition has landed for some
	// time we can remove the two lines below.
	if si.Name() == "ubuntu-core" && si.Type == snap.TypeOS {
		return true
	}

	// You never want to remove a kernel or OS. Do not remove their
	// last revision left.
	if si.Type == snap.TypeKernel || si.Type == snap.TypeOS {
		return false
	}

	// TODO: on classic likely let remove core even if active if it's only snap left.

	// never remove anything that is used for booting
	if boot.InUse(si.Name(), si.Revision) {
		return false
	}

	return true
}

// Remove returns a set of tasks for removing snap.
// Note that the state must be locked by the caller.
func Remove(st *state.State, name string, revision snap.Revision) (*state.TaskSet, error) {
	var snapst SnapState
	err := Get(st, name, &snapst)
	if err != nil && err != state.ErrNoState {
		return nil, err
	}

	if !snapst.IsInstalled() {
		return nil, &snap.NotInstalledError{Snap: name, Rev: snap.R(0)}
	}

	if err := CheckChangeConflict(st, name, nil, nil); err != nil {
		return nil, err
	}

	active := snapst.Active
	var removeAll bool
	if revision.Unset() {
		revision = snapst.Current
		removeAll = true
	} else {
		if active {
			if revision == snapst.Current {
				msg := "cannot remove active revision %s of snap %q"
				if len(snapst.Sequence) > 1 {
					msg += " (revert first?)"
				}
				return nil, fmt.Errorf(msg, revision, name)
			}
			active = false
		}

		if !revisionInSequence(&snapst, revision) {
			return nil, &snap.NotInstalledError{Snap: name, Rev: revision}
		}

		removeAll = len(snapst.Sequence) == 1
	}

	info, err := Info(st, name, revision)
	if err != nil {
		return nil, err
	}

	// check if this is something that can be removed
	if !canRemove(info, &snapst, removeAll) {
		return nil, fmt.Errorf("snap %q is not removable", name)
	}

	// main/current SnapSetup
	snapsup := SnapSetup{
		SideInfo: &snap.SideInfo{
			RealName: name,
			Revision: revision,
		},
	}

	// trigger remove

	full := state.NewTaskSet()
	var chain *state.TaskSet

	addNext := func(ts *state.TaskSet) {
		if chain != nil {
			ts.WaitAll(chain)
		}
		full.AddAll(ts)
		chain = ts
	}

	var removeHook *state.Task
	// only run remove hook if uninstalling the snap completely
	if removeAll {
		removeHook = SetupRemoveHook(st, snapsup.Name())
	}

	if active { // unlink
		var prev *state.Task

		stopSnapServices := st.NewTask("stop-snap-services", fmt.Sprintf(i18n.G("Stop snap %q services"), name))
		stopSnapServices.Set("snap-setup", snapsup)
		stopSnapServices.Set("stop-reason", snap.StopReasonRemove)
		prev = stopSnapServices

		tasks := []*state.Task{stopSnapServices}
		if removeHook != nil {
			tasks = append(tasks, removeHook)
			removeHook.WaitFor(prev)
			prev = removeHook
		}

		removeAliases := st.NewTask("remove-aliases", fmt.Sprintf(i18n.G("Remove aliases for snap %q"), name))
		removeAliases.WaitFor(prev)
		removeAliases.Set("snap-setup-task", stopSnapServices.ID())

		unlink := st.NewTask("unlink-snap", fmt.Sprintf(i18n.G("Make snap %q unavailable to the system"), name))
		unlink.Set("snap-setup-task", stopSnapServices.ID())
		unlink.WaitFor(removeAliases)

		removeSecurity := st.NewTask("remove-profiles", fmt.Sprintf(i18n.G("Remove security profile for snap %q (%s)"), name, revision))
		removeSecurity.WaitFor(unlink)
		removeSecurity.Set("snap-setup-task", stopSnapServices.ID())

		tasks = append(tasks, removeAliases, unlink, removeSecurity)
		addNext(state.NewTaskSet(tasks...))
	} else if removeHook != nil {
		addNext(state.NewTaskSet(removeHook))
	}

	if removeAll {
		seq := snapst.Sequence
		for i := len(seq) - 1; i >= 0; i-- {
			si := seq[i]
			addNext(removeInactiveRevision(st, name, si.Revision))
		}

		discardConns := st.NewTask("discard-conns", fmt.Sprintf(i18n.G("Discard interface connections for snap %q (%s)"), name, revision))
		discardConns.Set("snap-setup", &SnapSetup{
			SideInfo: &snap.SideInfo{
				RealName: name,
			},
		})
		addNext(state.NewTaskSet(discardConns))
	} else {
		addNext(removeInactiveRevision(st, name, revision))
	}

	return full, nil
}

func removeInactiveRevision(st *state.State, name string, revision snap.Revision) *state.TaskSet {
	snapsup := SnapSetup{
		SideInfo: &snap.SideInfo{
			RealName: name,
			Revision: revision,
		},
	}

	clearData := st.NewTask("clear-snap", fmt.Sprintf(i18n.G("Remove data for snap %q (%s)"), name, revision))
	clearData.Set("snap-setup", snapsup)

	discardSnap := st.NewTask("discard-snap", fmt.Sprintf(i18n.G("Remove snap %q (%s) from the system"), name, revision))
	discardSnap.WaitFor(clearData)
	discardSnap.Set("snap-setup-task", clearData.ID())

	return state.NewTaskSet(clearData, discardSnap)
}

// RemoveMany removes everything from the given list of names.
// Note that the state must be locked by the caller.
func RemoveMany(st *state.State, names []string) ([]string, []*state.TaskSet, error) {
	removed := make([]string, 0, len(names))
	tasksets := make([]*state.TaskSet, 0, len(names))
	for _, name := range names {
		ts, err := Remove(st, name, snap.R(0))
		// FIXME: is this expected behavior?
		if _, ok := err.(*snap.NotInstalledError); ok {
			continue
		}
		if err != nil {
			return nil, nil, err
		}
		removed = append(removed, name)
		tasksets = append(tasksets, ts)
	}

	return removed, tasksets, nil
}

// Revert returns a set of tasks for reverting to the previous version of the snap.
// Note that the state must be locked by the caller.
func Revert(st *state.State, name string, flags Flags) (*state.TaskSet, error) {
	var snapst SnapState
	err := Get(st, name, &snapst)
	if err != nil && err != state.ErrNoState {
		return nil, err
	}

	pi := snapst.previousSideInfo()
	if pi == nil {
		return nil, fmt.Errorf("no revision to revert to")
	}

	return RevertToRevision(st, name, pi.Revision, flags)
}

func RevertToRevision(st *state.State, name string, rev snap.Revision, flags Flags) (*state.TaskSet, error) {
	var snapst SnapState
	err := Get(st, name, &snapst)
	if err != nil && err != state.ErrNoState {
		return nil, err
	}

	if snapst.Current == rev {
		return nil, fmt.Errorf("already on requested revision")
	}

	if !snapst.Active {
		return nil, fmt.Errorf("cannot revert inactive snaps")
	}
	i := snapst.LastIndex(rev)
	if i < 0 {
		return nil, fmt.Errorf("cannot find revision %s for snap %q", rev, name)
	}
	flags.Revert = true
	// TODO: make flags be per revision to avoid this logic (that
	//       leaves corner cases all over the place)
	if !(flags.JailMode || flags.DevMode || flags.Classic) {
		if snapst.Flags.DevMode {
			flags.DevMode = true
		}
		if snapst.Flags.JailMode {
			flags.JailMode = true
		}
		if snapst.Flags.Classic {
			flags.Classic = true
		}
	}
	snapsup := &SnapSetup{
		SideInfo: snapst.Sequence[i],
		Flags:    flags.ForSnapSetup(),
	}
	return doInstall(st, &snapst, snapsup, 0)
}

// TransitionCore transitions from an old core snap name to a new core
// snap name. It is used for the ubuntu-core -> core transition (that
// is not just a rename because the two snaps have different snapIDs)
//
// Note that this function makes some assumptions like:
// - no aliases setup for both snaps
// - no data needs to be copied
// - all interfaces are absolutely identical on both new and old
// Do not use this as a general way to transition from snap A to snap B.
func TransitionCore(st *state.State, oldName, newName string) ([]*state.TaskSet, error) {
	var oldSnapst, newSnapst SnapState
	err := Get(st, oldName, &oldSnapst)
	if err != nil && err != state.ErrNoState {
		return nil, err
	}
	if !oldSnapst.IsInstalled() {
		return nil, fmt.Errorf("cannot transition snap %q: not installed", oldName)
	}

	var all []*state.TaskSet
	// install new core (if not already installed)
	err = Get(st, newName, &newSnapst)
	if err != nil && err != state.ErrNoState {
		return nil, err
	}
	if !newSnapst.IsInstalled() {
		var userID int
		newInfo, err := installInfo(st, newName, oldSnapst.Channel, snap.R(0), userID)
		if err != nil {
			return nil, err
		}

		// start by instaling the new snap
		tsInst, err := doInstall(st, &newSnapst, &SnapSetup{
			Channel:      oldSnapst.Channel,
			DownloadInfo: &newInfo.DownloadInfo,
			SideInfo:     &newInfo.SideInfo,
<<<<<<< HEAD
			Type:         newInfo.Type,
		}, maybeCore)
=======
		}, 0)
>>>>>>> c9bf0797
		if err != nil {
			return nil, err
		}
		all = append(all, tsInst)
	}

	// then transition the interface connections over
	transIf := st.NewTask("transition-ubuntu-core", fmt.Sprintf(i18n.G("Transition security profiles from %q to %q"), oldName, newName))
	transIf.Set("old-name", oldName)
	transIf.Set("new-name", newName)
	if len(all) > 0 {
		transIf.WaitAll(all[0])
	}
	tsTrans := state.NewTaskSet(transIf)
	all = append(all, tsTrans)

	// FIXME: this is just here for the tests
	transIf.Set("snap-setup", &SnapSetup{
		SideInfo: &snap.SideInfo{
			RealName: oldName,
		},
	})

	// then remove the old snap
	tsRm, err := Remove(st, oldName, snap.R(0))
	if err != nil {
		return nil, err
	}
	tsRm.WaitFor(transIf)
	all = append(all, tsRm)

	return all, nil
}

// State/info accessors

// Installing returns whether there's an in-progress installation.
func Installing(st *state.State) bool {
	for _, task := range st.Tasks() {
		k := task.Kind()
		chg := task.Change()
		if k == "mount-snap" && chg != nil && !chg.Status().Ready() {
			return true
		}
	}
	return false
}

// Info returns the information about the snap with given name and revision.
// Works also for a mounted candidate snap in the process of being installed.
func Info(st *state.State, name string, revision snap.Revision) (*snap.Info, error) {
	var snapst SnapState
	err := Get(st, name, &snapst)
	if err == state.ErrNoState {
		return nil, &snap.NotInstalledError{Snap: name}
	}
	if err != nil {
		return nil, err
	}

	for i := len(snapst.Sequence) - 1; i >= 0; i-- {
		if si := snapst.Sequence[i]; si.Revision == revision {
			return readInfo(name, si, 0)
		}
	}

	return nil, fmt.Errorf("cannot find snap %q at revision %s", name, revision.String())
}

// CurrentInfo returns the information about the current revision of a snap with the given name.
func CurrentInfo(st *state.State, name string) (*snap.Info, error) {
	var snapst SnapState
	err := Get(st, name, &snapst)
	if err != nil && err != state.ErrNoState {
		return nil, err
	}
	info, err := snapst.CurrentInfo()
	if err == ErrNoCurrent {
		return nil, &snap.NotInstalledError{Snap: name}
	}
	return info, err
}

// Get retrieves the SnapState of the given snap.
func Get(st *state.State, name string, snapst *SnapState) error {
	var snaps map[string]*json.RawMessage
	err := st.Get("snaps", &snaps)
	if err != nil {
		return err
	}
	raw, ok := snaps[name]
	if !ok {
		return state.ErrNoState
	}
	err = json.Unmarshal([]byte(*raw), &snapst)
	if err != nil {
		return fmt.Errorf("cannot unmarshal snap state: %v", err)
	}
	return nil
}

// All retrieves return a map from name to SnapState for all current snaps in the system state.
func All(st *state.State) (map[string]*SnapState, error) {
	// XXX: result is a map because sideloaded snaps carry no name
	// atm in their sideinfos
	var stateMap map[string]*SnapState
	if err := st.Get("snaps", &stateMap); err != nil && err != state.ErrNoState {
		return nil, err
	}
	curStates := make(map[string]*SnapState, len(stateMap))
	for snapName, snapst := range stateMap {
		curStates[snapName] = snapst
	}
	return curStates, nil
}

// NumSnaps returns the number of installed snaps.
func NumSnaps(st *state.State) (int, error) {
	var snaps map[string]*json.RawMessage
	if err := st.Get("snaps", &snaps); err != nil && err != state.ErrNoState {
		return -1, err
	}
	return len(snaps), nil
}

// Set sets the SnapState of the given snap, overwriting any earlier state.
func Set(st *state.State, name string, snapst *SnapState) {
	var snaps map[string]*json.RawMessage
	err := st.Get("snaps", &snaps)
	if err != nil && err != state.ErrNoState {
		panic("internal error: cannot unmarshal snaps state: " + err.Error())
	}
	if snaps == nil {
		snaps = make(map[string]*json.RawMessage)
	}
	if snapst == nil || (len(snapst.Sequence) == 0) {
		delete(snaps, name)
	} else {
		data, err := json.Marshal(snapst)
		if err != nil {
			panic("internal error: cannot marshal snap state: " + err.Error())
		}
		raw := json.RawMessage(data)
		snaps[name] = &raw
	}
	st.Set("snaps", snaps)
}

// ActiveInfos returns information about all active snaps.
func ActiveInfos(st *state.State) ([]*snap.Info, error) {
	var stateMap map[string]*SnapState
	var infos []*snap.Info
	if err := st.Get("snaps", &stateMap); err != nil && err != state.ErrNoState {
		return nil, err
	}
	for snapName, snapst := range stateMap {
		if !snapst.Active {
			continue
		}
		snapInfo, err := snapst.CurrentInfo()
		if err != nil {
			logger.Noticef("cannot retrieve info for snap %q: %s", snapName, err)
			continue
		}
		infos = append(infos, snapInfo)
	}
	return infos, nil
}

func infosForTypes(st *state.State, snapType snap.Type) ([]*snap.Info, error) {
	var stateMap map[string]*SnapState
	if err := st.Get("snaps", &stateMap); err != nil && err != state.ErrNoState {
		return nil, err
	}

	var res []*snap.Info
	for _, snapst := range stateMap {
		if !snapst.IsInstalled() {
			continue
		}
		typ, err := snapst.Type()
		if err != nil {
			return nil, err
		}
		if typ != snapType {
			continue
		}
		si, err := snapst.CurrentInfo()
		if err != nil {
			return nil, err
		}
		res = append(res, si)
	}

	if len(res) == 0 {
		return nil, state.ErrNoState
	}

	return res, nil
}

func infoForType(st *state.State, snapType snap.Type) (*snap.Info, error) {
	res, err := infosForTypes(st, snapType)
	if err != nil {
		return nil, err
	}
	return res[0], nil
}

// GadgetInfo finds the current gadget snap's info.
func GadgetInfo(st *state.State) (*snap.Info, error) {
	return infoForType(st, snap.TypeGadget)
}

// KernelInfo finds the current kernel snap's info.
func KernelInfo(st *state.State) (*snap.Info, error) {
	return infoForType(st, snap.TypeKernel)
}

// CoreInfo finds the current OS snap's info. If both
// "core" and "ubuntu-core" is installed then "core"
// is preferred. Different core names are not supported
// currently and will result in an error.
//
// Once enough time has passed and everyone transitioned
// from ubuntu-core to core we can simplify this again
// and make it the same as the above "KernelInfo".
func CoreInfo(st *state.State) (*snap.Info, error) {
	res, err := infosForTypes(st, snap.TypeOS)
	if err != nil {
		return nil, err
	}

	// a single core: just return it
	if len(res) == 1 {
		return res[0], nil
	}

	// some systems have two cores: ubuntu-core/core
	// we always return "core" in this case
	if len(res) == 2 {
		if res[0].Name() == defaultCoreSnapName && res[1].Name() == "ubuntu-core" {
			return res[0], nil
		}
		if res[0].Name() == "ubuntu-core" && res[1].Name() == defaultCoreSnapName {
			return res[1], nil
		}
		return nil, fmt.Errorf("unexpected cores %q and %q", res[0].Name(), res[1].Name())
	}

	return nil, fmt.Errorf("unexpected number of cores, got %d", len(res))
}

// ConfigDefaults returns the configuration defaults for the snap specified in
// the gadget. If gadget is absent or the snap has no snap-id it returns
// ErrNoState.
func ConfigDefaults(st *state.State, snapName string) (map[string]interface{}, error) {
	gadget, err := GadgetInfo(st)
	if err != nil {
		return nil, err
	}

	var snapst SnapState
	if err := Get(st, snapName, &snapst); err != nil {
		return nil, err
	}

	core, err := CoreInfo(st)
	if err != nil {
		return nil, err
	}
	isCoreDefaults := core.Name() == snapName

	si := snapst.CurrentSideInfo()
	// core snaps can be addressed even without a snap-id via the special
	// "system" value in the config; first-boot always configures the core
	// snap with UseConfigDefaults
	if si.SnapID == "" && !isCoreDefaults {
		return nil, state.ErrNoState
	}

	gadgetInfo, err := snap.ReadGadgetInfo(gadget, release.OnClassic)
	if err != nil {
		return nil, err
	}

	// we support setting core defaults via "system"
	if isCoreDefaults {
		if defaults, ok := gadgetInfo.Defaults["system"]; ok {
			if _, ok := gadgetInfo.Defaults[si.SnapID]; ok && si.SnapID != "" {
				logger.Noticef("core snap configuration defaults found under both 'system' key and core-snap-id, preferring 'system'")
			}

			return defaults, nil
		}
	}

	defaults, ok := gadgetInfo.Defaults[si.SnapID]
	if !ok {
		return nil, state.ErrNoState
	}

	return defaults, nil
}<|MERGE_RESOLUTION|>--- conflicted
+++ resolved
@@ -1577,12 +1577,8 @@
 			Channel:      oldSnapst.Channel,
 			DownloadInfo: &newInfo.DownloadInfo,
 			SideInfo:     &newInfo.SideInfo,
-<<<<<<< HEAD
 			Type:         newInfo.Type,
-		}, maybeCore)
-=======
 		}, 0)
->>>>>>> c9bf0797
 		if err != nil {
 			return nil, err
 		}
