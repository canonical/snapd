--- conflicted
+++ resolved
@@ -183,22 +183,15 @@
 		addNext(unlink)
 	}
 
-<<<<<<< HEAD
-	removeSecurity := s.NewTask("remove-profiles", fmt.Sprintf(i18n.G("Remove security profile for snap %q"), snapSpec))
+	removeSecurity := s.NewTask("remove-profiles", fmt.Sprintf(i18n.G("Remove security profile for snap %q"), name))
 	addNext(removeSecurity)
 
 	if len(snapst.Sequence) == 1 {
-		discardConns := s.NewTask("discard-conns", fmt.Sprintf(i18n.G("Discard interface connections for snap %q"), snapSpec))
+		discardConns := s.NewTask("discard-conns", fmt.Sprintf(i18n.G("Discard interface connections for snap %q"), name))
 		addNext(discardConns)
 	}
 
-	clearData := s.NewTask("clear-snap", fmt.Sprintf(i18n.G("Remove data for snap %q"), snapSpec))
-=======
-	removeSecurity := s.NewTask("remove-snap-security", fmt.Sprintf(i18n.G("Remove security profile for snap %q"), name))
-	addNext(removeSecurity)
-
 	clearData := s.NewTask("clear-snap", fmt.Sprintf(i18n.G("Remove data for snap %q"), name))
->>>>>>> 1262c4be
 	addNext(clearData)
 
 	// discard is last
