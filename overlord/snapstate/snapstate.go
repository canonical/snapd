// -*- Mode: Go; indent-tabs-mode: t -*-

/*
 * Copyright (C) 2016-2018 Canonical Ltd
 *
 * This program is free software: you can redistribute it and/or modify
 * it under the terms of the GNU General Public License version 3 as
 * published by the Free Software Foundation.
 *
 * This program is distributed in the hope that it will be useful,
 * but WITHOUT ANY WARRANTY; without even the implied warranty of
 * MERCHANTABILITY or FITNESS FOR A PARTICULAR PURPOSE.  See the
 * GNU General Public License for more details.
 *
 * You should have received a copy of the GNU General Public License
 * along with this program.  If not, see <http://www.gnu.org/licenses/>.
 *
 */

// Package snapstate implements the manager and state aspects responsible for the installation and removal of snaps.
package snapstate

import (
	"context"
	"encoding/json"
	"errors"
	"fmt"
	"os"
	"sort"
	"time"

	"github.com/snapcore/snapd/asserts"
	"github.com/snapcore/snapd/boot"
	"github.com/snapcore/snapd/dirs"
	"github.com/snapcore/snapd/features"
	"github.com/snapcore/snapd/gadget"
	"github.com/snapcore/snapd/i18n"
	"github.com/snapcore/snapd/interfaces"
	"github.com/snapcore/snapd/logger"
	"github.com/snapcore/snapd/overlord/auth"
	"github.com/snapcore/snapd/overlord/configstate/config"
	"github.com/snapcore/snapd/overlord/ifacestate/ifacerepo"
	"github.com/snapcore/snapd/overlord/snapstate/backend"
	"github.com/snapcore/snapd/overlord/state"
	"github.com/snapcore/snapd/release"
	"github.com/snapcore/snapd/snap"
	"github.com/snapcore/snapd/snap/channel"
	"github.com/snapcore/snapd/store"
	"github.com/snapcore/snapd/strutil"
)

// control flags for doInstall
const (
	skipConfigure = 1 << iota
)

// control flags for "Configure()"
const (
	IgnoreHookError = 1 << iota
	TrackHookError
	UseConfigDefaults
)

const (
	DownloadAndChecksDoneEdge = state.TaskSetEdge("download-and-checks-done")
	BeginEdge                 = state.TaskSetEdge("begin")
	BeforeHooksEdge           = state.TaskSetEdge("before-hooks")
	HooksEdge                 = state.TaskSetEdge("hooks")
)

var ErrNothingToDo = errors.New("nothing to do")

func isParallelInstallable(snapsup *SnapSetup) error {
	if snapsup.InstanceKey == "" {
		return nil
	}
	if snapsup.Type == snap.TypeApp {
		return nil
	}
	return fmt.Errorf("cannot install snap of type %v as %q", snapsup.Type, snapsup.InstanceName())
}

func optedIntoSnapdSnap(st *state.State) (bool, error) {
	tr := config.NewTransaction(st)
	experimentalAllowSnapd, err := features.Flag(tr, features.SnapdSnap)
	if err != nil && !config.IsNoOption(err) {
		return false, err
	}
	return experimentalAllowSnapd, nil
}

func doInstall(st *state.State, snapst *SnapState, snapsup *SnapSetup, flags int, fromChange string, inUseCheck func(snap.Type) (boot.InUseFunc, error)) (*state.TaskSet, error) {
	// NB: we should strive not to need or propagate deviceCtx
	// here, the resulting effects/changes were not pleasant at
	// one point
	tr := config.NewTransaction(st)
	experimentalRefreshAppAwareness, err := features.Flag(tr, features.RefreshAppAwareness)
	if err != nil && !config.IsNoOption(err) {
		return nil, err
	}

	if snapsup.InstanceName() == "system" {
		return nil, fmt.Errorf("cannot install reserved snap name 'system'")
	}
	if snapst.IsInstalled() && !snapst.Active {
		return nil, fmt.Errorf("cannot update disabled snap %q", snapsup.InstanceName())
	}
	if snapst.IsInstalled() && !snapsup.Flags.Revert {
		if inUseCheck == nil {
			return nil, fmt.Errorf("internal error: doInstall: inUseCheck not provided for refresh")
		}
	}

	if snapsup.Flags.Classic {
		if !release.OnClassic {
			return nil, fmt.Errorf("classic confinement is only supported on classic systems")
		} else if !dirs.SupportsClassicConfinement() {
			return nil, fmt.Errorf(i18n.G("classic confinement requires snaps under /snap or symlink from /snap to %s"), dirs.SnapMountDir)
		}
	}
	if !snapst.IsInstalled() { // install?
		// check that the snap command namespace doesn't conflict with an enabled alias
		if err := checkSnapAliasConflict(st, snapsup.InstanceName()); err != nil {
			return nil, err
		}
	}

	if err := isParallelInstallable(snapsup); err != nil {
		return nil, err
	}

	if err := checkChangeConflictIgnoringOneChange(st, snapsup.InstanceName(), snapst, fromChange); err != nil {
		return nil, err
	}

	if snapst.IsInstalled() {
		// consider also the current revision to set plugs-only hint
		info, err := snapst.CurrentInfo()
		if err != nil {
			return nil, err
		}
		snapsup.PlugsOnly = snapsup.PlugsOnly && (len(info.Slots) == 0)

		if experimentalRefreshAppAwareness {
			// Note that because we are modifying the snap state this block
			// must be located after the conflict check done above.
			if err := inhibitRefresh(st, snapst, info, SoftNothingRunningRefreshCheck); err != nil {
				return nil, err
			}
		}
	}

	ts := state.NewTaskSet()

	targetRevision := snapsup.Revision()
	revisionStr := ""
	if snapsup.SideInfo != nil {
		revisionStr = fmt.Sprintf(" (%s)", targetRevision)
	}

	// check if we already have the revision locally (alters tasks)
	revisionIsLocal := snapst.LastIndex(targetRevision) >= 0

	prereq := st.NewTask("prerequisites", fmt.Sprintf(i18n.G("Ensure prerequisites for %q are available"), snapsup.InstanceName()))
	prereq.Set("snap-setup", snapsup)

	var prepare, prev *state.Task
	fromStore := false
	// if we have a local revision here we go back to that
	if snapsup.SnapPath != "" || revisionIsLocal {
		prepare = st.NewTask("prepare-snap", fmt.Sprintf(i18n.G("Prepare snap %q%s"), snapsup.SnapPath, revisionStr))
	} else {
		fromStore = true
		prepare = st.NewTask("download-snap", fmt.Sprintf(i18n.G("Download snap %q%s from channel %q"), snapsup.InstanceName(), revisionStr, snapsup.Channel))
	}
	prepare.Set("snap-setup", snapsup)
	prepare.WaitFor(prereq)

	tasks := []*state.Task{prereq, prepare}
	addTask := func(t *state.Task) {
		t.Set("snap-setup-task", prepare.ID())
		t.WaitFor(prev)
		tasks = append(tasks, t)
	}
	prev = prepare

	var checkAsserts *state.Task
	if fromStore {
		// fetch and check assertions
		checkAsserts = st.NewTask("validate-snap", fmt.Sprintf(i18n.G("Fetch and check assertions for snap %q%s"), snapsup.InstanceName(), revisionStr))
		addTask(checkAsserts)
		prev = checkAsserts
	}

	// mount
	if !revisionIsLocal {
		mount := st.NewTask("mount-snap", fmt.Sprintf(i18n.G("Mount snap %q%s"), snapsup.InstanceName(), revisionStr))
		addTask(mount)
		prev = mount
	}

	// run refresh hooks when updating existing snap, otherwise run install hook further down.
	runRefreshHooks := (snapst.IsInstalled() && !snapsup.Flags.Revert)
	if runRefreshHooks {
		preRefreshHook := SetupPreRefreshHook(st, snapsup.InstanceName())
		addTask(preRefreshHook)
		prev = preRefreshHook
	}

	if snapst.IsInstalled() {
		// unlink-current-snap (will stop services for copy-data)
		stop := st.NewTask("stop-snap-services", fmt.Sprintf(i18n.G("Stop snap %q services"), snapsup.InstanceName()))
		stop.Set("stop-reason", snap.StopReasonRefresh)
		addTask(stop)
		prev = stop

		removeAliases := st.NewTask("remove-aliases", fmt.Sprintf(i18n.G("Remove aliases for snap %q"), snapsup.InstanceName()))
		addTask(removeAliases)
		prev = removeAliases

		unlink := st.NewTask("unlink-current-snap", fmt.Sprintf(i18n.G("Make current revision for snap %q unavailable"), snapsup.InstanceName()))
		addTask(unlink)
		prev = unlink
	}

	if !release.OnClassic && snapsup.Type == snap.TypeGadget {
		// XXX: gadget update currently for core systems only
		gadgetUpdate := st.NewTask("update-gadget-assets", fmt.Sprintf(i18n.G("Update assets from gadget %q%s"), snapsup.InstanceName(), revisionStr))
		addTask(gadgetUpdate)
		prev = gadgetUpdate
	}

	// copy-data (needs stopped services by unlink)
	if !snapsup.Flags.Revert {
		copyData := st.NewTask("copy-snap-data", fmt.Sprintf(i18n.G("Copy snap %q data"), snapsup.InstanceName()))
		addTask(copyData)
		prev = copyData
	}

	// security
	setupSecurity := st.NewTask("setup-profiles", fmt.Sprintf(i18n.G("Setup snap %q%s security profiles"), snapsup.InstanceName(), revisionStr))
	addTask(setupSecurity)
	prev = setupSecurity

	// finalize (wrappers+current symlink)
	linkSnap := st.NewTask("link-snap", fmt.Sprintf(i18n.G("Make snap %q%s available to the system"), snapsup.InstanceName(), revisionStr))
	addTask(linkSnap)
	prev = linkSnap

	// auto-connections
	autoConnect := st.NewTask("auto-connect", fmt.Sprintf(i18n.G("Automatically connect eligible plugs and slots of snap %q"), snapsup.InstanceName()))
	addTask(autoConnect)
	prev = autoConnect

	// setup aliases
	setAutoAliases := st.NewTask("set-auto-aliases", fmt.Sprintf(i18n.G("Set automatic aliases for snap %q"), snapsup.InstanceName()))
	addTask(setAutoAliases)
	prev = setAutoAliases

	setupAliases := st.NewTask("setup-aliases", fmt.Sprintf(i18n.G("Setup snap %q aliases"), snapsup.InstanceName()))
	addTask(setupAliases)
	prev = setupAliases

	if runRefreshHooks {
		postRefreshHook := SetupPostRefreshHook(st, snapsup.InstanceName())
		addTask(postRefreshHook)
		prev = postRefreshHook
	}

	var installHook *state.Task
	// only run install hook if installing the snap for the first time
	if !snapst.IsInstalled() {
		installHook = SetupInstallHook(st, snapsup.InstanceName())
		addTask(installHook)
		prev = installHook
	}

	// run new services
	startSnapServices := st.NewTask("start-snap-services", fmt.Sprintf(i18n.G("Start snap %q%s services"), snapsup.InstanceName(), revisionStr))
	addTask(startSnapServices)
	prev = startSnapServices

	// Do not do that if we are reverting to a local revision
	if snapst.IsInstalled() && !snapsup.Flags.Revert {
		var retain int
		if err := config.NewTransaction(st).Get("core", "refresh.retain", &retain); err != nil {
			// on classic we only keep 2 copies by default
			if release.OnClassic {
				retain = 2
			} else {
				retain = 3
			}
		}
		retain-- //  we're adding one

		seq := snapst.Sequence
		currentIndex := snapst.LastIndex(snapst.Current)

		// discard everything after "current" (we may have reverted to
		// a previous versions earlier)
		for i := currentIndex + 1; i < len(seq); i++ {
			si := seq[i]
			if si.Revision == targetRevision {
				// but don't discard this one; its' the thing we're switching to!
				continue
			}
			ts := removeInactiveRevision(st, snapsup.InstanceName(), si.SnapID, si.Revision)
			ts.WaitFor(prev)
			tasks = append(tasks, ts.Tasks()...)
			prev = tasks[len(tasks)-1]
		}

		// make sure we're not scheduling the removal of the target
		// revision in the case where the target revision is already in
		// the sequence.
		for i := 0; i < currentIndex; i++ {
			si := seq[i]
			if si.Revision == targetRevision {
				// we do *not* want to removeInactiveRevision of this one
				copy(seq[i:], seq[i+1:])
				seq = seq[:len(seq)-1]
				currentIndex--
			}
		}

		// normal garbage collect
		var inUse boot.InUseFunc
		for i := 0; i <= currentIndex-retain; i++ {
			if inUse == nil {
				var err error
				inUse, err = inUseCheck(snapsup.Type)
				if err != nil {
					return nil, err
				}
			}

			si := seq[i]
			if inUse(snapsup.InstanceName(), si.Revision) {
				continue
			}
			ts := removeInactiveRevision(st, snapsup.InstanceName(), si.SnapID, si.Revision)
			ts.WaitFor(prev)
			tasks = append(tasks, ts.Tasks()...)
			prev = tasks[len(tasks)-1]
		}

		addTask(st.NewTask("cleanup", fmt.Sprintf("Clean up %q%s install", snapsup.InstanceName(), revisionStr)))
	}

	installSet := state.NewTaskSet(tasks...)
	installSet.WaitAll(ts)
	installSet.MarkEdge(prereq, BeginEdge)
	installSet.MarkEdge(setupAliases, BeforeHooksEdge)
	if installHook != nil {
		installSet.MarkEdge(installHook, HooksEdge)
	}
	ts.AddAllWithEdges(installSet)
	if checkAsserts != nil {
		ts.MarkEdge(checkAsserts, DownloadAndChecksDoneEdge)
	}

	if flags&skipConfigure != 0 {
		return installSet, nil
	}

	// we do not support configuration for bases or the "snapd" snap yet
	if snapsup.Type != snap.TypeBase && snapsup.Type != snap.TypeSnapd {
		confFlags := 0
		notCore := snapsup.InstanceName() != "core"
		hasSnapID := snapsup.SideInfo != nil && snapsup.SideInfo.SnapID != ""
		if !snapst.IsInstalled() && hasSnapID && notCore {
			// installation, run configure using the gadget defaults
			// if available, system config defaults (attached to
			// "core") are consumed only during seeding, via an
			// explicit configure step separate from installing
			confFlags |= UseConfigDefaults
		}
		configSet := ConfigureSnap(st, snapsup.InstanceName(), confFlags)
		configSet.WaitAll(ts)
		ts.AddAll(configSet)
	}

	healthCheck := CheckHealthHook(st, snapsup.InstanceName(), snapsup.Revision())
	healthCheck.WaitAll(ts)
	ts.AddTask(healthCheck)

	return ts, nil
}

// ConfigureSnap returns a set of tasks to configure snapName as done during installation/refresh.
func ConfigureSnap(st *state.State, snapName string, confFlags int) *state.TaskSet {
	// This is slightly ugly, ideally we would check the type instead
	// of hardcoding the name here. Unfortunately we do not have the
	// type until we actually run the change.
	if snapName == defaultCoreSnapName {
		confFlags |= IgnoreHookError
		confFlags |= TrackHookError
	}
	return Configure(st, snapName, nil, confFlags)
}

var Configure = func(st *state.State, snapName string, patch map[string]interface{}, flags int) *state.TaskSet {
	panic("internal error: snapstate.Configure is unset")
}

var SetupInstallHook = func(st *state.State, snapName string) *state.Task {
	panic("internal error: snapstate.SetupInstallHook is unset")
}

var SetupPreRefreshHook = func(st *state.State, snapName string) *state.Task {
	panic("internal error: snapstate.SetupPreRefreshHook is unset")
}

var SetupPostRefreshHook = func(st *state.State, snapName string) *state.Task {
	panic("internal error: snapstate.SetupPostRefreshHook is unset")
}

var SetupRemoveHook = func(st *state.State, snapName string) *state.Task {
	panic("internal error: snapstate.SetupRemoveHook is unset")
}

var CheckHealthHook = func(st *state.State, snapName string, rev snap.Revision) *state.Task {
	panic("internal error: snapstate.CheckHealthHook is unset")
}

// WaitRestart will return a Retry error if there is a pending restart
// and a real error if anything went wrong (like a rollback across
// restarts)
func WaitRestart(task *state.Task, snapsup *SnapSetup) (err error) {
	if ok, _ := task.State().Restarting(); ok {
		// don't continue until we are in the restarted snapd
		task.Logf("Waiting for automatic snapd restart...")
		return &state.Retry{}
	}

	if snapsup.Type == snap.TypeSnapd && os.Getenv("SNAPD_REVERT_TO_REV") != "" {
		return fmt.Errorf("there was a snapd rollback across the restart")
	}

	deviceCtx, err := DeviceCtx(task.State(), task, nil)
	if err != nil {
		return err
	}

	// Check if there was a rollback. A reboot can be triggered by:
	// - core (old core16 world, system-reboot)
	// - bootable base snap (new core18 world, system-reboot)
	// - kernel
	//
	// On classic and in ephemeral run modes (like install, recover)
	// there can never be a rollback so we can skip the check there.
	//
	// TODO: Detect "snapd" snap daemon-restarts here that
	//       fallback into the old version (once we have
	//       better snapd rollback support in core18).
	if deviceCtx.RunMode() && !release.OnClassic {
		// get the name of the name relevant for booting
		// based on the given type
		model := deviceCtx.Model()
		var bootName string
		switch snapsup.Type {
		case snap.TypeKernel:
			bootName = model.Kernel()
		case snap.TypeOS, snap.TypeBase:
			bootName = "core"
			if model.Base() != "" {
				bootName = model.Base()
			}
		default:
			return nil
		}
		// if it is not a snap related to our booting we are not
		// interested
		if snapsup.InstanceName() != bootName {
			return nil
		}

		// compare what we think is "current" for snapd with what
		// actually booted. The bootloader may revert on a failed
		// boot from a bad os/base/kernel to a good one and in this
		// case we need to catch this and error accordingly
		current, err := boot.GetCurrentBoot(snapsup.Type, deviceCtx)
		if err == boot.ErrBootNameAndRevisionNotReady {
			return &state.Retry{After: 5 * time.Second}
		}
		if err != nil {
			return err
		}
		if snapsup.InstanceName() != current.SnapName() || snapsup.SideInfo.Revision != current.SnapRevision() {
			// TODO: make sure this revision gets ignored for
			//       automatic refreshes
			return fmt.Errorf("cannot finish %s installation, there was a rollback across reboot", snapsup.InstanceName())
		}
	}

	return nil
}

func contentAttr(attrer interfaces.Attrer) string {
	var s string
	err := attrer.Attr("content", &s)
	if err != nil {
		return ""
	}
	return s
}

func contentIfaceAvailable(st *state.State) map[string]bool {
	repo := ifacerepo.Get(st)
	contentSlots := repo.AllSlots("content")
	avail := make(map[string]bool, len(contentSlots))
	for _, slot := range contentSlots {
		contentTag := contentAttr(slot)
		if contentTag == "" {
			continue
		}
		avail[contentTag] = true
	}
	return avail
}

// defaultContentPlugProviders takes a snap.Info and returns what
// default providers there are.
func defaultContentPlugProviders(st *state.State, info *snap.Info) []string {
	needed := snap.NeededDefaultProviders(info)
	if len(needed) == 0 {
		return nil
	}
	avail := contentIfaceAvailable(st)
	out := []string{}
	for snapInstance, contentTags := range needed {
		for _, contentTag := range contentTags {
			if !avail[contentTag] {
				out = append(out, snapInstance)
				break
			}
		}
	}
	return out
}

// validateFeatureFlags validates the given snap only uses experimental
// features that are enabled by the user.
func validateFeatureFlags(st *state.State, info *snap.Info) error {
	tr := config.NewTransaction(st)

	if len(info.Layout) > 0 {
		flag, err := features.Flag(tr, features.Layouts)
		if err != nil {
			return err
		}
		if !flag {
			return fmt.Errorf("experimental feature disabled - test it by setting 'experimental.layouts' to true")
		}
	}

	if info.InstanceKey != "" {
		flag, err := features.Flag(tr, features.ParallelInstances)
		if err != nil {
			return err
		}
		if !flag {
			return fmt.Errorf("experimental feature disabled - test it by setting 'experimental.parallel-instances' to true")
		}
	}

	var hasUserService, usesDbusActivation bool
	for _, app := range info.Apps {
		if app.IsService() && app.DaemonScope == snap.UserDaemon {
			hasUserService = true
		}
		if len(app.ActivatesOn) != 0 {
			usesDbusActivation = true
		}
	}

	if hasUserService {
		flag, err := features.Flag(tr, features.UserDaemons)
		if err != nil {
			return err
		}
		if !flag {
			return fmt.Errorf("experimental feature disabled - test it by setting 'experimental.user-daemons' to true")
		}
		if !release.SystemctlSupportsUserUnits() {
			return fmt.Errorf("user session daemons are not supported on this release")
		}
	}

	if usesDbusActivation {
		flag, err := features.Flag(tr, features.DbusActivation)
		if err != nil {
			return err
		}
		if !flag {
			return fmt.Errorf("experimental feature disabled - test it by setting 'experimental.dbus-activation' to true")
		}
	}

	return nil
}

func ensureInstallPreconditions(st *state.State, info *snap.Info, flags Flags, snapst *SnapState, deviceCtx DeviceContext) (Flags, error) {
	if flags.Classic && !info.NeedsClassic() {
		// snap does not require classic confinement, silently drop the flag
		flags.Classic = false
	}

	if err := validateInfoAndFlags(info, snapst, flags); err != nil {
		return flags, err
	}
	if err := validateFeatureFlags(st, info); err != nil {
		return flags, err
	}
	if err := checkDBusServiceConflicts(st, info); err != nil {
<<<<<<< HEAD
		return err
	}
	return nil
=======
		return flags, err
	}
	return flags, nil
>>>>>>> cbc9f1c8
}

// InstallPath returns a set of tasks for installing a snap from a file path
// and the snap.Info for the given snap.
//
// Note that the state must be locked by the caller.
// The provided SideInfo can contain just a name which results in a
// local revision and sideloading, or full metadata in which case it
// the snap will appear as installed from the store.
func InstallPath(st *state.State, si *snap.SideInfo, path, instanceName, channel string, flags Flags) (*state.TaskSet, *snap.Info, error) {
	if si.RealName == "" {
		return nil, nil, fmt.Errorf("internal error: snap name to install %q not provided", path)
	}

	if instanceName == "" {
		instanceName = si.RealName
	}

	deviceCtx, err := DeviceCtxFromState(st, nil)
	if err != nil {
		return nil, nil, err
	}

	var snapst SnapState
	err = Get(st, instanceName, &snapst)
	if err != nil && err != state.ErrNoState {
		return nil, nil, err
	}

	if si.SnapID != "" {
		if si.Revision.Unset() {
			return nil, nil, fmt.Errorf("internal error: snap id set to install %q but revision is unset", path)
		}
	}

	channel, err = resolveChannel(st, instanceName, snapst.TrackingChannel, channel, deviceCtx)
	if err != nil {
		return nil, nil, err
	}

	var instFlags int
	if flags.SkipConfigure {
		// extract it as a doInstall flag, this is not passed
		// into SnapSetup
		instFlags |= skipConfigure
	}

	// It is ok do open the snap file here because we either
	// have side info or the user passed --dangerous
	info, container, err := backend.OpenSnapFile(path, si)
	if err != nil {
		return nil, nil, err
	}

	if err := validateContainer(container, info, logger.Noticef); err != nil {
		return nil, nil, err
	}
	if err := snap.ValidateInstanceName(instanceName); err != nil {
		return nil, nil, fmt.Errorf("invalid instance name: %v", err)
	}

	snapName, instanceKey := snap.SplitInstanceName(instanceName)
	if info.SnapName() != snapName {
		return nil, nil, fmt.Errorf("cannot install snap %q, the name does not match the metadata %q", instanceName, info.SnapName())
	}
	info.InstanceKey = instanceKey

	flags, err = ensureInstallPreconditions(st, info, flags, &snapst, deviceCtx)
	if err != nil {
		return nil, nil, err
	}
	// this might be a refresh; check the epoch before proceeding
	if err := earlyEpochCheck(info, &snapst); err != nil {
		return nil, nil, err
	}

	snapsup := &SnapSetup{
		Base:        info.Base,
		Prereq:      defaultContentPlugProviders(st, info),
		SideInfo:    si,
		SnapPath:    path,
		Channel:     channel,
		Flags:       flags.ForSnapSetup(),
		Type:        info.Type(),
		PlugsOnly:   len(info.Slots) == 0,
		InstanceKey: info.InstanceKey,
	}

	ts, err := doInstall(st, &snapst, snapsup, instFlags, "", inUseFor(deviceCtx))
	return ts, info, err
}

// TryPath returns a set of tasks for trying a snap from a file path.
// Note that the state must be locked by the caller.
func TryPath(st *state.State, name, path string, flags Flags) (*state.TaskSet, error) {
	flags.TryMode = true

	ts, _, err := InstallPath(st, &snap.SideInfo{RealName: name}, path, "", "", flags)
	return ts, err
}

// Install returns a set of tasks for installing a snap.
// Note that the state must be locked by the caller.
//
// The returned TaskSet will contain a DownloadAndChecksDoneEdge.
func Install(ctx context.Context, st *state.State, name string, opts *RevisionOptions, userID int, flags Flags) (*state.TaskSet, error) {
	return InstallWithDeviceContext(ctx, st, name, opts, userID, flags, nil, "")
}

// InstallWithDeviceContext returns a set of tasks for installing a snap.
// It will query for the snap with the given deviceCtx.
// Note that the state must be locked by the caller.
//
// The returned TaskSet will contain a DownloadAndChecksDoneEdge.
func InstallWithDeviceContext(ctx context.Context, st *state.State, name string, opts *RevisionOptions, userID int, flags Flags, deviceCtx DeviceContext, fromChange string) (*state.TaskSet, error) {
	if opts == nil {
		opts = &RevisionOptions{}
	}
	if opts.CohortKey != "" && !opts.Revision.Unset() {
		return nil, errors.New("cannot specify revision and cohort")
	}

	if opts.Channel == "" {
		opts.Channel = "stable"
	}

	var snapst SnapState
	err := Get(st, name, &snapst)
	if err != nil && err != state.ErrNoState {
		return nil, err
	}
	if snapst.IsInstalled() {
		return nil, &snap.AlreadyInstalledError{Snap: name}
	}
	// need to have a model set before trying to talk the store
	deviceCtx, err = DevicePastSeeding(st, deviceCtx)
	if err != nil {
		return nil, err
	}

	if err := snap.ValidateInstanceName(name); err != nil {
		return nil, fmt.Errorf("invalid instance name: %v", err)
	}

	sar, err := installInfo(ctx, st, name, opts, userID, deviceCtx)
	if err != nil {
		return nil, err
	}
	info := sar.Info

	if flags.RequireTypeBase && info.Type() != snap.TypeBase && info.Type() != snap.TypeOS {
		return nil, fmt.Errorf("unexpected snap type %q, instead of 'base'", info.Type())
	}

	flags, err = ensureInstallPreconditions(st, info, flags, &snapst, deviceCtx)
	if err != nil {
		return nil, err
	}

	snapsup := &SnapSetup{
		Channel:      opts.Channel,
		Base:         info.Base,
		Prereq:       defaultContentPlugProviders(st, info),
		UserID:       userID,
		Flags:        flags.ForSnapSetup(),
		DownloadInfo: &info.DownloadInfo,
		SideInfo:     &info.SideInfo,
		Type:         info.Type(),
		PlugsOnly:    len(info.Slots) == 0,
		InstanceKey:  info.InstanceKey,
		auxStoreInfo: auxStoreInfo{
			Media:   info.Media,
			Website: info.Website,
		},
		CohortKey: opts.CohortKey,
	}

	if sar.RedirectChannel != "" {
		snapsup.Channel = sar.RedirectChannel
	}

	return doInstall(st, &snapst, snapsup, 0, fromChange, nil)
}

// InstallMany installs everything from the given list of names.
// Note that the state must be locked by the caller.
func InstallMany(st *state.State, names []string, userID int) ([]string, []*state.TaskSet, error) {
	// need to have a model set before trying to talk the store
	deviceCtx, err := DevicePastSeeding(st, nil)
	if err != nil {
		return nil, nil, err
	}

	toInstall := make([]string, 0, len(names))
	for _, name := range names {
		var snapst SnapState
		err := Get(st, name, &snapst)
		if err != nil && err != state.ErrNoState {
			return nil, nil, err
		}
		if snapst.IsInstalled() {
			continue
		}

		if err := snap.ValidateInstanceName(name); err != nil {
			return nil, nil, fmt.Errorf("invalid instance name: %v", err)
		}

		toInstall = append(toInstall, name)
	}

	user, err := userFromUserID(st, userID)
	if err != nil {
		return nil, nil, err
	}

	installs, err := installCandidates(st, toInstall, "stable", user)
	if err != nil {
		return nil, nil, err
	}

	tasksets := make([]*state.TaskSet, 0, len(installs))
	for _, sar := range installs {
		info := sar.Info
		var snapst SnapState
		var flags Flags

		flags, err := ensureInstallPreconditions(st, info, flags, &snapst, deviceCtx)
		if err != nil {
			return nil, nil, err
		}

		channel := "stable"
		if sar.RedirectChannel != "" {
			channel = sar.RedirectChannel
		}

		snapsup := &SnapSetup{
			Channel:      channel,
			Base:         info.Base,
			Prereq:       defaultContentPlugProviders(st, info),
			UserID:       userID,
			Flags:        flags.ForSnapSetup(),
			DownloadInfo: &info.DownloadInfo,
			SideInfo:     &info.SideInfo,
			Type:         info.Type(),
			PlugsOnly:    len(info.Slots) == 0,
			InstanceKey:  info.InstanceKey,
		}

		ts, err := doInstall(st, &snapst, snapsup, 0, "", inUseFor(deviceCtx))
		if err != nil {
			return nil, nil, err
		}
		ts.JoinLane(st.NewLane())
		tasksets = append(tasksets, ts)
	}

	return toInstall, tasksets, nil
}

// RefreshCandidates gets a list of candidates for update
// Note that the state must be locked by the caller.
func RefreshCandidates(st *state.State, user *auth.UserState) ([]*snap.Info, error) {
	updates, _, _, err := refreshCandidates(context.TODO(), st, nil, user, nil)
	return updates, err
}

// ValidateRefreshes allows to hook validation into the handling of refresh candidates.
var ValidateRefreshes func(st *state.State, refreshes []*snap.Info, ignoreValidation map[string]bool, userID int, deviceCtx DeviceContext) (validated []*snap.Info, err error)

// UpdateMany updates everything from the given list of names that the
// store says is updateable. If the list is empty, update everything.
// Note that the state must be locked by the caller.
func UpdateMany(ctx context.Context, st *state.State, names []string, userID int, flags *Flags) ([]string, []*state.TaskSet, error) {
	return updateManyFiltered(ctx, st, names, userID, nil, flags, "")
}

// updateFilter is the type of function that can be passed to
// updateManyFromChange so it filters the updates.
//
// If the filter returns true, the update for that snap proceeds. If
// it returns false, the snap is removed from the list of updates to
// consider.
type updateFilter func(*snap.Info, *SnapState) bool

func updateManyFiltered(ctx context.Context, st *state.State, names []string, userID int, filter updateFilter, flags *Flags, fromChange string) ([]string, []*state.TaskSet, error) {
	if flags == nil {
		flags = &Flags{}
	}
	user, err := userFromUserID(st, userID)
	if err != nil {
		return nil, nil, err
	}

	// need to have a model set before trying to talk the store
	deviceCtx, err := DevicePastSeeding(st, nil)
	if err != nil {
		return nil, nil, err
	}

	refreshOpts := &store.RefreshOptions{IsAutoRefresh: flags.IsAutoRefresh}
	updates, stateByInstanceName, ignoreValidation, err := refreshCandidates(ctx, st, names, user, refreshOpts)
	if err != nil {
		return nil, nil, err
	}

	if filter != nil {
		actual := updates[:0]
		for _, update := range updates {
			if filter(update, stateByInstanceName[update.InstanceName()]) {
				actual = append(actual, update)
			}
		}
		updates = actual
	}

	if ValidateRefreshes != nil && len(updates) != 0 {
		updates, err = ValidateRefreshes(st, updates, ignoreValidation, userID, deviceCtx)
		if err != nil {
			// not doing "refresh all" report the error
			if len(names) != 0 {
				return nil, nil, err
			}
			// doing "refresh all", log the problems
			logger.Noticef("cannot refresh some snaps: %v", err)
		}
	}

	params := func(update *snap.Info) (*RevisionOptions, Flags, *SnapState) {
		snapst := stateByInstanceName[update.InstanceName()]
		// setting options to what's in state as multi-refresh doesn't let you change these
		opts := &RevisionOptions{
			Channel:   snapst.TrackingChannel,
			CohortKey: snapst.CohortKey,
		}
		return opts, snapst.Flags, snapst

	}

	updated, tasksets, err := doUpdate(ctx, st, names, updates, params, userID, flags, deviceCtx, fromChange)
	if err != nil {
		return nil, nil, err
	}
	tasksets = finalizeUpdate(st, tasksets, len(updates) > 0, updated, userID, flags)
	return updated, tasksets, nil
}

func doUpdate(ctx context.Context, st *state.State, names []string, updates []*snap.Info, params func(*snap.Info) (*RevisionOptions, Flags, *SnapState), userID int, globalFlags *Flags, deviceCtx DeviceContext, fromChange string) ([]string, []*state.TaskSet, error) {
	if globalFlags == nil {
		globalFlags = &Flags{}
	}

	tasksets := make([]*state.TaskSet, 0, len(updates)+2) // 1 for auto-aliases, 1 for re-refresh

	refreshAll := len(names) == 0
	var nameSet map[string]bool
	if len(names) != 0 {
		nameSet = make(map[string]bool, len(names))
		for _, name := range names {
			nameSet[name] = true
		}
	}

	newAutoAliases, mustPruneAutoAliases, transferTargets, err := autoAliasesUpdate(st, names, updates)
	if err != nil {
		return nil, nil, err
	}

	reportUpdated := make(map[string]bool, len(updates))
	var pruningAutoAliasesTs *state.TaskSet

	if len(mustPruneAutoAliases) != 0 {
		var err error
		pruningAutoAliasesTs, err = applyAutoAliasesDelta(st, mustPruneAutoAliases, "prune", refreshAll, fromChange, func(snapName string, _ *state.TaskSet) {
			if nameSet[snapName] {
				reportUpdated[snapName] = true
			}
		})
		if err != nil {
			return nil, nil, err
		}
		tasksets = append(tasksets, pruningAutoAliasesTs)
	}

	// wait for the auto-alias prune tasks as needed
	scheduleUpdate := func(snapName string, ts *state.TaskSet) {
		if pruningAutoAliasesTs != nil && (mustPruneAutoAliases[snapName] != nil || transferTargets[snapName]) {
			ts.WaitAll(pruningAutoAliasesTs)
		}
		reportUpdated[snapName] = true
	}

	// first snapd, core, bases, then rest
	sort.Stable(snap.ByType(updates))
	prereqs := make(map[string]*state.TaskSet)
	waitPrereq := func(ts *state.TaskSet, prereqName string) {
		preTs := prereqs[prereqName]
		if preTs != nil {
			ts.WaitAll(preTs)
		}
	}

	// updates is sorted by kind so this will process first core
	// and bases and then other snaps
	for _, update := range updates {
		revnoOpts, flags, snapst := params(update)
		flags.IsAutoRefresh = globalFlags.IsAutoRefresh

		flags, err := ensureInstallPreconditions(st, update, flags, snapst, deviceCtx)
		if err != nil {
			if refreshAll {
				logger.Noticef("cannot update %q: %v", update.InstanceName(), err)
				continue
			}
			return nil, nil, err
		}

		if err := earlyEpochCheck(update, snapst); err != nil {
			if refreshAll {
				logger.Noticef("cannot update %q: %v", update.InstanceName(), err)
				continue
			}
			return nil, nil, err
		}

		snapUserID, err := userIDForSnap(st, snapst, userID)
		if err != nil {
			return nil, nil, err
		}

		snapsup := &SnapSetup{
			Base:         update.Base,
			Prereq:       defaultContentPlugProviders(st, update),
			Channel:      revnoOpts.Channel,
			CohortKey:    revnoOpts.CohortKey,
			UserID:       snapUserID,
			Flags:        flags.ForSnapSetup(),
			DownloadInfo: &update.DownloadInfo,
			SideInfo:     &update.SideInfo,
			Type:         update.Type(),
			PlugsOnly:    len(update.Slots) == 0,
			InstanceKey:  update.InstanceKey,
			auxStoreInfo: auxStoreInfo{
				Website: update.Website,
				Media:   update.Media,
			},
		}

		ts, err := doInstall(st, snapst, snapsup, 0, fromChange, inUseFor(deviceCtx))
		if err != nil {
			if refreshAll {
				// doing "refresh all", just skip this snap
				logger.Noticef("cannot refresh snap %q: %v", update.InstanceName(), err)
				continue
			}
			return nil, nil, err
		}
		ts.JoinLane(st.NewLane())

		// because of the sorting of updates we fill prereqs
		// first (if branch) and only then use it to setup
		// waits (else branch)
		if t := update.Type(); t == snap.TypeOS || t == snap.TypeBase || t == snap.TypeSnapd {
			// prereq types come first in updates, we
			// also assume bases don't have hooks, otherwise
			// they would need to wait on core or snapd
			prereqs[update.InstanceName()] = ts
		} else {
			// prereqs were processed already, wait for
			// them as necessary for the other kind of
			// snaps
			waitPrereq(ts, defaultCoreSnapName)
			waitPrereq(ts, "snapd")
			if update.Base != "" {
				waitPrereq(ts, update.Base)
			}
		}

		scheduleUpdate(update.InstanceName(), ts)
		tasksets = append(tasksets, ts)
	}

	if len(newAutoAliases) != 0 {
		addAutoAliasesTs, err := applyAutoAliasesDelta(st, newAutoAliases, "refresh", refreshAll, fromChange, scheduleUpdate)
		if err != nil {
			return nil, nil, err
		}
		tasksets = append(tasksets, addAutoAliasesTs)
	}

	updated := make([]string, 0, len(reportUpdated))
	for name := range reportUpdated {
		updated = append(updated, name)
	}

	return updated, tasksets, nil
}

func finalizeUpdate(st *state.State, tasksets []*state.TaskSet, hasUpdates bool, updated []string, userID int, globalFlags *Flags) []*state.TaskSet {
	if hasUpdates && !globalFlags.NoReRefresh {
		// re-refresh will check the lanes to decide what to
		// _actually_ re-refresh, but it'll be a subset of updated
		// (and equal to updated if nothing goes wrong)
		rerefresh := st.NewTask("check-rerefresh", fmt.Sprintf("Consider re-refresh of %s", strutil.Quoted(updated)))
		rerefresh.Set("rerefresh-setup", reRefreshSetup{
			UserID: userID,
			Flags:  globalFlags,
		})
		tasksets = append(tasksets, state.NewTaskSet(rerefresh))
	}
	return tasksets
}

func applyAutoAliasesDelta(st *state.State, delta map[string][]string, op string, refreshAll bool, fromChange string, linkTs func(instanceName string, ts *state.TaskSet)) (*state.TaskSet, error) {
	applyTs := state.NewTaskSet()
	kind := "refresh-aliases"
	msg := i18n.G("Refresh aliases for snap %q")
	if op == "prune" {
		kind = "prune-auto-aliases"
		msg = i18n.G("Prune automatic aliases for snap %q")
	}
	for instanceName, aliases := range delta {
		if err := checkChangeConflictIgnoringOneChange(st, instanceName, nil, fromChange); err != nil {
			if refreshAll {
				// doing "refresh all", just skip this snap
				logger.Noticef("cannot %s automatic aliases for snap %q: %v", op, instanceName, err)
				continue
			}
			return nil, err
		}

		snapName, instanceKey := snap.SplitInstanceName(instanceName)
		snapsup := &SnapSetup{
			SideInfo:    &snap.SideInfo{RealName: snapName},
			InstanceKey: instanceKey,
		}
		alias := st.NewTask(kind, fmt.Sprintf(msg, snapsup.InstanceName()))
		alias.Set("snap-setup", &snapsup)
		if op == "prune" {
			alias.Set("aliases", aliases)
		}
		ts := state.NewTaskSet(alias)
		linkTs(instanceName, ts)
		applyTs.AddAll(ts)
	}
	return applyTs, nil
}

func autoAliasesUpdate(st *state.State, names []string, updates []*snap.Info) (changed map[string][]string, mustPrune map[string][]string, transferTargets map[string]bool, err error) {
	changed, dropped, err := autoAliasesDelta(st, nil)
	if err != nil {
		if len(names) != 0 {
			// not "refresh all", error
			return nil, nil, nil, err
		}
		// log and continue
		logger.Noticef("cannot find the delta for automatic aliases for some snaps: %v", err)
	}

	refreshAll := len(names) == 0

	// dropped alias -> snapName
	droppedAliases := make(map[string][]string, len(dropped))
	for instanceName, aliases := range dropped {
		for _, alias := range aliases {
			droppedAliases[alias] = append(droppedAliases[alias], instanceName)
		}
	}

	// filter changed considering only names if set:
	// we add auto-aliases only for mentioned snaps
	if !refreshAll && len(changed) != 0 {
		filteredChanged := make(map[string][]string, len(changed))
		for _, name := range names {
			if changed[name] != nil {
				filteredChanged[name] = changed[name]
			}
		}
		changed = filteredChanged
	}

	// mark snaps that are sources or target of transfers
	transferSources := make(map[string]bool, len(dropped))
	transferTargets = make(map[string]bool, len(changed))
	for instanceName, aliases := range changed {
		for _, alias := range aliases {
			if sources := droppedAliases[alias]; len(sources) != 0 {
				transferTargets[instanceName] = true
				for _, source := range sources {
					transferSources[source] = true
				}
			}
		}
	}

	// snaps with updates
	updating := make(map[string]bool, len(updates))
	for _, info := range updates {
		updating[info.InstanceName()] = true
	}

	// add explicitly auto-aliases only for snaps that are not updated
	for instanceName := range changed {
		if updating[instanceName] {
			delete(changed, instanceName)
		}
	}

	// prune explicitly auto-aliases only for snaps that are mentioned
	// and not updated OR the source of transfers
	mustPrune = make(map[string][]string, len(dropped))
	for instanceName := range transferSources {
		mustPrune[instanceName] = dropped[instanceName]
	}
	if refreshAll {
		for instanceName, aliases := range dropped {
			if !updating[instanceName] {
				mustPrune[instanceName] = aliases
			}
		}
	} else {
		for _, name := range names {
			if !updating[name] && dropped[name] != nil {
				mustPrune[name] = dropped[name]
			}
		}
	}

	return changed, mustPrune, transferTargets, nil
}

// resolveChannel returns the effective channel to use, based on the requested
// channel and constrains set by device model, or an error if switching to
// requested channel is forbidden.
func resolveChannel(st *state.State, snapName, oldChannel, newChannel string, deviceCtx DeviceContext) (effectiveChannel string, err error) {
	if newChannel == "" {
		return "", nil
	}

	// ensure we do not switch away from the kernel-track in the model
	model := deviceCtx.Model()

	var pinnedTrack, which string
	if snapName == model.Kernel() && model.KernelTrack() != "" {
		pinnedTrack, which = model.KernelTrack(), "kernel"
	}
	if snapName == model.Gadget() && model.GadgetTrack() != "" {
		pinnedTrack, which = model.GadgetTrack(), "gadget"
	}

	if pinnedTrack == "" {
		// no pinned track
		return channel.Resolve(oldChannel, newChannel)
	}

	// channel name is valid and consist of risk level or
	// risk/branch only, do the right thing and default to risk (or
	// risk/branch) within the pinned track
	resChannel, err := channel.ResolvePinned(pinnedTrack, newChannel)
	if err == channel.ErrPinnedTrackSwitch {
		// switching to a different track is not allowed
		return "", fmt.Errorf("cannot switch from %s track %q as specified for the (device) model to %q", which, pinnedTrack, newChannel)

	}
	if err != nil {
		return "", err
	}
	return resChannel, nil
}

var errRevisionSwitch = errors.New("cannot switch revision")

func switchSummary(snap, chanFrom, chanTo, cohFrom, cohTo string) string {
	if cohFrom != cohTo {
		if cohTo == "" {
			// leave cohort
			if chanFrom == chanTo {
				return fmt.Sprintf(i18n.G("Switch snap %q away from cohort %q"),
					snap, strutil.ElliptLeft(cohFrom, 10))
			}
			if chanFrom == "" {
				return fmt.Sprintf(i18n.G("Switch snap %q to channel %q and away from cohort %q"),
					snap, chanTo, strutil.ElliptLeft(cohFrom, 10),
				)
			}
			return fmt.Sprintf(i18n.G("Switch snap %q from channel %q to %q and away from cohort %q"),
				snap, chanFrom, chanTo, strutil.ElliptLeft(cohFrom, 10),
			)
		}
		if cohFrom == "" {
			// moving into a cohort
			if chanFrom == chanTo {
				return fmt.Sprintf(i18n.G("Switch snap %q from no cohort to %q"),
					snap, strutil.ElliptLeft(cohTo, 10))
			}
			if chanFrom == "" {
				return fmt.Sprintf(i18n.G("Switch snap %q to channel %q and from no cohort to %q"),
					snap, chanTo, strutil.ElliptLeft(cohTo, 10),
				)
			}
			// chanTo == "" is not interesting
			return fmt.Sprintf(i18n.G("Switch snap %q from channel %q to %q and from no cohort to %q"),
				snap, chanFrom, chanTo, strutil.ElliptLeft(cohTo, 10),
			)
		}
		if chanFrom == chanTo {
			return fmt.Sprintf(i18n.G("Switch snap %q from cohort %q to %q"),
				snap, strutil.ElliptLeft(cohFrom, 10), strutil.ElliptLeft(cohTo, 10))
		}
		if chanFrom == "" {
			return fmt.Sprintf(i18n.G("Switch snap %q to channel %q and from cohort %q to %q"),
				snap, chanTo, strutil.ElliptLeft(cohFrom, 10), strutil.ElliptLeft(cohTo, 10),
			)
		}
		return fmt.Sprintf(i18n.G("Switch snap %q from channel %q to %q and from cohort %q to %q"),
			snap, chanFrom, chanTo,
			strutil.ElliptLeft(cohFrom, 10), strutil.ElliptLeft(cohTo, 10),
		)
	}

	if chanFrom == "" {
		return fmt.Sprintf(i18n.G("Switch snap %q to channel %q"),
			snap, chanTo)
	}
	if chanFrom != chanTo {
		return fmt.Sprintf(i18n.G("Switch snap %q from channel %q to %q"),
			snap, chanFrom, chanTo)
	}
	// a no-change switch is accepted for idempotency
	return "No change switch (no-op)"
}

// Switch switches a snap to a new channel and/or cohort
func Switch(st *state.State, name string, opts *RevisionOptions) (*state.TaskSet, error) {
	if opts == nil {
		opts = &RevisionOptions{}
	}
	if !opts.Revision.Unset() {
		return nil, errRevisionSwitch
	}
	var snapst SnapState
	err := Get(st, name, &snapst)
	if err != nil && err != state.ErrNoState {
		return nil, err
	}
	if !snapst.IsInstalled() {
		return nil, &snap.NotInstalledError{Snap: name}
	}

	if err := CheckChangeConflict(st, name, nil); err != nil {
		return nil, err
	}

	deviceCtx, err := DeviceCtxFromState(st, nil)
	if err != nil {
		return nil, err
	}

	opts.Channel, err = resolveChannel(st, name, snapst.TrackingChannel, opts.Channel, deviceCtx)
	if err != nil {
		return nil, err
	}

	snapsup := &SnapSetup{
		SideInfo:    snapst.CurrentSideInfo(),
		InstanceKey: snapst.InstanceKey,
		// set the from state (i.e. no change), they are overridden from opts as needed below
		CohortKey: snapst.CohortKey,
		Channel:   snapst.TrackingChannel,
	}

	if opts.Channel != "" {
		snapsup.Channel = opts.Channel
	}
	if opts.CohortKey != "" {
		snapsup.CohortKey = opts.CohortKey
	}
	if opts.LeaveCohort {
		snapsup.CohortKey = ""
	}

	summary := switchSummary(snapsup.InstanceName(), snapst.TrackingChannel, snapsup.Channel, snapst.CohortKey, snapsup.CohortKey)
	switchSnap := st.NewTask("switch-snap", summary)
	switchSnap.Set("snap-setup", &snapsup)

	return state.NewTaskSet(switchSnap), nil
}

// RevisionOptions control the selection of a snap revision.
type RevisionOptions struct {
	Channel     string
	Revision    snap.Revision
	CohortKey   string
	LeaveCohort bool
}

// Update initiates a change updating a snap.
// Note that the state must be locked by the caller.
//
// The returned TaskSet will contain a DownloadAndChecksDoneEdge.
func Update(st *state.State, name string, opts *RevisionOptions, userID int, flags Flags) (*state.TaskSet, error) {
	return UpdateWithDeviceContext(st, name, opts, userID, flags, nil, "")
}

// UpdateWithDeviceContext initiates a change updating a snap.
// It will query for the snap with the given deviceCtx.
// Note that the state must be locked by the caller.
//
// The returned TaskSet will contain a DownloadAndChecksDoneEdge.
func UpdateWithDeviceContext(st *state.State, name string, opts *RevisionOptions, userID int, flags Flags, deviceCtx DeviceContext, fromChange string) (*state.TaskSet, error) {
	if opts == nil {
		opts = &RevisionOptions{}
	}
	var snapst SnapState
	err := Get(st, name, &snapst)
	if err != nil && err != state.ErrNoState {
		return nil, err
	}
	if !snapst.IsInstalled() {
		return nil, &snap.NotInstalledError{Snap: name}
	}

	// FIXME: snaps that are not active are skipped for now
	//        until we know what we want to do
	if !snapst.Active {
		return nil, fmt.Errorf("refreshing disabled snap %q not supported", name)
	}

	// need to have a model set before trying to talk the store
	deviceCtx, err = DevicePastSeeding(st, deviceCtx)
	if err != nil {
		return nil, err
	}

	opts.Channel, err = resolveChannel(st, name, snapst.TrackingChannel, opts.Channel, deviceCtx)
	if err != nil {
		return nil, err
	}

	if opts.Channel == "" {
		// default to tracking the same channel
		opts.Channel = snapst.TrackingChannel
	}
	if opts.CohortKey == "" {
		// default to being in the same cohort
		opts.CohortKey = snapst.CohortKey
	}
	if opts.LeaveCohort {
		opts.CohortKey = ""
	}

	// TODO: make flags be per revision to avoid this logic (that
	//       leaves corner cases all over the place)
	if !(flags.JailMode || flags.DevMode) {
		flags.Classic = flags.Classic || snapst.Flags.Classic
	}

	var updates []*snap.Info
	info, infoErr := infoForUpdate(st, &snapst, name, opts, userID, flags, deviceCtx)
	switch infoErr {
	case nil:
		updates = append(updates, info)
	case store.ErrNoUpdateAvailable:
		// there may be some new auto-aliases
	default:
		return nil, infoErr
	}

	params := func(update *snap.Info) (*RevisionOptions, Flags, *SnapState) {
		return opts, flags, &snapst
	}

	_, tts, err := doUpdate(context.TODO(), st, []string{name}, updates, params, userID, &flags, deviceCtx, fromChange)
	if err != nil {
		return nil, err
	}

	// see if we need to switch the channel or cohort, or toggle ignore-validation
	switchChannel := snapst.TrackingChannel != opts.Channel
	switchCohortKey := snapst.CohortKey != opts.CohortKey
	toggleIgnoreValidation := snapst.IgnoreValidation != flags.IgnoreValidation
	if infoErr == store.ErrNoUpdateAvailable && (switchChannel || switchCohortKey || toggleIgnoreValidation) {
		if err := checkChangeConflictIgnoringOneChange(st, name, nil, fromChange); err != nil {
			return nil, err
		}

		snapsup := &SnapSetup{
			SideInfo:    snapst.CurrentSideInfo(),
			Flags:       snapst.Flags.ForSnapSetup(),
			InstanceKey: snapst.InstanceKey,
			CohortKey:   opts.CohortKey,
		}

		if switchChannel || switchCohortKey {
			// update the tracked channel and cohort
			snapsup.Channel = opts.Channel
			snapsup.CohortKey = opts.CohortKey
			// Update the current snap channel as well. This ensures that
			// the UI displays the right values.
			snapsup.SideInfo.Channel = opts.Channel

			summary := switchSummary(snapsup.InstanceName(), snapst.TrackingChannel, opts.Channel, snapst.CohortKey, opts.CohortKey)
			switchSnap := st.NewTask("switch-snap-channel", summary)
			switchSnap.Set("snap-setup", &snapsup)

			switchSnapTs := state.NewTaskSet(switchSnap)
			for _, ts := range tts {
				switchSnapTs.WaitAll(ts)
			}
			tts = append(tts, switchSnapTs)
		}

		if toggleIgnoreValidation {
			snapsup.IgnoreValidation = flags.IgnoreValidation
			toggle := st.NewTask("toggle-snap-flags", fmt.Sprintf(i18n.G("Toggle snap %q flags"), snapsup.InstanceName()))
			toggle.Set("snap-setup", &snapsup)

			toggleTs := state.NewTaskSet(toggle)
			for _, ts := range tts {
				toggleTs.WaitAll(ts)
			}
			tts = append(tts, toggleTs)
		}
	}

	if len(tts) == 0 && len(updates) == 0 {
		// really nothing to do, return the original no-update-available error
		return nil, infoErr
	}

	tts = finalizeUpdate(st, tts, len(updates) > 0, []string{name}, userID, &flags)

	flat := state.NewTaskSet()
	for _, ts := range tts {
		// The tasksets we get from "doUpdate" contain important
		// "TaskEdge" information that is needed for "Remodel".
		// To preserve those we need to use "AddAllWithEdges()".
		if err := flat.AddAllWithEdges(ts); err != nil {
			return nil, err
		}
	}
	return flat, nil
}

func infoForUpdate(st *state.State, snapst *SnapState, name string, opts *RevisionOptions, userID int, flags Flags, deviceCtx DeviceContext) (*snap.Info, error) {
	if opts.Revision.Unset() {
		// good ol' refresh
		info, err := updateInfo(st, snapst, opts, userID, flags, deviceCtx)
		if err != nil {
			return nil, err
		}
		if ValidateRefreshes != nil && !flags.IgnoreValidation {
			_, err := ValidateRefreshes(st, []*snap.Info{info}, nil, userID, deviceCtx)
			if err != nil {
				return nil, err
			}
		}
		return info, nil
	}
	var sideInfo *snap.SideInfo
	for _, si := range snapst.Sequence {
		if si.Revision == opts.Revision {
			sideInfo = si
			break
		}
	}
	if sideInfo == nil {
		// refresh from given revision from store
		return updateToRevisionInfo(st, snapst, opts.Revision, userID, deviceCtx)
	}

	// refresh-to-local, this assumes the snap revision is mounted
	return readInfo(name, sideInfo, errorOnBroken)
}

// AutoRefreshAssertions allows to hook fetching of important assertions
// into the Autorefresh function.
var AutoRefreshAssertions func(st *state.State, userID int) error

// AutoRefresh is the wrapper that will do a refresh of all the installed
// snaps on the system. In addition to that it will also refresh important
// assertions.
func AutoRefresh(ctx context.Context, st *state.State) ([]string, []*state.TaskSet, error) {
	userID := 0

	if AutoRefreshAssertions != nil {
		if err := AutoRefreshAssertions(st, userID); err != nil {
			return nil, nil, err
		}
	}

	return UpdateMany(ctx, st, nil, userID, &Flags{IsAutoRefresh: true})
}

// LinkNewBaseOrKernel will create prepare/link-snap tasks for a remodel
func LinkNewBaseOrKernel(st *state.State, name string) (*state.TaskSet, error) {
	var snapst SnapState
	err := Get(st, name, &snapst)
	if err == state.ErrNoState {
		return nil, &snap.NotInstalledError{Snap: name}
	}
	if err != nil {
		return nil, err
	}

	if err := CheckChangeConflict(st, name, nil); err != nil {
		return nil, err
	}

	info, err := snapst.CurrentInfo()
	if err != nil {
		return nil, err
	}

	switch info.Type() {
	case snap.TypeOS, snap.TypeBase, snap.TypeKernel:
		// good
	default:
		// bad
		return nil, fmt.Errorf("cannot link type %v", info.Type())
	}

	snapsup := &SnapSetup{
		SideInfo:    snapst.CurrentSideInfo(),
		Flags:       snapst.Flags.ForSnapSetup(),
		Type:        info.Type(),
		PlugsOnly:   len(info.Slots) == 0,
		InstanceKey: snapst.InstanceKey,
	}

	prepareSnap := st.NewTask("prepare-snap", fmt.Sprintf(i18n.G("Prepare snap %q (%s) for remodel"), snapsup.InstanceName(), snapst.Current))
	prepareSnap.Set("snap-setup", &snapsup)

	linkSnap := st.NewTask("link-snap", fmt.Sprintf(i18n.G("Make snap %q (%s) available to the system during remodel"), snapsup.InstanceName(), snapst.Current))
	linkSnap.Set("snap-setup-task", prepareSnap.ID())
	linkSnap.WaitFor(prepareSnap)

	// we need this for remodel
	ts := state.NewTaskSet(prepareSnap, linkSnap)
	ts.MarkEdge(prepareSnap, DownloadAndChecksDoneEdge)
	return ts, nil
}

// Enable sets a snap to the active state
func Enable(st *state.State, name string) (*state.TaskSet, error) {
	var snapst SnapState
	err := Get(st, name, &snapst)
	if err == state.ErrNoState {
		return nil, &snap.NotInstalledError{Snap: name}
	}
	if err != nil {
		return nil, err
	}

	if snapst.Active {
		return nil, fmt.Errorf("snap %q already enabled", name)
	}

	if err := CheckChangeConflict(st, name, nil); err != nil {
		return nil, err
	}

	info, err := snapst.CurrentInfo()
	if err != nil {
		return nil, err
	}

	snapsup := &SnapSetup{
		SideInfo:    snapst.CurrentSideInfo(),
		Flags:       snapst.Flags.ForSnapSetup(),
		Type:        info.Type(),
		PlugsOnly:   len(info.Slots) == 0,
		InstanceKey: snapst.InstanceKey,
	}

	prepareSnap := st.NewTask("prepare-snap", fmt.Sprintf(i18n.G("Prepare snap %q (%s)"), snapsup.InstanceName(), snapst.Current))
	prepareSnap.Set("snap-setup", &snapsup)

	setupProfiles := st.NewTask("setup-profiles", fmt.Sprintf(i18n.G("Setup snap %q (%s) security profiles"), snapsup.InstanceName(), snapst.Current))
	setupProfiles.Set("snap-setup-task", prepareSnap.ID())
	setupProfiles.WaitFor(prepareSnap)

	linkSnap := st.NewTask("link-snap", fmt.Sprintf(i18n.G("Make snap %q (%s) available to the system"), snapsup.InstanceName(), snapst.Current))
	linkSnap.Set("snap-setup-task", prepareSnap.ID())
	linkSnap.WaitFor(setupProfiles)

	// setup aliases
	setupAliases := st.NewTask("setup-aliases", fmt.Sprintf(i18n.G("Setup snap %q aliases"), snapsup.InstanceName()))
	setupAliases.Set("snap-setup-task", prepareSnap.ID())
	setupAliases.WaitFor(linkSnap)

	startSnapServices := st.NewTask("start-snap-services", fmt.Sprintf(i18n.G("Start snap %q (%s) services"), snapsup.InstanceName(), snapst.Current))
	startSnapServices.Set("snap-setup-task", prepareSnap.ID())
	startSnapServices.WaitFor(setupAliases)

	return state.NewTaskSet(prepareSnap, setupProfiles, linkSnap, setupAliases, startSnapServices), nil
}

// Disable sets a snap to the inactive state
func Disable(st *state.State, name string) (*state.TaskSet, error) {
	var snapst SnapState
	err := Get(st, name, &snapst)
	if err == state.ErrNoState {
		return nil, &snap.NotInstalledError{Snap: name}
	}
	if err != nil {
		return nil, err
	}
	if !snapst.Active {
		return nil, fmt.Errorf("snap %q already disabled", name)
	}

	info, err := Info(st, name, snapst.Current)
	if err != nil {
		return nil, err
	}
	if !canDisable(info) {
		return nil, fmt.Errorf("snap %q cannot be disabled", name)
	}

	if err := CheckChangeConflict(st, name, nil); err != nil {
		return nil, err
	}

	snapsup := &SnapSetup{
		SideInfo: &snap.SideInfo{
			RealName: snap.InstanceSnap(name),
			Revision: snapst.Current,
		},
		Type:        info.Type(),
		PlugsOnly:   len(info.Slots) == 0,
		InstanceKey: snapst.InstanceKey,
	}

	stopSnapServices := st.NewTask("stop-snap-services", fmt.Sprintf(i18n.G("Stop snap %q (%s) services"), snapsup.InstanceName(), snapst.Current))
	stopSnapServices.Set("snap-setup", &snapsup)
	stopSnapServices.Set("stop-reason", snap.StopReasonDisable)

	removeAliases := st.NewTask("remove-aliases", fmt.Sprintf(i18n.G("Remove aliases for snap %q"), snapsup.InstanceName()))
	removeAliases.Set("snap-setup-task", stopSnapServices.ID())
	removeAliases.WaitFor(stopSnapServices)

	unlinkSnap := st.NewTask("unlink-snap", fmt.Sprintf(i18n.G("Make snap %q (%s) unavailable to the system"), snapsup.InstanceName(), snapst.Current))
	unlinkSnap.Set("snap-setup-task", stopSnapServices.ID())
	unlinkSnap.WaitFor(removeAliases)

	removeProfiles := st.NewTask("remove-profiles", fmt.Sprintf(i18n.G("Remove security profiles of snap %q"), snapsup.InstanceName()))
	removeProfiles.Set("snap-setup-task", stopSnapServices.ID())
	removeProfiles.WaitFor(unlinkSnap)

	return state.NewTaskSet(stopSnapServices, removeAliases, unlinkSnap, removeProfiles), nil
}

// canDisable verifies that a snap can be deactivated.
func canDisable(si *snap.Info) bool {
	for _, importantSnapType := range []snap.Type{snap.TypeGadget, snap.TypeKernel, snap.TypeOS} {
		if importantSnapType == si.Type() {
			return false
		}
	}

	return true
}

// canRemove verifies that a snap can be removed.
func canRemove(st *state.State, si *snap.Info, snapst *SnapState, removeAll bool, deviceCtx DeviceContext) error {
	rev := snap.Revision{}
	if !removeAll {
		rev = si.Revision
	}

	return PolicyFor(si.Type(), deviceCtx.Model()).CanRemove(st, snapst, rev, deviceCtx)
}

// RemoveFlags are used to pass additional flags to the Remove operation.
type RemoveFlags struct {
	// Remove the snap without creating snapshot data
	Purge bool
}

// Remove returns a set of tasks for removing snap.
// Note that the state must be locked by the caller.
func Remove(st *state.State, name string, revision snap.Revision, flags *RemoveFlags) (*state.TaskSet, error) {
	var snapst SnapState
	err := Get(st, name, &snapst)
	if err != nil && err != state.ErrNoState {
		return nil, err
	}

	if !snapst.IsInstalled() {
		return nil, &snap.NotInstalledError{Snap: name, Rev: snap.R(0)}
	}

	if err := CheckChangeConflict(st, name, nil); err != nil {
		return nil, err
	}

	deviceCtx, err := DeviceCtxFromState(st, nil)
	if err != nil {
		return nil, err
	}

	active := snapst.Active
	var removeAll bool
	if revision.Unset() {
		revision = snapst.Current
		removeAll = true
	} else {
		if active {
			if revision == snapst.Current {
				msg := "cannot remove active revision %s of snap %q"
				if len(snapst.Sequence) > 1 {
					msg += " (revert first?)"
				}
				return nil, fmt.Errorf(msg, revision, name)
			}
			active = false
		}

		if !revisionInSequence(&snapst, revision) {
			return nil, &snap.NotInstalledError{Snap: name, Rev: revision}
		}

		removeAll = len(snapst.Sequence) == 1
	}

	info, err := Info(st, name, revision)
	if err != nil {
		return nil, err
	}

	// check if this is something that can be removed
	if err := canRemove(st, info, &snapst, removeAll, deviceCtx); err != nil {
		return nil, fmt.Errorf("snap %q is not removable: %v", name, err)
	}

	// main/current SnapSetup
	snapsup := SnapSetup{
		SideInfo: &snap.SideInfo{
			SnapID:   info.SnapID,
			RealName: snap.InstanceSnap(name),
			Revision: revision,
		},
		Type:        info.Type(),
		PlugsOnly:   len(info.Slots) == 0,
		InstanceKey: snapst.InstanceKey,
	}

	// trigger remove

	full := state.NewTaskSet()
	var chain *state.TaskSet

	addNext := func(ts *state.TaskSet) {
		if chain != nil {
			ts.WaitAll(chain)
		}
		full.AddAll(ts)
		chain = ts
	}

	var prev *state.Task
	var stopSnapServices *state.Task
	if active {
		stopSnapServices = st.NewTask("stop-snap-services", fmt.Sprintf(i18n.G("Stop snap %q services"), name))
		stopSnapServices.Set("snap-setup", snapsup)
		stopSnapServices.Set("stop-reason", snap.StopReasonRemove)
		addNext(state.NewTaskSet(stopSnapServices))
		prev = stopSnapServices
	}

	// only run remove hook if uninstalling the snap completely
	if removeAll {
		removeHook := SetupRemoveHook(st, snapsup.InstanceName())
		addNext(state.NewTaskSet(removeHook))
		prev = removeHook

		// run disconnect hooks
		disconnect := st.NewTask("auto-disconnect", fmt.Sprintf(i18n.G("Disconnect interfaces of snap %q"), snapsup.InstanceName()))
		disconnect.Set("snap-setup", snapsup)
		if prev != nil {
			disconnect.WaitFor(prev)
		}
		addNext(state.NewTaskSet(disconnect))
		prev = disconnect
	}

	// 'purge' flag disables automatic snapshot for given remove op
	if flags == nil || !flags.Purge {
		if tp, _ := snapst.Type(); tp == snap.TypeApp && removeAll {
			ts, err := AutomaticSnapshot(st, name)
			if err == nil {
				addNext(ts)
			} else {
				if err != ErrNothingToDo {
					return nil, err
				}
			}
		}
	}

	if active { // unlink
		var tasks []*state.Task

		removeAliases := st.NewTask("remove-aliases", fmt.Sprintf(i18n.G("Remove aliases for snap %q"), name))
		removeAliases.WaitFor(prev) // prev is not needed beyond here
		removeAliases.Set("snap-setup-task", stopSnapServices.ID())

		unlink := st.NewTask("unlink-snap", fmt.Sprintf(i18n.G("Make snap %q unavailable to the system"), name))
		unlink.Set("snap-setup-task", stopSnapServices.ID())
		unlink.WaitFor(removeAliases)

		removeSecurity := st.NewTask("remove-profiles", fmt.Sprintf(i18n.G("Remove security profile for snap %q (%s)"), name, revision))
		removeSecurity.WaitFor(unlink)
		removeSecurity.Set("snap-setup-task", stopSnapServices.ID())

		tasks = append(tasks, removeAliases, unlink, removeSecurity)
		addNext(state.NewTaskSet(tasks...))
	}

	if removeAll {
		seq := snapst.Sequence
		for i := len(seq) - 1; i >= 0; i-- {
			si := seq[i]
			addNext(removeInactiveRevision(st, name, info.SnapID, si.Revision))
		}
	} else {
		addNext(removeInactiveRevision(st, name, info.SnapID, revision))
	}

	return full, nil
}

func removeInactiveRevision(st *state.State, name, snapID string, revision snap.Revision) *state.TaskSet {
	snapName, instanceKey := snap.SplitInstanceName(name)
	snapsup := SnapSetup{
		SideInfo: &snap.SideInfo{
			RealName: snapName,
			SnapID:   snapID,
			Revision: revision,
		},
		InstanceKey: instanceKey,
	}

	clearData := st.NewTask("clear-snap", fmt.Sprintf(i18n.G("Remove data for snap %q (%s)"), name, revision))
	clearData.Set("snap-setup", snapsup)

	discardSnap := st.NewTask("discard-snap", fmt.Sprintf(i18n.G("Remove snap %q (%s) from the system"), name, revision))
	discardSnap.WaitFor(clearData)
	discardSnap.Set("snap-setup-task", clearData.ID())

	return state.NewTaskSet(clearData, discardSnap)
}

// RemoveMany removes everything from the given list of names.
// Note that the state must be locked by the caller.
func RemoveMany(st *state.State, names []string) ([]string, []*state.TaskSet, error) {
	removed := make([]string, 0, len(names))
	tasksets := make([]*state.TaskSet, 0, len(names))
	for _, name := range names {
		ts, err := Remove(st, name, snap.R(0), nil)
		// FIXME: is this expected behavior?
		if _, ok := err.(*snap.NotInstalledError); ok {
			continue
		}
		if err != nil {
			return nil, nil, err
		}
		removed = append(removed, name)
		ts.JoinLane(st.NewLane())
		tasksets = append(tasksets, ts)
	}

	return removed, tasksets, nil
}

// Revert returns a set of tasks for reverting to the previous version of the snap.
// Note that the state must be locked by the caller.
func Revert(st *state.State, name string, flags Flags) (*state.TaskSet, error) {
	var snapst SnapState
	err := Get(st, name, &snapst)
	if err != nil && err != state.ErrNoState {
		return nil, err
	}

	pi := snapst.previousSideInfo()
	if pi == nil {
		return nil, fmt.Errorf("no revision to revert to")
	}

	return RevertToRevision(st, name, pi.Revision, flags)
}

func RevertToRevision(st *state.State, name string, rev snap.Revision, flags Flags) (*state.TaskSet, error) {
	var snapst SnapState
	err := Get(st, name, &snapst)
	if err != nil && err != state.ErrNoState {
		return nil, err
	}

	if snapst.Current == rev {
		return nil, fmt.Errorf("already on requested revision")
	}

	if !snapst.Active {
		return nil, fmt.Errorf("cannot revert inactive snaps")
	}
	i := snapst.LastIndex(rev)
	if i < 0 {
		return nil, fmt.Errorf("cannot find revision %s for snap %q", rev, name)
	}

	flags.Revert = true
	// TODO: make flags be per revision to avoid this logic (that
	//       leaves corner cases all over the place)
	if !(flags.JailMode || flags.DevMode || flags.Classic) {
		if snapst.Flags.DevMode {
			flags.DevMode = true
		}
		if snapst.Flags.JailMode {
			flags.JailMode = true
		}
		if snapst.Flags.Classic {
			flags.Classic = true
		}
	}

	info, err := Info(st, name, rev)
	if err != nil {
		return nil, err
	}

	snapsup := &SnapSetup{
		Base:        info.Base,
		SideInfo:    snapst.Sequence[i],
		Flags:       flags.ForSnapSetup(),
		Type:        info.Type(),
		PlugsOnly:   len(info.Slots) == 0,
		InstanceKey: snapst.InstanceKey,
	}
	return doInstall(st, &snapst, snapsup, 0, "", nil)
}

// TransitionCore transitions from an old core snap name to a new core
// snap name. It is used for the ubuntu-core -> core transition (that
// is not just a rename because the two snaps have different snapIDs)
//
// Note that this function makes some assumptions like:
// - no aliases setup for both snaps
// - no data needs to be copied
// - all interfaces are absolutely identical on both new and old
// Do not use this as a general way to transition from snap A to snap B.
func TransitionCore(st *state.State, oldName, newName string) ([]*state.TaskSet, error) {
	var oldSnapst, newSnapst SnapState
	err := Get(st, oldName, &oldSnapst)
	if err != nil && err != state.ErrNoState {
		return nil, err
	}
	if !oldSnapst.IsInstalled() {
		return nil, fmt.Errorf("cannot transition snap %q: not installed", oldName)
	}

	var all []*state.TaskSet
	// install new core (if not already installed)
	err = Get(st, newName, &newSnapst)
	if err != nil && err != state.ErrNoState {
		return nil, err
	}
	if !newSnapst.IsInstalled() {
		var userID int
		newInfo, err := installInfo(context.TODO(), st, newName, &RevisionOptions{Channel: oldSnapst.TrackingChannel}, userID, nil)
		if err != nil {
			return nil, err
		}

		// start by installing the new snap
		tsInst, err := doInstall(st, &newSnapst, &SnapSetup{
			Channel:      oldSnapst.TrackingChannel,
			DownloadInfo: &newInfo.DownloadInfo,
			SideInfo:     &newInfo.SideInfo,
			Type:         newInfo.Type(),
		}, 0, "", nil)
		if err != nil {
			return nil, err
		}
		all = append(all, tsInst)
	}

	// then transition the interface connections over
	transIf := st.NewTask("transition-ubuntu-core", fmt.Sprintf(i18n.G("Transition security profiles from %q to %q"), oldName, newName))
	transIf.Set("old-name", oldName)
	transIf.Set("new-name", newName)
	if len(all) > 0 {
		transIf.WaitAll(all[0])
	}
	tsTrans := state.NewTaskSet(transIf)
	all = append(all, tsTrans)

	// FIXME: this is just here for the tests
	transIf.Set("snap-setup", &SnapSetup{
		SideInfo: &snap.SideInfo{
			RealName: oldName,
		},
	})

	// then remove the old snap
	tsRm, err := Remove(st, oldName, snap.R(0), nil)
	if err != nil {
		return nil, err
	}
	tsRm.WaitFor(transIf)
	all = append(all, tsRm)

	return all, nil
}

// State/info accessors

// Installing returns whether there's an in-progress installation.
func Installing(st *state.State) bool {
	for _, task := range st.Tasks() {
		k := task.Kind()
		chg := task.Change()
		if k == "mount-snap" && chg != nil && !chg.Status().Ready() {
			return true
		}
	}
	return false
}

// Info returns the information about the snap with given name and revision.
// Works also for a mounted candidate snap in the process of being installed.
func Info(st *state.State, name string, revision snap.Revision) (*snap.Info, error) {
	var snapst SnapState
	err := Get(st, name, &snapst)
	if err == state.ErrNoState {
		return nil, &snap.NotInstalledError{Snap: name}
	}
	if err != nil {
		return nil, err
	}

	for i := len(snapst.Sequence) - 1; i >= 0; i-- {
		if si := snapst.Sequence[i]; si.Revision == revision {
			return readInfo(name, si, 0)
		}
	}

	return nil, fmt.Errorf("cannot find snap %q at revision %s", name, revision.String())
}

// CurrentInfo returns the information about the current revision of a snap with the given name.
func CurrentInfo(st *state.State, name string) (*snap.Info, error) {
	var snapst SnapState
	err := Get(st, name, &snapst)
	if err != nil && err != state.ErrNoState {
		return nil, err
	}
	info, err := snapst.CurrentInfo()
	if err == ErrNoCurrent {
		return nil, &snap.NotInstalledError{Snap: name}
	}
	return info, err
}

// Get retrieves the SnapState of the given snap.
func Get(st *state.State, name string, snapst *SnapState) error {
	if snapst == nil {
		return fmt.Errorf("internal error: snapst is nil")
	}
	// SnapState is (un-)marshalled from/to JSON, fields having omitempty
	// tag will not appear in the output (if empty) and subsequently will
	// not be unmarshalled to (or cleared); if the caller reuses the same
	// struct though subsequent calls, it is possible that they end up with
	// garbage inside, clear the destination struct so that we always
	// unmarshal to a clean state
	*snapst = SnapState{}

	var snaps map[string]*json.RawMessage
	err := st.Get("snaps", &snaps)
	if err != nil {
		return err
	}
	raw, ok := snaps[name]
	if !ok {
		return state.ErrNoState
	}
	err = json.Unmarshal([]byte(*raw), &snapst)
	if err != nil {
		return fmt.Errorf("cannot unmarshal snap state: %v", err)
	}
	return nil
}

// All retrieves return a map from name to SnapState for all current snaps in the system state.
func All(st *state.State) (map[string]*SnapState, error) {
	// XXX: result is a map because sideloaded snaps carry no name
	// atm in their sideinfos
	var stateMap map[string]*SnapState
	if err := st.Get("snaps", &stateMap); err != nil && err != state.ErrNoState {
		return nil, err
	}
	curStates := make(map[string]*SnapState, len(stateMap))
	for instanceName, snapst := range stateMap {
		curStates[instanceName] = snapst
	}
	return curStates, nil
}

// NumSnaps returns the number of installed snaps.
func NumSnaps(st *state.State) (int, error) {
	var snaps map[string]*json.RawMessage
	if err := st.Get("snaps", &snaps); err != nil && err != state.ErrNoState {
		return -1, err
	}
	return len(snaps), nil
}

// Set sets the SnapState of the given snap, overwriting any earlier state.
func Set(st *state.State, name string, snapst *SnapState) {
	var snaps map[string]*json.RawMessage
	err := st.Get("snaps", &snaps)
	if err != nil && err != state.ErrNoState {
		panic("internal error: cannot unmarshal snaps state: " + err.Error())
	}
	if snaps == nil {
		snaps = make(map[string]*json.RawMessage)
	}
	if snapst == nil || (len(snapst.Sequence) == 0) {
		delete(snaps, name)
	} else {
		data, err := json.Marshal(snapst)
		if err != nil {
			panic("internal error: cannot marshal snap state: " + err.Error())
		}
		raw := json.RawMessage(data)
		snaps[name] = &raw
	}
	st.Set("snaps", snaps)
}

// ActiveInfos returns information about all active snaps.
func ActiveInfos(st *state.State) ([]*snap.Info, error) {
	var stateMap map[string]*SnapState
	var infos []*snap.Info
	if err := st.Get("snaps", &stateMap); err != nil && err != state.ErrNoState {
		return nil, err
	}
	for instanceName, snapst := range stateMap {
		if !snapst.Active {
			continue
		}
		snapInfo, err := snapst.CurrentInfo()
		if err != nil {
			logger.Noticef("cannot retrieve info for snap %q: %s", instanceName, err)
			continue
		}
		infos = append(infos, snapInfo)
	}
	return infos, nil
}

func HasSnapOfType(st *state.State, snapType snap.Type) (bool, error) {
	var stateMap map[string]*SnapState
	if err := st.Get("snaps", &stateMap); err != nil && err != state.ErrNoState {
		return false, err
	}

	for _, snapst := range stateMap {
		typ, err := snapst.Type()
		if err != nil {
			return false, err
		}
		if typ == snapType {
			return true, nil
		}
	}

	return false, nil
}

func infosForType(st *state.State, snapType snap.Type) ([]*snap.Info, error) {
	var stateMap map[string]*SnapState
	if err := st.Get("snaps", &stateMap); err != nil && err != state.ErrNoState {
		return nil, err
	}

	var res []*snap.Info
	for _, snapst := range stateMap {
		if !snapst.IsInstalled() {
			continue
		}
		typ, err := snapst.Type()
		if err != nil {
			return nil, err
		}
		if typ != snapType {
			continue
		}
		si, err := snapst.CurrentInfo()
		if err != nil {
			return nil, err
		}
		res = append(res, si)
	}

	if len(res) == 0 {
		return nil, state.ErrNoState
	}

	return res, nil
}

func infoForDeviceSnap(st *state.State, deviceCtx DeviceContext, which string, whichName func(*asserts.Model) string) (*snap.Info, error) {
	if deviceCtx == nil {
		return nil, fmt.Errorf("internal error: unset deviceCtx")
	}
	model := deviceCtx.Model()
	snapName := whichName(model)
	if snapName == "" {
		return nil, state.ErrNoState
	}
	var snapst SnapState
	err := Get(st, snapName, &snapst)
	if err != nil {
		return nil, err
	}
	return snapst.CurrentInfo()
}

// GadgetInfo finds the gadget snap's info for the given device context.
func GadgetInfo(st *state.State, deviceCtx DeviceContext) (*snap.Info, error) {
	return infoForDeviceSnap(st, deviceCtx, "gadget", (*asserts.Model).Gadget)
}

// KernelInfo finds the kernel snap's info for the given device context.
func KernelInfo(st *state.State, deviceCtx DeviceContext) (*snap.Info, error) {
	return infoForDeviceSnap(st, deviceCtx, "kernel", (*asserts.Model).Kernel)
}

// BootBaseInfo finds the boot base snap's info for the given device context.
func BootBaseInfo(st *state.State, deviceCtx DeviceContext) (*snap.Info, error) {
	baseName := func(mod *asserts.Model) string {
		base := mod.Base()
		if base == "" {
			return "core"
		}
		return base
	}
	return infoForDeviceSnap(st, deviceCtx, "boot base", baseName)
}

// TODO: reintroduce a KernelInfo(state.State, DeviceContext) if needed
// KernelInfo finds the current kernel snap's info.

// coreInfo finds the current OS snap's info. If both
// "core" and "ubuntu-core" is installed then "core"
// is preferred. Different core names are not supported
// currently and will result in an error.
func coreInfo(st *state.State) (*snap.Info, error) {
	res, err := infosForType(st, snap.TypeOS)
	if err != nil {
		return nil, err
	}

	// a single core: just return it
	if len(res) == 1 {
		return res[0], nil
	}

	// some systems have two cores: ubuntu-core/core
	// we always return "core" in this case
	if len(res) == 2 {
		if res[0].InstanceName() == defaultCoreSnapName && res[1].InstanceName() == "ubuntu-core" {
			return res[0], nil
		}
		if res[0].InstanceName() == "ubuntu-core" && res[1].InstanceName() == defaultCoreSnapName {
			return res[1], nil
		}
		return nil, fmt.Errorf("unexpected cores %q and %q", res[0].InstanceName(), res[1].InstanceName())
	}

	return nil, fmt.Errorf("unexpected number of cores, got %d", len(res))
}

// ConfigDefaults returns the configuration defaults for the snap as
// specified in the gadget for the given device context.
// If gadget is absent or the snap has no snap-id it returns
// ErrNoState.
func ConfigDefaults(st *state.State, deviceCtx DeviceContext, snapName string) (map[string]interface{}, error) {
	info, err := GadgetInfo(st, deviceCtx)
	if err != nil {
		return nil, err
	}

	// system configuration is kept under "core" so apply its defaults when
	// configuring "core"
	isSystemDefaults := snapName == defaultCoreSnapName
	var snapst SnapState
	if err := Get(st, snapName, &snapst); err != nil && err != state.ErrNoState {
		return nil, err
	}

	var snapID string
	if snapst.IsInstalled() {
		snapID = snapst.CurrentSideInfo().SnapID
	}
	// system snaps (core and snapd) snaps can be addressed even without a
	// snap-id via the special "system" value in the config; first-boot
	// always configures the core snap with UseConfigDefaults
	if snapID == "" && !isSystemDefaults {
		return nil, state.ErrNoState
	}

	// no constraints enforced: those should have been checked before already
	gadgetInfo, err := gadget.ReadInfo(info.MountDir(), nil)
	if err != nil {
		return nil, err
	}

	// we support setting core defaults via "system"
	if isSystemDefaults {
		if defaults, ok := gadgetInfo.Defaults["system"]; ok {
			if _, ok := gadgetInfo.Defaults[snapID]; ok && snapID != "" {
				logger.Noticef("core snap configuration defaults found under both 'system' key and core-snap-id, preferring 'system'")
			}

			return defaults, nil
		}
	}

	defaults, ok := gadgetInfo.Defaults[snapID]
	if !ok {
		return nil, state.ErrNoState
	}

	return defaults, nil
}

// GadgetConnections returns the interface connection instructions
// specified in the gadget for the given device context.
// If gadget is absent it returns ErrNoState.
func GadgetConnections(st *state.State, deviceCtx DeviceContext) ([]gadget.Connection, error) {
	info, err := GadgetInfo(st, deviceCtx)
	if err != nil {
		return nil, err
	}

	// no constraints enforced: those should have been checked before already
	gadgetInfo, err := gadget.ReadInfo(info.MountDir(), nil)
	if err != nil {
		return nil, err
	}

	return gadgetInfo.Connections, nil
}<|MERGE_RESOLUTION|>--- conflicted
+++ resolved
@@ -613,15 +613,9 @@
 		return flags, err
 	}
 	if err := checkDBusServiceConflicts(st, info); err != nil {
-<<<<<<< HEAD
-		return err
-	}
-	return nil
-=======
 		return flags, err
 	}
 	return flags, nil
->>>>>>> cbc9f1c8
 }
 
 // InstallPath returns a set of tasks for installing a snap from a file path
