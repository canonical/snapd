--- conflicted
+++ resolved
@@ -23,11 +23,8 @@
 package restart
 
 import (
-<<<<<<< HEAD
 	"context"
-=======
 	"encoding/json"
->>>>>>> 040f8076
 	"errors"
 	"fmt"
 	"os"
