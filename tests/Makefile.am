TESTS =

<<<<<<< HEAD
if STRICT_CONFINEMENT
TESTS += \
    test_bad_seccomp_filter_args \
    test_bad_seccomp_filter_args_null \
    test_bad_seccomp_filter_args_prctl \
    test_bad_seccomp_filter_args_prio \
    test_bad_seccomp_filter_args_socket \
=======
all_tests = \
>>>>>>> 9558a163
    test_bad_seccomp_filter_length \
    test_bad_seccomp_filter_missing_trailing_newline \
    test_complain \
    test_complain_missed \
    test_noprofile \
    test_restrictions \
    test_restrictions_working \
    test_restrictions_working_args \
    test_restrictions_working_args_prctl \
    test_restrictions_working_args_prio \
    test_restrictions_working_args_socket \
    test_unrestricted \
    test_unrestricted_missed \
    test_whitelist

EXTRA_DIST = $(all_tests) common.sh

if STRICT_CONFINEMENT
if CONFINEMENT_TESTS
TESTS += $(all_tests)
endif
endif

check: ../src/snap-confine

.PHONY: check-syntax
check-syntax:
	shellcheck --format=gcc $(wildcard test_*) common.sh<|MERGE_RESOLUTION|>--- conflicted
+++ resolved
@@ -1,16 +1,11 @@
 TESTS =
 
-<<<<<<< HEAD
-if STRICT_CONFINEMENT
-TESTS += \
+all_tests = \
     test_bad_seccomp_filter_args \
     test_bad_seccomp_filter_args_null \
     test_bad_seccomp_filter_args_prctl \
     test_bad_seccomp_filter_args_prio \
     test_bad_seccomp_filter_args_socket \
-=======
-all_tests = \
->>>>>>> 9558a163
     test_bad_seccomp_filter_length \
     test_bad_seccomp_filter_missing_trailing_newline \
     test_complain \
