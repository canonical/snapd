summary: the boot base provides essential fsck programs

details: |
  Snapd uses vfat on certain essential boot partitions, due to external
  requirements imposed by the bootloader architecture. This test verifies that
  the boot process is capable of detecting unclean vfat and fixing it before
  such file system is mounted. This is an essential property to ensure
  longevity of devices that rely on write to vfat to operate.

execute: |
  unmount_vfat() {
    if os.query is-core16; then
      # Refer to the core 16 gadgets for details:
      # https://github.com/snapcore/pc-amd64-gadget/blob/16/gadget.yaml
      # https://github.com/snapcore/pi2-gadget/blob/master/gadget.yaml
      if os.query is-arm; then
        umount /boot/uboot
      else
        umount /boot/efi
        umount /boot/grub
      fi
    elif os.query is-core18; then
      # Refer to the core 18 gadgets for details:
      # https://github.com/snapcore/pc-amd64-gadget/blob/18/gadget.yaml
      # https://github.com/snapcore/pi2-gadget/blob/18/gadget.yaml
      if os.query is-arm; then
        umount /boot/uboot
      else
        umount /boot/efi
        umount /boot/grub
      fi
    elif os.query is-core20 || os.query is-core22; then
      # TODO:UC20 The property of having to keep a mounted vfat at all time
      # is not the most fortunate. Any power loss will result in a dirty
      # filesystem. Could ubuntu-seed be re-mounted read-only at some point
      # during the start-up process?  Power loss on read-only vfat is
      # harmless in comparison.

      # The snapd snap from the recovery system will only be mounted if we are
      # on the first boot - subsequent boots do not mount it, because we will
      # unset RecoverySystem in the modeenv, and it's not necessary for
      # seeding anymore

      if mountpoint /run/mnt/snapd >/dev/null; then
        umount /run/mnt/snapd
      fi
      retry -n 20 --wait 2 sh -c 'umount /var/lib/snapd/seed'
      umount /run/mnt/ubuntu-seed

      # Refer to the core 20 gadgets for details:
      # https://github.com/snapcore/pc-amd64-gadget/blob/20/gadget.yaml
      # https://github.com/snapcore/pi-gadget/blob/20-arm64/gadget.yaml
<<<<<<< HEAD
      if os.query is-arm; then
=======
      if os.query is-arm && not snap list pc; then
>>>>>>> f67e3d93
        if os.query is-core20; then
          umount /boot/uboot
        else
          umount /boot/piboot
        fi
      else
        umount /boot/efi
      fi
    else
      echo "Please adjust the test to support this core system"
      false
    fi
  }

  if os.query is-core16 || os.query is-core18; then
    LABEL=system-boot
  elif os.query is-core20 || os.query is-core22; then
    LABEL=ubuntu-seed
  else
    echo "unknown core system, please update test"
    exit 1
  fi

  case "$SPREAD_REBOOT" in
    0)
      echo "We can corrupt the boot partition"
      # FAT uses a specific byte to effectively indicate that the file system is
      # dirty. The precise details as to how this byte is used by each system vary,
      # but Linux sets it on a non-read-only mount, and clears it on unmount. We
      # can set it manually, verify it when the image is mounted and observe fsck
      # clearing it. Note that larger block devices use FAT32 and the offset
      # differs. FAT12 and FAT16 uses 37 while FAT32 uses 65.
      unmount_vfat
      # Use offset 65 as FAT32 kicks in for devices larger than 32MB
      printf "\x01" > one
      tests.cleanup defer rm -f one
      dd if=one of="/dev/disk/by-label/$LABEL" seek=65 bs=1 count=1 conv=notrunc
      tests.cleanup pop

      # Reboot to give the early boot process a chance to fix the corruption.
      REBOOT
      ;;
    1)
      echo "On the next boot, we should not see the dirty flag anymore"
      # Note that we cannot read the dirty byte from the filesystem as it is
      # automatically set by the kernel when vfat is mounted. We must resort
      # to observing the kernel ring buffer. Should this message ever change, the
      # sister fsck-vfat test does a controlled experiment in mounting a dirty
      # vfat, to ensure that we are aware of such changes.
      dmesg -c > dmesg-on-boot.log
      NOMATCH "Volume was not properly unmounted. Some data may be corrupt. Please run fsck." < dmesg-on-boot.log

      # Unmount vfat again and read the dirty flag manually. The kernel doesn't
      # clean the dirty flag on unmount, if it was present on mount. This method is
      # less sensitive to kernel log messages being preserved in the early boot
      # chain.
      unmount_vfat
      cat /proc/self/mountinfo >boot1-after-umount.log
      dd if="/dev/disk/by-label/$LABEL" of=dirty skip=65 bs=1 count=1 conv=notrunc
      test "$(od -t x1 -A n dirty)" = " 00"  # NOTE: the leading space is relevant

      # Reboot to restore mount points.
      REBOOT
      ;;
  esac<|MERGE_RESOLUTION|>--- conflicted
+++ resolved
@@ -50,11 +50,7 @@
       # Refer to the core 20 gadgets for details:
       # https://github.com/snapcore/pc-amd64-gadget/blob/20/gadget.yaml
       # https://github.com/snapcore/pi-gadget/blob/20-arm64/gadget.yaml
-<<<<<<< HEAD
-      if os.query is-arm; then
-=======
       if os.query is-arm && not snap list pc; then
->>>>>>> f67e3d93
         if os.query is-core20; then
           umount /boot/uboot
         else
