summary: Ensure snapd builds correctly in sbuild

details: |
<<<<<<< HEAD
    The Debian package of snapd is sensitive to new dependencies that are not
=======
    Debian package of snapd is sensitive to new dependencies that are not
>>>>>>> 4128e3fe
    provided as other Debian packages. We prefer to discover build issues during
    the development process, and not during the final stages of release
    preparation.

    This nightly test builds the Debian package, using the packaging/debian-sid
    directory, in a manner that is similar to what happens in the Debian buildd
    network.

    Additional tooling is provided to iteratively and incrementally work on the
    packaging process, so that failures are easier to investigate.

systems: [debian-sid-*]

# takes a while
priority: 500

environment:
    # amd64 normal build
    BUILD_MODE/normal: normal
    ARCH/normal: amd64
    # i386 normal build
    BUILD_MODE/i386: normal
    ARCH/i386: i386
    # Only build arch:all
    BUILD_MODE/all: all
    ARCH/all: amd64

restore: |
    rm --recursive --one-file-system /srv/chroot/"sid-$ARCH-sbuild"
    rm -f /etc/schroot/chroot.d/"sid-$ARCH-sbuild-"*

debug: |
    # Test that there's a log file and a symbolic link pointing to it.
    # The non-symlink has a time-stamp and we can match on the "Z" timezone
    # marker to find it.
    test "$(find . -maxdepth 1 -name '*Z.build' | wc -l)" -ge 1 &&  tail -n 100 ./*Z.build
    cat <<EOM
    Use release-tools/debian-package-builder to interactively fix build
    issues. The debug shell created there shows the true layout of the source
    code as it exists during the build inside a debian system, inside the
    environment created by sbuild.

    In particular note that the source code exists twice in the build tree,
    and only the specific copy is being used.
    EOM

execute: |
    echo "Create a sid sbuild env"
    eatmydata sbuild-createchroot --include=eatmydata,ccache,gnupg --arch="$ARCH" sid /srv/chroot/"sid-$ARCH-sbuild" http://deb.debian.org/debian

    echo "Allow test user to run sbuild"
    sbuild-adduser test

    BUILD_PARAM="--verbose"
    if [ "$BUILD_MODE" == "all" ]; then
        BUILD_PARAM="$BUILD_PARAM --arch-all --no-arch-any"
    fi

    echo "Build mode: $BUILD_MODE"
    su -c "sbuild $BUILD_PARAM --arch=$ARCH -d sid --run-autopkgtest $SPREAD_PATH/../*.dsc" test<|MERGE_RESOLUTION|>--- conflicted
+++ resolved
@@ -1,13 +1,9 @@
 summary: Ensure snapd builds correctly in sbuild
 
 details: |
-<<<<<<< HEAD
     The Debian package of snapd is sensitive to new dependencies that are not
-=======
-    Debian package of snapd is sensitive to new dependencies that are not
->>>>>>> 4128e3fe
-    provided as other Debian packages. We prefer to discover build issues during
-    the development process, and not during the final stages of release
+    master provided as other Debian packages. We prefer to discover build issues
+    during the development process, and not during the final stages of release
     preparation.
 
     This nightly test builds the Debian package, using the packaging/debian-sid
