--- conflicted
+++ resolved
@@ -1,13 +1,9 @@
 summary: Check that find works correctly
 
 details: |
-<<<<<<< HEAD
-  Smoke test to check the output of `snap find` and `snap info` commands
-=======
   Snapd offers a way to search the snap store using the "snap find" command.
   Ensure that we can find a test snap called test-snapd-tools and that we can
   display detailed information about it by using the "snap info" command.
->>>>>>> 4128e3fe
 
 execute: |
   echo "Ensure 'snap find' works"
