--- conflicted
+++ resolved
@@ -1,10 +1,6 @@
 summary: Check that installing and running a snap works
 
 details: |
-<<<<<<< HEAD
-     Smoke test to verify that snaps can be installed using
-     all the bases and running snaps works
-=======
     Snapd installs packages by mounting them in a structure under /snap or
     /var/lib/snapd/snap directories, depending on distribution policy. Ensure
     that a trivial test snap can be installed, shows up in the list of installed
@@ -12,7 +8,6 @@
     state recorded that installation in the change system. The test snap is
     installed, and partially tested (only as root) for each of the major base
     snaps: core, core18, core20 and core22.
->>>>>>> 4128e3fe
 
 restore: |
     rm -f /home/test/stderr.log
