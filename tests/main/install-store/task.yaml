summary: Checks for special cases of snap install from the store

systems: [ubuntu-core-16-*]

environment:
    SNAP_NAME: test-snapd-tools
    DEVMODE_SNAP: test-snapd-devmode
    # Ensure that running purely from the deb (without re-exec) works
    # correctly
    SNAP_REEXEC/reexec0: 0
    SNAP_REEXEC/reexec1: 1

execute: |
    echo "Install from different channels"
    expected="(?s)$SNAP_NAME .* from 'canonical' installed\n"
    for channel in edge beta candidate stable
    do
        snap install $SNAP_NAME --channel=$channel | grep -Pzq "$expected"
        snap remove $SNAP_NAME
    done

    echo "Install non-devmode snap with devmode option"
    expected="(?s)$SNAP_NAME .* from 'canonical' installed\n"
    snap install $SNAP_NAME --devmode | grep -Pzq "$expected"

    echo "Install devmode snap without devmode option"
    expected="repeat the command including --devmode"
    ( snap install --channel beta $DEVMODE_SNAP 2>&1 && exit 1 || true ) | MATCH -z "${expected// /[[:space:]]+}"

    echo "Install devmode snap from stable"
    expected="snap \"${DEVMODE_SNAP}\" not found"
    actual=$(snap install --devmode $DEVMODE_SNAP 2>&1 && exit 1 || true)
    echo "$actual" | grep -Pzq "$expected"

    echo "Install devmode snap from beta with devmode option"
    expected="(?s)$DEVMODE_SNAP .*"
    actual=$(snap install --channel beta --devmode $DEVMODE_SNAP)
    echo "$actual" | grep -Pzq "$expected"

<<<<<<< HEAD
    echo "Install network-manager and do basic smoke test"
    snap install network-manager
    network-manager.nmcli d show
=======
    echo "Install a snap that contains bash-completion scripts"
    snap install --edge test-snapd-complexion
>>>>>>> 334c7ab2
<|MERGE_RESOLUTION|>--- conflicted
+++ resolved
@@ -37,11 +37,5 @@
     actual=$(snap install --channel beta --devmode $DEVMODE_SNAP)
     echo "$actual" | grep -Pzq "$expected"
 
-<<<<<<< HEAD
-    echo "Install network-manager and do basic smoke test"
-    snap install network-manager
-    network-manager.nmcli d show
-=======
     echo "Install a snap that contains bash-completion scripts"
-    snap install --edge test-snapd-complexion
->>>>>>> 334c7ab2
+    snap install --edge test-snapd-complexion