--- conflicted
+++ resolved
@@ -1,11 +1,7 @@
 summary: Checks for special cases of snap install from the store
 
-<<<<<<< HEAD
-systems: [ubuntu-1*, ubuntu-2*]
-=======
 # run on ubuntu-14,16,18,20+ but not on ubuntu-core, fedora etc
 systems: [ubuntu-1*, ubuntu-2*, ubuntu-3*]
->>>>>>> 91f17091
 
 environment:
     SNAP_NAME: test-snapd-tools
