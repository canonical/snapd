--- conflicted
+++ resolved
@@ -55,15 +55,11 @@
     if [ $(uname -m) = "x86_64" ]; then
         snap find --section=database cassandra | MATCH cassandra
     else
-<<<<<<< HEAD
-        snap find --section=database cassandra 2>&1 | MATCH '0 snaps'
+        snap find --section=database cassandra 2>&1 | MATCH 'No matching snaps'
     fi
 
     # LP: 1740605
     if snap find " " | grep "status code 403"; then
         echo 'snap find " " returns non user friendly error with whitespace query'
         exit 1
-=======
-        snap find --section=database cassandra 2>&1 | MATCH 'No matching snaps'
->>>>>>> 4dfc52e1
     fi