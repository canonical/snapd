--- conflicted
+++ resolved
@@ -1,10 +1,6 @@
 summary: Check snap listings
 
-<<<<<<< HEAD
-systems: [-ubuntu-core-16]
-=======
 systems: [-ubuntu-core-16-64]
->>>>>>> c3bf461e
 
 prepare: |
     snap install test-snapd-tools
