--- conflicted
+++ resolved
@@ -33,15 +33,10 @@
     echo "===================================="
 
     echo "Abort with valid id - done"
-<<<<<<< HEAD
-    . $TESTSLIB/install.sh $SNAP_NAME
+    install_local $SNAP_NAME
     idPattern="\d+(?= +Done.*?Install \"$SNAP_NAME\" snap)"
     id=$(echo "$(snap changes)" | grep -Pzo "$idPattern")
     if snap abort $id; then
-=======
-    install_local $SNAP_NAME
-    if snap abort 2; then
->>>>>>> 9a3ad293
         echo "abort with valid done id should fail"
         exit 1
     fi