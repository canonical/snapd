--- conflicted
+++ resolved
@@ -1,11 +1,5 @@
 summary: Check that the core snap can be refreshed
 
-<<<<<<< HEAD
-# Disabled for Fedora and openSUSE until test case is properly ported
-systems: [-fedora-*, -opensuse-*]
-
-=======
->>>>>>> cbc5c63f
 details: |
     This test checks that the core snap can be refreshed from an installed
     revision to a new one. It expects to find a new snap revision in the
