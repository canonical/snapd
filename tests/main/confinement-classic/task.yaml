--- conflicted
+++ resolved
@@ -4,12 +4,7 @@
     classic confinement can be executed correctly. There are two variants of
     this test (classic and jailmode) and the snap (this particular one) should
     function correctly in both cases.
-<<<<<<< HEAD
-# Disabled for Fedora and openSUSE until test case is properly ported
-systems: [-ubuntu-core-16-*, -fedora-*, -opensuse-*]
-=======
 systems: [-ubuntu-core-16-*]
->>>>>>> cbc5c63f
 execute: |
     . $TESTSLIB/dirs.sh
 
