summary: Check refresh works with xdelta3 from the core snap

# delta downloads are currently disabled by default on core
<<<<<<< HEAD
# Disabled for Fedora and openSUSE until test case is properly ported
systems: [-ubuntu-core-*, -fedora-*, -opensuse-*]
=======
systems: [-ubuntu-core-*]
>>>>>>> cbc5c63f

environment:
    SNAP_NAME: test-snapd-delta-refresh

prepare: |
    echo "Ensure no xdelta3 available on the host"
    if [ -e /usr/bin/xdelta3 ]; then
        mv /usr/bin/xdelta3{,.disabled}
    fi

    echo "Given a snap is installed"
    snap install --edge $SNAP_NAME

restore: |
    if [ -e /usr/bin/xdelta3.disabled ]; then
        mv /usr/bin/xdelta3{.disabled,}
    fi

execute: |
    echo "When the snap is refreshed"
    snap refresh --beta $SNAP_NAME
    echo "Then deltas are successfully applied"
    journalctl -u snapd | MATCH "Successfully applied delta"<|MERGE_RESOLUTION|>--- conflicted
+++ resolved
@@ -1,12 +1,7 @@
 summary: Check refresh works with xdelta3 from the core snap
 
 # delta downloads are currently disabled by default on core
-<<<<<<< HEAD
-# Disabled for Fedora and openSUSE until test case is properly ported
-systems: [-ubuntu-core-*, -fedora-*, -opensuse-*]
-=======
 systems: [-ubuntu-core-*]
->>>>>>> cbc5c63f
 
 environment:
     SNAP_NAME: test-snapd-delta-refresh
