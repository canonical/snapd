--- conflicted
+++ resolved
@@ -1,11 +1,7 @@
 summary: Ensure apt hooks work
 
 # apt hook only available on 18.04+ and aws-cli only for amd64
-<<<<<<< HEAD
-systems: [ubuntu-18.04-64, ubuntu-19.10-64, ubuntu-2*]
-=======
 systems: [ubuntu-18.04-64, ubuntu-19.10-64, ubuntu-2*-64]
->>>>>>> 1f779de1
 
 manual: true
 
