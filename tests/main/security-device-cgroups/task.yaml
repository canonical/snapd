--- conflicted
+++ resolved
@@ -1,10 +1,7 @@
 summary: Ensure that the security rules related to device cgroups work.
 
-<<<<<<< HEAD
-=======
 # We don't run the native kernel on these distributions yet so we can't
 # load kernel modules coming from distribution packages yet.
->>>>>>> 30227a13
 systems: [-fedora-*, -opensuse-*]
 
 environment:
