summary: Ensure that lxd works

# Only run this on ubuntu 16+, lxd will not work on !ubuntu systems
# currently nor on ubuntu 14.04
<<<<<<< HEAD
systems: [ubuntu-16*, ubuntu-18.04*, ubuntu-2*, ubuntu-core-*]
=======
# TODO:UC20: enable for UC20
systems: [ubuntu-16*, ubuntu-18.04*, ubuntu-2*, ubuntu-core-1*]
>>>>>>> 2c754c3c

# autopkgtest run only a subset of tests that deals with the integration
# with the distro
backends: [-autopkgtest]

# lxd downloads can be quite slow
kill-timeout: 25m

# Start before anything else as it can take a really long time.
priority: 1000

environment:
    REFRESH_APP_AWARENESS_OUTER/snapd_cgroup_just_inside: false
    REFRESH_APP_AWARENESS_INNER/snapd_cgroup_just_inside: true
    REFRESH_APP_AWARENESS_OUTER/snapd_cgroup_just_outside: true
    REFRESH_APP_AWARENESS_INNER/snapd_cgroup_just_outside: false
    REFRESH_APP_AWARENESS_OUTER/snapd_cgroup_both: true
    REFRESH_APP_AWARENESS_INNER/snapd_cgroup_both: true
    REFRESH_APP_AWARENESS_OUTER/snapd_cgroup_neither: false
    REFRESH_APP_AWARENESS_INNER/snapd_cgroup_neither: false

prepare: |
    # using apt here is ok because this test only runs on ubuntu
    echo "Remove any installed debs (some images carry them) to ensure we test the snap"
    # apt -v to test if apt is usable (its not on ubuntu-core)
    if command -v apt && apt -v; then
        apt autoremove -y lxd
    fi
    # Depending on test variant, enable refresh-app-awareness outside to test
    # the interaction between lxd and cgroup-based application tracking.
    snap set system experimental.refresh-app-awareness=$REFRESH_APP_AWARENESS_OUTER

restore: |
    if  [[ "$(find "$GOHOME" -name 'snapd_*.deb' | wc -l || echo 0)" -eq 0 ]]; then
        exit
    fi

    for cont_name in my-nesting-ubuntu my-ubuntu; do
        lxd.lxc stop $cont_name --force
        lxd.lxc delete $cont_name
    done

    lxd-tool undo-lxd-mount-changes
    snap unset system experimental.refresh-app-awareness

debug: |
    # shellcheck source=tests/lib/journalctl.sh
    . "$TESTSLIB/journalctl.sh"

    # debug output from lxd
    get_journalctl_log -u snap.lxd.daemon.service

execute: |
    if  [[ "$(find "$GOHOME" -name 'snapd_*.deb' | wc -l || echo 0)" -eq 0 ]]; then
        echo "No run lxd test when there are not .deb files built"
        exit
    fi

    echo "Install lxd"
    snap install --candidate lxd

    echo "Create a trivial container using the lxd snap"
    snap set lxd waitready.timeout=240
    lxd waitready
    lxd init --auto

    echo "Setting up proxy for lxc"
    if [ -n "${http_proxy:-}" ]; then
        lxd.lxc config set core.proxy_http "$http_proxy"
    fi
    if [ -n "${https_proxy:-}" ]; then
        lxd.lxc config set core.proxy_https "$http_proxy"
    fi

    # The snapd package we build as part of the tests will only run on the
    # distro we build on. So we need to launch the right ubuntu version.
    # prep two containers, the my-ubuntu normal container and the 
    # my-nesting-ubuntu nesting container

    . /etc/os-release
    lxd.lxc launch --quiet "ubuntu:${VERSION_ID}" my-ubuntu
    lxd.lxc launch --quiet "ubuntu:${VERSION_ID}" my-nesting-ubuntu -c security.nesting=true

    for cont_name in my-ubuntu my-nesting-ubuntu; do
        echo "Ensure we can run things inside"
        lxd.lxc exec $cont_name echo hello | MATCH hello

        echo "Cleanup container"
        lxd.lxc exec $cont_name -- apt autoremove --purge -y snapd ubuntu-core-launcher

        echo "Ensure apt is up-to-date"
        lxd.lxc exec $cont_name -- apt update

        echo "Install snapd"
        lxd.lxc exec $cont_name -- mkdir -p "$GOHOME"
        lxd.lxc file push --quiet "$GOHOME"/snapd_*.deb "$cont_name/$GOHOME/"
        lxd.lxc exec $cont_name -- apt install -y "$GOHOME"/snapd_*.deb

        echo "Setting up proxy *inside* the container"
        if [ -n "${http_proxy:-}" ]; then
            lxd.lxc exec $cont_name -- sh -c "echo http_proxy=$http_proxy >> /etc/environment"
        fi
        if [ -n "${https_proxy:-}" ]; then
            lxd.lxc exec $cont_name -- sh -c "echo https_proxy=$https_proxy >> /etc/environment"
        fi
        lxd.lxc exec $cont_name -- snap set system experimental.refresh-app-awareness=$REFRESH_APP_AWARENESS_INNER
        lxd.lxc exec $cont_name -- systemctl daemon-reload
        lxd.lxc exec $cont_name -- systemctl restart snapd.service
        lxd.lxc exec $cont_name -- snap wait system seed.loaded
        lxd.lxc exec $cont_name -- cat /etc/environment
    done

    # FIXME: ensure that the kernel running is recent enough, this
    #        will only work with an up-to-date xenial kernel (4.4.0-78+)

    echo "Ensure we can use snapd inside lxd"
    lxd.lxc exec my-ubuntu snap install test-snapd-sh
    echo "And we can run snaps as regular users, assuming session bus is available"
    lxd.lxc exec my-ubuntu -- apt-get update
    lxd.lxc exec my-ubuntu -- apt-get install -y dbus-user-session
    lxd.lxc exec my-ubuntu -- su -l ubuntu -c "systemctl --user enable dbus.socket"
    lxd.lxc exec my-ubuntu -- su -l ubuntu -c "/snap/bin/test-snapd-sh.sh -c 'echo from-the-inside'" | MATCH from-the-inside
    echo "And as root"
    lxd.lxc exec my-ubuntu -- test-snapd-sh.sh -c 'echo from-the-inside' | MATCH from-the-inside
    echo "We can also remove snaps successfully"
    lxd.lxc exec my-ubuntu -- snap remove --purge test-snapd-sh

    # Ensure that we can run snapd as a snap inside a nested container

    echo "Ensure we can use lxd as a snap inside lxd"
    lxd.lxc exec my-nesting-ubuntu -- apt autoremove -y lxd
    lxd.lxc exec my-nesting-ubuntu -- snap install lxd
    echo "And we can run lxd containers inside the lxd container"
    lxd.lxc exec my-nesting-ubuntu -- snap set lxd waitready.timeout=240
    lxd.lxc exec my-nesting-ubuntu -- lxd waitready
    lxd.lxc exec my-nesting-ubuntu -- lxd init --auto
    lxd.lxc exec my-nesting-ubuntu -- lxd.lxc launch "ubuntu:${VERSION_ID}" my-inner-ubuntu
    lxd.lxc exec my-nesting-ubuntu -- lxd.lxc exec my-inner-ubuntu -- echo "from-the-INSIDE-inside" | MATCH from-the-INSIDE-inside

    echo "Install lxd-demo server to exercise the lxd interface"
    snap install lxd-demo-server
    snap connect lxd-demo-server:lxd lxd:lxd

    echo "Check that we error in 'unconfined' lxd containers"
    lxd.lxc config show my-ubuntu > conf.yaml
    cat <<EOF >> conf.yaml
    config:
      raw.lxc: |
        lxc.apparmor.profile=unconfined
    EOF
    lxd.lxc stop --force my-ubuntu
    lxd.lxc config edit my-ubuntu < conf.yaml
    lxd.lxc start my-ubuntu
    # shellcheck disable=SC2016
    lxd.lxc exec my-ubuntu -- sh -c 'set -x;for i in $(seq 120); do if journalctl -u snapd.service | grep -E "apparmor detected but insufficient permissions to use it"; then break; fi; sleep 1; done'
    lxd.lxc exec my-ubuntu -- journalctl -u snapd | MATCH "apparmor detected but insufficient permissions to use it"<|MERGE_RESOLUTION|>--- conflicted
+++ resolved
@@ -2,12 +2,8 @@
 
 # Only run this on ubuntu 16+, lxd will not work on !ubuntu systems
 # currently nor on ubuntu 14.04
-<<<<<<< HEAD
-systems: [ubuntu-16*, ubuntu-18.04*, ubuntu-2*, ubuntu-core-*]
-=======
 # TODO:UC20: enable for UC20
 systems: [ubuntu-16*, ubuntu-18.04*, ubuntu-2*, ubuntu-core-1*]
->>>>>>> 2c754c3c
 
 # autopkgtest run only a subset of tests that deals with the integration
 # with the distro
