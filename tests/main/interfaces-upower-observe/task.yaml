--- conflicted
+++ resolved
@@ -4,12 +4,6 @@
     - -ubuntu-core-16-*
     # ppc64el disabled because of https://github.com/snapcore/snapd/issues/2504
     - -ubuntu-*-ppc64el
-<<<<<<< HEAD
-    # Disabled for Fedora and openSUSE until test case is properly ported
-    - -fedora-*
-    - -opensuse-*
-=======
->>>>>>> cbc5c63f
 
 summary: |
     The upower-observe interface allows a snap to query UPower for power devices, history
