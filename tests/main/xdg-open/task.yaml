summary: Ensure snap userd allows opening a URL via xdg-open

# Not supposed to work on Ubuntu Core systems as we don't have
# a user session environment there
systems:
    - -amazon-linux-2-*
    - -centos-7-*
    - -ubuntu-14.04-*
    - -ubuntu-core-*

environment:
    # XXX: why is this here?
    DISPLAY: :0

restore: |
    tests.session -u test restore

    umount /usr/bin/xdg-open
    rm /usr/bin/xdg-open
    if [ -e /usr/bin/xdg-open.orig ]; then
        mv /usr/bin/xdg-open.orig /usr/bin/xdg-open
    fi

prepare: |
    #shellcheck source=tests/lib/snaps.sh
    . "$TESTSLIB/snaps.sh"
    install_local test-snapd-desktop

<<<<<<< HEAD
    tests.session -u test prepare
    # this will be later used by userd
    tests.session -u test exec systemctl --user set-environment XDG_DATA_DIRS=/usr/share
=======
    dbus-launch > dbus.env
    #shellcheck disable=SC2046
    export $(xargs < dbus.env)
>>>>>>> bfd7c333

    # wait for session to be ready
    tests.session -u test exec env "PATH=$PATH" retry -n 5 --wait 0.5 dbus-send \
            --session                                         \
            --dest=io.snapcraft.Launcher                      \
            --type=method_call                                \
            --print-reply                                     \
            /                                                 \
            org.freedesktop.DBus.Peer.Ping

    # Create a small helper which will tell us if snap passes
    # the URL correctly to the right handler
    cat << 'EOF' > /tmp/xdg-open
    #!/bin/sh
    echo "$*" > /tmp/xdg-open-output
<<<<<<< HEAD
    echo "XDG_DATA_DIRS=$XDG_DATA_DIRS" >> /tmp/xdg-open-output
=======
>>>>>>> bfd7c333
    EOF
    chmod +x /tmp/xdg-open
    if [ -e /usr/bin/xdg-open ]; then
        mv /usr/bin/xdg-open /usr/bin/xdg-open.orig
    fi
    touch /usr/bin/xdg-open
    mount --bind /tmp/xdg-open /usr/bin/xdg-open

execute: |
    #shellcheck source=tests/lib/dirs.sh
    . "$TESTSLIB/dirs.sh"
    #shellcheck source=tests/lib/systems.sh
    . "$TESTSLIB"/systems.sh

    ensure_xdg_open_output() {
        rm -f /tmp/xdg-open-output
        tests.session -u test exec test-snapd-desktop.cmd /usr/bin/xdg-open "$1"
        test -e /tmp/xdg-open-output
        test "$(head -1 /tmp/xdg-open-output)" = "$1"
    }

    if is_cgroupv2 ; then
        # we are expecting the test to fail on a cgroup v2 system
        if ensure_xdg_open_output "http://smoke-test-cgroupv2.com" 2> stderr.log ; then
            echo "expected failure, but none happened"
            exit 1
        fi
        MATCH 'WARNING: cgroup v2 is not fully supported yet, proceeding with partial confinement' < stderr.log
        MATCH 'cannot find snap for connection: not supported' < stderr.log
        exit 0
    fi

    # Ensure http, https, mailto, snap and help work
    ensure_xdg_open_output "https://snapcraft.io"
    ensure_xdg_open_output "http://snapcraft.io"
    ensure_xdg_open_output "mailto:talk@snapcraft.io"
    ensure_xdg_open_output "snap://snapcraft"
    ensure_xdg_open_output "help:snapcraft"
    ensure_xdg_open_output "apt:snapcraft"
    ensure_xdg_open_output "zoommtg://snapcraft.io"
<<<<<<< HEAD
    ensure_xdg_open_output "slack://5NAPPY111/magic-login/bcaf81ee-07b1-4362-9c09-ff46bd6e1bb9"
    ensure_xdg_open_output "msteams://snapcraft.io"

    # Ensure XDG_DATA_DIRS was prefixed with snap specific location
    test "$(tail -1 /tmp/xdg-open-output)" = "XDG_DATA_DIRS=$SNAP_MOUNT_DIR/test-snapd-desktop/current/usr/share:/usr/share"
=======
>>>>>>> bfd7c333

    # Ensure other schemes are not passed through
    rm /tmp/xdg-open-output
    not tests.session -u test exec test-snapd-desktop.cmd /usr/bin/xdg-open ftp://snapcraft.io
    test ! -e /tmp/xdg-open-output
    not tests.session -u test exec test-snapd-desktop.cmd /usr/bin/xdg-open aabbcc
    test ! -e /tmp/xdg-open-output<|MERGE_RESOLUTION|>--- conflicted
+++ resolved
@@ -26,15 +26,7 @@
     . "$TESTSLIB/snaps.sh"
     install_local test-snapd-desktop
 
-<<<<<<< HEAD
     tests.session -u test prepare
-    # this will be later used by userd
-    tests.session -u test exec systemctl --user set-environment XDG_DATA_DIRS=/usr/share
-=======
-    dbus-launch > dbus.env
-    #shellcheck disable=SC2046
-    export $(xargs < dbus.env)
->>>>>>> bfd7c333
 
     # wait for session to be ready
     tests.session -u test exec env "PATH=$PATH" retry -n 5 --wait 0.5 dbus-send \
@@ -50,10 +42,6 @@
     cat << 'EOF' > /tmp/xdg-open
     #!/bin/sh
     echo "$*" > /tmp/xdg-open-output
-<<<<<<< HEAD
-    echo "XDG_DATA_DIRS=$XDG_DATA_DIRS" >> /tmp/xdg-open-output
-=======
->>>>>>> bfd7c333
     EOF
     chmod +x /tmp/xdg-open
     if [ -e /usr/bin/xdg-open ]; then
@@ -94,14 +82,8 @@
     ensure_xdg_open_output "help:snapcraft"
     ensure_xdg_open_output "apt:snapcraft"
     ensure_xdg_open_output "zoommtg://snapcraft.io"
-<<<<<<< HEAD
     ensure_xdg_open_output "slack://5NAPPY111/magic-login/bcaf81ee-07b1-4362-9c09-ff46bd6e1bb9"
     ensure_xdg_open_output "msteams://snapcraft.io"
-
-    # Ensure XDG_DATA_DIRS was prefixed with snap specific location
-    test "$(tail -1 /tmp/xdg-open-output)" = "XDG_DATA_DIRS=$SNAP_MOUNT_DIR/test-snapd-desktop/current/usr/share:/usr/share"
-=======
->>>>>>> bfd7c333
 
     # Ensure other schemes are not passed through
     rm /tmp/xdg-open-output
