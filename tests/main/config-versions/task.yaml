--- conflicted
+++ resolved
@@ -1,11 +1,6 @@
 summary: Check that snap configuration is maintained on per-revision basis.
 
-<<<<<<< HEAD
-# Disabled for Fedora and openSUSE until test case is properly ported
-systems: [-ubuntu-core-16-*, -fedora-*, -opensuse-*]
-=======
 systems: [-ubuntu-core-16-*]
->>>>>>> 941beb27
 
 details: |
     This test ensures that snap configuration is mainted per snap revision
