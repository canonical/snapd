--- conflicted
+++ resolved
@@ -52,19 +52,11 @@
     # longer registers there.
     kill "$pid1"
     wait "$pid1" || true  # wait returns the exit code and we kill the process
-<<<<<<< HEAD
-    MATCH -v "$pid1" < /sys/fs/cgroup/pids/snap.test-snapd-sh.sh/cgroup.procs
+    not MATCH $pid1" < /sys/fs/cgroup/pids/snap.test-snapd-sh.sh/cgroup.procs
 
     kill "$pid2"
     wait "$pid2" || true  # same as above
-    MATCH -v "$pid2" < /sys/fs/cgroup/pids/snap.test-snapd-sh.sh/cgroup.procs
-=======
-    not MATCH "$pid1" < /sys/fs/cgroup/pids/snap.test-snapd-sh.test-snapd-sh/cgroup.procs
-
-    kill "$pid2"
-    wait "$pid2" || true  # same as above
-    not MATCH "$pid2" < /sys/fs/cgroup/pids/snap.test-snapd-sh.test-snapd-sh/cgroup.procs
->>>>>>> 364bd027
+    not MATCH "$pid2" < /sys/fs/cgroup/pids/snap.test-snapd-sh.sh/cgroup.procs
 
     # If a snap command forks a child process it is also tracked.
     #shellcheck disable=SC2016
