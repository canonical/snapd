--- conflicted
+++ resolved
@@ -1,10 +1,6 @@
 summary: Check that prepare-image works for grub-systems
-<<<<<<< HEAD
 systems: [-ubuntu-core-16-64, -ubuntu-core-16-device-amd64, -ubuntu-core-16-device-arm]
-=======
-systems: [-ubuntu-core-16-64]
 backends: [-autopkgtest]
->>>>>>> 9b854697
 # TODO: use the real stores with proper assertions fully as well once possible
 environment:
     ROOT: /tmp/root
