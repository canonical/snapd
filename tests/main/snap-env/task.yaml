--- conflicted
+++ resolved
@@ -10,14 +10,9 @@
 execute: |
     echo "Collect SNAP and XDG environment variables"
     test-snapd-tools.env | egrep '^SNAP_' | egrep -v '^SNAP_DID_REEXEC'| sort > snap-vars.txt
-<<<<<<< HEAD
     test-snapd-tools.env | egrep '^XDG_' | sort > xdg-vars.txt
     test-snapd-tools.env | egrep '^EXTRA_' | sort > extra-vars.txt 
 
-=======
-    test-snapd-tools.env | egrep '^EXTRA_' | sort > extra-vars.txt 
-    test-snapd-tools.env | egrep '^XDG_' | sort > xdg-vars.txt
->>>>>>> 8cdd4626
     echo "Collect PATH and HOME environment variables"
     test-snapd-tools.env | egrep '^(SNAP|PATH|HOME)=' | sort > misc-vars.txt
 
@@ -39,20 +34,12 @@
     egrep -q '^XDG_RUNTIME_DIR=/run/user/0/snap.test-snapd-tools$' xdg-vars.txt
     test $(wc -l < xdg-vars.txt) -ge 1
 
-<<<<<<< HEAD
-
     echo "Enure that EXTRA environment variables are what we expect"
     egrep -q '^EXTRA_GLOBAL=extra-global' extra-vars.txt
     egrep -q '^EXTRA_LOCAL=extra-local' extra-vars.txt
     egrep -q '^EXTRA_LOCAL_NESTED=extra-global-nested' extra-vars.txt
     egrep -q "^EXTRA_CACHE_DIR=$HOME/snap/test-snapd-tools/x1/.cache" extra-vars.txt
     test $(wc -l < extra-vars.txt) -eq 4
-=======
-    echo "Enure that EXTRA environment variables are what we expect"
-    egrep -q '^EXTRA_GLOBAL=extra-global' extra-vars.txt
-    egrep -q '^EXTRA_LOCAL=extra-local' extra-vars.txt
-    test $(wc -l < extra-vars.txt) -eq 2
->>>>>>> 8cdd4626
 
     echo "Ensure that SNAP, PATH and HOME are what we expect"
     egrep -q '^SNAP=/snap/test-snapd-tools/x1$' misc-vars.txt
