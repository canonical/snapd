--- conflicted
+++ resolved
@@ -497,22 +497,24 @@
 
                     # repack the snapd snap
                     snap download --channel="latest/edge" snapd
-<<<<<<< HEAD
-                    repack_snapd_snap_with_deb_content_and_run_mode_firstboot_tweaks "$PWD/new-snapd" "false"
-                    EXTRA_FUNDAMENTAL="$EXTRA_FUNDAMENTAL --snap $PWD/new-snapd/snapd_*.snap"
+                    repack_snapd_deb_into_snapd_snap "$PWD"
+                    EXTRA_FUNDAMENTAL="$EXTRA_FUNDAMENTAL --snap $PWD/snapd-from-deb.snap"
 
                     # sign the snapd snap with fakestore if requested
                     if [ "$NESTED_SIGN_SNAPS_FAKESTORE" = "true" ]; then
-                        make_snap_installable_with_id "$NESTED_FAKESTORE_BLOB_DIR" "$PWD/snapd_*.snap" "PMrrV4ml8uWuEUDBT8dSGnKUYbevVhc4"
+                        make_snap_installable_with_id "$NESTED_FAKESTORE_BLOB_DIR" "$PWD/snapd-from-deb.snap" "PMrrV4ml8uWuEUDBT8dSGnKUYbevVhc4"
                     fi
-=======
-                    repack_snapd_deb_into_snapd_snap "$PWD"
-                    EXTRA_FUNDAMENTAL="$EXTRA_FUNDAMENTAL --snap $PWD/snapd-from-deb.snap"
+
                     # which channel?
                     snap download --channel="$CORE_CHANNEL" --basename=core20 core20
                     repack_core20_snap_with_tweaks "core20.snap" "new-core20.snap"
                     EXTRA_FUNDAMENTAL="$EXTRA_FUNDAMENTAL --snap $PWD/new-core20.snap"
->>>>>>> cf39a5ae
+
+                    # sign the snapd snap with fakestore if requested
+	                if [ "$NESTED_SIGN_SNAPS_FAKESTORE" = "true" ]; then
+                        make_snap_installable_with_id "$NESTED_FAKESTORE_BLOB_DIR" "$PWD/new-core20.snap" "DLqre5XGLbDqg9jPtiAhRRjDuPVa5X1q"
+                    fi
+
                 else
                     echo "unknown nested core system (host is $(lsb_release -cs) )"
                     exit 1
