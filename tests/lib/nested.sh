#!/bin/bash

# shellcheck source=tests/lib/systemd.sh
. "$TESTSLIB"/systemd.sh

WORK_DIR=/tmp/work-dir
NESTED_VM=nested-vm
SSH_PORT=8022
MON_PORT=8888

wait_for_ssh(){
    retry=300
    wait=1
    while ! execute_remote true; do
        retry=$(( retry - 1 ))
        if [ $retry -le 0 ]; then
            echo "Timed out waiting for ssh. Aborting!"
            return 1
        fi
        sleep "$wait"
    done
}

wait_for_no_ssh(){
    retry=150
    wait=1
    while execute_remote true; do
        retry=$(( retry - 1 ))
        if [ $retry -le 0 ]; then
            echo "Timed out waiting for no ssh. Aborting!"
            return 1
        fi
        sleep "$wait"
    done
}

test_ssh(){
    sshpass -p ubuntu ssh -p 8022 -o ConnectTimeout=10 -o UserKnownHostsFile=/dev/null -o StrictHostKeyChecking=no user1@localhost true
}

prepare_ssh(){
    execute_remote "sudo adduser --uid 12345 --extrausers --quiet --disabled-password --gecos '' test"
    execute_remote "echo test:ubuntu | sudo chpasswd"
    execute_remote "echo 'test ALL=(ALL) NOPASSWD:ALL' | sudo tee /etc/sudoers.d/create-user-test"

    execute_remote "sudo adduser --extrausers --quiet --disabled-password --gecos '' external"
    execute_remote "echo external:ubuntu | sudo chpasswd"
    execute_remote "echo 'external ALL=(ALL) NOPASSWD:ALL' | sudo tee /etc/sudoers.d/create-user-external"
}

create_assertions_disk(){
    mkdir -p "$WORK_DIR"
    ASSERTIONS_DISK="$WORK_DIR/assertions.disk"
    # make an image
    dd if=/dev/null of="$ASSERTIONS_DISK" bs=1M seek=1
    # format it as dos with a vfat partition
    # TODO: can we do this more programmatically without printing into fdisk ?
    printf 'o\nn\np\n1\n\n\nt\nc\nw\n' | fdisk "$ASSERTIONS_DISK"
    # mount the disk image
    kpartx -av "$ASSERTIONS_DISK"
    # find the loopback device for the partition
    LOOP_DEV=$(losetup --list | grep "$ASSERTIONS_DISK" | awk '{print $1}' | grep -Po "/dev/loop\K([0-9]*)")
    # wait for the loop device to show up
    retry -n 3 --wait 1 test -e "/dev/mapper/loop${LOOP_DEV}p1"
    # make a vfat partition
    mkfs.vfat -n SYSUSER "/dev/mapper/loop${LOOP_DEV}p1"
    # mount the partition and copy the files 
    mkdir -p "$WORK_DIR/sys-user-partition"
    mount "/dev/mapper/loop${LOOP_DEV}p1" "$WORK_DIR/sys-user-partition"
    sudo cp "$TESTSLIB/assertions/auto-import.assert" "$WORK_DIR/sys-user-partition"

    # unmount the partition and the image disk
    sudo umount "$WORK_DIR/sys-user-partition"
    sudo kpartx -d "$ASSERTIONS_DISK"
}

get_qemu_for_nested_vm(){
    case "${NESTED_ARCHITECTURE:-amd64}" in
    amd64)
        command -v qemu-system-x86_64
        ;;
    i386)
        command -v qemu-system-i386
        ;;
    *)
        echo "unsupported architecture"
        exit 1
        ;;
    esac
}

# shellcheck disable=SC2120
get_google_image_url_for_nested_vm(){
    case "${1:-$SPREAD_SYSTEM}" in
        ubuntu-16.04-64)
            echo "https://storage.googleapis.com/spread-snapd-tests/images/cloudimg/xenial-server-cloudimg-amd64-disk1.img"
            ;;
        ubuntu-18.04-64)
            echo "https://storage.googleapis.com/spread-snapd-tests/images/cloudimg/bionic-server-cloudimg-amd64.img"
            ;;
        ubuntu-19.10-64)
            echo "https://storage.googleapis.com/spread-snapd-tests/images/cloudimg/eoan-server-cloudimg-amd64.img"
            ;;
        ubuntu-20.04-64)
            echo "https://storage.googleapis.com/spread-snapd-tests/images/cloudimg/focal-server-cloudimg-amd64.img"
            ;;
        ubuntu-20.10-64*)
            echo "https://storage.googleapis.com/spread-snapd-tests/images/cloudimg/groovy-server-cloudimg-amd64.img"
            ;;
        *)
            echo "unsupported system"
            exit 1
            ;;
        esac
}

get_ubuntu_image_url_for_nested_vm(){
    case "$SPREAD_SYSTEM" in
        ubuntu-16.04-64*)
            echo "https://cloud-images.ubuntu.com/xenial/current/xenial-server-cloudimg-amd64-disk1.img"
            ;;
        ubuntu-18.04-64*)
            echo "https://cloud-images.ubuntu.com/bionic/current/bionic-server-cloudimg-amd64.img"
            ;;
        ubuntu-19.10-64*)
            echo "https://cloud-images.ubuntu.com/eoan/current/eoan-server-cloudimg-amd64.img"
            ;;
        ubuntu-20.04-64*)
            echo "https://cloud-images.ubuntu.com/focal/current/focal-server-cloudimg-amd64.img"
            ;;
        ubuntu-20.10-64*)
            echo "https://cloud-images.ubuntu.com/groovy/current/groovy-server-cloudimg-amd64.img"
            ;;
        *)
            echo "unsupported system"
            exit 1
            ;;
        esac
}

get_cdimage_current_image_url(){
    VERSION=$1
    CHANNEL=$2
    ARCH=$3

    echo "http://cdimage.ubuntu.com/ubuntu-core/$VERSION/$CHANNEL/current/ubuntu-core-$VERSION-$ARCH.img.xz"
}

get_nested_snap_rev(){
    SNAP=$1
    execute_remote "snap list $SNAP" | grep -E "^$SNAP" | awk '{ print $3 }' | tr -d '\n'
}

get_snap_rev_for_channel(){
    SNAP=$1
    CHANNEL=$2
    execute_remote "snap info $SNAP" | grep "$CHANNEL" | awk '{ print $4 }' | sed 's/.*(\(.*\))/\1/' | tr -d '\n'
}

get_nested_snap_channel(){
    SNAP=$1
    execute_remote "snap list $SNAP" | grep -E "^$SNAP" | awk '{ print $4 }' | tr -d '\n'
}

get_image_url_for_nested_vm(){
    if [[ "$SPREAD_BACKEND" == google* ]]; then
        get_google_image_url_for_nested_vm
    else
        get_ubuntu_image_url_for_nested_vm
    fi
}

is_nested_system(){
    if is_core_nested_system || is_classic_nested_system ; then
        return 0
    else 
        return 1
    fi
}

is_core_nested_system(){
    if [ -z "${NESTED_TYPE-}" ]; then
        echo "Variable NESTED_TYPE not defined."
        return 1
    fi

    test "$NESTED_TYPE" = "core"
}

is_classic_nested_system(){
    if [ -z "${NESTED_TYPE-}" ]; then
        echo "Variable NESTED_TYPE not defined."
        return 1
    fi

    test "$NESTED_TYPE" = "classic"
}

is_focal_system(){
    test "$(lsb_release -cs)" = focal
}

is_core_20_nested_system(){
    is_focal_system
}

is_bionic_system(){
    test "$(lsb_release -cs)" = bionic
}

is_core_18_nested_system(){
    is_bionic_system
}

is_xenial_system(){
    test "$(lsb_release -cs)" = xenial
}

is_core_16_nested_system(){
    is_xenial_system
}

refresh_to_new_core(){
    local NEW_CHANNEL=$1
    local CHANGE_ID
    if [ "$NEW_CHANNEL" = "" ]; then
        echo "Channel to refresh is not defined."
        exit 1
    else
        echo "Refreshing the core/snapd snap"
        if is_classic_nested_system; then
            execute_remote "sudo snap refresh core --${NEW_CHANNEL}"
            execute_remote "snap info core" | grep -E "^tracking: +latest/${NEW_CHANNEL}"
        fi

        if is_core_18_nested_system || is_core_20_nested_system; then
            execute_remote "sudo snap refresh snapd --${NEW_CHANNEL}"
            execute_remote "snap info snapd" | grep -E "^tracking: +latest/${NEW_CHANNEL}"
        else
            CHANGE_ID=$(execute_remote "sudo snap refresh core --${NEW_CHANNEL} --no-wait")
            wait_for_no_ssh
            wait_for_ssh
            # wait for the refresh to be done before checking, if we check too
            # quickly then operations on the core snap like reverting, etc. may
            # fail because it will have refresh-snap change in progress
            execute_remote "snap watch $CHANGE_ID"
            execute_remote "snap info core" | grep -E "^tracking: +latest/${NEW_CHANNEL}"
        fi
    fi
}

get_snakeoil_key(){
    local KEYNAME="PkKek-1-snakeoil"
    wget https://raw.githubusercontent.com/snapcore/pc-amd64-gadget/20/snakeoil/$KEYNAME.key
    wget https://raw.githubusercontent.com/snapcore/pc-amd64-gadget/20/snakeoil/$KEYNAME.pem
    echo "$KEYNAME"
}

secboot_sign_gadget(){
    local GADGET_DIR="$1"
    local KEY="$2"
    local CERT="$3"
    sbattach --remove "$GADGET_DIR"/shim.efi.signed
    sbsign --key "$KEY" --cert "$CERT" --output pc-gadget/shim.efi.signed pc-gadget/shim.efi.signed
}

cleanup_nested_env(){
    rm -rf "$WORK_DIR"
}

<<<<<<< HEAD
get_image_path(){
    echo "$WORK_DIR/image"
}

get_classic_image_name(){
    get_image_name classic
}

get_image_name(){
    local TYPE="$1"
    local SOURCE="${CORE_CHANNEL}"
    local VERSION="16"

    if is_core_20_nested_system; then
        VERSION="20"
    elif is_core_18_nested_system; then
        VERSION="18"
    fi

    if [ "$BUILD_SNAPD_FROM_CURRENT" = "true" ]; then
        SOURCE="custom"
    fi
    if [ "$(get_extra_snaps | wc -l)" != "0" ]; then
        SOURCE="custom"
    fi
    echo "ubuntu-${TYPE}-${VERSION}-${SOURCE}.img"
}

prepare_image_dir(){
    mkdir -p "$(get_image_path)"
}

get_extra_snaps_path(){
    echo "${PWD}/extra-snaps"
}

get_extra_snaps(){
    local EXTRA_SNAPS=""
    local EXTRA_SNAPS_PATH
    EXTRA_SNAPS_PATH="$(get_extra_snaps_path)"

    if [ -d "$EXTRA_SNAPS_PATH" ]; then
        while IFS= read -r mysnap; do
            echo "$mysnap"
        done <   <(find "$EXTRA_SNAPS_PATH" -name '*.snap')
    fi
}

download_nested_image(){
    local IMAGE_URL=$1
    local IMAGE_NAME=$2
    local IMAGE_PATH
    IMAGE_PATH="$(get_image_path)"

    curl -L -o "${IMAGE_PATH}/${IMAGE_NAME}" "$IMAGE_URL"
=======
create_nested_core_vm(){
    # shellcheck source=tests/lib/prepare.sh
    . "$TESTSLIB"/prepare.sh

    # shellcheck source=tests/lib/snaps.sh
    . "$TESTSLIB"/snaps.sh

    mkdir -p "$WORK_DIR/image"
    if [ ! -f "$WORK_DIR/image/ubuntu-core.img" ]; then
        local UBUNTU_IMAGE
        UBUNTU_IMAGE=/snap/bin/ubuntu-image

        # create ubuntu-core image
        local EXTRA_FUNDAMENTAL=""
        local EXTRA_SNAPS=""
        if [ -d "${PWD}/extra-snaps" ]; then
            while IFS= read -r mysnap; do
                EXTRA_SNAPS="$EXTRA_SNAPS --snap $mysnap"
            done <   <(find extra-snaps -name '*.snap')
        fi
>>>>>>> db21cb0d

    if [[ "$IMAGE_URL" == *.img.xz ]]; then
        mv "${IMAGE_PATH}/${IMAGE_NAME}" "${IMAGE_PATH}/${IMAGE_NAME}.xz"
        unxz "${IMAGE_PATH}/${IMAGE_NAME}.xz"
    elif [[ "$IMAGE_URL" == *.img ]]; then
        echo "Image doesn't need to be decompressed"
    else
        echo "Image extension not supported for image $IMAGE_URL, exiting..."
        exit 1
    fi
}

get_nested_model(){
    case "$SPREAD_SYSTEM" in
        ubuntu-16.04-64)
            echo "$TESTSLIB/assertions/nested-amd64.model"
            ;;
        ubuntu-18.04-64)
            echo "$TESTSLIB/assertions/nested-18-amd64.model"
            ;;
        ubuntu-20.04-64)
            echo "$TESTSLIB/assertions/nested-20-amd64.model"
            ;;
        *)
            echo "unsupported system"
            exit 1
            ;;
        esac
}

<<<<<<< HEAD
create_nested_core_vm(){
    local IMAGE_PATH
    IMAGE_PATH="$(get_image_path)"
    local IMAGE_NAME
    IMAGE_NAME="$(get_image_name core)"

    prepare_image_dir
    if [ ! -f "$IMAGE_PATH/$IMAGE_NAME" ]; then

        if [ -n "$CUSTOM_IMAGE_URL" ]; then
            # download the ubuntu-core image from $CUSTOM_IMAGE_URL
            download_nested_image "$CUSTOM_IMAGE_URL" "$IMAGE_NAME"
        else
            # create the ubuntu-core image
            local UBUNTU_IMAGE=/snap/bin/ubuntu-image
            local EXTRA_FUNDAMENTAL=""
            local EXTRA_SNAPS=""
            for mysnap in $(get_extra_snaps); do
                EXTRA_SNAPS="$EXTRA_SNAPS --snap $mysnap"
            done

            if [ "$BUILD_SNAPD_FROM_CURRENT" = "true" ]; then
                if is_core_16_nested_system; then
                    echo "Build from current branch is not supported yet for uc16"
                    exit 1
                fi
                # shellcheck source=tests/lib/prepare.sh
                . "$TESTSLIB"/prepare.sh

                snap download --basename=pc-kernel --channel="20/edge" pc-kernel
                uc20_build_initramfs_kernel_snap "$PWD/pc-kernel.snap" "$IMAGE_PATH"
=======
        if [ "$BUILD_SNAPD_FROM_CURRENT" = "true" ]; then
            if is_core_16_nested_system; then
                repack_snapd_deb_into_core_snap "$WORK_DIR"
                EXTRA_FUNDAMENTAL="$EXTRA_FUNDAMENTAL --snap $WORK_DIR/core-from-snapd-deb.snap"

            elif is_core_18_nested_system; then
                repack_snapd_deb_into_snapd_snap "$WORK_DIR"
                EXTRA_FUNDAMENTAL="$EXTRA_FUNDAMENTAL --snap $WORK_DIR/snapd-from-deb.snap"

            elif is_core_20_nested_system; then
                snap download --basename=pc-kernel --channel="20/edge" pc-kernel
                uc20_build_initramfs_kernel_snap "$PWD/pc-kernel.snap" "$WORK_DIR/image"
>>>>>>> db21cb0d

                # Get the snakeoil key and cert
                KEY_NAME=$(get_snakeoil_key)
                SNAKEOIL_KEY="$PWD/$KEY_NAME.key"
                SNAKEOIL_CERT="$PWD/$KEY_NAME.pem"

                # Prepare the pc kernel snap
<<<<<<< HEAD
                KERNEL_SNAP=$(ls "$IMAGE_PATH"/pc-kernel_*.snap)
                KERNEL_UNPACKED="$IMAGE_PATH"/kernel-unpacked
=======
                KERNEL_SNAP=$(ls "$WORK_DIR"/image/pc-kernel_*.snap)
                KERNEL_UNPACKED="$WORK_DIR"/image/kernel-unpacked
>>>>>>> db21cb0d
                unsquashfs -d "$KERNEL_UNPACKED" "$KERNEL_SNAP"
                sbattach --remove "$KERNEL_UNPACKED/kernel.efi"
                sbsign --key "$SNAKEOIL_KEY" --cert "$SNAKEOIL_CERT" "$KERNEL_UNPACKED/kernel.efi"  --output "$KERNEL_UNPACKED/kernel.efi"
                snap pack "$KERNEL_UNPACKED" "$WORK_DIR/image"

                chmod 0600 "$KERNEL_SNAP"
                rm -f "$PWD/pc-kernel.snap"
                rm -rf "$KERNEL_UNPACKED"
                EXTRA_FUNDAMENTAL="--snap $KERNEL_SNAP"

                # Prepare the pc gadget snap (unless provided by extra-snaps)
                GADGET_SNAP=""
<<<<<<< HEAD
                if [ -d "$(get_extra_snaps_path)" ]; then
                    GADGET_SNAP=$(find extra-snaps -name 'pc_*.snap')
                fi
=======
                if [ -d extra-snaps ]; then
                    GADGET_SNAP=$(find extra-snaps -name 'pc_*.snap')
                fi
                # XXX: deal with [ "$ENABLE_SECURE_BOOT" != "true" ] && [ "$ENABLE_TPM" != "true" ]
>>>>>>> db21cb0d
                if [ -z "$GADGET_SNAP" ]; then
                    snap download --basename=pc --channel="20/edge" pc
                    unsquashfs -d pc-gadget pc.snap
                    secboot_sign_gadget pc-gadget "$SNAKEOIL_KEY" "$SNAKEOIL_CERT"
<<<<<<< HEAD
                    snap pack pc-gadget/ "$IMAGE_PATH"

                    GADGET_SNAP=$(ls "$IMAGE_PATH"/pc_*.snap)
                    rm -f "$PWD/pc.snap" "$SNAKEOIL_KEY" "$SNAKEOIL_CERT"
                    EXTRA_FUNDAMENTAL="--snap $GADGET_SNAP"
                fi

                snap download --channel="latest/edge" snapd
                repack_snapd_snap_with_deb_content_and_run_mode_firstboot_tweaks "$PWD/new-snapd" "false"
                EXTRA_FUNDAMENTAL="$EXTRA_FUNDAMENTAL --snap $PWD/new-snapd/snapd_*.snap"
            fi

            # Invoke ubuntu image
            local NESTED_MODEL
            NESTED_MODEL="$(get_nested_model)"
            "$UBUNTU_IMAGE" --image-size 10G "$NESTED_MODEL" \
                --channel "$CORE_CHANNEL" \
                --output "$IMAGE_PATH/$IMAGE_NAME" \
                "$EXTRA_FUNDAMENTAL" \
                "$EXTRA_SNAPS"
=======
                    snap pack pc-gadget/ "$WORK_DIR/image"

                    GADGET_SNAP=$(ls "$WORK_DIR"/image/pc_*.snap)
                    rm -f "$PWD/pc.snap" "$SNAKEOIL_KEY" "$SNAKEOIL_CERT"
                    EXTRA_FUNDAMENTAL="$EXTRA_FUNDAMENTAL --snap $GADGET_SNAP"
                fi
                snap download --channel="latest/edge" snapd
                repack_snapd_snap_with_deb_content_and_run_mode_firstboot_tweaks "$PWD/new-snapd" "false"
                EXTRA_FUNDAMENTAL="$EXTRA_FUNDAMENTAL --snap $PWD/new-snapd/snapd_*.snap"
            else
                echo "unknown nested core system (host is $(lsb_release -cs) )"
                exit 1
            fi
>>>>>>> db21cb0d
        fi

        # Configure the user for the vm
        if [ "$USE_CLOUD_INIT" = "true" ]; then
            if is_core_20_nested_system; then
                configure_cloud_init_nested_core_vm_uc20 "$IMAGE_PATH/$IMAGE_NAME"
            else
                configure_cloud_init_nested_core_vm "$IMAGE_PATH/$IMAGE_NAME"
            fi
        else
            create_assertions_disk
        fi
    fi
}

configure_cloud_init_nested_core_vm(){
    local IMAGE=$1
    create_cloud_init_data "$WORK_DIR/user-data" "$WORK_DIR/meta-data"

    loops=$(kpartx -avs "$IMAGE"  | cut -d' ' -f 3)
    part=$(echo "$loops" | tail -1)
    tmp=$(mktemp -d)
    mount "/dev/mapper/$part" "$tmp"

    mkdir -p "$tmp/system-data/var/lib/cloud/seed/nocloud-net/"
    cp "$WORK_DIR/user-data" "$tmp/system-data/var/lib/cloud/seed/nocloud-net/"
    cp "$WORK_DIR/meta-data" "$tmp/system-data/var/lib/cloud/seed/nocloud-net/"

    umount "$tmp"
    kpartx -d "$IMAGE"
}

create_cloud_init_data(){
    USER_DATA=$1
    META_DATA=$2
    cat <<EOF > "$USER_DATA"
#cloud-config
  ssh_pwauth: True
  users:
   - name: user1
     sudo: ALL=(ALL) NOPASSWD:ALL
     shell: /bin/bash
  chpasswd:
   list: |
    user1:ubuntu
   expire: False
EOF

    cat <<EOF > "$META_DATA"
instance_id: cloud-images
EOF
}

create_cloud_init_config(){
    CONFIG_PATH=$1
    cat <<EOF > "$CONFIG_PATH"
#cloud-config
  ssh_pwauth: True
  users:
   - name: user1
     sudo: ALL=(ALL) NOPASSWD:ALL
     shell: /bin/bash
  chpasswd:
   list: |
    user1:ubuntu
   expire: False
  datasource_list: [ "None"]
  datasource:
    None:
     userdata_raw: |
      #!/bin/bash
      echo test
EOF
}

configure_cloud_init_nested_core_vm_uc20(){
    local IMAGE=$1
    create_cloud_init_config "$WORK_DIR/data.cfg"

    loop=$(kpartx -avs "$IMAGE" | sed -n 2p | awk '{print $3}')
    tmp=$(mktemp -d)

    mount "/dev/mapper/$loop" "$tmp"
    mkdir -p "$tmp/data/etc/cloud/cloud.cfg.d/"
    cp -f "$WORK_DIR/data.cfg" "$tmp/data/etc/cloud/cloud.cfg.d/"
    umount "$tmp"
}

<<<<<<< HEAD
start_nested_core_vm(){
    local IMAGE QEMU
    QEMU="$(get_qemu_for_nested_vm)"
    # As core18 systems use to fail to start the assertion disk when using the
    # snapshot feature, we copy the original image and use that copy to start
    # the VM.
    local CURRENT_IMAGE="$WORK_DIR/image/ubuntu-core-current.img"
    local IMAGE_PATH
    IMAGE_PATH="$(get_image_path)"
    local IMAGE_NAME
    IMAGE_NAME="$(get_image_name core)"
    cp "$IMAGE_PATH/$IMAGE_NAME" "$CURRENT_IMAGE"
=======
get_nested_core_image_path(){
    echo "$WORK_DIR/image/ubuntu-core.img"
}

force_stop_nested_vm(){
    systemctl stop nested-vm
}

start_nested_core_vm_unit(){
    local IMAGE_FILE QEMU
    IMAGE_FILE="$WORK_DIR/image/ubuntu-core-new.img"
    QEMU=$(get_qemu_for_nested_vm)
>>>>>>> db21cb0d

    # Now qemu parameters are defined
    # Increase the number of cpus used once the issue related to kvm and ovmf is fixed
    # https://bugs.launchpad.net/ubuntu/+source/kvm/+bug/1872803
    PARAM_CPU="-smp 1"
    
    # use only 2G of RAM for qemu-nested
    if [ "$SPREAD_BACKEND" = "google-nested" ]; then
        PARAM_MEM="-m 4096"
    elif [ "$SPREAD_BACKEND" = "qemu-nested" ]; then
        PARAM_MEM="-m 2048"
    else
        echo "unknown spread backend $SPREAD_BACKEND"
        exit 1
    fi

    PARAM_DISPLAY="-nographic"
    PARAM_NETWORK="-net nic,model=virtio -net user,hostfwd=tcp::$SSH_PORT-:22"
    PARAM_MONITOR="-monitor tcp:127.0.0.1:$MON_PORT,server,nowait"
    PARAM_USB="-usb"
    PARAM_CD="${PARAM_CD:-}"

    # with qemu-nested, we can't use kvm acceleration
    if [ "$SPREAD_BACKEND" = "google-nested" ]; then
        PARAM_MACHINE="-machine ubuntu,accel=kvm"
    elif [ "$SPREAD_BACKEND" = "qemu-nested" ]; then
        PARAM_MACHINE=""
    else
        echo "unknown spread backend $SPREAD_BACKEND"
        exit 1
    fi
    
    PARAM_ASSERTIONS=""
    PARAM_SERIAL="-serial file:${WORK_DIR}/serial-log.txt"
    PARAM_BIOS=""
    PARAM_TPM=""
    if [ "$USE_CLOUD_INIT" != "true" ]; then
        # TODO: fix using the old way of an ext4 formatted drive w/o partitions
        #       as this used to work but has since regressed
        
        # this simulates a usb drive attached to the device, the removable=true
        # is necessary otherwise snapd will not import it, as snapd only 
        # considers removable devices for cold-plug first-boot runs
        # the nec-usb-xhci device is necessary to create the bus we attach the
        # storage to
        PARAM_ASSERTIONS="-drive if=none,id=stick,format=raw,file=$WORK_DIR/assertions.disk,cache=none,format=raw -device nec-usb-xhci,id=xhci -device usb-storage,bus=xhci.0,removable=true,drive=stick"
    fi
    if is_core_20_nested_system; then
        OVMF_CODE="secboot"
        OVMF_VARS="ms"
        # In this case the kernel.efi is unsigned and signed with snaleoil certs
        if [ "$BUILD_SNAPD_FROM_CURRENT" = "true" ]; then
            OVMF_VARS="snakeoil"            
        fi

        if [ "$ENABLE_SECURE_BOOT" = "true" ]; then
            cp -f "/usr/share/OVMF/OVMF_VARS.$OVMF_VARS.fd" "$WORK_DIR/image/OVMF_VARS.$OVMF_VARS.fd"
            PARAM_BIOS="-drive file=/usr/share/OVMF/OVMF_CODE.$OVMF_CODE.fd,if=pflash,format=raw,unit=0,readonly=on -drive file=$WORK_DIR/image/OVMF_VARS.$OVMF_VARS.fd,if=pflash,format=raw,unit=1"
            PARAM_MACHINE="-machine ubuntu-q35,accel=kvm -global ICH9-LPC.disable_s3=1"
        fi

        if [ "$ENABLE_TPM" = "true" ]; then
            if ! snap list swtpm-mvo; then
                snap install swtpm-mvo --beta
            fi
            PARAM_TPM="-chardev socket,id=chrtpm,path=/var/snap/swtpm-mvo/current/swtpm-sock -tpmdev emulator,id=tpm0,chardev=chrtpm -device tpm-tis,tpmdev=tpm0"
        fi
        PARAM_IMAGE="-drive file=$CURRENT_IMAGE,cache=none,format=raw,id=disk1,if=none -device virtio-blk-pci,drive=disk1,bootindex=1"
    else
        PARAM_IMAGE="-drive file=$CURRENT_IMAGE,cache=none,format=raw"
    fi

    # Systemd unit is created, it is important to respect the qemu parameters order
    systemd_create_and_start_unit "$NESTED_VM" "${QEMU} \
        ${PARAM_CPU} \
        ${PARAM_MEM} \
        ${PARAM_MACHINE} \
        ${PARAM_DISPLAY} \
        ${PARAM_NETWORK} \
        ${PARAM_BIOS} \
        ${PARAM_TPM} \
        ${PARAM_IMAGE} \
        ${PARAM_ASSERTIONS} \
        ${PARAM_SERIAL} \
        ${PARAM_MONITOR} \
        ${PARAM_USB} \
        ${PARAM_CD} "

    # wait for the nested-vm service to appear active
    wait_for_service "$NESTED_VM"

    # Wait until ssh is ready
    wait_for_ssh
}

start_nested_core_vm(){
    local IMAGE_FILE
    # As core18 systems use to fail to start the assertion disk when using the
    # snapshot feature, we copy the original image and use that copy to start
    # the VM.
    # Some tests however need to force stop and restart the VM with different
    # options, so if that env var is set, we will reuse the existing file if it
    # exists
    IMAGE_FILE="$WORK_DIR/image/ubuntu-core-new.img"
    cp -f "$WORK_DIR/image/ubuntu-core.img" "$IMAGE_FILE"

    start_nested_core_vm_unit

    # configure ssh for first time
    prepare_ssh
}

create_nested_classic_vm(){
    local IMAGE_PATH
    IMAGE_PATH="$(get_image_path)"
    local IMAGE_NAME
    IMAGE_NAME="$(get_image_name classic)"

    prepare_image_dir
    if [ ! -f "$IMAGE_PATH/$IMAGE_NAME" ]; then
        # Get the cloud image
        local IMAGE_URL
        IMAGE_URL="$(get_image_url_for_nested_vm)"
        wget -P "$IMAGE_PATH" "$IMAGE_URL"
        download_nested_image "$IMAGE_URL" "$IMAGE_NAME"

        # Prepare the cloud-init configuration and configure image
        create_cloud_init_config "$WORK_DIR/seed"
        cloud-localds -H "$(hostname)" "$WORK_DIR/seed.img" "$WORK_DIR/seed"
    fi
}

start_nested_classic_vm(){
    local IMAGE QEMU IMAGE_PATH IMAGE_NAME
    QEMU="$(get_qemu_for_nested_vm)"
    IMAGE_PATH="$(get_image_path)"
    IMAGE_NAME="$(get_image_name classic)"

    # Now qemu parameters are defined
    PARAM_CPU="-smp 1"
    # use only 2G of RAM for qemu-nested
    if [ "$SPREAD_BACKEND" = "google-nested" ]; then
        PARAM_MEM="-m 4096"
    elif [ "$SPREAD_BACKEND" = "qemu-nested" ]; then
        PARAM_MEM="-m 2048"
    else
        echo "unknown spread backend $SPREAD_BACKEND"
        exit 1
    fi
    PARAM_DISPLAY="-nographic"
    PARAM_NETWORK="-net nic,model=virtio -net user,hostfwd=tcp::$SSH_PORT-:22"
    PARAM_MONITOR="-monitor tcp:127.0.0.1:$MON_PORT,server,nowait"
    PARAM_USB="-usb"
    PARAM_SNAPSHOT="-snapshot"

    # with qemu-nested, we can't use kvm acceleration
    if [ "$SPREAD_BACKEND" = "google-nested" ]; then
        PARAM_MACHINE="-machine ubuntu,accel=kvm"
    elif [ "$SPREAD_BACKEND" = "qemu-nested" ]; then
        PARAM_MACHINE=""
    else
        echo "unknown spread backend $SPREAD_BACKEND"
        exit 1
    fi

    PARAM_IMAGE="-drive file=$IMAGE_PATH/$IMAGE_NAME,if=virtio"
    PARAM_SEED="-drive file=$WORK_DIR/seed.img,if=virtio"
    PARAM_SERIAL="-serial file:${WORK_DIR}/serial-log.txt"
    PARAM_BIOS=""
    PARAM_TPM=""

    systemd_create_and_start_unit "$NESTED_VM" "${QEMU}  \
        ${PARAM_CPU} \
        ${PARAM_MEM} \
        ${PARAM_SNAPSHOT} \
        ${PARAM_MACHINE} \
        ${PARAM_DISPLAY} \
        ${PARAM_NETWORK} \
        ${PARAM_BIOS} \
        ${PARAM_TPM} \
        ${PARAM_IMAGE} \
        ${PARAM_SEED} \
        ${PARAM_SERIAL} \
        ${PARAM_MONITOR} \
        ${PARAM_USB} "

    wait_for_ssh
}

destroy_nested_vm(){
    systemd_stop_and_destroy_unit "$NESTED_VM"
}

execute_remote(){
    sshpass -p ubuntu ssh -p "$SSH_PORT" -o ConnectTimeout=10 -o UserKnownHostsFile=/dev/null -o StrictHostKeyChecking=no user1@localhost "$*"
}

copy_remote(){
    sshpass -p ubuntu scp -P "$SSH_PORT" -o ConnectTimeout=10 -o UserKnownHostsFile=/dev/null -o StrictHostKeyChecking=no "$@" user1@localhost:~
}

add_tty_chardev(){
    local CHARDEV_ID=$1
    local CHARDEV_PATH=$2
    echo "chardev-add file,path=$CHARDEV_PATH,id=$CHARDEV_ID" | nc -q 0 127.0.0.1 "$MON_PORT"
    echo "chardev added"
}

remove_chardev(){
    local CHARDEV_ID=$1
    echo "chardev-remove $CHARDEV_ID" | nc -q 0 127.0.0.1 "$MON_PORT"
    echo "chardev added"
}

add_usb_serial_device(){
    local DEVICE_ID=$1
    local CHARDEV_ID=$2
    local SERIAL_NUM=$3
    echo "device_add usb-serial,chardev=$CHARDEV_ID,id=$DEVICE_ID,serial=$SERIAL_NUM" | nc -q 0 127.0.0.1 "$MON_PORT"
    echo "device added"
}

del_device(){
    local DEVICE_ID=$1
    echo "device_del $DEVICE_ID" | nc -q 0 127.0.0.1 "$MON_PORT"
    echo "device deleted"
}

get_nested_core_revision_for_channel(){
    local CHANNEL=$1
    execute_remote "snap info core" | awk "/${CHANNEL}: / {print(\$4)}" | sed -e 's/(\(.*\))/\1/'
}

get_nested_core_revision_installed(){
    execute_remote "snap info core" | awk "/installed: / {print(\$3)}" | sed -e 's/(\(.*\))/\1/'
}<|MERGE_RESOLUTION|>--- conflicted
+++ resolved
@@ -268,13 +268,8 @@
     rm -rf "$WORK_DIR"
 }
 
-<<<<<<< HEAD
 get_image_path(){
     echo "$WORK_DIR/image"
-}
-
-get_classic_image_name(){
-    get_image_name classic
 }
 
 get_image_name(){
@@ -324,28 +319,6 @@
     IMAGE_PATH="$(get_image_path)"
 
     curl -L -o "${IMAGE_PATH}/${IMAGE_NAME}" "$IMAGE_URL"
-=======
-create_nested_core_vm(){
-    # shellcheck source=tests/lib/prepare.sh
-    . "$TESTSLIB"/prepare.sh
-
-    # shellcheck source=tests/lib/snaps.sh
-    . "$TESTSLIB"/snaps.sh
-
-    mkdir -p "$WORK_DIR/image"
-    if [ ! -f "$WORK_DIR/image/ubuntu-core.img" ]; then
-        local UBUNTU_IMAGE
-        UBUNTU_IMAGE=/snap/bin/ubuntu-image
-
-        # create ubuntu-core image
-        local EXTRA_FUNDAMENTAL=""
-        local EXTRA_SNAPS=""
-        if [ -d "${PWD}/extra-snaps" ]; then
-            while IFS= read -r mysnap; do
-                EXTRA_SNAPS="$EXTRA_SNAPS --snap $mysnap"
-            done <   <(find extra-snaps -name '*.snap')
-        fi
->>>>>>> db21cb0d
 
     if [[ "$IMAGE_URL" == *.img.xz ]]; then
         mv "${IMAGE_PATH}/${IMAGE_NAME}" "${IMAGE_PATH}/${IMAGE_NAME}.xz"
@@ -376,8 +349,12 @@
         esac
 }
 
-<<<<<<< HEAD
 create_nested_core_vm(){
+    # shellcheck source=tests/lib/prepare.sh
+    . "$TESTSLIB"/prepare.sh
+    # shellcheck source=tests/lib/snaps.sh
+    . "$TESTSLIB"/snaps.sh
+
     local IMAGE_PATH
     IMAGE_PATH="$(get_image_path)"
     local IMAGE_NAME
@@ -400,79 +377,58 @@
 
             if [ "$BUILD_SNAPD_FROM_CURRENT" = "true" ]; then
                 if is_core_16_nested_system; then
-                    echo "Build from current branch is not supported yet for uc16"
+                    repack_snapd_deb_into_core_snap "$WORK_DIR"
+                    EXTRA_FUNDAMENTAL="$EXTRA_FUNDAMENTAL --snap $WORK_DIR/core-from-snapd-deb.snap"
+
+                elif is_core_18_nested_system; then
+                    repack_snapd_deb_into_snapd_snap "$WORK_DIR"
+                    EXTRA_FUNDAMENTAL="$EXTRA_FUNDAMENTAL --snap $WORK_DIR/snapd-from-deb.snap"
+
+                elif is_core_20_nested_system; then
+                    snap download --basename=pc-kernel --channel="20/edge" pc-kernel
+                    uc20_build_initramfs_kernel_snap "$PWD/pc-kernel.snap" "$WORK_DIR/image"
+
+                    # Get the snakeoil key and cert
+                    KEY_NAME=$(get_snakeoil_key)
+                    SNAKEOIL_KEY="$PWD/$KEY_NAME.key"
+                    SNAKEOIL_CERT="$PWD/$KEY_NAME.pem"
+
+                    # Prepare the pc kernel snap
+                    KERNEL_SNAP=$(ls "$IMAGE_PATH"/pc-kernel_*.snap)
+                    KERNEL_UNPACKED="$IMAGE_PATH"/kernel-unpacked
+                    unsquashfs -d "$KERNEL_UNPACKED" "$KERNEL_SNAP"
+                    sbattach --remove "$KERNEL_UNPACKED/kernel.efi"
+                    sbsign --key "$SNAKEOIL_KEY" --cert "$SNAKEOIL_CERT" "$KERNEL_UNPACKED/kernel.efi"  --output "$KERNEL_UNPACKED/kernel.efi"
+                    snap pack "$KERNEL_UNPACKED" "$WORK_DIR/image"
+
+                    chmod 0600 "$KERNEL_SNAP"
+                    rm -f "$PWD/pc-kernel.snap"
+                    rm -rf "$KERNEL_UNPACKED"
+                    EXTRA_FUNDAMENTAL="--snap $KERNEL_SNAP"
+
+                    # Prepare the pc gadget snap (unless provided by extra-snaps)
+                    GADGET_SNAP=""
+                    if [ -d "$(get_extra_snaps_path)" ]; then
+                        GADGET_SNAP=$(find extra-snaps -name 'pc_*.snap')
+                    fi
+                    # XXX: deal with [ "$ENABLE_SECURE_BOOT" != "true" ] && [ "$ENABLE_TPM" != "true" ]
+                    if [ -z "$GADGET_SNAP" ]; then
+                        snap download --basename=pc --channel="20/edge" pc
+                        unsquashfs -d pc-gadget pc.snap
+                        secboot_sign_gadget pc-gadget "$SNAKEOIL_KEY" "$SNAKEOIL_CERT"
+                        snap pack pc-gadget/ "$IMAGE_PATH"
+
+                        GADGET_SNAP=$(ls "$IMAGE_PATH"/pc_*.snap)
+                        rm -f "$PWD/pc.snap" "$SNAKEOIL_KEY" "$SNAKEOIL_CERT"
+                        EXTRA_FUNDAMENTAL="$EXTRA_FUNDAMENTAL --snap $GADGET_SNAP"
+                    fi
+                    snap download --channel="latest/edge" snapd
+                    repack_snapd_snap_with_deb_content_and_run_mode_firstboot_tweaks "$PWD/new-snapd" "false"
+                    EXTRA_FUNDAMENTAL="$EXTRA_FUNDAMENTAL --snap $PWD/new-snapd/snapd_*.snap"
+                else
+                    echo "unknown nested core system (host is $(lsb_release -cs) )"
                     exit 1
                 fi
-                # shellcheck source=tests/lib/prepare.sh
-                . "$TESTSLIB"/prepare.sh
-
-                snap download --basename=pc-kernel --channel="20/edge" pc-kernel
-                uc20_build_initramfs_kernel_snap "$PWD/pc-kernel.snap" "$IMAGE_PATH"
-=======
-        if [ "$BUILD_SNAPD_FROM_CURRENT" = "true" ]; then
-            if is_core_16_nested_system; then
-                repack_snapd_deb_into_core_snap "$WORK_DIR"
-                EXTRA_FUNDAMENTAL="$EXTRA_FUNDAMENTAL --snap $WORK_DIR/core-from-snapd-deb.snap"
-
-            elif is_core_18_nested_system; then
-                repack_snapd_deb_into_snapd_snap "$WORK_DIR"
-                EXTRA_FUNDAMENTAL="$EXTRA_FUNDAMENTAL --snap $WORK_DIR/snapd-from-deb.snap"
-
-            elif is_core_20_nested_system; then
-                snap download --basename=pc-kernel --channel="20/edge" pc-kernel
-                uc20_build_initramfs_kernel_snap "$PWD/pc-kernel.snap" "$WORK_DIR/image"
->>>>>>> db21cb0d
-
-                # Get the snakeoil key and cert
-                KEY_NAME=$(get_snakeoil_key)
-                SNAKEOIL_KEY="$PWD/$KEY_NAME.key"
-                SNAKEOIL_CERT="$PWD/$KEY_NAME.pem"
-
-                # Prepare the pc kernel snap
-<<<<<<< HEAD
-                KERNEL_SNAP=$(ls "$IMAGE_PATH"/pc-kernel_*.snap)
-                KERNEL_UNPACKED="$IMAGE_PATH"/kernel-unpacked
-=======
-                KERNEL_SNAP=$(ls "$WORK_DIR"/image/pc-kernel_*.snap)
-                KERNEL_UNPACKED="$WORK_DIR"/image/kernel-unpacked
->>>>>>> db21cb0d
-                unsquashfs -d "$KERNEL_UNPACKED" "$KERNEL_SNAP"
-                sbattach --remove "$KERNEL_UNPACKED/kernel.efi"
-                sbsign --key "$SNAKEOIL_KEY" --cert "$SNAKEOIL_CERT" "$KERNEL_UNPACKED/kernel.efi"  --output "$KERNEL_UNPACKED/kernel.efi"
-                snap pack "$KERNEL_UNPACKED" "$WORK_DIR/image"
-
-                chmod 0600 "$KERNEL_SNAP"
-                rm -f "$PWD/pc-kernel.snap"
-                rm -rf "$KERNEL_UNPACKED"
-                EXTRA_FUNDAMENTAL="--snap $KERNEL_SNAP"
-
-                # Prepare the pc gadget snap (unless provided by extra-snaps)
-                GADGET_SNAP=""
-<<<<<<< HEAD
-                if [ -d "$(get_extra_snaps_path)" ]; then
-                    GADGET_SNAP=$(find extra-snaps -name 'pc_*.snap')
-                fi
-=======
-                if [ -d extra-snaps ]; then
-                    GADGET_SNAP=$(find extra-snaps -name 'pc_*.snap')
-                fi
-                # XXX: deal with [ "$ENABLE_SECURE_BOOT" != "true" ] && [ "$ENABLE_TPM" != "true" ]
->>>>>>> db21cb0d
-                if [ -z "$GADGET_SNAP" ]; then
-                    snap download --basename=pc --channel="20/edge" pc
-                    unsquashfs -d pc-gadget pc.snap
-                    secboot_sign_gadget pc-gadget "$SNAKEOIL_KEY" "$SNAKEOIL_CERT"
-<<<<<<< HEAD
-                    snap pack pc-gadget/ "$IMAGE_PATH"
-
-                    GADGET_SNAP=$(ls "$IMAGE_PATH"/pc_*.snap)
-                    rm -f "$PWD/pc.snap" "$SNAKEOIL_KEY" "$SNAKEOIL_CERT"
-                    EXTRA_FUNDAMENTAL="--snap $GADGET_SNAP"
-                fi
-
-                snap download --channel="latest/edge" snapd
-                repack_snapd_snap_with_deb_content_and_run_mode_firstboot_tweaks "$PWD/new-snapd" "false"
-                EXTRA_FUNDAMENTAL="$EXTRA_FUNDAMENTAL --snap $PWD/new-snapd/snapd_*.snap"
             fi
 
             # Invoke ubuntu image
@@ -483,21 +439,6 @@
                 --output "$IMAGE_PATH/$IMAGE_NAME" \
                 "$EXTRA_FUNDAMENTAL" \
                 "$EXTRA_SNAPS"
-=======
-                    snap pack pc-gadget/ "$WORK_DIR/image"
-
-                    GADGET_SNAP=$(ls "$WORK_DIR"/image/pc_*.snap)
-                    rm -f "$PWD/pc.snap" "$SNAKEOIL_KEY" "$SNAKEOIL_CERT"
-                    EXTRA_FUNDAMENTAL="$EXTRA_FUNDAMENTAL --snap $GADGET_SNAP"
-                fi
-                snap download --channel="latest/edge" snapd
-                repack_snapd_snap_with_deb_content_and_run_mode_firstboot_tweaks "$PWD/new-snapd" "false"
-                EXTRA_FUNDAMENTAL="$EXTRA_FUNDAMENTAL --snap $PWD/new-snapd/snapd_*.snap"
-            else
-                echo "unknown nested core system (host is $(lsb_release -cs) )"
-                exit 1
-            fi
->>>>>>> db21cb0d
         fi
 
         # Configure the user for the vm
@@ -586,33 +527,26 @@
     umount "$tmp"
 }
 
-<<<<<<< HEAD
-start_nested_core_vm(){
-    local IMAGE QEMU
-    QEMU="$(get_qemu_for_nested_vm)"
-    # As core18 systems use to fail to start the assertion disk when using the
-    # snapshot feature, we copy the original image and use that copy to start
-    # the VM.
+force_stop_nested_vm(){
+    systemctl stop nested-vm
+}
+
+start_nested_core_vm_unit(){
+    local IMAGE_FILE QEMU
     local CURRENT_IMAGE="$WORK_DIR/image/ubuntu-core-current.img"
+    QEMU=$(get_qemu_for_nested_vm)
     local IMAGE_PATH
     IMAGE_PATH="$(get_image_path)"
     local IMAGE_NAME
     IMAGE_NAME="$(get_image_name core)"
+
+    # As core18 systems use to fail to start the assertion disk when using the
+    # snapshot feature, we copy the original image and use that copy to start
+    # the VM.
+    # Some tests however need to force stop and restart the VM with different
+    # options, so if that env var is set, we will reuse the existing file if it
+    # exists
     cp "$IMAGE_PATH/$IMAGE_NAME" "$CURRENT_IMAGE"
-=======
-get_nested_core_image_path(){
-    echo "$WORK_DIR/image/ubuntu-core.img"
-}
-
-force_stop_nested_vm(){
-    systemctl stop nested-vm
-}
-
-start_nested_core_vm_unit(){
-    local IMAGE_FILE QEMU
-    IMAGE_FILE="$WORK_DIR/image/ubuntu-core-new.img"
-    QEMU=$(get_qemu_for_nested_vm)
->>>>>>> db21cb0d
 
     # Now qemu parameters are defined
     # Increase the number of cpus used once the issue related to kvm and ovmf is fixed
@@ -709,16 +643,7 @@
 }
 
 start_nested_core_vm(){
-    local IMAGE_FILE
-    # As core18 systems use to fail to start the assertion disk when using the
-    # snapshot feature, we copy the original image and use that copy to start
-    # the VM.
-    # Some tests however need to force stop and restart the VM with different
-    # options, so if that env var is set, we will reuse the existing file if it
-    # exists
-    IMAGE_FILE="$WORK_DIR/image/ubuntu-core-new.img"
-    cp -f "$WORK_DIR/image/ubuntu-core.img" "$IMAGE_FILE"
-
+    # Start the nested core vm
     start_nested_core_vm_unit
 
     # configure ssh for first time
