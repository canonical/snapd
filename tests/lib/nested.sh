#!/bin/bash

# shellcheck source=tests/lib/systemd.sh
. "$TESTSLIB"/systemd.sh

# shellcheck source=tests/lib/systems.sh
. "$TESTSLIB"/systems.sh

NESTED_WORK_DIR="${NESTED_WORK_DIR:-/tmp/work-dir}"
NESTED_IMAGES_DIR="$NESTED_WORK_DIR/images"
NESTED_RUNTIME_DIR="$NESTED_WORK_DIR/runtime"
NESTED_ASSETS_DIR="$NESTED_WORK_DIR/assets"
NESTED_LOGS_DIR="$NESTED_WORK_DIR/logs"

NESTED_VM=nested-vm
NESTED_SSH_PORT=8022
NESTED_MON_PORT=8888

nested_wait_for_ssh() {
    # TODO:UC20: the retry count should be lowered to something more reasonable.
    nested_retry_until_success 800 1 "true"
}

nested_wait_for_no_ssh() {
    nested_retry_while_success 200 1 "true"
}

nested_get_boot_id() {
    nested_exec "cat /proc/sys/kernel/random/boot_id"
}

nested_wait_for_reboot() {
    local initial_boot_id="$1"
    local retry wait last_boot_id
    retry=150
    wait=5

    last_boot_id=""
    while [ $retry -ge 0 ]; do
        retry=$(( retry - 1 ))
        # The get_boot_id could fail because the connection is broken due to the reboot
        last_boot_id="$(nested_get_boot_id)" || true
        if [[ "$last_boot_id" =~ .*-.*-.*-.*-.* ]] && [ "$last_boot_id" != "$initial_boot_id" ]; then
            break
        fi
        sleep "$wait"
    done

    [ "$last_boot_id" != "$initial_boot_id" ]
}

nested_retry_while_success() {
    local retry="$1"
    local wait="$2"
    shift 2

    while nested_exec "$@"; do
        retry=$(( retry - 1 ))
        if [ $retry -le 0 ]; then
            echo "Timed out waiting for ssh. Aborting!"
            return 1
        fi
        sleep "$wait"
    done
}

nested_retry_until_success() {
    local retry="$1"
    local wait="$2"
    shift 2

    until nested_exec "$@"; do
        retry=$(( retry - 1 ))
        if [ $retry -le 0 ]; then
            echo "Timed out waiting for ssh. Aborting!"
            return 1
        fi
        sleep "$wait"
    done
}

nested_prepare_ssh() {
    nested_exec "sudo adduser --uid 12345 --extrausers --quiet --disabled-password --gecos '' test"
    nested_exec "echo test:ubuntu | sudo chpasswd"
    nested_exec "echo 'test ALL=(ALL) NOPASSWD:ALL' | sudo tee /etc/sudoers.d/create-user-test"
    # Check we can connect with the new test user and make sudo
    nested_exec_as test ubuntu "sudo true"

    nested_exec "sudo adduser --extrausers --quiet --disabled-password --gecos '' external"
    nested_exec "echo external:ubuntu | sudo chpasswd"
    nested_exec "echo 'external ALL=(ALL) NOPASSWD:ALL' | sudo tee /etc/sudoers.d/create-user-external"
    # Check we can connect with the new external user and make sudo
    nested_exec_as external ubuntu "sudo true"
}

nested_create_assertions_disk() {
    mkdir -p "$NESTED_ASSETS_DIR"
    local ASSERTIONS_DISK LOOP_DEV
    ASSERTIONS_DISK="$NESTED_ASSETS_DIR/assertions.disk"

    # make an image
    dd if=/dev/null of="$ASSERTIONS_DISK" bs=1M seek=1
    # format it as dos with a vfat partition
    # TODO: can we do this more programmatically without printing into fdisk ?
    printf 'o\nn\np\n1\n\n\nt\nc\nw\n' | fdisk "$ASSERTIONS_DISK"
    # mount the disk image
    kpartx -av "$ASSERTIONS_DISK"
    # find the loopback device for the partition
    LOOP_DEV=$(losetup --list | grep "$ASSERTIONS_DISK" | awk '{print $1}' | grep -Po "/dev/loop\K([0-9]*)")
    # wait for the loop device to show up
    retry -n 3 --wait 1 test -e "/dev/mapper/loop${LOOP_DEV}p1"
    # make a vfat partition
    mkfs.vfat -n SYSUSER "/dev/mapper/loop${LOOP_DEV}p1"
    # mount the partition and copy the files 
    mkdir -p "$NESTED_ASSETS_DIR/sys-user-partition"
    mount "/dev/mapper/loop${LOOP_DEV}p1" "$NESTED_ASSETS_DIR/sys-user-partition"
    sudo cp "$TESTSLIB/assertions/auto-import.assert" "$NESTED_ASSETS_DIR/sys-user-partition"

    # unmount the partition and the image disk
    sudo umount "$NESTED_ASSETS_DIR/sys-user-partition"
    sudo kpartx -d "$ASSERTIONS_DISK"
}

nested_qemu_name() {
    case "${NESTED_ARCHITECTURE:-amd64}" in
    amd64)
        command -v qemu-system-x86_64
        ;;
    i386)
        command -v qemu-system-i386
        ;;
    *)
        echo "unsupported architecture"
        exit 1
        ;;
    esac
}

# shellcheck disable=SC2120
nested_get_google_image_url_for_vm() {
    case "${1:-$SPREAD_SYSTEM}" in
        ubuntu-16.04-64)
            echo "https://storage.googleapis.com/spread-snapd-tests/images/cloudimg/xenial-server-cloudimg-amd64-disk1.img"
            ;;
        ubuntu-18.04-64)
            echo "https://storage.googleapis.com/spread-snapd-tests/images/cloudimg/bionic-server-cloudimg-amd64.img"
            ;;
        ubuntu-20.04-64)
            echo "https://storage.googleapis.com/spread-snapd-tests/images/cloudimg/focal-server-cloudimg-amd64.img"
            ;;
        ubuntu-20.10-64*)
            echo "https://storage.googleapis.com/spread-snapd-tests/images/cloudimg/groovy-server-cloudimg-amd64.img"
            ;;
        *)
            echo "unsupported system"
            exit 1
            ;;
        esac
}

# shellcheck disable=SC2120
nested_get_ubuntu_image_url_for_vm() {
    case "${1:-$SPREAD_SYSTEM}" in
        ubuntu-16.04-64*)
            echo "https://cloud-images.ubuntu.com/xenial/current/xenial-server-cloudimg-amd64-disk1.img"
            ;;
        ubuntu-18.04-64*)
            echo "https://cloud-images.ubuntu.com/bionic/current/bionic-server-cloudimg-amd64.img"
            ;;
        ubuntu-20.04-64*)
            echo "https://cloud-images.ubuntu.com/focal/current/focal-server-cloudimg-amd64.img"
            ;;
        ubuntu-20.10-64*)
            echo "https://cloud-images.ubuntu.com/groovy/current/groovy-server-cloudimg-amd64.img"
            ;;
        *)
            echo "unsupported system"
            exit 1
            ;;
        esac
}

# shellcheck disable=SC2120
nested_get_image_url_for_vm() {
    if [[ "$SPREAD_BACKEND" == google* ]]; then
        nested_get_google_image_url_for_vm "$@"
    else
        nested_get_ubuntu_image_url_for_vm "$@"
    fi
}

nested_get_cdimage_current_image_url() {
    local VERSION=$1
    local CHANNEL=$2
    local ARCH=$3

    echo "http://cdimage.ubuntu.com/ubuntu-core/$VERSION/$CHANNEL/current/ubuntu-core-$VERSION-$ARCH.img.xz"
}

nested_get_snap_rev_for_channel() {
    local SNAP=$1
    local CHANNEL=$2
    # This should be executed on remote system but as nested architecture is the same than the
    # host then the snap info is executed in the host
    snap info "$SNAP" | grep "$CHANNEL" | awk '{ print $4 }' | sed 's/.*(\(.*\))/\1/' | tr -d '\n'
}

nested_is_nested_system() {
    if nested_is_core_system || nested_is_classic_system ; then
        return 0
    else 
        return 1
    fi
}

nested_is_core_system() {
    if [ -z "${NESTED_TYPE:-}" ]; then
        echo "Variable NESTED_TYPE not defined."
        return 1
    fi

    test "$NESTED_TYPE" = "core"
}

nested_is_classic_system() {
    if [ -z "${NESTED_TYPE:-}" ]; then
        echo "Variable NESTED_TYPE not defined."
        return 1
    fi

    test "$NESTED_TYPE" = "classic"
}

nested_is_core_20_system() {
    is_focal_system
}

nested_is_core_18_system() {
    is_bionic_system
}

nested_is_core_16_system() {
    is_xenial_system
}

nested_refresh_to_new_core() {
    local NEW_CHANNEL=$1
    local CHANGE_ID
    if [ "$NEW_CHANNEL" = "" ]; then
        echo "Channel to refresh is not defined."
        exit 1
    else
        echo "Refreshing the core/snapd snap"
        if nested_is_classic_nested_system; then
            nested_exec "sudo snap refresh core --${NEW_CHANNEL}"
            nested_exec "snap info core" | grep -E "^tracking: +latest/${NEW_CHANNEL}"
        fi

        if nested_is_core_18_system || nested_is_core_20_system; then
            nested_exec "sudo snap refresh snapd --${NEW_CHANNEL}"
            nested_exec "snap info snapd" | grep -E "^tracking: +latest/${NEW_CHANNEL}"
        else
            CHANGE_ID=$(nested_exec "sudo snap refresh core --${NEW_CHANNEL} --no-wait")
            nested_wait_for_no_ssh
            nested_wait_for_ssh
            # wait for the refresh to be done before checking, if we check too
            # quickly then operations on the core snap like reverting, etc. may
            # fail because it will have refresh-snap change in progress
            nested_exec "snap watch $CHANGE_ID"
            nested_exec "snap info core" | grep -E "^tracking: +latest/${NEW_CHANNEL}"
        fi
    fi
}

nested_get_snakeoil_key() {
    local KEYNAME="PkKek-1-snakeoil"
    wget https://raw.githubusercontent.com/snapcore/pc-amd64-gadget/20/snakeoil/$KEYNAME.key
    wget https://raw.githubusercontent.com/snapcore/pc-amd64-gadget/20/snakeoil/$KEYNAME.pem
    echo "$KEYNAME"
}

nested_secboot_sign_gadget() {
    local GADGET_DIR="$1"
    local KEY="$2"
    local CERT="$3"
    sbattach --remove "$GADGET_DIR"/shim.efi.signed
    sbsign --key "$KEY" --cert "$CERT" --output pc-gadget/shim.efi.signed pc-gadget/shim.efi.signed
}

nested_prepare_env() {
    mkdir -p "$NESTED_IMAGES_DIR"
    mkdir -p "$NESTED_RUNTIME_DIR"
    mkdir -p "$NESTED_ASSETS_DIR"
    mkdir -p "$NESTED_LOGS_DIR"
}

nested_cleanup_env() {
    rm -rf "$NESTED_RUNTIME_DIR"
    rm -rf "$NESTED_ASSETS_DIR"
    rm -rf "$NESTED_LOGS_DIR"
    rm -rf "$NESTED_IMAGES_DIR"/*.img
    rm -rf "$(nested_get_extra_snaps_path)"
}

nested_get_image_name() {
    local TYPE="$1"
    local SOURCE="${NESTED_CORE_CHANNEL}"
    local NAME="${NESTED_IMAGE_ID:-generic}"
    local VERSION="16"

    if nested_is_core_20_system; then
        VERSION="20"
    elif nested_is_core_18_system; then
        VERSION="18"
    fi

    if [ "$NESTED_BUILD_SNAPD_FROM_CURRENT" = "true" ]; then
        SOURCE="custom"
    fi
    if [ "$(nested_get_extra_snaps | wc -l)" != "0" ]; then
        SOURCE="custom"
    fi
    echo "ubuntu-${TYPE}-${VERSION}-${SOURCE}-${NAME}.img"
}

nested_is_generic_image() {
    test -z "${NESTED_IMAGE_ID:-}"
}

nested_get_extra_snaps_path() {
    echo "${PWD}/extra-snaps"
}

nested_get_extra_snaps() {
    local EXTRA_SNAPS=""
    local EXTRA_SNAPS_PATH
    EXTRA_SNAPS_PATH="$(nested_get_extra_snaps_path)"

    if [ -d "$EXTRA_SNAPS_PATH" ]; then
        while IFS= read -r mysnap; do
            echo "$mysnap"
        done < <(find "$EXTRA_SNAPS_PATH" -name '*.snap')
    fi
}

nested_download_image() {
    local IMAGE_URL=$1
    local IMAGE_NAME=$2

    curl -L -o "${NESTED_IMAGES_DIR}/${IMAGE_NAME}" "$IMAGE_URL"

    if [[ "$IMAGE_URL" == *.img.xz ]]; then
        mv "${NESTED_IMAGES_DIR}/${IMAGE_NAME}" "${NESTED_IMAGES_DIR}/${IMAGE_NAME}.xz"
        unxz "${NESTED_IMAGES_DIR}/${IMAGE_NAME}.xz"
    elif [[ "$IMAGE_URL" == *.img ]]; then
        echo "Image doesn't need to be decompressed"
    else
        echo "Image extension not supported for image $IMAGE_URL, exiting..."
        exit 1
    fi
}

nested_get_model() {
    case "$SPREAD_SYSTEM" in
        ubuntu-16.04-64)
            echo "$TESTSLIB/assertions/nested-amd64.model"
            ;;
        ubuntu-18.04-64)
            echo "$TESTSLIB/assertions/nested-18-amd64.model"
            ;;
        ubuntu-20.04-64)
            echo "$TESTSLIB/assertions/nested-20-amd64.model"
            ;;
        *)
            echo "unsupported system"
            exit 1
            ;;
        esac
}

nested_create_core_vm() {
    # shellcheck source=tests/lib/prepare.sh
    . "$TESTSLIB"/prepare.sh
    # shellcheck source=tests/lib/snaps.sh
    . "$TESTSLIB"/snaps.sh

    local IMAGE_NAME
    IMAGE_NAME="$(nested_get_image_name core)"

    mkdir -p "$NESTED_IMAGES_DIR"

    if [ -f "$NESTED_IMAGES_DIR/$IMAGE_NAME".xz ]; then
        nested_uncompress_image "$IMAGE_NAME"
    elif [ ! -f "$NESTED_IMAGES_DIR/$IMAGE_NAME" ]; then

        if [ -n "$NESTED_CUSTOM_IMAGE_URL" ]; then
            # download the ubuntu-core image from $CUSTOM_IMAGE_URL
            nested_download_image "$NESTED_CUSTOM_IMAGE_URL" "$IMAGE_NAME"
        else
            # create the ubuntu-core image
            local UBUNTU_IMAGE=/snap/bin/ubuntu-image
            local EXTRA_FUNDAMENTAL=""
            local EXTRA_SNAPS=""
            for mysnap in $(nested_get_extra_snaps); do
                EXTRA_SNAPS="$EXTRA_SNAPS --snap $mysnap"
            done

            if [ "$NESTED_BUILD_SNAPD_FROM_CURRENT" = "true" ]; then
                if nested_is_core_16_system; then
                    repack_snapd_deb_into_core_snap "$NESTED_ASSETS_DIR"
                    EXTRA_FUNDAMENTAL="$EXTRA_FUNDAMENTAL --snap $NESTED_ASSETS_DIR/core-from-snapd-deb.snap"

                elif nested_is_core_18_system; then
                    repack_snapd_deb_into_snapd_snap "$NESTED_ASSETS_DIR"
                    EXTRA_FUNDAMENTAL="$EXTRA_FUNDAMENTAL --snap $NESTED_ASSETS_DIR/snapd-from-deb.snap"

                elif nested_is_core_20_system; then
                    snap download --basename=pc-kernel --channel="20/edge" pc-kernel
                    uc20_build_initramfs_kernel_snap "$PWD/pc-kernel.snap" "$NESTED_ASSETS_DIR"
                    rm -f "$PWD/pc-kernel.snap"

                    # Prepare the pc kernel snap
                    KERNEL_SNAP=$(ls "$NESTED_ASSETS_DIR"/pc-kernel_*.snap)

                    chmod 0600 "$KERNEL_SNAP"
                    EXTRA_FUNDAMENTAL="--snap $KERNEL_SNAP"

                    # Prepare the pc gadget snap (unless provided by extra-snaps)
                    local GADGET_SNAP
                    GADGET_SNAP=""
                    if [ -d "$(nested_get_extra_snaps_path)" ]; then
                        GADGET_SNAP=$(find extra-snaps -name 'pc_*.snap')
                    fi
                    # XXX: deal with [ "$NESTED_ENABLE_SECURE_BOOT" != "true" ] && [ "$NESTED_ENABLE_TPM" != "true" ]
                    if [ -z "$GADGET_SNAP" ]; then
                        # Get the snakeoil key and cert
                        local KEY_NAME SNAKEOIL_KEY SNAKEOIL_CERT
                        KEY_NAME=$(nested_get_snakeoil_key)
                        SNAKEOIL_KEY="$PWD/$KEY_NAME.key"
                        SNAKEOIL_CERT="$PWD/$KEY_NAME.pem"

                        snap download --basename=pc --channel="20/edge" pc
                        unsquashfs -d pc-gadget pc.snap
                        nested_secboot_sign_gadget pc-gadget "$SNAKEOIL_KEY" "$SNAKEOIL_CERT"
                        # also make logging persistent for easier debugging of 
                        # test failures, otherwise we have no way to see what 
                        # happened during a failed nested VM boot where we 
                        # weren't able to login to a device
                        cat >> pc-gadget/meta/gadget.yaml << EOF
defaults:
  system:
    journal:
      persistent: true
EOF
                        snap pack pc-gadget/ "$NESTED_ASSETS_DIR"

                        GADGET_SNAP=$(ls "$NESTED_ASSETS_DIR"/pc_*.snap)
                        rm -f "$PWD/pc.snap" "$SNAKEOIL_KEY" "$SNAKEOIL_CERT"
                        EXTRA_FUNDAMENTAL="$EXTRA_FUNDAMENTAL --snap $GADGET_SNAP"
                    fi
                    snap download --channel="latest/edge" snapd
<<<<<<< HEAD
                    repack_snapd_snap_with_deb_content_and_run_mode_firstboot_tweaks "$PWD/new-snapd" "false"
                    EXTRA_FUNDAMENTAL="$EXTRA_FUNDAMENTAL --snap $PWD/new-snapd/snapd_*.snap"

                    # which channel?
                    snap download --channel="$CORE_CHANNEL" --basename=core20 core20
                    repack_core20_snap_with_tweaks "core20.snap" "new-core20.snap"
                    EXTRA_FUNDAMENTAL="$EXTRA_FUNDAMENTAL --snap $PWD/new-core20.snap"
=======
                    repack_snapd_deb_into_snapd_snap "$PWD"
                    EXTRA_FUNDAMENTAL="$EXTRA_FUNDAMENTAL --snap $PWD/snapd-from-deb.snap"
>>>>>>> 670c7f25
                else
                    echo "unknown nested core system (host is $(lsb_release -cs) )"
                    exit 1
                fi
            fi

            # Invoke ubuntu image
            local NESTED_MODEL
            NESTED_MODEL="$(nested_get_model)"
            "$UBUNTU_IMAGE" --image-size 10G "$NESTED_MODEL" \
                --channel "$NESTED_CORE_CHANNEL" \
                --output "$NESTED_IMAGES_DIR/$IMAGE_NAME" \
                "$EXTRA_FUNDAMENTAL" \
                "$EXTRA_SNAPS"
        fi
    fi

    # Configure the user for the vm
    if [ "$NESTED_USE_CLOUD_INIT" = "true" ]; then
        if nested_is_core_20_system; then
            nested_configure_cloud_init_on_core20_vm "$NESTED_IMAGES_DIR/$IMAGE_NAME"
        else
            nested_configure_cloud_init_on_core_vm "$NESTED_IMAGES_DIR/$IMAGE_NAME"
        fi
    else
        nested_create_assertions_disk
    fi

    # Save a compressed copy of the image
    # TODO: analyze if it is better to compress just when the image is generic
    nested_compress_image "$IMAGE_NAME"
}

nested_configure_cloud_init_on_core_vm() {
    local IMAGE=$1
    nested_create_cloud_init_data "$NESTED_ASSETS_DIR/user-data" "$NESTED_ASSETS_DIR/meta-data"

    local devloop writableDev tmp
    # mount the image and find the loop device /dev/loop that is created for it
    kpartx -avs "$IMAGE"
    devloop=$(losetup --list --noheadings | grep "$IMAGE" | awk '{print $1}')
    dev=$(basename "$devloop")
    
    # we add cloud-init data to the 3rd partition, which is writable
    writableDev="/dev/mapper/${dev}p3"
    
    # wait for the loop device to show up
    retry -n 3 --wait 1 test -e "$writableDev"
    tmp=$(mktemp -d)
    mount "$writableDev" "$tmp"

    # use nocloud-net for the dir to copy data into
    mkdir -p "$tmp/system-data/var/lib/cloud/seed/nocloud-net/"
    cp "$NESTED_ASSETS_DIR/user-data" "$tmp/system-data/var/lib/cloud/seed/nocloud-net/"
    cp "$NESTED_ASSETS_DIR/meta-data" "$tmp/system-data/var/lib/cloud/seed/nocloud-net/"

    sync
    umount "$tmp"
    kpartx -d "$IMAGE"
}

nested_create_cloud_init_data() {
    local USER_DATA=$1
    local META_DATA=$2
    cat <<EOF > "$USER_DATA"
#cloud-config
  ssh_pwauth: True
  users:
   - name: user1
     sudo: ALL=(ALL) NOPASSWD:ALL
     shell: /bin/bash
  chpasswd:
   list: |
    user1:ubuntu
   expire: False
EOF

    cat <<EOF > "$META_DATA"
instance_id: cloud-images
EOF
}

nested_create_cloud_init_config() {
    local CONFIG_PATH=$1
    cat <<EOF > "$CONFIG_PATH"
#cloud-config
  ssh_pwauth: True
  users:
   - name: user1
     sudo: ALL=(ALL) NOPASSWD:ALL
     shell: /bin/bash
  chpasswd:
   list: |
    user1:ubuntu
   expire: False
  datasource_list: [ NoCloud, None ]
  datasource:
    None:
     userdata_raw: |
      #!/bin/bash
      echo test
EOF
}

nested_configure_cloud_init_on_core20_vm() {
    local IMAGE=$1
    nested_create_cloud_init_config "$NESTED_ASSETS_DIR/data.cfg"

    local devloop dev ubuntuSeedDev tmp
    # mount the image and find the loop device /dev/loop that is created for it
    kpartx -avs "$IMAGE"
    devloop=$(losetup --list --noheadings | grep "$IMAGE" | awk '{print $1}')
    dev=$(basename "$devloop")
    
    # we add cloud-init data to the 2nd partition, which is ubuntu-seed
    ubuntuSeedDev="/dev/mapper/${dev}p2"
    
    # wait for the loop device to show up
    retry -n 3 --wait 1 test -e "$ubuntuSeedDev"
    tmp=$(mktemp -d)
    mount "$ubuntuSeedDev" "$tmp"
    mkdir -p "$tmp/data/etc/cloud/cloud.cfg.d/"
    cp -f "$NESTED_ASSETS_DIR/data.cfg" "$tmp/data/etc/cloud/cloud.cfg.d/"
    sync
    umount "$tmp"
    kpartx -d "$IMAGE"
}

nested_force_stop_vm() {
    systemctl stop nested-vm
}

nested_force_start_vm() {
    systemctl start nested-vm
}

nested_start_core_vm_unit() {
    local QEMU CURRENT_IMAGE
    CURRENT_IMAGE=$1
    QEMU=$(nested_qemu_name)

    # Now qemu parameters are defined

    # use only 2G of RAM for qemu-nested
    # the caller can override PARAM_MEM
    local PARAM_MEM PARAM_SMP
    if [ "$SPREAD_BACKEND" = "google-nested" ]; then
        PARAM_MEM="${NESTED_PARAM_MEM:--m 4096}"
        PARAM_SMP="-smp 2"
    elif [ "$SPREAD_BACKEND" = "qemu-nested" ]; then
        PARAM_MEM="${NESTED_PARAM_MEM:--m 2048}"
        PARAM_SMP="-smp 1"
    else
        echo "unknown spread backend $SPREAD_BACKEND"
        exit 1
    fi

    local PARAM_DISPLAY PARAM_NETWORK PARAM_MONITOR PARAM_USB PARAM_CD PARAM_RANDOM PARAM_CPU PARAM_TRACE PARAM_LOG PARAM_SERIAL
    PARAM_DISPLAY="-nographic"
    PARAM_NETWORK="-net nic,model=virtio -net user,hostfwd=tcp::$NESTED_SSH_PORT-:22"
    PARAM_MONITOR="-monitor tcp:127.0.0.1:$NESTED_MON_PORT,server,nowait"
    PARAM_USB="-usb"
    PARAM_CD="${NESTED_PARAM_CD:-}"
    PARAM_RANDOM="-object rng-random,id=rng0,filename=/dev/urandom -device virtio-rng-pci,rng=rng0"
    PARAM_CPU=""
    PARAM_TRACE="-d cpu_reset"
    PARAM_LOG="-D $NESTED_LOGS_DIR/qemu.log"
    # Open port 7777 on the host so that failures in the nested VM (e.g. to
    # create users) can be debugged interactively via
    # "telnet localhost 7777". Also keeps the logs
    #
    # XXX: should serial just be logged to stdout so that we just need
    #      to "journalctl -u nested-vm" to see what is going on ?
    if "$QEMU" -version | grep '2\.5'; then
        # XXX: remove once we no longer support xenial hosts
        PARAM_SERIAL="-serial file:${NESTED_LOGS_DIR}/serial.log"
    else
        PARAM_SERIAL="-chardev socket,telnet,host=localhost,server,port=7777,nowait,id=char0,logfile=${NESTED_LOGS_DIR}/serial.log,logappend=on -serial chardev:char0"
    fi

    # Set kvm attribute
    local ATTR_KVM
    ATTR_KVM=""
    if [ "$NESTED_ENABLE_KVM" = "true" ]; then
        ATTR_KVM=",accel=kvm"
        # CPU can be defined just when kvm is enabled
        PARAM_CPU="-cpu host"
        # Increase the number of cpus used once the issue related to kvm and ovmf is fixed
        # https://bugs.launchpad.net/ubuntu/+source/kvm/+bug/1872803
        PARAM_SMP="-smp 1"
    fi

    local PARAM_MACHINE
    if [ "$SPREAD_BACKEND" = "google-nested" ]; then
        PARAM_MACHINE="-machine ubuntu${ATTR_KVM}"
    elif [ "$SPREAD_BACKEND" = "qemu-nested" ]; then
        # check if we have nested kvm
        if [ "$(cat /sys/module/kvm_*/parameters/nested)" = "1" ]; then
            PARAM_MACHINE="-machine ubuntu${ATTR_KVM}"
        else
            # and if not reset kvm related parameters
            PARAM_MACHINE=""
            PARAM_CPU=""
            ATTR_KVM=""
        fi
    else
        echo "unknown spread backend $SPREAD_BACKEND"
        exit 1
    fi
    
    local PARAM_ASSERTIONS PARAM_BIOS PARAM_TPM PARAM_IMAGE
    PARAM_ASSERTIONS=""
    PARAM_BIOS=""
    PARAM_TPM=""
    if [ "$NESTED_USE_CLOUD_INIT" != "true" ]; then
        # TODO: fix using the old way of an ext4 formatted drive w/o partitions
        #       as this used to work but has since regressed
        
        # this simulates a usb drive attached to the device, the removable=true
        # is necessary otherwise snapd will not import it, as snapd only 
        # considers removable devices for cold-plug first-boot runs
        # the nec-usb-xhci device is necessary to create the bus we attach the
        # storage to
        PARAM_ASSERTIONS="-drive if=none,id=stick,format=raw,file=$NESTED_ASSETS_DIR/assertions.disk,cache=none,format=raw -device nec-usb-xhci,id=xhci -device usb-storage,bus=xhci.0,removable=true,drive=stick"
    fi
    if nested_is_core_20_system; then
        # use a bundle EFI bios by default
        PARAM_BIOS="-bios /usr/share/ovmf/OVMF.fd"
        local OVMF_CODE OVMF_VARS
        OVMF_CODE="secboot"
        OVMF_VARS="ms"
        # In this case the kernel.efi is unsigned and signed with snaleoil certs
        if [ "$NESTED_BUILD_SNAPD_FROM_CURRENT" = "true" ]; then
            OVMF_VARS="snakeoil"
        fi

        if [ "$NESTED_ENABLE_SECURE_BOOT" = "true" ]; then
            cp -f "/usr/share/OVMF/OVMF_VARS.$OVMF_VARS.fd" "$NESTED_ASSETS_DIR/OVMF_VARS.$OVMF_VARS.fd"
            PARAM_BIOS="-drive file=/usr/share/OVMF/OVMF_CODE.$OVMF_CODE.fd,if=pflash,format=raw,unit=0,readonly -drive file=$NESTED_ASSETS_DIR/OVMF_VARS.$OVMF_VARS.fd,if=pflash,format=raw"
            PARAM_MACHINE="-machine q35${ATTR_KVM} -global ICH9-LPC.disable_s3=1"
        fi

        if [ "$NESTED_ENABLE_TPM" = "true" ]; then
            if snap list swtpm-mvo; then
                # reset the tpm state
                rm /var/snap/swtpm-mvo/current/tpm2-00.permall
                snap restart swtpm-mvo
            else
                snap install swtpm-mvo --beta
            fi
            # we've observed the socket not being up yet by the time a nested-vm
            # starts
            sleep 5
            PARAM_TPM="-chardev socket,id=chrtpm,path=/var/snap/swtpm-mvo/current/swtpm-sock -tpmdev emulator,id=tpm0,chardev=chrtpm -device tpm-tis,tpmdev=tpm0"
        fi
        PARAM_IMAGE="-drive file=$CURRENT_IMAGE,cache=none,format=raw,id=disk1,if=none -device virtio-blk-pci,drive=disk1,bootindex=1"
    else
        PARAM_IMAGE="-drive file=$CURRENT_IMAGE,cache=none,format=raw"
    fi

    # ensure we have a log dir
    mkdir -p "$NESTED_LOGS_DIR"
    # Systemd unit is created, it is important to respect the qemu parameters order
    systemd_create_and_start_unit "$NESTED_VM" "${QEMU} \
        ${PARAM_SMP} \
        ${PARAM_CPU} \
        ${PARAM_MEM} \
        ${PARAM_TRACE} \
        ${PARAM_LOG} \
        ${PARAM_MACHINE} \
        ${PARAM_DISPLAY} \
        ${PARAM_NETWORK} \
        ${PARAM_BIOS} \
        ${PARAM_TPM} \
        ${PARAM_RANDOM} \
        ${PARAM_IMAGE} \
        ${PARAM_ASSERTIONS} \
        ${PARAM_SERIAL} \
        ${PARAM_MONITOR} \
        ${PARAM_USB} \
        ${PARAM_CD} "

    # wait for the nested-vm service to appear active
    wait_for_service "$NESTED_VM"

    # Wait until ssh is ready
    nested_wait_for_ssh
}

nested_get_current_image_name() {
    echo "ubuntu-core-current.img"
}

nested_start_core_vm() {
    local CURRENT_IMAGE CURRENT_NAME
    CURRENT_NAME="$(nested_get_current_image_name)"
    CURRENT_IMAGE="$NESTED_IMAGES_DIR/$CURRENT_NAME"

    # In case the current image already exists, it needs to be reused and in that
    # case is neither required to copy the base image nor prepare the ssh
    if [ ! -f "$CURRENT_IMAGE" ]; then
        # As core18 systems use to fail to start the assertion disk when using the
        # snapshot feature, we copy the original image and use that copy to start
        # the VM.
        # Some tests however need to force stop and restart the VM with different
        # options, so if that env var is set, we will reuse the existing file if it
        # exists
        local IMAGE_NAME
        IMAGE_NAME="$(nested_get_image_name core)"
        if ! [ -f "$NESTED_IMAGES_DIR/$IMAGE_NAME.xz" ] && ! [ -f "$NESTED_IMAGES_DIR/$IMAGE_NAME" ]; then
            echo "No image found to be started"
            exit 1
        fi

        # First time the image is used $IMAGE_NAME exists so it is used, otherwise
        # the saved image from previous run is uncompressed
        if ! [ -f "$NESTED_IMAGES_DIR/$IMAGE_NAME" ]; then
            nested_uncompress_image "$IMAGE_NAME"
        fi
        mv "$NESTED_IMAGES_DIR/$IMAGE_NAME" "$CURRENT_IMAGE"

        # Start the nested core vm
        nested_start_core_vm_unit "$CURRENT_IMAGE"

        if [ ! -f "$NESTED_IMAGES_DIR/$IMAGE_NAME.xz.configured" ]; then
            # configure ssh for first time
            nested_prepare_ssh
            sync

            # compress the current image if it is a generic image
            if nested_is_generic_image; then
                # Stop the current image and compress it
                nested_shutdown
                nested_compress_image "$CURRENT_NAME"

                # Save the image with the name of the original image
                mv "${CURRENT_IMAGE}.xz" "$NESTED_IMAGES_DIR/$IMAGE_NAME.xz"
                touch "$NESTED_IMAGES_DIR/$IMAGE_NAME.xz.configured"

                # Start the current image again and wait until it is ready
                nested_start
            fi
        fi
    else
        # Start the nested core vm
        nested_start_core_vm_unit "$CURRENT_IMAGE"
    fi    
}

nested_shutdown() {
    nested_exec "sudo shutdown now" || true
    nested_wait_for_no_ssh
    nested_force_stop_vm
    wait_for_service "$NESTED_VM" inactive
}

nested_start() {
    nested_force_start_vm
    wait_for_service "$NESTED_VM" active
    nested_wait_for_ssh
}

nested_compress_image() {
    local IMAGE_NAME=$1
    if [ ! -f "$NESTED_IMAGES_DIR/$IMAGE_NAME".xz ]; then
        xz -k0 "$NESTED_IMAGES_DIR/$IMAGE_NAME"
    fi
}

nested_uncompress_image() {
    local IMAGE_NAME=$1
    unxz -kf "$NESTED_IMAGES_DIR/$IMAGE_NAME".xz
}

nested_create_classic_vm() {
    local IMAGE_NAME
    IMAGE_NAME="$(nested_get_image_name classic)"

    mkdir -p "$NESTED_IMAGES_DIR"
    if [ ! -f "$NESTED_IMAGES_DIR/$IMAGE_NAME" ]; then
        # Get the cloud image
        local IMAGE_URL
        IMAGE_URL="$(nested_get_image_url_for_vm)"
        wget -P "$NESTED_IMAGES_DIR" "$IMAGE_URL"
        nested_download_image "$IMAGE_URL" "$IMAGE_NAME"

        # Prepare the cloud-init configuration and configure image
        nested_create_cloud_init_config "$NESTED_ASSETS_DIR/seed"
        cloud-localds -H "$(hostname)" "$NESTED_ASSETS_DIR/seed.img" "$NESTED_ASSETS_DIR/seed"
    fi

    # Save a compressed copy of the image
    nested_compress_image "$IMAGE_NAME"
}

nested_start_classic_vm() {
    local IMAGE QEMU IMAGE_NAME
    QEMU="$(nested_qemu_name)"
    IMAGE_NAME="$(nested_get_image_name classic)"

    if [ ! -f "$NESTED_IMAGES_DIR/$IMAGE_NAME" ] && [ -f "$NESTED_IMAGES_DIR/$IMAGE_NAME.xz" ]; then
        nested_uncompress_image "$IMAGE_NAME"
    fi

    # Now qemu parameters are defined
    local PARAM_SMP PARAM_MEM
    PARAM_SMP="-smp 1"
    # use only 2G of RAM for qemu-nested
    if [ "$SPREAD_BACKEND" = "google-nested" ]; then
        PARAM_MEM="-m 4096"
    elif [ "$SPREAD_BACKEND" = "qemu-nested" ]; then
        PARAM_MEM="-m 2048"
    else
        echo "unknown spread backend $SPREAD_BACKEND"
        exit 1
    fi
    local PARAM_DISPLAY PARAM_NETWORK PARAM_MONITOR PARAM_USB PARAM_CPU PARAM_RANDOM PARAM_SNAPSHOT
    PARAM_DISPLAY="-nographic"
    PARAM_NETWORK="-net nic,model=virtio -net user,hostfwd=tcp::$NESTED_SSH_PORT-:22"
    PARAM_MONITOR="-monitor tcp:127.0.0.1:$NESTED_MON_PORT,server,nowait"
    PARAM_USB="-usb"
    PARAM_CPU=""
    PARAM_RANDOM="-object rng-random,id=rng0,filename=/dev/urandom -device virtio-rng-pci,rng=rng0"
    PARAM_SNAPSHOT="-snapshot"

    local PARAM_MACHINE PARAM_IMAGE PARAM_SEED PARAM_SERIAL PARAM_BIOS PARAM_TPM
    if [ "$SPREAD_BACKEND" = "google-nested" ]; then
        PARAM_MACHINE="-machine ubuntu,accel=kvm"
        PARAM_CPU="-cpu host"
    elif [ "$SPREAD_BACKEND" = "qemu-nested" ]; then
        # check if we have nested kvm
        if [ "$(cat /sys/module/kvm_*/parameters/nested)" = "1" ]; then
            PARAM_MACHINE="-machine ubuntu${ATTR_KVM}"
        else
            # and if not reset kvm related parameters
            PARAM_MACHINE=""
            PARAM_CPU=""
            ATTR_KVM=""
        fi
    else
        echo "unknown spread backend $SPREAD_BACKEND"
        exit 1
    fi

    PARAM_IMAGE="-drive file=$NESTED_IMAGES_DIR/$IMAGE_NAME,if=virtio"
    PARAM_SEED="-drive file=$NESTED_ASSETS_DIR/seed.img,if=virtio"
    # Open port 7777 on the host so that failures in the nested VM (e.g. to
    # create users) can be debugged interactively via
    # "telnet localhost 7777". Also keeps the logs
    #
    # XXX: should serial just be logged to stdout so that we just need
    #      to "journalctl -u nested-vm" to see what is going on ?
    if "$QEMU" -version | grep '2\.5'; then
        # XXX: remove once we no longer support xenial hosts
        PARAM_SERIAL="-serial file:${NESTED_LOGS_DIR}/serial.log"
    else
        PARAM_SERIAL="-chardev socket,telnet,host=localhost,server,port=7777,nowait,id=char0,logfile=${NESTED_LOGS_DIR}/serial.log,logappend=on -serial chardev:char0"
    fi
    PARAM_BIOS=""
    PARAM_TPM=""

    # ensure we have a log dir
    mkdir -p "$NESTED_LOGS_DIR"
    # Systemd unit is created, it is important to respect the qemu parameters order
    systemd_create_and_start_unit "$NESTED_VM" "${QEMU}  \
        ${PARAM_SMP} \
        ${PARAM_CPU} \
        ${PARAM_MEM} \
        ${PARAM_SNAPSHOT} \
        ${PARAM_MACHINE} \
        ${PARAM_DISPLAY} \
        ${PARAM_NETWORK} \
        ${PARAM_BIOS} \
        ${PARAM_TPM} \
        ${PARAM_RANDOM} \
        ${PARAM_IMAGE} \
        ${PARAM_SEED} \
        ${PARAM_SERIAL} \
        ${PARAM_MONITOR} \
        ${PARAM_USB} "

    nested_wait_for_ssh
}

nested_destroy_vm() {
    systemd_stop_and_destroy_unit "$NESTED_VM"

    local CURRENT_IMAGE
    CURRENT_IMAGE="$NESTED_IMAGES_DIR/$(nested_get_current_image_name)" 
    rm -f "$CURRENT_IMAGE"
}

nested_exec() {
    sshpass -p ubuntu ssh -p "$NESTED_SSH_PORT" -o ConnectTimeout=10 -o UserKnownHostsFile=/dev/null -o StrictHostKeyChecking=no user1@localhost "$@"
}

nested_exec_as() {
    local USER="$1"
    local PASSWD="$2"
    shift 2
    sshpass -p "$PASSWD" ssh -p "$NESTED_SSH_PORT" -o ConnectTimeout=10 -o UserKnownHostsFile=/dev/null -o StrictHostKeyChecking=no "$USER"@localhost "$@"
}

nested_copy() {
    sshpass -p ubuntu scp -P "$NESTED_SSH_PORT" -o ConnectTimeout=10 -o UserKnownHostsFile=/dev/null -o StrictHostKeyChecking=no "$@" user1@localhost:~
}

nested_copy_from_remote() {
    sshpass -p ubuntu scp -P "$SSH_PORT" -o ConnectTimeout=10 -o UserKnownHostsFile=/dev/null -o StrictHostKeyChecking=no user1@localhost:"$1" "$2"
}

nested_add_tty_chardev() {
    local CHARDEV_ID=$1
    local CHARDEV_PATH=$2
    echo "chardev-add file,path=$CHARDEV_PATH,id=$CHARDEV_ID" | nc -q 0 127.0.0.1 "$NESTED_MON_PORT"
    echo "chardev added"
}

nested_remove_chardev() {
    local CHARDEV_ID=$1
    echo "chardev-remove $CHARDEV_ID" | nc -q 0 127.0.0.1 "$NESTED_MON_PORT"
    echo "chardev added"
}

nested_add_usb_serial_device() {
    local DEVICE_ID=$1
    local CHARDEV_ID=$2
    local SERIAL_NUM=$3
    echo "device_add usb-serial,chardev=$CHARDEV_ID,id=$DEVICE_ID,serial=$SERIAL_NUM" | nc -q 0 127.0.0.1 "$NESTED_MON_PORT"
    echo "device added"
}

nested_del_device() {
    local DEVICE_ID=$1
    echo "device_del $DEVICE_ID" | nc -q 0 127.0.0.1 "$NESTED_MON_PORT"
    echo "device deleted"
}

nested_get_core_revision_for_channel() {
    local CHANNEL=$1
    nested_exec "snap info core" | awk "/${CHANNEL}: / {print(\$4)}" | sed -e 's/(\(.*\))/\1/'
}

nested_get_core_revision_installed() {
    nested_exec "snap info core" | awk "/installed: / {print(\$3)}" | sed -e 's/(\(.*\))/\1/'
}

nested_fetch_spread() {
    if [ ! -f "$NESTED_WORK_DIR/spread" ]; then
        mkdir -p "$NESTED_WORK_DIR"
        curl https://niemeyer.s3.amazonaws.com/spread-amd64.tar.gz | tar -xzv -C "$NESTED_WORK_DIR"
        # make sure spread really exists
        test -x "$NESTED_WORK_DIR/spread"
        echo "$NESTED_WORK_DIR/spread"
    fi
}<|MERGE_RESOLUTION|>--- conflicted
+++ resolved
@@ -459,18 +459,13 @@
                         EXTRA_FUNDAMENTAL="$EXTRA_FUNDAMENTAL --snap $GADGET_SNAP"
                     fi
                     snap download --channel="latest/edge" snapd
-<<<<<<< HEAD
-                    repack_snapd_snap_with_deb_content_and_run_mode_firstboot_tweaks "$PWD/new-snapd" "false"
-                    EXTRA_FUNDAMENTAL="$EXTRA_FUNDAMENTAL --snap $PWD/new-snapd/snapd_*.snap"
+                    repack_snapd_deb_into_snapd_snap "$PWD"
+                    EXTRA_FUNDAMENTAL="$EXTRA_FUNDAMENTAL --snap $PWD/snapd-from-deb.snap"
 
                     # which channel?
                     snap download --channel="$CORE_CHANNEL" --basename=core20 core20
                     repack_core20_snap_with_tweaks "core20.snap" "new-core20.snap"
                     EXTRA_FUNDAMENTAL="$EXTRA_FUNDAMENTAL --snap $PWD/new-core20.snap"
-=======
-                    repack_snapd_deb_into_snapd_snap "$PWD"
-                    EXTRA_FUNDAMENTAL="$EXTRA_FUNDAMENTAL --snap $PWD/snapd-from-deb.snap"
->>>>>>> 670c7f25
                 else
                     echo "unknown nested core system (host is $(lsb_release -cs) )"
                     exit 1
