#!/bin/bash

# shellcheck source=tests/lib/systemd.sh
. "$TESTSLIB"/systemd.sh

<<<<<<< HEAD
WORK_DIR=/tmp/work-dir
IMAGES_DIR="$WORK_DIR/images"
RUNTIME_DIR="$WORK_DIR/runtime"
ASSETS_DIR="$WORK_DIR/assets"
LOGS_DIR="$WORK_DIR/logs"

=======
WORK_DIR="${WORK_DIR:-/tmp/work-dir}"
>>>>>>> c150db6b
NESTED_VM=nested-vm
SSH_PORT=8022
MON_PORT=8888

wait_for_ssh(){
    retry=400
    wait=1
    while ! execute_remote true; do
        retry=$(( retry - 1 ))
        if [ $retry -le 0 ]; then
            echo "Timed out waiting for ssh. Aborting!"
            return 1
        fi
        sleep "$wait"
    done
}

wait_for_no_ssh(){
    retry=200
    wait=1
    while execute_remote true; do
        retry=$(( retry - 1 ))
        if [ $retry -le 0 ]; then
            echo "Timed out waiting for no ssh. Aborting!"
            return 1
        fi
        sleep "$wait"
    done
}

prepare_ssh(){
    execute_remote "sudo adduser --uid 12345 --extrausers --quiet --disabled-password --gecos '' test"
    execute_remote "echo test:ubuntu | sudo chpasswd"
    execute_remote "echo 'test ALL=(ALL) NOPASSWD:ALL' | sudo tee /etc/sudoers.d/create-user-test"

    execute_remote "sudo adduser --extrausers --quiet --disabled-password --gecos '' external"
    execute_remote "echo external:ubuntu | sudo chpasswd"
    execute_remote "echo 'external ALL=(ALL) NOPASSWD:ALL' | sudo tee /etc/sudoers.d/create-user-external"
}

create_assertions_disk(){
    mkdir -p "$ASSETS_DIR"
    ASSERTIONS_DISK="$ASSETS_DIR/assertions.disk"
    # make an image
    dd if=/dev/null of="$ASSERTIONS_DISK" bs=1M seek=1
    # format it as dos with a vfat partition
    # TODO: can we do this more programmatically without printing into fdisk ?
    printf 'o\nn\np\n1\n\n\nt\nc\nw\n' | fdisk "$ASSERTIONS_DISK"
    # mount the disk image
    kpartx -av "$ASSERTIONS_DISK"
    # find the loopback device for the partition
    LOOP_DEV=$(losetup --list | grep "$ASSERTIONS_DISK" | awk '{print $1}' | grep -Po "/dev/loop\K([0-9]*)")
    # wait for the loop device to show up
    retry -n 3 --wait 1 test -e "/dev/mapper/loop${LOOP_DEV}p1"
    # make a vfat partition
    mkfs.vfat -n SYSUSER "/dev/mapper/loop${LOOP_DEV}p1"
    # mount the partition and copy the files 
    mkdir -p "$ASSETS_DIR/sys-user-partition"
    mount "/dev/mapper/loop${LOOP_DEV}p1" "$ASSETS_DIR/sys-user-partition"
    sudo cp "$TESTSLIB/assertions/auto-import.assert" "$ASSETS_DIR/sys-user-partition"

    # unmount the partition and the image disk
    sudo umount "$ASSETS_DIR/sys-user-partition"
    sudo kpartx -d "$ASSERTIONS_DISK"
}

get_qemu_for_nested_vm(){
    case "${NESTED_ARCHITECTURE:-amd64}" in
    amd64)
        command -v qemu-system-x86_64
        ;;
    i386)
        command -v qemu-system-i386
        ;;
    *)
        echo "unsupported architecture"
        exit 1
        ;;
    esac
}

# shellcheck disable=SC2120
get_google_image_url_for_nested_vm(){
    case "${1:-$SPREAD_SYSTEM}" in
        ubuntu-16.04-64)
            echo "https://storage.googleapis.com/spread-snapd-tests/images/cloudimg/xenial-server-cloudimg-amd64-disk1.img"
            ;;
        ubuntu-18.04-64)
            echo "https://storage.googleapis.com/spread-snapd-tests/images/cloudimg/bionic-server-cloudimg-amd64.img"
            ;;
        ubuntu-19.10-64)
            echo "https://storage.googleapis.com/spread-snapd-tests/images/cloudimg/eoan-server-cloudimg-amd64.img"
            ;;
        ubuntu-20.04-64)
            echo "https://storage.googleapis.com/spread-snapd-tests/images/cloudimg/focal-server-cloudimg-amd64.img"
            ;;
        ubuntu-20.10-64*)
            echo "https://storage.googleapis.com/spread-snapd-tests/images/cloudimg/groovy-server-cloudimg-amd64.img"
            ;;
        *)
            echo "unsupported system"
            exit 1
            ;;
        esac
}

get_ubuntu_image_url_for_nested_vm(){
    case "$SPREAD_SYSTEM" in
        ubuntu-16.04-64*)
            echo "https://cloud-images.ubuntu.com/xenial/current/xenial-server-cloudimg-amd64-disk1.img"
            ;;
        ubuntu-18.04-64*)
            echo "https://cloud-images.ubuntu.com/bionic/current/bionic-server-cloudimg-amd64.img"
            ;;
        ubuntu-19.10-64*)
            echo "https://cloud-images.ubuntu.com/eoan/current/eoan-server-cloudimg-amd64.img"
            ;;
        ubuntu-20.04-64*)
            echo "https://cloud-images.ubuntu.com/focal/current/focal-server-cloudimg-amd64.img"
            ;;
        ubuntu-20.10-64*)
            echo "https://cloud-images.ubuntu.com/groovy/current/groovy-server-cloudimg-amd64.img"
            ;;
        *)
            echo "unsupported system"
            exit 1
            ;;
        esac
}

get_cdimage_current_image_url(){
    VERSION=$1
    CHANNEL=$2
    ARCH=$3

    echo "http://cdimage.ubuntu.com/ubuntu-core/$VERSION/$CHANNEL/current/ubuntu-core-$VERSION-$ARCH.img.xz"
}

get_nested_snap_rev(){
    SNAP=$1
    execute_remote "snap list $SNAP" | grep -E "^$SNAP" | awk '{ print $3 }' | tr -d '\n'
}

get_snap_rev_for_channel(){
    SNAP=$1
    CHANNEL=$2
    snap info "$SNAP" | grep "$CHANNEL" | awk '{ print $4 }' | sed 's/.*(\(.*\))/\1/' | tr -d '\n'
}

get_nested_snap_channel(){
    SNAP=$1
    execute_remote "snap list $SNAP" | grep -E "^$SNAP" | awk '{ print $4 }' | tr -d '\n'
}

get_image_url_for_nested_vm(){
    if [[ "$SPREAD_BACKEND" == google* ]]; then
        #shellcheck disable=SC2119
        get_google_image_url_for_nested_vm
    else
        get_ubuntu_image_url_for_nested_vm
    fi
}

is_nested_system(){
    if is_core_nested_system || is_classic_nested_system ; then
        return 0
    else 
        return 1
    fi
}

is_core_nested_system(){
    if [ -z "${NESTED_TYPE-}" ]; then
        echo "Variable NESTED_TYPE not defined."
        return 1
    fi

    test "$NESTED_TYPE" = "core"
}

is_classic_nested_system(){
    if [ -z "${NESTED_TYPE-}" ]; then
        echo "Variable NESTED_TYPE not defined."
        return 1
    fi

    test "$NESTED_TYPE" = "classic"
}

is_focal_system(){
    test "$(lsb_release -cs)" = focal
}

is_core_20_nested_system(){
    is_focal_system
}

is_bionic_system(){
    test "$(lsb_release -cs)" = bionic
}

is_core_18_nested_system(){
    is_bionic_system
}

is_xenial_system(){
    test "$(lsb_release -cs)" = xenial
}

is_core_16_nested_system(){
    is_xenial_system
}

refresh_to_new_core(){
    local NEW_CHANNEL=$1
    local CHANGE_ID
    if [ "$NEW_CHANNEL" = "" ]; then
        echo "Channel to refresh is not defined."
        exit 1
    else
        echo "Refreshing the core/snapd snap"
        if is_classic_nested_system; then
            execute_remote "sudo snap refresh core --${NEW_CHANNEL}"
            execute_remote "snap info core" | grep -E "^tracking: +latest/${NEW_CHANNEL}"
        fi

        if is_core_18_nested_system || is_core_20_nested_system; then
            execute_remote "sudo snap refresh snapd --${NEW_CHANNEL}"
            execute_remote "snap info snapd" | grep -E "^tracking: +latest/${NEW_CHANNEL}"
        else
            CHANGE_ID=$(execute_remote "sudo snap refresh core --${NEW_CHANNEL} --no-wait")
            wait_for_no_ssh
            wait_for_ssh
            # wait for the refresh to be done before checking, if we check too
            # quickly then operations on the core snap like reverting, etc. may
            # fail because it will have refresh-snap change in progress
            execute_remote "snap watch $CHANGE_ID"
            execute_remote "snap info core" | grep -E "^tracking: +latest/${NEW_CHANNEL}"
        fi
    fi
}

get_snakeoil_key(){
    local KEYNAME="PkKek-1-snakeoil"
    wget https://raw.githubusercontent.com/snapcore/pc-amd64-gadget/20/snakeoil/$KEYNAME.key
    wget https://raw.githubusercontent.com/snapcore/pc-amd64-gadget/20/snakeoil/$KEYNAME.pem
    echo "$KEYNAME"
}

secboot_sign_gadget(){
    local GADGET_DIR="$1"
    local KEY="$2"
    local CERT="$3"
    sbattach --remove "$GADGET_DIR"/shim.efi.signed
    sbsign --key "$KEY" --cert "$CERT" --output pc-gadget/shim.efi.signed pc-gadget/shim.efi.signed
}

prepare_nested_env(){
    mkdir -p "$IMAGES_DIR"
    mkdir -p "$RUNTIME_DIR"
    mkdir -p "$ASSETS_DIR"
    mkdir -p "$LOGS_DIR"
}

cleanup_nested_env(){
    rm -rf "$RUNTIME_DIR"/*
    rm -rf "$ASSETS_DIR"/*
    rm -rf "$LOGS_DIR"/*
}

get_image_name(){
    local TYPE="$1"
    local SOURCE="${CORE_CHANNEL}"
    local VERSION="16"

    if is_core_20_nested_system; then
        VERSION="20"
    elif is_core_18_nested_system; then
        VERSION="18"
    fi

    if [ "$BUILD_SNAPD_FROM_CURRENT" = "true" ]; then
        SOURCE="custom"
    fi
    if [ "$(get_extra_snaps | wc -l)" != "0" ]; then
        SOURCE="custom"
    fi
    echo "ubuntu-${TYPE}-${VERSION}-${SOURCE}.img"
}

get_extra_snaps(){
    local EXTRA_SNAPS=""
    local EXTRA_SNAPS_PATH
    EXTRA_SNAPS_PATH="$(get_extra_snaps_path)"

    if [ -d "$EXTRA_SNAPS_PATH" ]; then
        while IFS= read -r mysnap; do
            echo "$mysnap"
        done < <(find "$EXTRA_SNAPS_PATH" -name '*.snap')
    fi
}

download_nested_image(){
    local IMAGE_URL=$1
    local IMAGE_NAME=$2

    curl -L -o "${IMAGES_DIR}/${IMAGE_NAME}" "$IMAGE_URL"

    if [[ "$IMAGE_URL" == *.img.xz ]]; then
        mv "${IMAGES_DIR}/${IMAGE_NAME}" "${IMAGES_DIR}/${IMAGE_NAME}.xz"
        unxz "${IMAGES_DIR}/${IMAGE_NAME}.xz"
    elif [[ "$IMAGE_URL" == *.img ]]; then
        echo "Image doesn't need to be decompressed"
    else
        echo "Image extension not supported for image $IMAGE_URL, exiting..."
        exit 1
    fi
}

get_nested_model(){
    case "$SPREAD_SYSTEM" in
        ubuntu-16.04-64)
            echo "$TESTSLIB/assertions/nested-amd64.model"
            ;;
        ubuntu-18.04-64)
            echo "$TESTSLIB/assertions/nested-18-amd64.model"
            ;;
        ubuntu-20.04-64)
            echo "$TESTSLIB/assertions/nested-20-amd64.model"
            ;;
        *)
            echo "unsupported system"
            exit 1
            ;;
        esac
}

create_nested_core_vm(){
    # shellcheck source=tests/lib/prepare.sh
    . "$TESTSLIB"/prepare.sh
    # shellcheck source=tests/lib/snaps.sh
    . "$TESTSLIB"/snaps.sh

    local IMAGE_NAME
    IMAGE_NAME="$(get_image_name core)"

    mkdir -p "$IMAGES_DIR"
    if [ ! -f "$IMAGES_DIR/$IMAGE_NAME" ]; then

        if [ -n "$CUSTOM_IMAGE_URL" ]; then
            # download the ubuntu-core image from $CUSTOM_IMAGE_URL
            download_nested_image "$CUSTOM_IMAGE_URL" "$IMAGE_NAME"
        else
            # create the ubuntu-core image
            local UBUNTU_IMAGE=/snap/bin/ubuntu-image
            local EXTRA_FUNDAMENTAL=""
            local EXTRA_SNAPS=""
            for mysnap in $(get_extra_snaps); do
                EXTRA_SNAPS="$EXTRA_SNAPS --snap $mysnap"
            done

            if [ "$BUILD_SNAPD_FROM_CURRENT" = "true" ]; then
                if is_core_16_nested_system; then
                    repack_snapd_deb_into_core_snap "$ASSETS_DIR"
                    EXTRA_FUNDAMENTAL="$EXTRA_FUNDAMENTAL --snap $ASSETS_DIR/core-from-snapd-deb.snap"

                elif is_core_18_nested_system; then
                    repack_snapd_deb_into_snapd_snap "$ASSETS_DIR"
                    EXTRA_FUNDAMENTAL="$EXTRA_FUNDAMENTAL --snap $ASSETS_DIR/snapd-from-deb.snap"

                elif is_core_20_nested_system; then
                    snap download --basename=pc-kernel --channel="20/edge" pc-kernel
                    uc20_build_initramfs_kernel_snap "$PWD/pc-kernel.snap" "$ASSETS_DIR"

                    # Get the snakeoil key and cert
                    KEY_NAME=$(get_snakeoil_key)
                    SNAKEOIL_KEY="$PWD/$KEY_NAME.key"
                    SNAKEOIL_CERT="$PWD/$KEY_NAME.pem"

                    # Prepare the pc kernel snap
                    KERNEL_SNAP=$(ls "$IMAGES_DIR"/pc-kernel_*.snap)
                    KERNEL_UNPACKED="$IMAGES_DIR"/kernel-unpacked
                    unsquashfs -d "$KERNEL_UNPACKED" "$KERNEL_SNAP"
                    sbattach --remove "$KERNEL_UNPACKED/kernel.efi"
                    sbsign --key "$SNAKEOIL_KEY" --cert "$SNAKEOIL_CERT" "$KERNEL_UNPACKED/kernel.efi"  --output "$KERNEL_UNPACKED/kernel.efi"
                    snap pack "$KERNEL_UNPACKED" "$ASSETS_DIR"

                    chmod 0600 "$KERNEL_SNAP"
                    rm -f "$PWD/pc-kernel.snap"
                    rm -rf "$KERNEL_UNPACKED"
                    EXTRA_FUNDAMENTAL="--snap $KERNEL_SNAP"

                    # Prepare the pc gadget snap (unless provided by extra-snaps)
                    GADGET_SNAP=""
                    if [ -d "$(get_extra_snaps_path)" ]; then
                        GADGET_SNAP=$(find extra-snaps -name 'pc_*.snap')
                    fi
                    # XXX: deal with [ "$ENABLE_SECURE_BOOT" != "true" ] && [ "$ENABLE_TPM" != "true" ]
                    if [ -z "$GADGET_SNAP" ]; then
                        snap download --basename=pc --channel="20/edge" pc
                        unsquashfs -d pc-gadget pc.snap
                        secboot_sign_gadget pc-gadget "$SNAKEOIL_KEY" "$SNAKEOIL_CERT"
                        snap pack pc-gadget/ "$IMAGES_DIR"

                        GADGET_SNAP=$(ls "$IMAGES_DIR"/pc_*.snap)
                        rm -f "$PWD/pc.snap" "$SNAKEOIL_KEY" "$SNAKEOIL_CERT"
                        EXTRA_FUNDAMENTAL="$EXTRA_FUNDAMENTAL --snap $GADGET_SNAP"
                    fi
                    snap download --channel="latest/edge" snapd
                    repack_snapd_snap_with_deb_content_and_run_mode_firstboot_tweaks "$PWD/new-snapd" "false"
                    EXTRA_FUNDAMENTAL="$EXTRA_FUNDAMENTAL --snap $PWD/new-snapd/snapd_*.snap"
                else
                    echo "unknown nested core system (host is $(lsb_release -cs) )"
                    exit 1
                fi
            fi

            # Invoke ubuntu image
            local NESTED_MODEL
            NESTED_MODEL="$(get_nested_model)"
            "$UBUNTU_IMAGE" --image-size 10G "$NESTED_MODEL" \
                --channel "$CORE_CHANNEL" \
                --output "$IMAGES_DIR/$IMAGE_NAME" \
                "$EXTRA_FUNDAMENTAL" \
                "$EXTRA_SNAPS"
        fi

        # Configure the user for the vm
        if [ "$USE_CLOUD_INIT" = "true" ]; then
            if is_core_20_nested_system; then
                configure_cloud_init_nested_core_vm_uc20 "$IMAGES_DIR/$IMAGE_NAME"
            else
                configure_cloud_init_nested_core_vm "$IMAGES_DIR/$IMAGE_NAME"
            fi
        else
            create_assertions_disk
        fi
    fi
}

configure_cloud_init_nested_core_vm(){
    local IMAGE=$1
    create_cloud_init_data "$ASSETS_DIR/user-data" "$ASSETS_DIR/meta-data"

    loops=$(kpartx -avs "$IMAGE"  | cut -d' ' -f 3)
    part=$(echo "$loops" | tail -1)
    tmp=$(mktemp -d)
    mount "/dev/mapper/$part" "$tmp"

    mkdir -p "$tmp/system-data/var/lib/cloud/seed/nocloud-net/"
    cp "$ASSETS_DIR/user-data" "$tmp/system-data/var/lib/cloud/seed/nocloud-net/"
    cp "$ASSETS_DIR/meta-data" "$tmp/system-data/var/lib/cloud/seed/nocloud-net/"

    umount "$tmp"
    kpartx -d "$IMAGE"
}

create_cloud_init_data(){
    USER_DATA=$1
    META_DATA=$2
    cat <<EOF > "$USER_DATA"
#cloud-config
  ssh_pwauth: True
  users:
   - name: user1
     sudo: ALL=(ALL) NOPASSWD:ALL
     shell: /bin/bash
  chpasswd:
   list: |
    user1:ubuntu
   expire: False
EOF

    cat <<EOF > "$META_DATA"
instance_id: cloud-images
EOF
}

create_cloud_init_config(){
    CONFIG_PATH=$1
    cat <<EOF > "$CONFIG_PATH"
#cloud-config
  ssh_pwauth: True
  users:
   - name: user1
     sudo: ALL=(ALL) NOPASSWD:ALL
     shell: /bin/bash
  chpasswd:
   list: |
    user1:ubuntu
   expire: False
  datasource_list: [ "None"]
  datasource:
    None:
     userdata_raw: |
      #!/bin/bash
      echo test
EOF
}

configure_cloud_init_nested_core_vm_uc20(){
    local IMAGE=$1
    create_cloud_init_config "$ASSETS_DIR/data.cfg"

    loop=$(kpartx -avs "$IMAGE" | sed -n 2p | awk '{print $3}')
    tmp=$(mktemp -d)

    mount "/dev/mapper/$loop" "$tmp"
    mkdir -p "$tmp/data/etc/cloud/cloud.cfg.d/"
    cp -f "$ASSETS_DIR/data.cfg" "$tmp/data/etc/cloud/cloud.cfg.d/"
    umount "$tmp"
}

force_stop_nested_vm(){
    systemctl stop nested-vm
}

start_nested_core_vm_unit(){
<<<<<<< HEAD
    local QEMU IMAGE_NAME CURRENT_IMAGE
    CURRENT_IMAGE="$RUNTIME_DIR/ubuntu-core-current.img"
    QEMU=$(get_qemu_for_nested_vm)
    IMAGE_NAME="$(get_image_name core)"

    # As core18 systems use to fail to start the assertion disk when using the
    # snapshot feature, we copy the original image and use that copy to start
    # the VM.
    # Some tests however need to force stop and restart the VM with different
    # options, so if that env var is set, we will reuse the existing file if it
    # exists
    cp "$IMAGES_DIR/$IMAGE_NAME" "$CURRENT_IMAGE"
=======
    local QEMU CURRENT_IMAGE
    CURRENT_IMAGE=$1
    QEMU=$(get_qemu_for_nested_vm)
>>>>>>> c150db6b

    # Now qemu parameters are defined

    # use only 2G of RAM for qemu-nested
    if [ "$SPREAD_BACKEND" = "google-nested" ]; then
        PARAM_MEM="-m 4096"
        PARAM_SMP="-smp 2"
    elif [ "$SPREAD_BACKEND" = "qemu-nested" ]; then
        PARAM_MEM="-m 2048"
        PARAM_SMP="-smp 1"
    else
        echo "unknown spread backend $SPREAD_BACKEND"
        exit 1
    fi

    PARAM_DISPLAY="-nographic"
    PARAM_NETWORK="-net nic,model=virtio -net user,hostfwd=tcp::$SSH_PORT-:22"
    PARAM_MONITOR="-monitor tcp:127.0.0.1:$MON_PORT,server,nowait"
    PARAM_USB="-usb"
    PARAM_CD="${PARAM_CD:-}"
    PARAM_RANDOM="-object rng-random,id=rng0,filename=/dev/urandom -device virtio-rng-pci,rng=rng0"
    PARAM_CPU=""
    PARAM_TRACE="-d cpu_reset"
    PARAM_LOG="-D $WORK_DIR/qemu.log"
    PARAM_SERIAL="-serial file:${WORK_DIR}/serial.log"

    # Set kvm attribute
    ATTR_KVM=""
    if [ "$ENABLE_KVM" = "true" ]; then
        ATTR_KVM=",accel=kvm"
        # CPU can be defined just when kvm is enabled
        PARAM_CPU="-cpu host"
        # Increase the number of cpus used once the issue related to kvm and ovmf is fixed
        # https://bugs.launchpad.net/ubuntu/+source/kvm/+bug/1872803
        PARAM_SMP="-smp 1"
    fi

    # with qemu-nested, we can't use kvm acceleration
    if [ "$SPREAD_BACKEND" = "google-nested" ]; then
        PARAM_MACHINE="-machine ubuntu${ATTR_KVM}"
    elif [ "$SPREAD_BACKEND" = "qemu-nested" ]; then
        PARAM_MACHINE=""
    else
        echo "unknown spread backend $SPREAD_BACKEND"
        exit 1
    fi
    
    PARAM_ASSERTIONS=""
<<<<<<< HEAD
    PARAM_SERIAL="-serial file:${LOGS_DIR}/serial-log.txt"
=======
>>>>>>> c150db6b
    PARAM_BIOS=""
    PARAM_TPM=""
    if [ "$USE_CLOUD_INIT" != "true" ]; then
        # TODO: fix using the old way of an ext4 formatted drive w/o partitions
        #       as this used to work but has since regressed
        
        # this simulates a usb drive attached to the device, the removable=true
        # is necessary otherwise snapd will not import it, as snapd only 
        # considers removable devices for cold-plug first-boot runs
        # the nec-usb-xhci device is necessary to create the bus we attach the
        # storage to
        PARAM_ASSERTIONS="-drive if=none,id=stick,format=raw,file=$ASSETS_DIR/assertions.disk,cache=none,format=raw -device nec-usb-xhci,id=xhci -device usb-storage,bus=xhci.0,removable=true,drive=stick"
    fi
    if is_core_20_nested_system; then
        OVMF_CODE="secboot"
        OVMF_VARS="ms"
        # In this case the kernel.efi is unsigned and signed with snaleoil certs
        if [ "$BUILD_SNAPD_FROM_CURRENT" = "true" ]; then
            OVMF_VARS="snakeoil"            
        fi

        if [ "$ENABLE_SECURE_BOOT" = "true" ]; then
<<<<<<< HEAD
            cp -f "/usr/share/OVMF/OVMF_VARS.$OVMF_VARS.fd" "$ASSETS_DIR/OVMF_VARS.$OVMF_VARS.fd"
            PARAM_BIOS="-drive file=/usr/share/OVMF/OVMF_CODE.$OVMF_CODE.fd,if=pflash,format=raw,unit=0,readonly=on -drive file=$ASSETS_DIR/OVMF_VARS.$OVMF_VARS.fd,if=pflash,format=raw,unit=1"
            PARAM_MACHINE="-machine ubuntu-q35,accel=kvm -global ICH9-LPC.disable_s3=1"
=======
            cp -f "/usr/share/OVMF/OVMF_VARS.$OVMF_VARS.fd" "$WORK_DIR/image/OVMF_VARS.$OVMF_VARS.fd"
            PARAM_BIOS="-drive file=/usr/share/OVMF/OVMF_CODE.$OVMF_CODE.fd,if=pflash,format=raw,unit=0,readonly -drive file=$WORK_DIR/image/OVMF_VARS.$OVMF_VARS.fd,if=pflash,format=raw"
            PARAM_MACHINE="-machine q35${ATTR_KVM} -global ICH9-LPC.disable_s3=1"
>>>>>>> c150db6b
        fi

        if [ "$ENABLE_TPM" = "true" ]; then
            if ! snap list swtpm-mvo; then
                snap install swtpm-mvo --beta
            fi
            PARAM_TPM="-chardev socket,id=chrtpm,path=/var/snap/swtpm-mvo/current/swtpm-sock -tpmdev emulator,id=tpm0,chardev=chrtpm -device tpm-tis,tpmdev=tpm0"
        fi
        PARAM_IMAGE="-drive file=$CURRENT_IMAGE,cache=none,format=raw,id=disk1,if=none -device virtio-blk-pci,drive=disk1,bootindex=1"
    else
        PARAM_IMAGE="-drive file=$CURRENT_IMAGE,cache=none,format=raw"
    fi

    # Systemd unit is created, it is important to respect the qemu parameters order
    systemd_create_and_start_unit "$NESTED_VM" "${QEMU} \
        ${PARAM_SMP} \
        ${PARAM_CPU} \
        ${PARAM_MEM} \
        ${PARAM_TRACE} \
        ${PARAM_LOG} \
        ${PARAM_MACHINE} \
        ${PARAM_DISPLAY} \
        ${PARAM_NETWORK} \
        ${PARAM_BIOS} \
        ${PARAM_TPM} \
        ${PARAM_RANDOM} \
        ${PARAM_IMAGE} \
        ${PARAM_ASSERTIONS} \
        ${PARAM_SERIAL} \
        ${PARAM_MONITOR} \
        ${PARAM_USB} \
        ${PARAM_CD} "

    # wait for the nested-vm service to appear active
    wait_for_service "$NESTED_VM"

    # Wait until ssh is ready
    wait_for_ssh
}

start_nested_core_vm(){
    CURRENT_IMAGE="$WORK_DIR/image/ubuntu-core-current.img"

    # In case the current image already exists, it needs to be reused and in that
    # case is neither required to copy the base image nor prepare the ssh
    if [ ! -f "$CURRENT_IMAGE" ]; then
        # As core18 systems use to fail to start the assertion disk when using the
        # snapshot feature, we copy the original image and use that copy to start
        # the VM.
        # Some tests however need to force stop and restart the VM with different
        # options, so if that env var is set, we will reuse the existing file if it
        # exists
        IMAGE_NAME="$(get_image_name core)"
        cp "$IMAGE_DIR/$IMAGE_NAME" "$CURRENT_IMAGE"

        # Start the nested core vm
        start_nested_core_vm_unit "$CURRENT_IMAGE"

        # configure ssh for first time
        prepare_ssh
    else
        # Start the nested core vm
        start_nested_core_vm_unit "$CURRENT_IMAGE"
    fi


}

create_nested_classic_vm(){
    local IMAGE_NAME
    IMAGE_NAME="$(get_image_name classic)"

    mkdir -p "$IMAGES_DIR"
    if [ ! -f "$IMAGES_DIR/$IMAGE_NAME" ]; then
        # Get the cloud image
        local IMAGE_URL
        IMAGE_URL="$(get_image_url_for_nested_vm)"
        wget -P "$IMAGES_DIR" "$IMAGE_URL"
        download_nested_image "$IMAGE_URL" "$IMAGE_NAME"

        # Prepare the cloud-init configuration and configure image
        create_cloud_init_config "$ASSETS_DIR/seed"
        cloud-localds -H "$(hostname)" "$ASSETS_DIR/seed.img" "$ASSETS_DIR/seed"
    fi
}

start_nested_classic_vm(){
    local IMAGE QEMU IMAGE_NAME
    QEMU="$(get_qemu_for_nested_vm)"
    IMAGE_NAME="$(get_image_name classic)"

    # Now qemu parameters are defined
    PARAM_SMP="-smp 1"
    # use only 2G of RAM for qemu-nested
    if [ "$SPREAD_BACKEND" = "google-nested" ]; then
        PARAM_MEM="-m 4096"
    elif [ "$SPREAD_BACKEND" = "qemu-nested" ]; then
        PARAM_MEM="-m 2048"
    else
        echo "unknown spread backend $SPREAD_BACKEND"
        exit 1
    fi
    PARAM_DISPLAY="-nographic"
    PARAM_NETWORK="-net nic,model=virtio -net user,hostfwd=tcp::$SSH_PORT-:22"
    PARAM_MONITOR="-monitor tcp:127.0.0.1:$MON_PORT,server,nowait"
    PARAM_USB="-usb"
    PARAM_CPU=""
    PARAM_RANDOM="-object rng-random,id=rng0,filename=/dev/urandom -device virtio-rng-pci,rng=rng0"
    PARAM_SNAPSHOT="-snapshot"

    # with qemu-nested, we can't use kvm acceleration
    if [ "$SPREAD_BACKEND" = "google-nested" ]; then
        PARAM_MACHINE="-machine ubuntu,accel=kvm"
        PARAM_CPU="-cpu host"
    elif [ "$SPREAD_BACKEND" = "qemu-nested" ]; then
        PARAM_MACHINE=""
    else
        echo "unknown spread backend $SPREAD_BACKEND"
        exit 1
    fi

    PARAM_IMAGE="-drive file=$IMAGES_DIR/$IMAGE_NAME,if=virtio"
    PARAM_SEED="-drive file=$ASSETS_DIR/seed.img,if=virtio"
    PARAM_SERIAL="-serial file:${LOGS_DIR}/serial-log.txt"
    PARAM_BIOS=""
    PARAM_TPM=""

    systemd_create_and_start_unit "$NESTED_VM" "${QEMU}  \
        ${PARAM_SMP} \
        ${PARAM_CPU} \
        ${PARAM_MEM} \
        ${PARAM_SNAPSHOT} \
        ${PARAM_MACHINE} \
        ${PARAM_DISPLAY} \
        ${PARAM_NETWORK} \
        ${PARAM_BIOS} \
        ${PARAM_TPM} \
        ${PARAM_RANDOM} \
        ${PARAM_IMAGE} \
        ${PARAM_SEED} \
        ${PARAM_SERIAL} \
        ${PARAM_MONITOR} \
        ${PARAM_USB} "

    wait_for_ssh
}

destroy_nested_vm(){
    systemd_stop_and_destroy_unit "$NESTED_VM"
}

execute_remote(){
    sshpass -p ubuntu ssh -p "$SSH_PORT" -o ConnectTimeout=10 -o UserKnownHostsFile=/dev/null -o StrictHostKeyChecking=no user1@localhost "$*"
}

copy_remote(){
    sshpass -p ubuntu scp -P "$SSH_PORT" -o ConnectTimeout=10 -o UserKnownHostsFile=/dev/null -o StrictHostKeyChecking=no "$@" user1@localhost:~
}

add_tty_chardev(){
    local CHARDEV_ID=$1
    local CHARDEV_PATH=$2
    echo "chardev-add file,path=$CHARDEV_PATH,id=$CHARDEV_ID" | nc -q 0 127.0.0.1 "$MON_PORT"
    echo "chardev added"
}

remove_chardev(){
    local CHARDEV_ID=$1
    echo "chardev-remove $CHARDEV_ID" | nc -q 0 127.0.0.1 "$MON_PORT"
    echo "chardev added"
}

add_usb_serial_device(){
    local DEVICE_ID=$1
    local CHARDEV_ID=$2
    local SERIAL_NUM=$3
    echo "device_add usb-serial,chardev=$CHARDEV_ID,id=$DEVICE_ID,serial=$SERIAL_NUM" | nc -q 0 127.0.0.1 "$MON_PORT"
    echo "device added"
}

del_device(){
    local DEVICE_ID=$1
    echo "device_del $DEVICE_ID" | nc -q 0 127.0.0.1 "$MON_PORT"
    echo "device deleted"
}

get_nested_core_revision_for_channel(){
    local CHANNEL=$1
    execute_remote "snap info core" | awk "/${CHANNEL}: / {print(\$4)}" | sed -e 's/(\(.*\))/\1/'
}

get_nested_core_revision_installed(){
    execute_remote "snap info core" | awk "/installed: / {print(\$3)}" | sed -e 's/(\(.*\))/\1/'
}<|MERGE_RESOLUTION|>--- conflicted
+++ resolved
@@ -3,16 +3,12 @@
 # shellcheck source=tests/lib/systemd.sh
 . "$TESTSLIB"/systemd.sh
 
-<<<<<<< HEAD
-WORK_DIR=/tmp/work-dir
+WORK_DIR="${WORK_DIR:-/tmp/work-dir}"
 IMAGES_DIR="$WORK_DIR/images"
 RUNTIME_DIR="$WORK_DIR/runtime"
 ASSETS_DIR="$WORK_DIR/assets"
 LOGS_DIR="$WORK_DIR/logs"
 
-=======
-WORK_DIR="${WORK_DIR:-/tmp/work-dir}"
->>>>>>> c150db6b
 NESTED_VM=nested-vm
 SSH_PORT=8022
 MON_PORT=8888
@@ -531,24 +527,9 @@
 }
 
 start_nested_core_vm_unit(){
-<<<<<<< HEAD
-    local QEMU IMAGE_NAME CURRENT_IMAGE
-    CURRENT_IMAGE="$RUNTIME_DIR/ubuntu-core-current.img"
-    QEMU=$(get_qemu_for_nested_vm)
-    IMAGE_NAME="$(get_image_name core)"
-
-    # As core18 systems use to fail to start the assertion disk when using the
-    # snapshot feature, we copy the original image and use that copy to start
-    # the VM.
-    # Some tests however need to force stop and restart the VM with different
-    # options, so if that env var is set, we will reuse the existing file if it
-    # exists
-    cp "$IMAGES_DIR/$IMAGE_NAME" "$CURRENT_IMAGE"
-=======
     local QEMU CURRENT_IMAGE
     CURRENT_IMAGE=$1
     QEMU=$(get_qemu_for_nested_vm)
->>>>>>> c150db6b
 
     # Now qemu parameters are defined
 
@@ -572,8 +553,8 @@
     PARAM_RANDOM="-object rng-random,id=rng0,filename=/dev/urandom -device virtio-rng-pci,rng=rng0"
     PARAM_CPU=""
     PARAM_TRACE="-d cpu_reset"
-    PARAM_LOG="-D $WORK_DIR/qemu.log"
-    PARAM_SERIAL="-serial file:${WORK_DIR}/serial.log"
+    PARAM_LOG="-D $LOGS_DIR/qemu.log"
+    PARAM_SERIAL="-serial file:${LOGS_DIR}/serial.log"
 
     # Set kvm attribute
     ATTR_KVM=""
@@ -597,10 +578,7 @@
     fi
     
     PARAM_ASSERTIONS=""
-<<<<<<< HEAD
     PARAM_SERIAL="-serial file:${LOGS_DIR}/serial-log.txt"
-=======
->>>>>>> c150db6b
     PARAM_BIOS=""
     PARAM_TPM=""
     if [ "$USE_CLOUD_INIT" != "true" ]; then
@@ -623,15 +601,9 @@
         fi
 
         if [ "$ENABLE_SECURE_BOOT" = "true" ]; then
-<<<<<<< HEAD
             cp -f "/usr/share/OVMF/OVMF_VARS.$OVMF_VARS.fd" "$ASSETS_DIR/OVMF_VARS.$OVMF_VARS.fd"
-            PARAM_BIOS="-drive file=/usr/share/OVMF/OVMF_CODE.$OVMF_CODE.fd,if=pflash,format=raw,unit=0,readonly=on -drive file=$ASSETS_DIR/OVMF_VARS.$OVMF_VARS.fd,if=pflash,format=raw,unit=1"
-            PARAM_MACHINE="-machine ubuntu-q35,accel=kvm -global ICH9-LPC.disable_s3=1"
-=======
-            cp -f "/usr/share/OVMF/OVMF_VARS.$OVMF_VARS.fd" "$WORK_DIR/image/OVMF_VARS.$OVMF_VARS.fd"
-            PARAM_BIOS="-drive file=/usr/share/OVMF/OVMF_CODE.$OVMF_CODE.fd,if=pflash,format=raw,unit=0,readonly -drive file=$WORK_DIR/image/OVMF_VARS.$OVMF_VARS.fd,if=pflash,format=raw"
+            PARAM_BIOS="-drive file=/usr/share/OVMF/OVMF_CODE.$OVMF_CODE.fd,if=pflash,format=raw,unit=0,readonly -drive file=$ASSETS_DIR/OVMF_VARS.$OVMF_VARS.fd,if=pflash,format=raw"
             PARAM_MACHINE="-machine q35${ATTR_KVM} -global ICH9-LPC.disable_s3=1"
->>>>>>> c150db6b
         fi
 
         if [ "$ENABLE_TPM" = "true" ]; then
@@ -673,7 +645,7 @@
 }
 
 start_nested_core_vm(){
-    CURRENT_IMAGE="$WORK_DIR/image/ubuntu-core-current.img"
+    CURRENT_IMAGE="$RUNTIME_DIR/ubuntu-core-current.img"
 
     # In case the current image already exists, it needs to be reused and in that
     # case is neither required to copy the base image nor prepare the ssh
