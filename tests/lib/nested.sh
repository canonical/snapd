--- conflicted
+++ resolved
@@ -656,21 +656,13 @@
 }
 
 get_current_image(){
-<<<<<<< HEAD
-    echo "$RUNTIME_DIR/ubuntu-core-current.img"
+    IMAGE_DIR="$(get_image_dir)"
+    echo "$IMAGE_DIR/ubuntu-core-current.img"
 }
 
 start_nested_core_vm(){
     local CURRENT_IMAGE
-=======
-    IMAGE_DIR="$(get_image_dir)"
-    echo "$IMAGE_DIR/ubuntu-core-current.img"
-}
-
-start_nested_core_vm(){
-    local IMAGE_DIR CURRENT_IMAGE
-    IMAGE_DIR="$(get_image_dir)"
->>>>>>> 47286e0d
+    CURRENT_IMAGE="$(get_current_image)"
     CURRENT_IMAGE="$(get_current_image)"
 
     # In case the current image already exists, it needs to be reused and in that
@@ -751,15 +743,9 @@
         exit 1
     fi
 
-<<<<<<< HEAD
     PARAM_IMAGE="-drive file=$IMAGES_DIR/$IMAGE_NAME,if=virtio"
     PARAM_SEED="-drive file=$ASSETS_DIR/seed.img,if=virtio"
-    PARAM_SERIAL="-serial file:${LOGS_DIR}/serial-log.txt"
-=======
-    PARAM_IMAGE="-drive file=$IMAGE_DIR/$IMAGE_NAME,if=virtio"
-    PARAM_SEED="-drive file=$WORK_DIR/seed.img,if=virtio"
-    PARAM_SERIAL="-serial file:${WORK_DIR}/serial.log"
->>>>>>> 47286e0d
+    PARAM_SERIAL="-serial file:$LOGS_DIR/serial.log"
     PARAM_BIOS=""
     PARAM_TPM=""
 
