#!/bin/bash

set -x

# Define where helpers are stored to support scenario when the this script is used
# to manage vms from other projects
SCRIPTPATH="$(cd "$(dirname "${BASH_SOURCE[0]}")" && pwd)"
TESTSLIB=${TESTSLIB:-$SCRIPTPATH}

USE_CLOUD_INIT=${USE_CLOUD_INIT:-"true"}
ENABLE_SECURE_BOOT=${ENABLE_SECURE_BOOT:-"true"}
OVMF_CODE=${OVMF_CODE:-"secboot"}
OVMF_VARS=${OVMF_VARS:-"ms"}
ENABLE_TPM=${ENABLE_TPM:-"true"}
BUILD_SNAPD_FROM_CURRENT=${BUILD_SNAPD_FROM_CURRENT:-"true"}
UPDATE_PC_KERNEL=${UPDATE_PC_KERNEL:-"false"}
CUSTOM_IMAGE_URL=${CUSTOM_IMAGE_URL:-}
BUILD_NEW_IMAGE=${BUILD_NEW_IMAGE:-"false"}
CORE_CHANNEL=${CORE_CHANNEL:-"edge"}
PWD=${PWD:-$(pwd)}

WORK_DIR=${WORK_DIR:-"/tmp/work-dir"}
NESTED_VM=${NESTED_VM:-"nested-vm"}
NESTED_SSH_PORT=${NESTED_SSH_PORT:-"8022"}
NESTED_MON_PORT=${NESTED_MON_PORT:-"8888"}
NESTED_ARCHITECTURE=${NESTED_ARCHITECTURE:-"amd64"}
NESTED_TYPE=${NESTED_TYPE:-"core"}
NESTED_SMP=${NESTED_SMP:-"1"}
NESTED_MEM=${NESTED_MEM:-"4096"}

# Define defaults for environment variables
SPREAD_SYSTEM=${SPREAD_SYSTEM:-"$(lsb_release -is | tr '[:upper:]' '[:lower:]')-$(lsb_release -rs)-64"}
SPREAD_BACKEND=${SPREAD_BACKEND:-"google"}

# shellcheck source=tests/lib/systemd.sh
. "$TESTSLIB"/systemd.sh

wait_for_ssh(){
    retry=300
    wait=1
    while ! execute_remote true; do
        retry=$(( retry - 1 ))
        if [ $retry -le 0 ]; then
            echo "Timed out waiting for ssh. Aborting!"
            return 1
        fi
        sleep "$wait"
    done
}

wait_for_no_ssh(){
    retry=150
    wait=1
    while execute_remote true; do
        retry=$(( retry - 1 ))
        if [ $retry -le 0 ]; then
            echo "Timed out waiting for no ssh. Aborting!"
            return 1
        fi
        sleep "$wait"
    done
}

test_ssh(){
    sshpass -p ubuntu ssh -p 8022 -o ConnectTimeout=10 -o UserKnownHostsFile=/dev/null -o StrictHostKeyChecking=no user1@localhost true
}

prepare_ssh(){
    execute_remote "sudo adduser --uid 12345 --extrausers --quiet --disabled-password --gecos '' test"
    execute_remote "echo test:ubuntu | sudo chpasswd"
    execute_remote "echo 'test ALL=(ALL) NOPASSWD:ALL' | sudo tee /etc/sudoers.d/create-user-test"

    execute_remote "sudo adduser --extrausers --quiet --disabled-password --gecos '' external"
    execute_remote "echo external:ubuntu | sudo chpasswd"
    execute_remote "echo 'external ALL=(ALL) NOPASSWD:ALL' | sudo tee /etc/sudoers.d/create-user-external"
}

create_assertions_disk(){
    mkdir -p "$WORK_DIR"
    dd if=/dev/null of="$WORK_DIR/assertions.disk" bs=1M seek=1
    mkfs.ext4 -F "$WORK_DIR/assertions.disk"
    debugfs -w -R "write $TESTSLIB/assertions/auto-import.assert auto-import.assert" "$WORK_DIR/assertions.disk"
}

get_qemu_for_nested_vm(){
    case "$NESTED_ARCHITECTURE" in
    amd64)
        command -v qemu-system-x86_64
        ;;
    i386)
        command -v qemu-system-i386
        ;;
    *)
        echo "unsupported architecture"
        exit 1
        ;;
    esac
}

get_google_image_url_for_nested_vm(){
    case "$SPREAD_SYSTEM" in
        ubuntu-16.04-64)
            echo "https://storage.googleapis.com/spread-snapd-tests/images/cloudimg/xenial-server-cloudimg-amd64-disk1.img"
            ;;
        ubuntu-18.04-64)
            echo "https://storage.googleapis.com/spread-snapd-tests/images/cloudimg/bionic-server-cloudimg-amd64.img"
            ;;
        ubuntu-19.10-64)
            echo "https://storage.googleapis.com/spread-snapd-tests/images/cloudimg/eoan-server-cloudimg-amd64.img"
            ;;
        ubuntu-20.04-64)
            echo "https://storage.googleapis.com/spread-snapd-tests/images/cloudimg/focal-server-cloudimg-amd64.img"
            ;;
        *)
            echo "unsupported system"
            exit 1
            ;;
        esac
}

get_ubuntu_image_url_for_nested_vm(){
    case "$SPREAD_SYSTEM" in
        ubuntu-16.04-64*)
            echo "https://cloud-images.ubuntu.com/xenial/current/xenial-server-cloudimg-amd64-disk1.img"
            ;;
        ubuntu-18.04-64*)
            echo "https://cloud-images.ubuntu.com/bionic/current/bionic-server-cloudimg-amd64.img"
            ;;
        ubuntu-19.10-64*)
            echo "https://cloud-images.ubuntu.com/eoan/current/eoan-server-cloudimg-amd64.img"
            ;;
        ubuntu-20.04-64*)
            echo "https://cloud-images.ubuntu.com/focal/current/focal-server-cloudimg-amd64.img"
            ;;
        *)
            echo "unsupported system"
            exit 1
            ;;
        esac
}

get_nested_custom_image(){
    local IMAGE_URL=$1
    local IMAGE_NAME=$2
    if [[ "$IMAGE_URL" == *.img.xz ]]; then
        curl -L -o "${WORK_DIR}/image/${IMAGE_NAME}.img.xz" "$IMAGE_URL"
        unxz "${WORK_DIR}/image/${IMAGE_NAME}.img.xz"
    elif [[ "$IMAGE_URL" == *.img ]]; then
        curl -L -o "${WORK_DIR}/image/${IMAGE_NAME}.img" "$IMAGE_URL"
    else
        echo "Image extension not supported, exiting..."
        exit 1
    fi
}

get_image_url_for_nested_vm(){
    if [[ "$SPREAD_BACKEND" == google* ]]; then
        get_google_image_url_for_nested_vm
    else
        get_ubuntu_image_url_for_nested_vm
    fi
}

is_core_nested_system(){
    if [ -z "$NESTED_TYPE" ]; then
        echo "Variable NESTED_TYPE not defined, exiting..."
        exit 1
    fi

    test "$NESTED_TYPE" = "core"
}

is_classic_nested_system(){
    if [ -z "$NESTED_TYPE" ]; then
        echo "Variable NESTED_TYPE not defined, exiting..."
        exit 1
    fi

    test "$NESTED_TYPE" = "classic"
}

is_focal_system(){
    test "$(lsb_release -cs)" = focal
}

is_core_20_nested_system(){
    is_focal_system
}

is_bionic_system(){
    test "$(lsb_release -cs)" = bionic
}

is_core_18_nested_system(){
    is_bionic_system
}

is_xenial_system(){
    test "$(lsb_release -cs)" = xenial
}

is_core_16_nested_system(){
    is_xenial_system
}

refresh_to_new_core(){
    local NEW_CHANNEL=$1
    if [ "$NEW_CHANNEL" = "" ]; then
        echo "Channel to refresh is not defined."
        exit 1
    else
        echo "Refreshing the core/snapd snap"
        if is_classic_nested_system; then
            execute_remote "sudo snap refresh core --${NEW_CHANNEL}"
            execute_remote "snap info core" | grep -E "^tracking: +latest/${NEW_CHANNEL}"
        fi

        if is_core_18_nested_system || is_core_20_nested_system; then
            execute_remote "sudo snap refresh snapd --${NEW_CHANNEL}"
            execute_remote "snap info snapd" | grep -E "^tracking: +latest/${NEW_CHANNEL}"
        else
            execute_remote "sudo snap refresh core --${NEW_CHANNEL}"
            wait_for_no_ssh
            wait_for_ssh
            execute_remote "snap info core" | grep -E "^tracking: +latest/${NEW_CHANNEL}"
        fi
    fi
}

cleanup_nested_env(){
    rm -rf "$WORK_DIR"
}

create_nested_core_vm(){
    if [ "$BUILD_NEW_IMAGE" = "true" ]; then
        rm -rf "$WORK_DIR/image"
    fi

    mkdir -p "$WORK_DIR/image"
    if [ ! -f "$WORK_DIR/image/ubuntu-core.img" ]; then

<<<<<<< HEAD
        if [ -z "$CUSTOM_IMAGE_URL" ]; then
            # create the ubuntu-core image
            local UBUNTU_IMAGE
            UBUNTU_IMAGE=/snap/bin/ubuntu-image

            local EXTRA_FUNDAMENTAL=""
            local EXTRA_SNAPS=""
            if [ -d "${PWD}/extra-snaps" ]; then
                while IFS= read -r mysnap; do
                    EXTRA_SNAPS="$EXTRA_SNAPS --snap $mysnap"
                done <   <(find extra-snaps -name '*.snap')
            fi

            local NESTED_MODEL=""
            case "$SPREAD_SYSTEM" in
                ubuntu-16.04-64)
                    NESTED_MODEL="$TESTSLIB/assertions/nested-amd64.model"
                    ;;
                ubuntu-18.04-64)
                    NESTED_MODEL="$TESTSLIB/assertions/nested-18-amd64.model"
                    ;;
                ubuntu-20.04-64)
                    NESTED_MODEL="$TESTSLIB/assertions/nested-20-amd64.model"

                    if [ "$UPDATE_PC_KERNEL" = "true" ]; then
                        # shellcheck source=tests/lib/prepare.sh
                        . "$TESTSLIB"/prepare.sh
                        snap download --basename=pc-kernel --channel="20/$CORE_CHANNEL" pc-kernel
                        uc20_build_initramfs_kernel_snap "$PWD/pc-kernel.snap" "$WORK_DIR/image"

                        EXTRA_FUNDAMENTAL="--snap $WORK_DIR/image/pc-kernel_*.snap"
                        chmod 0600 "$WORK_DIR"/image/pc-kernel_*.snap
                        rm -f "$PWD/pc-kernel.snap"
                    fi
                    ;;
                *)
                    echo "unsupported system: \"$SPREAD_SYSTEM\"" 
                    exit 1
                    ;;
            esac

            if [ "$BUILD_SNAPD_FROM_CURRENT" = "true" ]; then
                if is_core_16_nested_system; then
                    echo "Build from current branch is not supported yet for uc16"
                    exit 1
                fi
                # shellcheck source=tests/lib/prepare.sh
                . "$TESTSLIB"/prepare.sh
                snap download --channel="latest/edge" snapd
                repack_snapd_snap_with_deb_content_and_run_mode_firstboot_tweaks "$PWD/new-snapd" "false"
                EXTRA_FUNDAMENTAL="$EXTRA_FUNDAMENTAL --snap $PWD/new-snapd/snapd_*.snap"
            fi
=======
        local NESTED_MODEL=""
        case "$SPREAD_SYSTEM" in
        ubuntu-16.04-64)
            NESTED_MODEL="$TESTSLIB/assertions/nested-amd64.model"
            ;;
        ubuntu-18.04-64)
            NESTED_MODEL="$TESTSLIB/assertions/nested-18-amd64.model"
            ;;
        ubuntu-20.04-64)
            NESTED_MODEL="$TESTSLIB/assertions/nested-20-amd64.model"
            ;;
        *)
            echo "unsupported system"
            exit 1
            ;;
        esac

        if [ "$BUILD_SNAPD_FROM_CURRENT" = "true" ]; then
            if is_core_16_nested_system; then
                echo "Build from current branch is not supported yet for uc16"
                exit 1
            fi
            # shellcheck source=tests/lib/prepare.sh
            . "$TESTSLIB"/prepare.sh

            snap download --basename=pc-kernel --channel="20/edge" pc-kernel
            uc20_build_initramfs_kernel_snap "$PWD/pc-kernel.snap" "$WORK_DIR/image"
            EXTRA_FUNDAMENTAL="--snap $WORK_DIR/image/pc-kernel_*.snap"
            chmod 0600 "$WORK_DIR"/image/pc-kernel_*.snap
            rm -f "$PWD/pc-kernel.snap"

            snap download --channel="latest/edge" snapd
            repack_snapd_snap_with_deb_content_and_run_mode_firstboot_tweaks "$PWD/new-snapd" "false"
            EXTRA_FUNDAMENTAL="$EXTRA_FUNDAMENTAL --snap $PWD/new-snapd/snapd_*.snap"
        fi
>>>>>>> 637f04bb

            sudo "$UBUNTU_IMAGE" --image-size 10G "$NESTED_MODEL" \
                --channel "$CORE_CHANNEL" \
                --output "$WORK_DIR/image/ubuntu-core.img" \
                "$EXTRA_FUNDAMENTAL" \
                "$EXTRA_SNAPS"
        else
            # download the ubuntu-core image
            get_nested_custom_image "$CUSTOM_IMAGE_URL" "ubuntu-core"
        fi

        if [ "$USE_CLOUD_INIT" = "true" ]; then
            if is_core_20_nested_system; then
                configure_cloud_init_nested_core_vm_uc20
            else
                configure_cloud_init_nested_core_vm
            fi
        else
            create_assertions_disk
        fi
    fi
}

configure_cloud_init_nested_core_vm(){
    create_cloud_init_data "$WORK_DIR/user-data" "$WORK_DIR/meta-data"

    loops=$(sudo kpartx -avs "$WORK_DIR/image/ubuntu-core.img"  | cut -d' ' -f 3)
    part=$(echo "$loops" | tail -1)
    tmp=$(mktemp -d)
    sudo mount "/dev/mapper/$part" "$tmp"

    sudo mkdir -p "$tmp/system-data/var/lib/cloud/seed/nocloud-net/"
    sudo cp "$WORK_DIR/user-data" "$tmp/system-data/var/lib/cloud/seed/nocloud-net/"
    sudo cp "$WORK_DIR/meta-data" "$tmp/system-data/var/lib/cloud/seed/nocloud-net/"

    sudo umount "$tmp"
    sudo kpartx -d "$WORK_DIR/image/ubuntu-core.img"
}

create_cloud_init_data(){
    USER_DATA=$1
    META_DATA=$2
    cat <<EOF > "$USER_DATA"
#cloud-config
  ssh_pwauth: True
  users:
   - name: user1
     sudo: ALL=(ALL) NOPASSWD:ALL
     shell: /bin/bash
  chpasswd:
   list: |
    user1:ubuntu
   expire: False
EOF

    cat <<EOF > "$META_DATA"
instance_id: cloud-images
EOF
}

create_cloud_init_config(){
    CONFIG_PATH=$1
    cat <<EOF > "$CONFIG_PATH"
#cloud-config
  ssh_pwauth: True
  users:
   - name: user1
     sudo: ALL=(ALL) NOPASSWD:ALL
     shell: /bin/bash
  chpasswd:
   list: |
    user1:ubuntu
   expire: False
  datasource_list: [ "None"]
  datasource:
    None:
     userdata_raw: |
      #!/bin/bash
      echo test
EOF
}

configure_cloud_init_nested_core_vm_uc20(){
    create_cloud_init_config "$WORK_DIR/data.cfg"

    loop=$(sudo kpartx -avs "$WORK_DIR/image/ubuntu-core.img" | sed -n 2p | awk '{print $3}')
    tmp=$(mktemp -d)

    sudo mount "/dev/mapper/$loop" "$tmp"
    sudo mkdir -p "$tmp/data/etc/cloud/cloud.cfg.d/"
    sudo cp -f "$WORK_DIR/data.cfg" "$tmp/data/etc/cloud/cloud.cfg.d/"
    sudo umount "$tmp"
}

start_nested_core_vm(){
    local IMAGE QEMU
    QEMU=$(get_qemu_for_nested_vm)
    # As core18 systems use to fail to start the assetion disk when using the
    # snapshot feature, we copy the original image and use that copy to start
    # the VM.
    IMAGE_FILE="$WORK_DIR/image/ubuntu-core-new.img"
    cp -f "$WORK_DIR/image/ubuntu-core.img" "$IMAGE_FILE"

    # Now qemu parameters are defined
    # Increase the number of cpus used once the issue related to kvm and ovmf is fixed
    # https://bugs.launchpad.net/ubuntu/+source/kvm/+bug/1872803
    PARAM_CPU="-smp $NESTED_SMP"
    PARAM_MEM="-m $NESTED_MEM"
    PARAM_DISPLAY="-nographic"
    PARAM_NETWORK="-net nic,model=virtio -net user,hostfwd=tcp::$NESTED_SSH_PORT-:22"
    PARAM_MONITOR="-monitor tcp:127.0.0.1:$NESTED_MON_PORT,server,nowait -usb"
    PARAM_MACHINE="-machine ubuntu,accel=kvm"
    PARAM_ASSERTIONS=""
    PARAM_BIOS=""
    PARAM_TPM=""
    if [ "$USE_CLOUD_INIT" != "true" ]; then
        PARAM_ASSERTIONS="-drive file=$WORK_DIR/assertions.disk,cache=none,format=raw"
    fi
    if is_core_20_nested_system; then
        if ! is_focal_system; then
            cp /etc/apt/sources.list /etc/apt/sources.list.back
            echo "deb http://us-east1.gce.archive.ubuntu.com/ubuntu/ focal main restricted" >> /etc/apt/sources.list
            apt update
            apt install -y ovmf
            mv /etc/apt/sources.list.back /etc/apt/sources.list
            apt update
        fi

        if [ "$ENABLE_SECURE_BOOT" = "true" ]; then
<<<<<<< HEAD
            cp -f "/usr/share/OVMF/OVMF_VARS.$OVMF_VARS.fd" "$WORK_DIR/image/OVMF_VARS.$OVMF_VARS.fd"
            PARAM_BIOS="-drive file=/usr/share/OVMF/OVMF_CODE.$OVMF_CODE.fd,if=pflash,format=raw,unit=0,readonly=on -drive file=$WORK_DIR/image/OVMF_VARS.$OVMF_VARS.fd,if=pflash,format=raw,unit=1"
            PARAM_MACHINE="-machine q35,accel=kvm -global ICH9-LPC.disable_s3=1"
=======
            cp -f /usr/share/OVMF/OVMF_VARS.ms.fd "$WORK_DIR/image/OVMF_VARS.ms.fd"
            PARAM_BIOS="-drive file=/usr/share/OVMF/OVMF_CODE.secboot.fd,if=pflash,format=raw,unit=0,readonly=on -drive file=$WORK_DIR/image/OVMF_VARS.ms.fd,if=pflash,format=raw,unit=1"
            PARAM_MACHINE="-machine ubuntu-q35,accel=kvm -global ICH9-LPC.disable_s3=1"
>>>>>>> 637f04bb
        fi

        if [ "$ENABLE_TPM" = "true" ]; then
            if ! snap list swtpm-mvo; then
                snap install swtpm-mvo --beta
            fi
            PARAM_TPM="-chardev socket,id=chrtpm,path=/var/snap/swtpm-mvo/current/swtpm-sock -tpmdev emulator,id=tpm0,chardev=chrtpm -device tpm-tis,tpmdev=tpm0"
        fi
        PARAM_IMAGE="-drive file=$IMAGE_FILE,cache=none,format=raw,id=disk1,if=none -device virtio-blk-pci,drive=disk1,bootindex=1"
    else
        PARAM_IMAGE="-drive file=$IMAGE_FILE,cache=none,format=raw"
    fi

    # Systemd unit is created, it is important to respect the qemu parameters order
    systemd_create_and_start_unit "$NESTED_VM" "${QEMU} \
        ${PARAM_CPU} \
        ${PARAM_MEM} \
        ${PARAM_MACHINE} \
        ${PARAM_DISPLAY} \
        ${PARAM_NETWORK} \
        ${PARAM_BIOS} \
        ${PARAM_TPM} \
        ${PARAM_IMAGE} \
        ${PARAM_ASSERTIONS} \
        ${PARAM_MONITOR} "

    # Wait until ssh is ready and configure ssh
    if wait_for_ssh; then
        prepare_ssh
    else
        echo "ssh not established, exiting..."
        journalctl -u "$NESTED_VM" -n 150
        exit 1
    fi
}

create_nested_classic_vm(){
    if [ "$BUILD_NEW_IMAGE" = "true" ]; then
        rm -rf "$WORK_DIR/image"
    fi

    mkdir -p "$WORK_DIR/image"
    IMAGE=$(ls "$WORK_DIR"/image/*.img || true)
    if [ -z "$IMAGE" ]; then
<<<<<<< HEAD
        if [ -z "$CUSTOM_IMAGE_URL" ]; then
            # create the ubuntu cloud image
            local IMAGE_URL
            IMAGE_URL=$(get_image_url_for_nested_vm)
            wget -P "$WORK_DIR/image" "$IMAGE_URL"
            # Check the image
            local IMAGE
            IMAGE=$(ls "$WORK_DIR"/image/*.img)
            test "$(echo "$IMAGE" | wc -l)" = "1"
        else
            # download the ubuntu cloud image
            get_nested_custom_image "$CUSTOM_IMAGE_URL" "ubuntu-custom"
        fi
=======
        # Get the cloud image
        local IMAGE_URL
        IMAGE_URL=$(get_image_url_for_nested_vm)
        wget -P "$WORK_DIR/image" "$IMAGE_URL"
        # Check the image
        local IMAGE
        IMAGE=$(ls "$WORK_DIR"/image/*.img)
        test "$(echo "$IMAGE" | wc -l)" = "1"
>>>>>>> 637f04bb

        # Prepare the cloud-init configuration and configure image
        create_cloud_init_config "$WORK_DIR/seed"
        cloud-localds -H "$(hostname)" "$WORK_DIR/seed.img" "$WORK_DIR/seed"
    fi
}

get_nested_classic_image_path() {
    ls "$WORK_DIR"/image/*.img
}

start_nested_classic_vm(){
    local IMAGE QEMU
    IMAGE=$(ls "$WORK_DIR"/image/*.img)
    QEMU=$(get_qemu_for_nested_vm)

    # Now qemu parameters are defined
    PARAM_CPU="-smp $NESTED_SMP"
    PARAM_MEM="-m $NESTED_MEM"
    PARAM_DISPLAY="-nographic"
    PARAM_NETWORK="-net nic,model=virtio -net user,hostfwd=tcp::$NESTED_SSH_PORT-:22"
    PARAM_MONITOR="-monitor tcp:127.0.0.1:$NESTED_MON_PORT,server,nowait -usb"
    PARAM_SNAPSHOT="-snapshot"
    PARAM_MACHINE="-machine ubuntu,accel=kvm"
    PARAM_IMAGE="-drive file=$IMAGE,if=virtio"
    PARAM_SEED="-drive file=$WORK_DIR/seed.img,if=virtio"
    PARAM_BIOS=""
    PARAM_TPM=""

    systemd_create_and_start_unit "$NESTED_VM" "${QEMU}  \
        ${PARAM_CPU} \
        ${PARAM_MEM} \
        ${PARAM_SNAPSHOT} \
        ${PARAM_MACHINE} \
        ${PARAM_DISPLAY} \
        ${PARAM_NETWORK} \
        ${PARAM_BIOS} \
        ${PARAM_TPM} \
        ${PARAM_IMAGE} \
        ${PARAM_SEED} \
        ${PARAM_MONITOR} "
    wait_for_ssh
}

destroy_nested_vm(){
    systemd_stop_and_destroy_unit "$NESTED_VM"
}

execute_remote(){
    sshpass -p ubuntu ssh -p "$NESTED_SSH_PORT" -o ConnectTimeout=10 -o UserKnownHostsFile=/dev/null -o StrictHostKeyChecking=no user1@localhost "$*"
}

copy_remote(){
    sshpass -p ubuntu scp -P "$NESTED_SSH_PORT" -o ConnectTimeout=10 -o UserKnownHostsFile=/dev/null -o StrictHostKeyChecking=no "$@" user1@localhost:~
}

add_tty_chardev(){
    local CHARDEV_ID=$1
    local CHARDEV_PATH=$2
    echo "chardev-add file,path=$CHARDEV_PATH,id=$CHARDEV_ID" | nc -q 0 127.0.0.1 "$NESTED_MON_PORT"
    echo "chardev added"
}

remove_chardev(){
    local CHARDEV_ID=$1
    echo "chardev-remove $CHARDEV_ID" | nc -q 0 127.0.0.1 "$NESTED_MON_PORT"
    echo "chardev added"
}

add_usb_serial_device(){
    local DEVICE_ID=$1
    local CHARDEV_ID=$2
    local SERIAL_NUM=$3
    echo "device_add usb-serial,chardev=$CHARDEV_ID,id=$DEVICE_ID,serial=$SERIAL_NUM" | nc -q 0 127.0.0.1 "$NESTED_MON_PORT"
    echo "device added"
}

del_device(){
    local DEVICE_ID=$1
    echo "device_del $DEVICE_ID" | nc -q 0 127.0.0.1 "$NESTED_MON_PORT"
    echo "device deleted"
}

get_nested_core_revision_for_channel(){
    local CHANNEL=$1
    execute_remote "snap info core" | awk "/${CHANNEL}: / {print(\$4)}" | sed -e 's/(\(.*\))/\1/'
}

get_nested_core_revision_installed(){
    execute_remote "snap info core" | awk "/installed: / {print(\$3)}" | sed -e 's/(\(.*\))/\1/'
}<|MERGE_RESOLUTION|>--- conflicted
+++ resolved
@@ -239,7 +239,6 @@
     mkdir -p "$WORK_DIR/image"
     if [ ! -f "$WORK_DIR/image/ubuntu-core.img" ]; then
 
-<<<<<<< HEAD
         if [ -z "$CUSTOM_IMAGE_URL" ]; then
             # create the ubuntu-core image
             local UBUNTU_IMAGE
@@ -263,16 +262,7 @@
                     ;;
                 ubuntu-20.04-64)
                     NESTED_MODEL="$TESTSLIB/assertions/nested-20-amd64.model"
-
                     if [ "$UPDATE_PC_KERNEL" = "true" ]; then
-                        # shellcheck source=tests/lib/prepare.sh
-                        . "$TESTSLIB"/prepare.sh
-                        snap download --basename=pc-kernel --channel="20/$CORE_CHANNEL" pc-kernel
-                        uc20_build_initramfs_kernel_snap "$PWD/pc-kernel.snap" "$WORK_DIR/image"
-
-                        EXTRA_FUNDAMENTAL="--snap $WORK_DIR/image/pc-kernel_*.snap"
-                        chmod 0600 "$WORK_DIR"/image/pc-kernel_*.snap
-                        rm -f "$PWD/pc-kernel.snap"
                     fi
                     ;;
                 *)
@@ -281,42 +271,13 @@
                     ;;
             esac
 
-            if [ "$BUILD_SNAPD_FROM_CURRENT" = "true" ]; then
+        if [ "$BUILD_SNAPD_FROM_CURRENT" = "true" ]; then
                 if is_core_16_nested_system; then
                     echo "Build from current branch is not supported yet for uc16"
                     exit 1
                 fi
                 # shellcheck source=tests/lib/prepare.sh
                 . "$TESTSLIB"/prepare.sh
-                snap download --channel="latest/edge" snapd
-                repack_snapd_snap_with_deb_content_and_run_mode_firstboot_tweaks "$PWD/new-snapd" "false"
-                EXTRA_FUNDAMENTAL="$EXTRA_FUNDAMENTAL --snap $PWD/new-snapd/snapd_*.snap"
-            fi
-=======
-        local NESTED_MODEL=""
-        case "$SPREAD_SYSTEM" in
-        ubuntu-16.04-64)
-            NESTED_MODEL="$TESTSLIB/assertions/nested-amd64.model"
-            ;;
-        ubuntu-18.04-64)
-            NESTED_MODEL="$TESTSLIB/assertions/nested-18-amd64.model"
-            ;;
-        ubuntu-20.04-64)
-            NESTED_MODEL="$TESTSLIB/assertions/nested-20-amd64.model"
-            ;;
-        *)
-            echo "unsupported system"
-            exit 1
-            ;;
-        esac
-
-        if [ "$BUILD_SNAPD_FROM_CURRENT" = "true" ]; then
-            if is_core_16_nested_system; then
-                echo "Build from current branch is not supported yet for uc16"
-                exit 1
-            fi
-            # shellcheck source=tests/lib/prepare.sh
-            . "$TESTSLIB"/prepare.sh
 
             snap download --basename=pc-kernel --channel="20/edge" pc-kernel
             uc20_build_initramfs_kernel_snap "$PWD/pc-kernel.snap" "$WORK_DIR/image"
@@ -324,11 +285,10 @@
             chmod 0600 "$WORK_DIR"/image/pc-kernel_*.snap
             rm -f "$PWD/pc-kernel.snap"
 
-            snap download --channel="latest/edge" snapd
-            repack_snapd_snap_with_deb_content_and_run_mode_firstboot_tweaks "$PWD/new-snapd" "false"
-            EXTRA_FUNDAMENTAL="$EXTRA_FUNDAMENTAL --snap $PWD/new-snapd/snapd_*.snap"
-        fi
->>>>>>> 637f04bb
+                snap download --channel="latest/edge" snapd
+                repack_snapd_snap_with_deb_content_and_run_mode_firstboot_tweaks "$PWD/new-snapd" "false"
+                EXTRA_FUNDAMENTAL="$EXTRA_FUNDAMENTAL --snap $PWD/new-snapd/snapd_*.snap"
+            fi
 
             sudo "$UBUNTU_IMAGE" --image-size 10G "$NESTED_MODEL" \
                 --channel "$CORE_CHANNEL" \
@@ -458,15 +418,9 @@
         fi
 
         if [ "$ENABLE_SECURE_BOOT" = "true" ]; then
-<<<<<<< HEAD
-            cp -f "/usr/share/OVMF/OVMF_VARS.$OVMF_VARS.fd" "$WORK_DIR/image/OVMF_VARS.$OVMF_VARS.fd"
-            PARAM_BIOS="-drive file=/usr/share/OVMF/OVMF_CODE.$OVMF_CODE.fd,if=pflash,format=raw,unit=0,readonly=on -drive file=$WORK_DIR/image/OVMF_VARS.$OVMF_VARS.fd,if=pflash,format=raw,unit=1"
-            PARAM_MACHINE="-machine q35,accel=kvm -global ICH9-LPC.disable_s3=1"
-=======
             cp -f /usr/share/OVMF/OVMF_VARS.ms.fd "$WORK_DIR/image/OVMF_VARS.ms.fd"
             PARAM_BIOS="-drive file=/usr/share/OVMF/OVMF_CODE.secboot.fd,if=pflash,format=raw,unit=0,readonly=on -drive file=$WORK_DIR/image/OVMF_VARS.ms.fd,if=pflash,format=raw,unit=1"
             PARAM_MACHINE="-machine ubuntu-q35,accel=kvm -global ICH9-LPC.disable_s3=1"
->>>>>>> 637f04bb
         fi
 
         if [ "$ENABLE_TPM" = "true" ]; then
@@ -511,7 +465,6 @@
     mkdir -p "$WORK_DIR/image"
     IMAGE=$(ls "$WORK_DIR"/image/*.img || true)
     if [ -z "$IMAGE" ]; then
-<<<<<<< HEAD
         if [ -z "$CUSTOM_IMAGE_URL" ]; then
             # create the ubuntu cloud image
             local IMAGE_URL
@@ -519,22 +472,12 @@
             wget -P "$WORK_DIR/image" "$IMAGE_URL"
             # Check the image
             local IMAGE
-            IMAGE=$(ls "$WORK_DIR"/image/*.img)
+        IMAGE=$(ls "$WORK_DIR"/image/*.img)
             test "$(echo "$IMAGE" | wc -l)" = "1"
         else
             # download the ubuntu cloud image
             get_nested_custom_image "$CUSTOM_IMAGE_URL" "ubuntu-custom"
         fi
-=======
-        # Get the cloud image
-        local IMAGE_URL
-        IMAGE_URL=$(get_image_url_for_nested_vm)
-        wget -P "$WORK_DIR/image" "$IMAGE_URL"
-        # Check the image
-        local IMAGE
-        IMAGE=$(ls "$WORK_DIR"/image/*.img)
-        test "$(echo "$IMAGE" | wc -l)" = "1"
->>>>>>> 637f04bb
 
         # Prepare the cloud-init configuration and configure image
         create_cloud_init_config "$WORK_DIR/seed"
