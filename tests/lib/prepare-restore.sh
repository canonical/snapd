--- conflicted
+++ resolved
@@ -544,14 +544,10 @@
     esac
 
     # Check for invariants late, in order to detect any bugs in the code above.
-<<<<<<< HEAD
     if [[ "$variant" = full ]]; then
+        "$TESTSTOOLS"/cleanup-state pre-invariant
         invariant-tool check
     fi
-=======
-    "$TESTSTOOLS"/cleanup-state pre-invariant
-    invariant-tool check
->>>>>>> 7ac51b40
 }
 
 restore_suite_each() {
