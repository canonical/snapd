--- conflicted
+++ resolved
@@ -9,19 +9,13 @@
 fi
 if [ $# -eq 0 ]; then
 	echo "usage: session-tool [-u USER] [-p PID_FILE] [--] <CMD>"
-<<<<<<< HEAD
-=======
 	echo "usage: session-tool --prepare | --restore [-u USER]"
 	echo "usage: session-tool --kill-leaked"
->>>>>>> d13c1787
 	exit 1
 fi
 user=root
 pid_file=
-<<<<<<< HEAD
-=======
 action=
->>>>>>> d13c1787
 while [ $# -gt 0 ]; do
 	case "$1" in
 		--)
@@ -36,8 +30,6 @@
 			pid_file="$2"
 			shift 2
 			;;
-<<<<<<< HEAD
-=======
 		--kill-leaked)
 			action=kill-leaked
 			shift
@@ -50,7 +42,6 @@
 			action=restore
 			shift
 			;;
->>>>>>> d13c1787
 		-u)
 			if [ $# -eq 1 ]; then
 				echo "session-tool: option -u requires an argument" >&2
@@ -225,28 +216,17 @@
 cat <"$tmp_dir/stdout.pipe" >&1 &
 cat_stdout_pid=$!
 cat <"$tmp_dir/stderr.pipe" >&2 &
-<<<<<<< HEAD
-=======
 cat_stderr_pid=$!
 
->>>>>>> d13c1787
 (
 	echo "#!/bin/sh"
 	test -n "$pid_file" && echo "echo \$$ >\"$pid_file\""
 	printf "exec "
 	for arg in "$@"; do
-<<<<<<< HEAD
-		printf '"%s" ' "$arg"
-	done
-	echo
-)>"$tmp_dir/exec"
-# cat "$tmp_dir/exec"
-=======
 		printf '%q ' "$arg"
 	done
 	echo
 )>"$tmp_dir/exec"
->>>>>>> d13c1787
 chmod +x "$tmp_dir/exec"
 
 busctl \
