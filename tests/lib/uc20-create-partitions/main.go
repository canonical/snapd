--- conflicted
+++ resolved
@@ -92,11 +92,7 @@
 		Mount:   args.Mount,
 		Encrypt: args.Encrypt,
 	}
-<<<<<<< HEAD
-	err = installRun(args.Positional.GadgetRoot, args.Positional.KernelRoot, args.Positional.Device, options, nil)
-=======
-	installSideData, err := installRun(args.Positional.GadgetRoot, args.Positional.Device, options, obs)
->>>>>>> 17f47f7f
+	installSideData, err := installRun(args.Positional.GadgetRoot, args.Positional.KernelRoot, args.Positional.Device, options, obs)
 	if err != nil {
 		panic(err)
 	}
