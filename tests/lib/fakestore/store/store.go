--- conflicted
+++ resolved
@@ -586,11 +586,7 @@
 		}
 
 		if name == "" {
-<<<<<<< HEAD
-			http.Error(w, fmt.Sprintf("unknown snapid: %q", snapID), 400)
-=======
 			http.Error(w, fmt.Sprintf("unknown snap-id: %q", snapID), 400)
->>>>>>> 8b1c9dce
 			return
 		}
 
@@ -629,11 +625,7 @@
 	// should look nice
 	out, err := json.MarshalIndent(replyData, "", "    ")
 	if err != nil {
-<<<<<<< HEAD
-		http.Error(w, fmt.Sprintf("can marshal: %v: %v", replyData, err), 400)
-=======
 		http.Error(w, fmt.Sprintf("cannot marshal: %v: %v", replyData, err), 400)
->>>>>>> 8b1c9dce
 		return
 	}
 	w.Write(out)
