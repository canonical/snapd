--- conflicted
+++ resolved
@@ -150,12 +150,9 @@
             ;;
         opensuse-*)
             quiet rpm -i "$@"
-<<<<<<< HEAD
-=======
             ;;
         arch-*)
             pacman -U --noconfirm "$@"
->>>>>>> e15d69f7
             ;;
         *)
             echo "ERROR: Unsupported distribution $SPREAD_SYSTEM"
@@ -287,12 +284,9 @@
             ;;
         opensuse-*)
             quiet zypper --gpg-auto-import-keys refresh
-<<<<<<< HEAD
-=======
             ;;
         arch-*)
             pacman -Syq
->>>>>>> e15d69f7
             ;;
         *)
             echo "ERROR: Unsupported distribution $SPREAD_SYSTEM"
@@ -526,10 +520,7 @@
         git
         golang
         jq
-<<<<<<< HEAD
-=======
         iptables-services
->>>>>>> e15d69f7
         man
         mock
         net-tools
