#!/bin/bash

set -e -x

# shellcheck source=tests/lib/dirs.sh
. "$TESTSLIB/dirs.sh"

# shellcheck source=tests/lib/systemd.sh
. "$TESTSLIB/systemd.sh"

reset_classic() {
    # Reload all service units as in some situations the unit might
    # have changed on the disk.
    systemctl daemon-reload

<<<<<<< HEAD
=======
    echo "Ensure the service is active before stopping it"
    retries=20
    systemctl status snapd.service snapd.socket || true
    while systemctl status snapd.service snapd.socket | grep "Active: activating"; do
        if [ $retries -eq 0 ]; then
            echo "snapd service or socket not active"
            exit 1
        fi
        retries=$(( retries - 1 ))
        sleep 1
    done

>>>>>>> e15d69f7
    systemd_stop_units snapd.service snapd.socket

    case "$SPREAD_SYSTEM" in
        ubuntu-*|debian-*)
            sh -x "${SPREAD_PATH}/debian/snapd.postrm" purge
            ;;
        fedora-*|opensuse-*|arch-*)
            # We don't know if snap-mgmt was built, so call the *.in file
            # directly and pass arguments that will override the placeholders
            sh -x "${SPREAD_PATH}/cmd/snap-mgmt/snap-mgmt.sh.in" \
                --snap-mount-dir="$SNAP_MOUNT_DIR" \
                --purge
            # The script above doesn't remove the snapd directory as this
            # is normally done by the rpm packaging system.
            rm -rf /var/lib/snapd
            ;;
        *)
            exit 1
            ;;
    esac
    # extra purge
    rm -rvf /var/snap "${SNAP_MOUNT_DIR:?}/bin"
    mkdir -p "$SNAP_MOUNT_DIR" /var/snap /var/lib/snapd
    if [ "$(find "$SNAP_MOUNT_DIR" /var/snap -mindepth 1 -print -quit)" ]; then
        echo "postinst purge failed"
        ls -lR "$SNAP_MOUNT_DIR"/ /var/snap/
        exit 1
    fi

    if [[ "$SPREAD_SYSTEM" == ubuntu-14.04-* ]]; then
        systemctl start snap.mount.service
    fi

    rm -rf /root/.snap/gnupg
    rm -f /tmp/core* /tmp/ubuntu-core*

    if [ "$1" = "--reuse-core" ]; then
        # Purge all the systemd service units config
        rm -rf /etc/systemd/system/snapd.service.d
        rm -rf /etc/systemd/system/snapd.socket.d

        # Restore snapd state and start systemd service units
        tar -C/ -xf "$SPREAD_PATH/snapd-state.tar.gz"
        escaped_snap_mount_dir="$(systemd-escape --path "$SNAP_MOUNT_DIR")"
        mounts="$(systemctl list-unit-files --full | grep "^$escaped_snap_mount_dir[-.].*\.mount" | cut -f1 -d ' ')"
        services="$(systemctl list-unit-files --full | grep "^$escaped_snap_mount_dir[-.].*\.service" | cut -f1 -d ' ')"
        systemctl daemon-reload # Workaround for http://paste.ubuntu.com/17735820/
        for unit in $mounts $services; do
            systemctl start "$unit"
        done

        # force all profiles to be re-generated
        rm -f /var/lib/snapd/system-key
    fi

    if [ "$1" != "--keep-stopped" ]; then
        systemctl start snapd.socket

        # wait for snapd listening
        EXTRA_NC_ARGS="-q 1"
        if [[ "$SPREAD_SYSTEM" = fedora-* ]]; then
            EXTRA_NC_ARGS=""
        fi
        while ! printf "GET / HTTP/1.0\r\n\r\n" | nc -U $EXTRA_NC_ARGS /run/snapd.socket; do sleep 0.5; done
    fi
}

reset_all_snap() {
    # remove all leftover snaps
    # shellcheck source=tests/lib/names.sh
    . "$TESTSLIB/names.sh"

    for snap in "$SNAP_MOUNT_DIR"/*; do
        snap="${snap:6}"
        case "$snap" in
            "bin" | "$gadget_name" | "$kernel_name" | core | README)
                ;;
            *)
                # make sure snapd is running before we attempt to remove snaps, in case a test stopped it
                if ! systemctl status snapd.service snapd.socket; then
                    systemctl start snapd.service snapd.socket
                fi
                if ! echo "$SKIP_REMOVE_SNAPS" | grep -w "$snap"; then
                    snap remove "$snap"
                fi
                ;;
        esac
    done

    # ensure we have the same state as initially
    systemctl stop snapd.service snapd.socket
    rm -rf /var/lib/snapd/*
    tar -C/ -xf "$SPREAD_PATH/snapd-state.tar.gz"
    rm -rf /root/.snap
    if [ "$1" != "--keep-stopped" ]; then
        systemctl start snapd.service snapd.socket
    fi
}

if [[ "$SPREAD_SYSTEM" == ubuntu-core-16-* ]]; then
    reset_all_snap "$@"
else
    reset_classic "$@"
fi

if [ "$REMOTE_STORE" = staging ] && [ "$1" = "--store" ]; then
    # shellcheck source=tests/lib/store.sh
    . $TESTSLIB/store.sh
    teardown_staging_store
fi<|MERGE_RESOLUTION|>--- conflicted
+++ resolved
@@ -13,8 +13,6 @@
     # have changed on the disk.
     systemctl daemon-reload
 
-<<<<<<< HEAD
-=======
     echo "Ensure the service is active before stopping it"
     retries=20
     systemctl status snapd.service snapd.socket || true
@@ -27,7 +25,6 @@
         sleep 1
     done
 
->>>>>>> e15d69f7
     systemd_stop_units snapd.service snapd.socket
 
     case "$SPREAD_SYSTEM" in
