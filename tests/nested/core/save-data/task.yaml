summary: Run test to ensure snaps can store data on ubuntu-save partition

details: |
    This test verifies that a folder is created for newly installed snaps on the
    ubuntu-save partition. It then verifies that we can write data to that folder
    and that the folder is removed again once the snap is removed.

systems: [ubuntu-20.04-64, ubuntu-22.04-64]

debug: |
<<<<<<< HEAD
    remote.exec "lsblk"
=======
    tests.nested exec "lsblk" || true
>>>>>>> f40da3c8

execute: |
    echo "Wait for the system to be seeded first"
    remote.exec "sudo snap wait system seed.loaded"

    echo "Ensuring the presence of ubuntu-save"
    remote.exec "blkid -L ubuntu-save"

    echo "Ensuring the path /var/lib/snapd/save exists"
    remote.exec "ls -l /var/lib/snapd/save"

    # next up is to install a snap and verify the creation of a snap save folder
    # for that snap on the ubuntu-save partition
    remote.exec "sudo snap install test-snapd-sh"

    echo "Ensuring the path /var/lib/snapd/save/snap now exists"
    remote.exec "ls -l /var/lib/snapd/save/snap"

    echo "Ensuring the path /var/lib/snapd/save/snap/test-snapd-sh now exists"
    remote.exec "ls -l /var/lib/snapd/save/snap/test-snapd-sh"

    # instance environment variables are correctly set up
    remote.exec "snap run test-snapd-sh.sh -c 'env' test" | MATCH 'SNAP_SAVE_DATA=/var/lib/snapd/save/snap/test-snapd-sh'

    echo "Ensuring we can write a file to /var/lib/snapd/save/snap/test-snapd-sh"
    remote.exec "sudo snap run test-snapd-sh.sh -c \"echo 'hello world' > /var/lib/snapd/save/snap/test-snapd-sh/hello.txt\""

    echo "Verify contents of the file directly to make sure file was written"
    remote.exec "grep -q 'hello world' '/run/mnt/ubuntu-save/snap/test-snapd-sh/hello.txt'"

    echo "Ensuring we cannot write a file to /var/lib/snapd/save/snap"
    if remote.exec "sudo snap run test-snapd-sh.sh -c \"echo 'hello world' > /var/lib/snapd/save/snap/hello.txt\""; then
        tests.nested fail "Writing to /var/lib/snapd/save/snap/hello.txt should have failed"
    fi

    echo "Removing the snap again and making sure that the save folder is removed"
    remote.exec "sudo snap remove test-snapd-sh"

    echo "Ensuring the path /var/lib/snapd/save/snap/test-snapd-sh no longer exists"
    remote.exec "\[ ! -d \"/var/lib/snapd/save/snap/test-snapd-sh\" \]"<|MERGE_RESOLUTION|>--- conflicted
+++ resolved
@@ -8,11 +8,7 @@
 systems: [ubuntu-20.04-64, ubuntu-22.04-64]
 
 debug: |
-<<<<<<< HEAD
-    remote.exec "lsblk"
-=======
-    tests.nested exec "lsblk" || true
->>>>>>> f40da3c8
+    remote.exec "lsblk" || true
 
 execute: |
     echo "Wait for the system to be seeded first"
