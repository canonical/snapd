summary: Refresh and revert the fundamental snaps for uc20

details: |
    This test validates the fundamental snaps can be refreshed
    and reverted to the new snaps published to edge channel.

systems: [ubuntu-20.04-*]

environment:
    NESTED_CORE_CHANNEL: beta
    NESTED_CORE_REFRESH_CHANNEL: edge
    NESTED_BUILD_SNAPD_FROM_CURRENT: false
    NESTED_USE_CLOUD_INIT: true
    # TODO:UC20: temporarily disable secure boot and encryption support. The
    # location of encryption keys has changed, thus the nested VM will not boot
    # until the kernel snap is rebuilt with snapd 2.48.
    NESTED_ENABLE_SECURE_BOOT: false
    NESTED_ENABLE_TPM: false

    SNAP/kernel: pc-kernel
    TRACK/kernel: 20

    SNAP/gadget: pc    
    TRACK/gadget: 20

    SNAP/snapd: snapd
    TRACK/snapd: latest

    SNAP/base: core20
    TRACK/base: latest

prepare: |
    #shellcheck source=tests/lib/nested.sh
    . "$TESTSLIB/nested.sh"
    
    FROM_REV="$(nested_get_snap_rev_for_channel "$SNAP" $TRACK/$NESTED_CORE_CHANNEL)"
    TO_REV="$(nested_get_snap_rev_for_channel "$SNAP" $TRACK/$NESTED_CORE_REFRESH_CHANNEL)"

    if [ "$FROM_REV" = "$TO_REV" ]; then
        echo "Initial and target revisions are the same, skipping..."
        touch skip.test
        exit
    fi

    tests.nested build-image core
    tests.nested create-vm core

debug: |
    #shellcheck source=tests/lib/nested.sh
    . "$TESTSLIB/nested.sh"
    tests.nested exec "snap changes" || true

execute: |
    #shellcheck source=tests/lib/nested.sh
    . "$TESTSLIB/nested.sh"

    if [ -f skip.test ]; then
        exit
    fi

    FROM_REV="$(nested_get_snap_rev_for_channel "$SNAP" $TRACK/$NESTED_CORE_CHANNEL)"
    TO_REV="$(nested_get_snap_rev_for_channel "$SNAP" $TRACK/$NESTED_CORE_REFRESH_CHANNEL)"

    tests.nested exec "snap list $SNAP" | MATCH "^${SNAP}.*${FROM_REV}.*${TRACK}/${NESTED_CORE_CHANNEL}.*"
    
    echo "Refresh the snap $SNAP"
    INITIAL_BOOT_ID=$(nested_get_boot_id)
    REFRESH_ID=$(tests.nested exec "sudo snap refresh --no-wait --channel $NESTED_CORE_REFRESH_CHANNEL $SNAP")

    case "$SNAP" in
        snapd|pc)
            # We manually reboot even after snapd refresh to ensure that if
            # resealing took place we are still able to boot
            # The following commands could fails in case the connection is suddenly
            # stopped because of the reboot in the nested machine
            tests.nested exec "snap watch $REFRESH_ID" || true
            tests.nested exec "sudo reboot" || true
            ;;
        pc-kernel|core20)
            # don't manually reboot, wait for automatic snapd reboot
            ;;
    esac
    tests.nested wait-for reboot "$INITIAL_BOOT_ID"
    SECOND_BOOT_ID=$(nested_get_boot_id)

    echo "Check the new version of the snaps is correct after the system reboot"
    tests.nested exec "snap list $SNAP" | MATCH "^${SNAP}.*${TO_REV}.*${TRACK}/${NESTED_CORE_REFRESH_CHANNEL}.*"

    echo "Check the change is completed"
    case "$SNAP" in
        pc-kernel|core20)
<<<<<<< HEAD
            REFRESH_ID="$REFRESH_ID" tests.nested retry "--wait 1 -n 10 sh -c 'snap changes | grep -qE \"$REFRESH_ID\s+Done\s+.*\"'"
=======
            #shellcheck disable=SC2098
            #shellcheck disable=SC2097
            REFRESH_ID="$REFRESH_ID" nested_retry "--wait 1 -n 10 sh -c 'snap changes | grep -qE \"$REFRESH_ID\s+Done\s+.*\"'"
>>>>>>> a9591cbe
            ;;
    esac

    echo "Revert the snap $SNAP"
    REVERT_ID=$(tests.nested exec "sudo snap revert --no-wait $SNAP")

    case "$SNAP" in
        snapd|pc)
            # we manually reboot even after snapd refresh to ensure that if
            # resealing took place we are still able to boot
            # The following commands could fails in case the connection is suddenly
            # stopped because of the reboot in the nested machine
            tests.nested exec "snap watch $REVERT_ID" || true
            tests.nested exec "sudo reboot" || true
            ;;
        pc-kernel|core20)
            # don't manually reboot, wait for automatic snapd reboot
            ;;
    esac
    tests.nested wait-for reboot "$SECOND_BOOT_ID"

    echo "Check the version of the snaps after the revert is correct"
    tests.nested exec "snap list $SNAP" | MATCH "^${SNAP}.*${FROM_REV}.*${TRACK}/${NESTED_CORE_REFRESH_CHANNEL}.*"

    echo "Check the change is completed"
    case "$SNAP" in
        pc-kernel|core20)
<<<<<<< HEAD
            REVERT_ID="$REVERT_ID" tests.nested retry "--wait 1 -n 10 sh -c 'snap changes | MATCH \"$REVERT_ID\s+Done\s+.*\"'"
=======
            #shellcheck disable=SC2098
            #shellcheck disable=SC2097
            REVERT_ID="$REVERT_ID" nested_retry "--wait 1 -n 10 sh -c 'snap changes | MATCH \"$REVERT_ID\s+Done\s+.*\"'"
>>>>>>> a9591cbe
            ;;
    esac<|MERGE_RESOLUTION|>--- conflicted
+++ resolved
@@ -89,13 +89,9 @@
     echo "Check the change is completed"
     case "$SNAP" in
         pc-kernel|core20)
-<<<<<<< HEAD
-            REFRESH_ID="$REFRESH_ID" tests.nested retry "--wait 1 -n 10 sh -c 'snap changes | grep -qE \"$REFRESH_ID\s+Done\s+.*\"'"
-=======
             #shellcheck disable=SC2098
             #shellcheck disable=SC2097
-            REFRESH_ID="$REFRESH_ID" nested_retry "--wait 1 -n 10 sh -c 'snap changes | grep -qE \"$REFRESH_ID\s+Done\s+.*\"'"
->>>>>>> a9591cbe
+            REFRESH_ID="$REFRESH_ID" tests.nested retry "--wait 1 -n 10 sh -c 'snap changes | grep -qE \"$REFRESH_ID\s+Done\s+.*\"'"
             ;;
     esac
 
@@ -123,12 +119,8 @@
     echo "Check the change is completed"
     case "$SNAP" in
         pc-kernel|core20)
-<<<<<<< HEAD
-            REVERT_ID="$REVERT_ID" tests.nested retry "--wait 1 -n 10 sh -c 'snap changes | MATCH \"$REVERT_ID\s+Done\s+.*\"'"
-=======
             #shellcheck disable=SC2098
             #shellcheck disable=SC2097
-            REVERT_ID="$REVERT_ID" nested_retry "--wait 1 -n 10 sh -c 'snap changes | MATCH \"$REVERT_ID\s+Done\s+.*\"'"
->>>>>>> a9591cbe
+            REVERT_ID="$REVERT_ID" tests.nested retry "--wait 1 -n 10 sh -c 'snap changes | MATCH \"$REVERT_ID\s+Done\s+.*\"'"
             ;;
     esac