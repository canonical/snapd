--- conflicted
+++ resolved
@@ -55,15 +55,10 @@
     fi
 
     # this change is not immediately done and needs a retry
-<<<<<<< HEAD
+    #shellcheck disable=SC2140
     REFRESH_ID="$REFRESH_ID" tests.nested retry "--wait 1 -n 10 sh -c 'snap changes | grep -qE \".* Done .* Refresh snaps.*"snapd"\"'"
+    #shellcheck disable=SC2140
     REFRESH_ID="$REFRESH_ID" tests.nested retry "--wait 1 -n 10 sh -c 'snap changes | grep -qE \".* Done .* Refresh snaps.*"core18"\"'"
-=======
-    #shellcheck disable=SC2140
-    REFRESH_ID="$REFRESH_ID" nested_retry "--wait 1 -n 10 sh -c 'snap changes | grep -qE \".* Done .* Refresh snaps.*"snapd"\"'"
-    #shellcheck disable=SC2140
-    REFRESH_ID="$REFRESH_ID" nested_retry "--wait 1 -n 10 sh -c 'snap changes | grep -qE \".* Done .* Refresh snaps.*"core18"\"'"
->>>>>>> a9591cbe
   fi
 
   echo "Now refresh snapd with current tree"
