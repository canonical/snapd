#!/bin/bash -eu

export LANG=C.UTF-8
export LANGUAGE=en

if command -v goctest >/dev/null; then
    goctest="goctest"
else
    goctest="go test"
fi
COVERMODE=${COVERMODE:-atomic}
COVERAGE_SUFFIX=${GO_BUILD_TAGS:-notags}
COVERAGE_OUT=${COVERAGE_OUT:-.coverage/coverage-$COVERAGE_SUFFIX.cov}
CHANGED_FILES=${CHANGED_FILES:-""}

if [ -z "${GITHUB_WORKFLOW:-}" ]; then
    # when *not* running inside github, ensure we use go-1.13 by default
    export PATH=/usr/lib/go-1.13/bin:"${PATH}"
fi

# add workaround for https://github.com/golang/go/issues/24449
if [ "$(uname -m)" = "s390x" ]; then
    if go version | grep -q go1.10; then
        echo "covermode 'atomic' crashes on s390x with go1.10, reseting "
        echo "to 'set'. see https://github.com/golang/go/issues/24449"
        COVERMODE="set"
    fi
fi

export GOPATH="${GOPATH:-$(realpath "$(dirname "$0")"/../../../../)}"
export PATH="$PATH:${GOPATH%%:*}/bin"

short=

STATIC=
UNIT=

case "${1:-all}" in
    all)
        STATIC=1
        UNIT=1
        ;;
    --static)
        STATIC=1
        ;;
    --unit)
        UNIT=1
        ;;
    --short-unit)
        UNIT=1
        short=1
        ;;
    *)
        echo "Wrong flag ${1}. To run a single suite use --static, --unit."
        exit 1
esac

CURRENTTRAP="true"
EXIT_CODE=99

store_exit_code() {
    EXIT_CODE=$?
}

exit_with_exit_code() {
    exit $EXIT_CODE
}

addtrap() {
    CURRENTTRAP="$CURRENTTRAP ; $1"
    # shellcheck disable=SC2064
    trap "store_exit_code; $CURRENTTRAP ; exit_with_exit_code" EXIT
}

goinstall() {
    pkg="$1"
    # go1.18+ will no longer build/install packages. Here "go install"
    # must be used but it will only fetch remote packages if the @latest
    # (or similar syntax is used). Instead of checking the version we
    # check if the "go install" help mentions this new feature.
    if go help install | grep -q @latest; then
        go install "${pkg}"@latest
    else
        go get -u "${pkg}"
    fi
}

endmsg() {
    if [ $EXIT_CODE -eq 0 ]; then
        p="success.txt"
        m="All good, what could possibly go wrong."
    else
        p="failure.txt"
        m="Crushing failure and despair."
    fi
    echo
    if [ -t 1 ] && [ -z "$STATIC" ]; then
        cat "data/$p"
    else
        echo "$m"
    fi
}
addtrap endmsg

missing_interface_spread_test() {
    snap_yaml="tests/lib/snaps/test-snapd-policy-app-consumer/meta/snap.yaml"
    core_snap_yaml="tests/main/interfaces-many-snap-provided/test-snapd-policy-app-provider-core/meta/snap.yaml"
    classic_snap_yaml="tests/main/interfaces-many-snap-provided/test-snapd-policy-app-provider-classic/meta/snap.yaml"
    for iface in $(go run ./tests/lib/list-interfaces.go) ; do
        search="plugs: \\[ $iface \\]"
        case "$iface" in
            bool-file|gpio|pwm|dsp|netlink-driver|hidraw|i2c|iio|serial-port|spi)
                # skip gadget provided interfaces for now
                continue
                ;;
            dbus|content)
                search="interface: $iface"
                ;;
            autopilot)
                search='plugs: \[ autopilot-introspection \]'
                ;;
        esac
        if ! grep -q "$search" "$snap_yaml" ; then
            echo "Missing high-level test for interface '$iface'. Please add to:"
            echo "* $snap_yaml"
            echo "* $core_snap_yaml (if needed)"
            echo "* $classic_snap_yaml (if needed)"
            exit 1
        fi
    done
}


if [ "$STATIC" = 1 ]; then
    ./get-deps.sh

    # Run static tests.
    echo Checking docs
    ./mdlint.py ./*.md docs/*.md

    # XXX: remove once we can use an action, see workflows/test.yaml for
    #      details why we still use this script
    if [ -n "${GITHUB_PULL_REQUEST:-}" ] && [ "${GITHUB_PULL_REQUEST:-}" != "false" ]; then
        echo Checking pull request summary
        ./check-pr-title.py "$GITHUB_PULL_REQUEST"
    fi

    # check commit author/committer name for unicode
    ./check-commit-email.py

    if [ -z "${SKIP_GOFMT:-}" ]; then
        echo Checking formatting
        fmt=""
        for dir in $(go list -f '{{.Dir}}' ./... | grep -v '/\(c-\)\?vendor/' ); do
            # skip vendor packages
            s="$(${GOFMT:-gofmt} -s -d "$dir" || true)"
            if [ -n "$s" ]; then
                fmt="$s\\n$fmt"
            fi
        done
        if [ -n "$fmt" ]; then
            echo "Formatting wrong in following files:"
            # shellcheck disable=SC2001
            echo "$fmt" | sed -e 's/\\n/\n/g'
            exit 1
        fi
    fi

    # go vet
    echo Running vet
    go list ./... | grep -v '/vendor/' | xargs go vet

    echo 'Checking for usages of http.Status*'
    got=""
    for dir in $(go list -f '{{.Dir}}' ./... | grep -v '/vendor/' ); do
        s="$(grep -nP 'http\.Status(?!Text)' "$dir"/*.go || true)"
        if [ -n "$s" ]; then
            got="$s\\n$got"
        fi
    done

    if [ -n "$got" ]; then
        echo 'Usages of http.Status*, we prefer the numeric values directly:'
        echo "$got"
        exit 1
    fi

    echo "Checking for direct usages of math/rand"
    got=""
    for dir in $(go list -f '{{.Dir}}' ./... | grep -v '/vendor/' ); do
        # shellcheck disable=SC2063
        s="$(grep -nP --exclude '*_test.go' --exclude 'randutil/*.go' math/rand "$dir"/*.go || true)"
        if [ -n "$s" ]; then
            got="$s\\n$got"
        fi
    done

    if [ -n "$got" ]; then
        echo 'Direct usages of math/rand, we prefer randutil:'
        echo "$got"
        exit 1
    fi

    if command -v shellcheck >/dev/null; then
        exclude_tools_path=tests/lib/external/snapd-testing-tools
        echo "Checking shell scripts..."
        if [ -n "$CHANGED_FILES" ]; then
            echo "Checking just the changed bash files"
            # shellcheck disable=SC2086
            INITIAL_FILES="$( file -N $CHANGED_FILES | awk -F": " '$2~/shell.script/{print $1}' )"
        else
            echo "Checking all the bash files"
            INITIAL_FILES="$( ( git ls-files -z 2>/dev/null || find . \( -name .git -o -name vendor -o -name c-vendor \) -prune -o -print0) | xargs -0 file -N | awk -F": " '$2~/shell.script/{print $1}' )"
        fi
        FILTERED_FILES="$( echo "$INITIAL_FILES"  | grep -v "$exclude_tools_path" )"
        if [ -n "$FILTERED_FILES" ]; then
            echo "Running shellcheck for files: $FILTERED_FILES"
            # shellcheck disable=SC2086
            shellcheck -x $FILTERED_FILES
        else
            echo "Skipping shellcheck, no files to check"
        fi

        regexp='GOPATH(?!%%:\*)(?!:)[^= ]*/'
        if  grep -qPr                   --exclude HACKING.md --exclude 'Makefile.*' --exclude-dir .git --exclude-dir vendor "$regexp"; then
            echo "Using GOPATH as if it were a single entry and not a list:"
            grep -PHrn -C1 --color=auto --exclude HACKING.md --exclude 'Makefile.*' --exclude-dir .git --exclude-dir vendor "$regexp"
            echo "Use GOHOME, or {GOPATH%%:*}, instead."
            exit 1
        fi
        unset regexp

        # also run spread-shellcheck
<<<<<<< HEAD
        # XXX: exclude core20-preseed test as its environment block confuses shellcheck, and it's not possible to disable shellcheck there.
        ./tests/lib/external/snapd-testing-tools/utils/spread-shellcheck spread.yaml tests --exclude "$exclude_tools_path" --exclude "tests/nested/manual/core20-preseed"
=======
        FILTERED_FILES="spread.yaml"
        if [ -n "$CHANGED_FILES" ]; then
            # shellcheck disable=SC2086
            for changed_file in $CHANGED_FILES; do
                if [[ $changed_file == */task.yaml ]]; then
                    FILTERED_FILES="$FILTERED_FILES $changed_file"
                fi
            done
        else
            FILTERED_FILES="$FILTERED_FILES tests"
        fi
        # shellcheck disable=SC2086
        ./tests/lib/external/snapd-testing-tools/utils/spread-shellcheck $FILTERED_FILES --exclude "$exclude_tools_path"
>>>>>>> 4a2e84a3
    fi

    if [ -z "${SKIP_MISSPELL-}" ]; then
        echo "Checking spelling errors"
        if ! command -v misspell >/dev/null; then
            goinstall github.com/client9/misspell/cmd/misspell
        fi
        # FIXME: auter is only misspelled in the changelog so we should fix there
        # PROCES is used in the seccomp tests (PRIO_PROCES{,S,SS})
        # exportfs is used in the nfs-support test
        MISSPELL_IGNORE="auther,PROCES,PROCESSS,proces,processs,exportfs"
        git ls-files -z -- . ':!:./po' ':!:./vendor' ':!:./c-vendor' ':!:./cmd/libsnap-confine-private/bpf/vendor' |
            xargs -0 misspell -error -i "$MISSPELL_IGNORE"
    fi

    if [ -z "${SKIP_INEFFASSIGN-}" ]; then
        if dpkg --compare-versions "$(go version | awk '$3 ~ /^go[0-9]/ {print substr($3, 3)}')" ge 1.12; then
            echo "Checking for ineffective assignments"
            if ! command -v ineffassign >/dev/null; then
                goinstall github.com/gordonklaus/ineffassign
            fi
            # ineffassign knows about ignoring vendor/ \o/
            ineffassign ./...
        fi
    fi

    echo "Checking for naked returns"
    if ! command -v nakedret >/dev/null; then
        goinstall github.com/alexkohler/nakedret
    fi
    got=$(go list ./... | grep -v '/osutil/udev/' | grep -v '/vendor/' | xargs nakedret 2>&1)
    if [ -n "$got" ]; then
        echo "$got"
        if [ -z "${SKIP_NAKEDRET:-}" ]; then
            exit 1
        else
            echo "Ignoring nakedret errors as requested"
        fi
    fi

    echo "Checking all interfaces have minimal spread test"
    missing_interface_spread_test

    echo "Checking for incorrect multiline strings in spread tests"
    badmultiline=$(find tests -name 'task.yaml' -print0 -o -name 'spread.yaml' -print0 | \
                       xargs -0 grep -R -n -E '(restore*|prepare*|execute|debug):\s*$' || true)
    if [ -n "$badmultiline" ]; then
        echo "Incorrect multiline strings at the following locations:"
        echo "$badmultiline"
        exit 1
    fi

    echo "Checking for potentially incorrect use of MATCH -v"
    badMATCH=$(find tests -name 'task.yaml' -print0 -o -name 'spread.yaml' -print0 | \
                       xargs -0 grep -R -n -E 'MATCH +-v' || true)
    if [ -n "$badMATCH" ]; then
        echo "Potentially incorrect use of MATCH -v at the following locations:"
        echo "$badMATCH"
        exit 1
    fi

    # FIXME: re-add staticcheck with a matching version for the used go-version

    if [ -z "${SKIP_TESTS_FORMAT_CHECK-}" ] || [ "$SKIP_TESTS_FORMAT_CHECK" = 0 ]; then
        echo "Checking tests formatting"
        ./tests/lib/external/snapd-testing-tools/utils/check-test-format ./tests
    fi
fi

if [ "$UNIT" = 1 ]; then
    ./get-deps.sh

    echo "Show go version"
    command -v go
    go version

    tags=
    if [ -n "${GO_BUILD_TAGS-}" ]; then
        echo "Using build tags: $GO_BUILD_TAGS"
        tags="-tags $GO_BUILD_TAGS"
    fi

    echo Building
    # shellcheck disable=SC2086
    go build -v $tags github.com/snapcore/snapd/...

    # tests
    echo Running tests from "$PWD"
    if [ "$short" = 1 ]; then
            # shellcheck disable=SC2046,SC2086
            GOTRACEBACK=1 $goctest $tags -short -timeout 5m $(go list ./... | grep -v '/vendor/' )
    else
        coverage=""
        if [ -z "${SKIP_COVERAGE-}" ]; then
            coverage="-coverprofile=$COVERAGE_OUT -covermode=$COVERMODE"
            # Prepare the coverage output profile.
            mkdir -p "$(dirname "$COVERAGE_OUT")"
            echo "mode: $COVERMODE" > "$COVERAGE_OUT"
        else
            echo "Skipping test coverage"
        fi

        # shellcheck disable=SC2046,SC2086
        GOTRACEBACK=1 $goctest $tags -timeout 5m $coverage $(go list ./... | grep -v '/vendor/' )
    fi

    # python unit test for mountinfo.query and version-compare
    command -v python2 && python2 ./tests/lib/tools/mountinfo.query --run-unit-tests
    command -v python3 && python3 ./tests/lib/tools/mountinfo.query --run-unit-tests
    command -v python2 && python2 ./tests/lib/tools/version-compare --run-unit-tests
    command -v python3 && python3 ./tests/lib/tools/version-compare --run-unit-tests
fi

UNCLEAN="$(git status -s|grep '^??')" || true
SKIP_UNCLEAN=${SKIP_UNCLEAN=}
if [ -n "$UNCLEAN" ] && [ -z "$SKIP_UNCLEAN" ]; then
    cat <<EOF

There are files left in the git tree after the tests:

$UNCLEAN
EOF
    exit 1
fi

if [ -n "${SKIP_DIRTY_CHECK-}" ]; then
    exit 0
fi

# XXX: re-enable after vendor/vendor.json is removed
# if git describe --always --dirty | grep -q dirty; then
#     echo "Build tree is dirty"
#     git diff
#     exit 1
# fi<|MERGE_RESOLUTION|>--- conflicted
+++ resolved
@@ -231,11 +231,8 @@
         unset regexp
 
         # also run spread-shellcheck
-<<<<<<< HEAD
         # XXX: exclude core20-preseed test as its environment block confuses shellcheck, and it's not possible to disable shellcheck there.
-        ./tests/lib/external/snapd-testing-tools/utils/spread-shellcheck spread.yaml tests --exclude "$exclude_tools_path" --exclude "tests/nested/manual/core20-preseed"
-=======
-        FILTERED_FILES="spread.yaml"
+        FILTERED_FILES="spread.yaml tests/nested/manual/core20-preseed"
         if [ -n "$CHANGED_FILES" ]; then
             # shellcheck disable=SC2086
             for changed_file in $CHANGED_FILES; do
@@ -246,9 +243,9 @@
         else
             FILTERED_FILES="$FILTERED_FILES tests"
         fi
+
         # shellcheck disable=SC2086
         ./tests/lib/external/snapd-testing-tools/utils/spread-shellcheck $FILTERED_FILES --exclude "$exclude_tools_path"
->>>>>>> 4a2e84a3
     fi
 
     if [ -z "${SKIP_MISSPELL-}" ]; then
