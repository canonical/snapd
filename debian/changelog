--- conflicted
+++ resolved
@@ -1,16 +1,14 @@
-<<<<<<< HEAD
-ubuntu-core-launcher (0.2.8) UNRELEASED; urgency=medium
+ubuntu-core-launcher (0.2.9) UNRELEASED; urgency=medium
 
   * add apparmor profile for ubuntu-core-launcher
 
- -- Jamie Strandboge <jamie@ubuntu.com>  Tue, 21 Apr 2015 14:08:14 -0500
-=======
+ -- Jamie Strandboge <jamie@ubuntu.com>  Tue, 21 Apr 2015 14:21:15 -0500
+
 ubuntu-core-launcher (0.2.8) vivid; urgency=low
 
   * initial upload to the archive
 
  -- Michael Vogt <michael.vogt@ubuntu.com>  Tue, 21 Apr 2015 21:02:28 +0200
->>>>>>> 125ba4c7
 
 ubuntu-core-launcher (0.2.7) vivid; urgency=low
 
