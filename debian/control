--- conflicted
+++ resolved
@@ -9,12 +9,7 @@
                fakeroot,
                gettext,
                gnupg2,
-<<<<<<< HEAD
-               golang (>=2:1.6) | golang-1.6,
-=======
                golang-any (>=2:1.6) | golang-1.6,
-               golang-github-gosexy-gettext-dev,
->>>>>>> 6c41a617
                python3,
                lsb-release,
                python3-markdown,
@@ -43,10 +38,6 @@
 
 Package: snapd
 Architecture: any
-<<<<<<< HEAD
-Depends: ${misc:Depends}, ${shlibs:Depends}, adduser,
- squashfs-tools, gnupg1 | gnupg, systemd, ubuntu-core-launcher (>= 1.0.23), xdelta
-=======
 Depends: adduser,
          gnupg1 | gnupg,
          snap-confine (>= 1.0.43),
@@ -55,7 +46,6 @@
          xdelta,
          ${misc:Depends},
          ${shlibs:Depends}
->>>>>>> 6c41a617
 Replaces: ubuntu-snappy (<< 1.9), ubuntu-snappy-cli (<< 1.9)
 Breaks: ubuntu-snappy (<< 1.9), ubuntu-snappy-cli (<< 1.9)
 Conflicts: snap (<< 2013-11-29-1ubuntu1), snappy
