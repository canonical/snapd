// -*- Mode: Go; indent-tabs-mode: t -*-

/*
 * Copyright (C) 2014-2022 Canonical Ltd
 *
 * This program is free software: you can redistribute it and/or modify
 * it under the terms of the GNU General Public License version 3 as
 * published by the Free Software Foundation.
 *
 * This program is distributed in the hope that it will be useful,
 * but WITHOUT ANY WARRANTY; without even the implied warranty of
 * MERCHANTABILITY or FITNESS FOR A PARTICULAR PURPOSE.  See the
 * GNU General Public License for more details.
 *
 * You should have received a copy of the GNU General Public License
 * along with this program.  If not, see <http://www.gnu.org/licenses/>.
 *
 */

package boot_test

import (
	"fmt"
	"io/ioutil"
	"os"
	"path/filepath"

	. "gopkg.in/check.v1"

	"github.com/snapcore/snapd/arch/archtest"
	"github.com/snapcore/snapd/asserts"
	"github.com/snapcore/snapd/boot"
	"github.com/snapcore/snapd/boot/boottest"
	"github.com/snapcore/snapd/bootloader"
	"github.com/snapcore/snapd/bootloader/assets"
	"github.com/snapcore/snapd/bootloader/bootloadertest"
	"github.com/snapcore/snapd/bootloader/grubenv"
	"github.com/snapcore/snapd/bootloader/ubootenv"
	"github.com/snapcore/snapd/dirs"
	"github.com/snapcore/snapd/gadget"
	"github.com/snapcore/snapd/osutil"
	"github.com/snapcore/snapd/secboot"
	"github.com/snapcore/snapd/secboot/keys"
	"github.com/snapcore/snapd/seed"
	"github.com/snapcore/snapd/snap"
	"github.com/snapcore/snapd/snap/snapfile"
	"github.com/snapcore/snapd/snap/snaptest"
	"github.com/snapcore/snapd/testutil"
	"github.com/snapcore/snapd/timings"
)

type makeBootableSuite struct {
	baseBootenvSuite

	bootloader *bootloadertest.MockBootloader
}

var _ = Suite(&makeBootableSuite{})

func (s *makeBootableSuite) SetUpTest(c *C) {
	s.baseBootenvSuite.SetUpTest(c)

	s.bootloader = bootloadertest.Mock("mock", c.MkDir())
	s.forceBootloader(s.bootloader)

	s.AddCleanup(archtest.MockArchitecture("amd64"))
	snippets := []assets.ForEditions{
		{FirstEdition: 1, Snippet: []byte("console=ttyS0 console=tty1 panic=-1")},
	}
	s.AddCleanup(assets.MockSnippetsForEdition("grub.cfg:static-cmdline", snippets))
	s.AddCleanup(assets.MockSnippetsForEdition("grub-recovery.cfg:static-cmdline", snippets))
}

func makeSnap(c *C, name, yaml string, revno snap.Revision) (fn string, info *snap.Info) {
	return makeSnapWithFiles(c, name, yaml, revno, nil)
}

func makeSnapWithFiles(c *C, name, yaml string, revno snap.Revision, files [][]string) (fn string, info *snap.Info) {
	si := &snap.SideInfo{
		RealName: name,
		Revision: revno,
	}
	fn = snaptest.MakeTestSnapWithFiles(c, yaml, files)
	snapf, err := snapfile.Open(fn)
	c.Assert(err, IsNil)
	info, err = snap.ReadInfoFromSnapFile(snapf, si)
	c.Assert(err, IsNil)
	return fn, info
}

func (s *makeBootableSuite) TestMakeBootableImage(c *C) {
	bootloader.Force(nil)
	model := boottest.MakeMockModel()

	grubCfg := []byte("#grub cfg")
	unpackedGadgetDir := c.MkDir()
	err := ioutil.WriteFile(filepath.Join(unpackedGadgetDir, "grub.conf"), grubCfg, 0644)
	c.Assert(err, IsNil)

	seedSnapsDirs := filepath.Join(s.rootdir, "/var/lib/snapd/seed", "snaps")
	err = os.MkdirAll(seedSnapsDirs, 0755)
	c.Assert(err, IsNil)

	baseFn, baseInfo := makeSnap(c, "core18", `name: core18
type: base
version: 4.0
`, snap.R(3))
	baseInSeed := filepath.Join(seedSnapsDirs, baseInfo.Filename())
	err = os.Rename(baseFn, baseInSeed)
	c.Assert(err, IsNil)
	kernelFn, kernelInfo := makeSnap(c, "pc-kernel", `name: pc-kernel
type: kernel
version: 4.0
`, snap.R(5))
	kernelInSeed := filepath.Join(seedSnapsDirs, kernelInfo.Filename())
	err = os.Rename(kernelFn, kernelInSeed)
	c.Assert(err, IsNil)

	bootWith := &boot.BootableSet{
		Base:              baseInfo,
		BasePath:          baseInSeed,
		Kernel:            kernelInfo,
		KernelPath:        kernelInSeed,
		UnpackedGadgetDir: unpackedGadgetDir,
	}

	err = boot.MakeBootableImage(model, s.rootdir, bootWith, nil)
	c.Assert(err, IsNil)

	// check the bootloader config
	seedGenv := grubenv.NewEnv(filepath.Join(s.rootdir, "boot/grub/grubenv"))
	c.Assert(seedGenv.Load(), IsNil)
	c.Check(seedGenv.Get("snap_kernel"), Equals, "pc-kernel_5.snap")
	c.Check(seedGenv.Get("snap_core"), Equals, "core18_3.snap")
	c.Check(seedGenv.Get("snap_menuentry"), Equals, "My Model")

	// check symlinks from snap blob dir
	kernelBlob := filepath.Join(dirs.SnapBlobDirUnder(s.rootdir), kernelInfo.Filename())
	dst, err := os.Readlink(filepath.Join(dirs.SnapBlobDirUnder(s.rootdir), kernelInfo.Filename()))
	c.Assert(err, IsNil)
	c.Check(dst, Equals, "../seed/snaps/pc-kernel_5.snap")
	c.Check(kernelBlob, testutil.FilePresent)

	baseBlob := filepath.Join(dirs.SnapBlobDirUnder(s.rootdir), baseInfo.Filename())
	dst, err = os.Readlink(filepath.Join(dirs.SnapBlobDirUnder(s.rootdir), baseInfo.Filename()))
	c.Assert(err, IsNil)
	c.Check(dst, Equals, "../seed/snaps/core18_3.snap")
	c.Check(baseBlob, testutil.FilePresent)

	// check that the bootloader (grub here) configuration was copied
	c.Check(filepath.Join(s.rootdir, "boot", "grub/grub.cfg"), testutil.FileEquals, grubCfg)
}

type makeBootable20Suite struct {
	baseBootenvSuite

	bootloader *bootloadertest.MockRecoveryAwareBootloader
}

type makeBootable20UbootSuite struct {
	baseBootenvSuite

	bootloader *bootloadertest.MockExtractedRecoveryKernelImageBootloader
}

var _ = Suite(&makeBootable20Suite{})
var _ = Suite(&makeBootable20UbootSuite{})

func (s *makeBootable20Suite) SetUpTest(c *C) {
	s.baseBootenvSuite.SetUpTest(c)

	s.bootloader = bootloadertest.Mock("mock", c.MkDir()).RecoveryAware()
	s.forceBootloader(s.bootloader)
	s.AddCleanup(archtest.MockArchitecture("amd64"))
	snippets := []assets.ForEditions{
		{FirstEdition: 1, Snippet: []byte("console=ttyS0 console=tty1 panic=-1")},
	}
	s.AddCleanup(assets.MockSnippetsForEdition("grub.cfg:static-cmdline", snippets))
	s.AddCleanup(assets.MockSnippetsForEdition("grub-recovery.cfg:static-cmdline", snippets))
}

func (s *makeBootable20UbootSuite) SetUpTest(c *C) {
	s.baseBootenvSuite.SetUpTest(c)

	s.bootloader = bootloadertest.Mock("mock", c.MkDir()).ExtractedRecoveryKernelImage()
	s.forceBootloader(s.bootloader)
}

func (s *makeBootable20Suite) TestMakeBootableImage20(c *C) {
	bootloader.Force(nil)
	model := boottest.MakeMockUC20Model()

	unpackedGadgetDir := c.MkDir()
	grubRecoveryCfg := "#grub-recovery cfg"
	grubRecoveryCfgAsset := "#grub-recovery cfg from assets"
	grubCfg := "#grub cfg"
	snaptest.PopulateDir(unpackedGadgetDir, [][]string{
		{"grub-recovery.conf", grubRecoveryCfg},
		{"grub.conf", grubCfg},
		{"meta/snap.yaml", gadgetSnapYaml},
	})
	restore := assets.MockInternal("grub-recovery.cfg", []byte(grubRecoveryCfgAsset))
	defer restore()

	// on uc20 the seed layout if different
	seedSnapsDirs := filepath.Join(s.rootdir, "/snaps")
	err := os.MkdirAll(seedSnapsDirs, 0755)
	c.Assert(err, IsNil)

	baseFn, baseInfo := makeSnap(c, "core20", `name: core20
type: base
version: 5.0
`, snap.R(3))
	baseInSeed := filepath.Join(seedSnapsDirs, baseInfo.Filename())
	err = os.Rename(baseFn, baseInSeed)
	c.Assert(err, IsNil)
	kernelFn, kernelInfo := makeSnapWithFiles(c, "pc-kernel", `name: pc-kernel
type: kernel
version: 5.0
`, snap.R(5), [][]string{
		{"kernel.efi", "I'm a kernel.efi"},
	})
	kernelInSeed := filepath.Join(seedSnapsDirs, kernelInfo.Filename())
	err = os.Rename(kernelFn, kernelInSeed)
	c.Assert(err, IsNil)

	label := "20191209"
	recoverySystemDir := filepath.Join("/systems", label)
	bootWith := &boot.BootableSet{
		Base:                baseInfo,
		BasePath:            baseInSeed,
		Kernel:              kernelInfo,
		KernelPath:          kernelInSeed,
		RecoverySystemDir:   recoverySystemDir,
		RecoverySystemLabel: label,
		UnpackedGadgetDir:   unpackedGadgetDir,
		Recovery:            true,
	}

	err = boot.MakeBootableImage(model, s.rootdir, bootWith, nil)
	c.Assert(err, IsNil)

	// ensure only a single file got copied (the grub.cfg)
	files, err := filepath.Glob(filepath.Join(s.rootdir, "EFI/ubuntu/*"))
	c.Assert(err, IsNil)
	// grub.cfg and grubenv
	c.Check(files, HasLen, 2)
	// check that the recovery bootloader configuration was installed with
	// the correct content
	c.Check(filepath.Join(s.rootdir, "EFI/ubuntu/grub.cfg"), testutil.FileEquals, grubRecoveryCfgAsset)

	// ensure no /boot was setup
	c.Check(filepath.Join(s.rootdir, "boot"), testutil.FileAbsent)

	// ensure the correct recovery system configuration was set
	seedGenv := grubenv.NewEnv(filepath.Join(s.rootdir, "EFI/ubuntu/grubenv"))
	c.Assert(seedGenv.Load(), IsNil)
	c.Check(seedGenv.Get("snapd_recovery_system"), Equals, label)

	systemGenv := grubenv.NewEnv(filepath.Join(s.rootdir, recoverySystemDir, "grubenv"))
	c.Assert(systemGenv.Load(), IsNil)
	c.Check(systemGenv.Get("snapd_recovery_kernel"), Equals, "/snaps/pc-kernel_5.snap")
}

func (s *makeBootable20Suite) TestMakeBootableImage20BootFlags(c *C) {
	bootloader.Force(nil)
	model := boottest.MakeMockUC20Model()

	unpackedGadgetDir := c.MkDir()
	grubRecoveryCfg := "#grub-recovery cfg"
	grubRecoveryCfgAsset := "#grub-recovery cfg from assets"
	grubCfg := "#grub cfg"
	snaptest.PopulateDir(unpackedGadgetDir, [][]string{
		{"grub-recovery.conf", grubRecoveryCfg},
		{"grub.conf", grubCfg},
		{"meta/snap.yaml", gadgetSnapYaml},
	})
	restore := assets.MockInternal("grub-recovery.cfg", []byte(grubRecoveryCfgAsset))
	defer restore()

	// on uc20 the seed layout if different
	seedSnapsDirs := filepath.Join(s.rootdir, "/snaps")
	err := os.MkdirAll(seedSnapsDirs, 0755)
	c.Assert(err, IsNil)

	baseFn, baseInfo := makeSnap(c, "core20", `name: core20
type: base
version: 5.0
`, snap.R(3))
	baseInSeed := filepath.Join(seedSnapsDirs, baseInfo.Filename())
	err = os.Rename(baseFn, baseInSeed)
	c.Assert(err, IsNil)
	kernelFn, kernelInfo := makeSnapWithFiles(c, "pc-kernel", `name: pc-kernel
type: kernel
version: 5.0
`, snap.R(5), [][]string{
		{"kernel.efi", "I'm a kernel.efi"},
	})
	kernelInSeed := filepath.Join(seedSnapsDirs, kernelInfo.Filename())
	err = os.Rename(kernelFn, kernelInSeed)
	c.Assert(err, IsNil)

	label := "20191209"
	recoverySystemDir := filepath.Join("/systems", label)
	bootWith := &boot.BootableSet{
		Base:                baseInfo,
		BasePath:            baseInSeed,
		Kernel:              kernelInfo,
		KernelPath:          kernelInSeed,
		RecoverySystemDir:   recoverySystemDir,
		RecoverySystemLabel: label,
		UnpackedGadgetDir:   unpackedGadgetDir,
		Recovery:            true,
	}
	bootFlags := []string{"factory"}

	err = boot.MakeBootableImage(model, s.rootdir, bootWith, bootFlags)
	c.Assert(err, IsNil)

	// ensure the correct recovery system configuration was set
	seedGenv := grubenv.NewEnv(filepath.Join(s.rootdir, "EFI/ubuntu/grubenv"))
	c.Assert(seedGenv.Load(), IsNil)
	c.Check(seedGenv.Get("snapd_recovery_system"), Equals, label)
	c.Check(seedGenv.Get("snapd_boot_flags"), Equals, "factory")

	systemGenv := grubenv.NewEnv(filepath.Join(s.rootdir, recoverySystemDir, "grubenv"))
	c.Assert(systemGenv.Load(), IsNil)
	c.Check(systemGenv.Get("snapd_recovery_kernel"), Equals, "/snaps/pc-kernel_5.snap")

}

func (s *makeBootable20Suite) testMakeBootableImage20CustomKernelArgs(c *C, whichFile, content, errMsg string) {
	bootloader.Force(nil)
	model := boottest.MakeMockUC20Model()

	unpackedGadgetDir := c.MkDir()
	grubCfg := "#grub cfg"
	snaptest.PopulateDir(unpackedGadgetDir, [][]string{
		{"grub.conf", grubCfg},
		{"meta/snap.yaml", gadgetSnapYaml},
		{whichFile, content},
	})

	// on uc20 the seed layout if different
	seedSnapsDirs := filepath.Join(s.rootdir, "/snaps")
	err := os.MkdirAll(seedSnapsDirs, 0755)
	c.Assert(err, IsNil)

	baseFn, baseInfo := makeSnap(c, "core20", `name: core20
type: base
version: 5.0
`, snap.R(3))
	baseInSeed := filepath.Join(seedSnapsDirs, baseInfo.Filename())
	err = os.Rename(baseFn, baseInSeed)
	c.Assert(err, IsNil)
	kernelFn, kernelInfo := makeSnapWithFiles(c, "pc-kernel", `name: pc-kernel
type: kernel
version: 5.0
`, snap.R(5), [][]string{
		{"kernel.efi", "I'm a kernel.efi"},
	})
	kernelInSeed := filepath.Join(seedSnapsDirs, kernelInfo.Filename())
	err = os.Rename(kernelFn, kernelInSeed)
	c.Assert(err, IsNil)

	label := "20191209"
	recoverySystemDir := filepath.Join("/systems", label)
	bootWith := &boot.BootableSet{
		Base:                baseInfo,
		BasePath:            baseInSeed,
		Kernel:              kernelInfo,
		KernelPath:          kernelInSeed,
		RecoverySystemDir:   recoverySystemDir,
		RecoverySystemLabel: label,
		UnpackedGadgetDir:   unpackedGadgetDir,
		Recovery:            true,
	}

	err = boot.MakeBootableImage(model, s.rootdir, bootWith, nil)
	if errMsg != "" {
		c.Assert(err, ErrorMatches, errMsg)
		return
	}
	c.Assert(err, IsNil)

	// ensure the correct recovery system configuration was set
	seedGenv := grubenv.NewEnv(filepath.Join(s.rootdir, "EFI/ubuntu/grubenv"))
	c.Assert(seedGenv.Load(), IsNil)
	c.Check(seedGenv.Get("snapd_recovery_system"), Equals, label)
	// and kernel command line
	systemGenv := grubenv.NewEnv(filepath.Join(s.rootdir, recoverySystemDir, "grubenv"))
	c.Assert(systemGenv.Load(), IsNil)
	c.Check(systemGenv.Get("snapd_recovery_kernel"), Equals, "/snaps/pc-kernel_5.snap")
	switch whichFile {
	case "cmdline.extra":
		c.Check(systemGenv.Get("snapd_extra_cmdline_args"), Equals, content)
		c.Check(systemGenv.Get("snapd_full_cmdline_args"), Equals, "")
	case "cmdline.full":
		c.Check(systemGenv.Get("snapd_extra_cmdline_args"), Equals, "")
		c.Check(systemGenv.Get("snapd_full_cmdline_args"), Equals, content)
	}
}

func (s *makeBootable20Suite) TestMakeBootableImage20CustomKernelExtraArgs(c *C) {
	s.testMakeBootableImage20CustomKernelArgs(c, "cmdline.extra", "foo bar baz", "")
}

func (s *makeBootable20Suite) TestMakeBootableImage20CustomKernelFullArgs(c *C) {
	s.testMakeBootableImage20CustomKernelArgs(c, "cmdline.full", "foo bar baz", "")
}

func (s *makeBootable20Suite) TestMakeBootableImage20CustomKernelInvalidArgs(c *C) {
	errMsg := `cannot obtain recovery system command line: cannot use kernel command line from gadget: invalid kernel command line in cmdline.extra: disallowed kernel argument "snapd_foo=bar"`
	s.testMakeBootableImage20CustomKernelArgs(c, "cmdline.extra", "snapd_foo=bar", errMsg)
}

func (s *makeBootable20Suite) TestMakeBootableImage20UnsetRecoverySystemLabelError(c *C) {
	model := boottest.MakeMockUC20Model()

	unpackedGadgetDir := c.MkDir()
	grubRecoveryCfg := []byte("#grub-recovery cfg")
	err := ioutil.WriteFile(filepath.Join(unpackedGadgetDir, "grub-recovery.conf"), grubRecoveryCfg, 0644)
	c.Assert(err, IsNil)
	grubCfg := []byte("#grub cfg")
	err = ioutil.WriteFile(filepath.Join(unpackedGadgetDir, "grub.conf"), grubCfg, 0644)
	c.Assert(err, IsNil)

	label := "20191209"
	recoverySystemDir := filepath.Join("/systems", label)
	bootWith := &boot.BootableSet{
		RecoverySystemDir: recoverySystemDir,
		UnpackedGadgetDir: unpackedGadgetDir,
		Recovery:          true,
	}

	err = boot.MakeBootableImage(model, s.rootdir, bootWith, nil)
	c.Assert(err, ErrorMatches, "internal error: recovery system label unset")
}

func (s *makeBootable20Suite) TestMakeBootableImage20MultipleRecoverySystemsError(c *C) {
	model := boottest.MakeMockUC20Model()

	bootWith := &boot.BootableSet{Recovery: true}
	err := os.MkdirAll(filepath.Join(s.rootdir, "systems/20191204"), 0755)
	c.Assert(err, IsNil)
	err = os.MkdirAll(filepath.Join(s.rootdir, "systems/20191205"), 0755)
	c.Assert(err, IsNil)

	err = boot.MakeBootableImage(model, s.rootdir, bootWith, nil)
	c.Assert(err, ErrorMatches, "cannot make multiple recovery systems bootable yet")
}

func (s *makeBootable20Suite) TestMakeSystemRunnable16Fails(c *C) {
	model := boottest.MakeMockModel()

	err := boot.MakeRunnableSystem(model, nil, nil)
	c.Assert(err, ErrorMatches, `internal error: cannot make pre-UC20 system runnable`)
}

func (s *makeBootable20Suite) testMakeSystemRunnable20(c *C, factoryReset bool) {
	bootloader.Force(nil)

	model := boottest.MakeMockUC20Model()
	seedSnapsDirs := filepath.Join(s.rootdir, "/snaps")
	err := os.MkdirAll(seedSnapsDirs, 0755)
	c.Assert(err, IsNil)

	// grub on ubuntu-seed
	mockSeedGrubDir := filepath.Join(boot.InitramfsUbuntuSeedDir, "EFI", "ubuntu")
	mockSeedGrubCfg := filepath.Join(mockSeedGrubDir, "grub.cfg")
	err = os.MkdirAll(filepath.Dir(mockSeedGrubCfg), 0755)
	c.Assert(err, IsNil)
	err = ioutil.WriteFile(mockSeedGrubCfg, []byte("# Snapd-Boot-Config-Edition: 1\n"), 0644)
	c.Assert(err, IsNil)
	genv := grubenv.NewEnv(filepath.Join(mockSeedGrubDir, "grubenv"))
	c.Assert(genv.Save(), IsNil)

	// setup recovery boot assets
	err = os.MkdirAll(filepath.Join(boot.InitramfsUbuntuSeedDir, "EFI/boot"), 0755)
	c.Assert(err, IsNil)
	// SHA3-384: 39efae6545f16e39633fbfbef0d5e9fdd45a25d7df8764978ce4d81f255b038046a38d9855e42e5c7c4024e153fd2e37
	err = ioutil.WriteFile(filepath.Join(boot.InitramfsUbuntuSeedDir, "EFI/boot/bootx64.efi"),
		[]byte("recovery shim content"), 0644)
	c.Assert(err, IsNil)
	// SHA3-384: aa3c1a83e74bf6dd40dd64e5c5bd1971d75cdf55515b23b9eb379f66bf43d4661d22c4b8cf7d7a982d2013ab65c1c4c5
	err = ioutil.WriteFile(filepath.Join(boot.InitramfsUbuntuSeedDir, "EFI/boot/grubx64.efi"),
		[]byte("recovery grub content"), 0644)
	c.Assert(err, IsNil)

	// grub on ubuntu-boot
	mockBootGrubDir := filepath.Join(boot.InitramfsUbuntuBootDir, "EFI", "ubuntu")
	mockBootGrubCfg := filepath.Join(mockBootGrubDir, "grub.cfg")
	err = os.MkdirAll(filepath.Dir(mockBootGrubCfg), 0755)
	c.Assert(err, IsNil)
	err = ioutil.WriteFile(mockBootGrubCfg, nil, 0644)
	c.Assert(err, IsNil)

	unpackedGadgetDir := c.MkDir()
	grubRecoveryCfg := []byte("#grub-recovery cfg")
	grubRecoveryCfgAsset := []byte("#grub-recovery cfg from assets")
	grubCfg := []byte("#grub cfg")
	grubCfgAsset := []byte("# Snapd-Boot-Config-Edition: 1\n#grub cfg from assets")
	snaptest.PopulateDir(unpackedGadgetDir, [][]string{
		{"grub-recovery.conf", string(grubRecoveryCfg)},
		{"grub.conf", string(grubCfg)},
		{"bootx64.efi", "shim content"},
		{"grubx64.efi", "grub content"},
		{"meta/snap.yaml", gadgetSnapYaml},
	})
	restore := assets.MockInternal("grub-recovery.cfg", grubRecoveryCfgAsset)
	defer restore()
	restore = assets.MockInternal("grub.cfg", grubCfgAsset)
	defer restore()

	// make the snaps symlinks so that we can ensure that makebootable follows
	// the symlinks and copies the files and not the symlinks
	baseFn, baseInfo := makeSnap(c, "core20", `name: core20
type: base
version: 5.0
`, snap.R(3))
	baseInSeed := filepath.Join(seedSnapsDirs, baseInfo.Filename())
	err = os.Symlink(baseFn, baseInSeed)
	c.Assert(err, IsNil)
	kernelFn, kernelInfo := makeSnapWithFiles(c, "pc-kernel", `name: pc-kernel
type: kernel
version: 5.0
`, snap.R(5),
		[][]string{
			{"kernel.efi", "I'm a kernel.efi"},
		},
	)
	kernelInSeed := filepath.Join(seedSnapsDirs, kernelInfo.Filename())
	err = os.Symlink(kernelFn, kernelInSeed)
	c.Assert(err, IsNil)

	bootWith := &boot.BootableSet{
		RecoverySystemDir: "20191216",
		BasePath:          baseInSeed,
		Base:              baseInfo,
		KernelPath:        kernelInSeed,
		Kernel:            kernelInfo,
		Recovery:          false,
		UnpackedGadgetDir: unpackedGadgetDir,
	}

	// set up observer state
	useEncryption := true
	obs, err := boot.TrustedAssetsInstallObserverForModel(model, unpackedGadgetDir, useEncryption)
	c.Assert(obs, NotNil)
	c.Assert(err, IsNil)
	runBootStruct := &gadget.LaidOutStructure{
		VolumeStructure: &gadget.VolumeStructure{
			Role: gadget.SystemBoot,
		},
	}

	// only grubx64.efi gets installed to system-boot
	_, err = obs.Observe(gadget.ContentWrite, runBootStruct, boot.InitramfsUbuntuBootDir, "EFI/boot/grubx64.efi",
		&gadget.ContentChange{After: filepath.Join(unpackedGadgetDir, "grubx64.efi")})
	c.Assert(err, IsNil)

	// observe recovery assets
	err = obs.ObserveExistingTrustedRecoveryAssets(boot.InitramfsUbuntuSeedDir)
	c.Assert(err, IsNil)

	// set encryption key
	myKey := keys.EncryptionKey{}
	myKey2 := keys.EncryptionKey{}
	for i := range myKey {
		myKey[i] = byte(i)
		myKey2[i] = byte(128 + i)
	}
	obs.ChosenEncryptionKeys(myKey, myKey2)

	// set a mock recovery kernel
	readSystemEssentialCalls := 0
	restore = boot.MockSeedReadSystemEssential(func(seedDir, label string, essentialTypes []snap.Type, tm timings.Measurer) (*asserts.Model, []*seed.Snap, error) {
		readSystemEssentialCalls++
		return model, []*seed.Snap{mockKernelSeedSnap(snap.R(1)), mockGadgetSeedSnap(c, nil)}, nil
	})
	defer restore()

	provisionCalls := 0
	restore = boot.MockSecbootProvisionTPM(func(mode secboot.TPMProvisionMode, lockoutAuthFile string) error {
		provisionCalls++
		c.Check(lockoutAuthFile, Equals, filepath.Join(boot.InstallHostFDESaveDir, "tpm-lockout-auth"))
		if factoryReset {
			c.Check(mode, Equals, secboot.TPMPartialReprovision)
		} else {
			c.Check(mode, Equals, secboot.TPMProvisionFull)
		}
		return nil
	})
	defer restore()

	pcrHandleOfKeyCalls := 0
	restore = boot.MockSecbootPCRHandleOfSealedKey(func(p string) (uint32, error) {
		pcrHandleOfKeyCalls++
		c.Check(provisionCalls, Equals, 0)
		if !factoryReset {
			c.Errorf("unexpected call in non-factory-reset scenario")
			return 0, fmt.Errorf("unexpected call")
		}
		c.Check(p, Equals,
			filepath.Join(s.rootdir, "/run/mnt/ubuntu-seed/device/fde/ubuntu-save.recovery.sealed-key"))
		// trigger use of alt handles as current key is using the main handle
		return secboot.FallbackObjectPCRPolicyCounterHandle, nil
	})
	defer restore()

	// set mock key sealing
	sealKeysCalls := 0
	restore = boot.MockSecbootSealKeys(func(keys []secboot.SealKeyRequest, params *secboot.SealKeysParams) error {
		c.Assert(provisionCalls, Equals, 1, Commentf("TPM must have been provisioned before"))
		sealKeysCalls++
		switch sealKeysCalls {
		case 1:
			c.Check(keys, HasLen, 1)
			c.Check(keys[0].Key, DeepEquals, myKey)
			c.Check(keys[0].KeyFile, Equals,
				filepath.Join(s.rootdir, "/run/mnt/ubuntu-boot/device/fde/ubuntu-data.sealed-key"))
			if factoryReset {
				c.Check(params.PCRPolicyCounterHandle, Equals, secboot.AltRunObjectPCRPolicyCounterHandle)
			} else {
				c.Check(params.PCRPolicyCounterHandle, Equals, secboot.RunObjectPCRPolicyCounterHandle)
			}
		case 2:
			c.Check(keys, HasLen, 2)
			c.Check(keys[0].Key, DeepEquals, myKey)
			c.Check(keys[1].Key, DeepEquals, myKey2)
			c.Check(keys[0].KeyFile, Equals,
				filepath.Join(s.rootdir,
					"/run/mnt/ubuntu-seed/device/fde/ubuntu-data.recovery.sealed-key"))
			if factoryReset {
				c.Check(params.PCRPolicyCounterHandle, Equals, secboot.AltFallbackObjectPCRPolicyCounterHandle)
				c.Check(keys[1].KeyFile, Equals,
					filepath.Join(s.rootdir,
<<<<<<< HEAD
						"/run/mnt/ubuntu-seed/device/fde/ubuntu-save.recovery.sealed-key.factory"))
=======
						"/run/mnt/ubuntu-seed/device/fde/ubuntu-save.recovery.sealed-key.factory-reset"))
>>>>>>> 9b58d6fe

			} else {
				c.Check(params.PCRPolicyCounterHandle, Equals, secboot.FallbackObjectPCRPolicyCounterHandle)
				c.Check(keys[1].KeyFile, Equals,
					filepath.Join(s.rootdir,
						"/run/mnt/ubuntu-seed/device/fde/ubuntu-save.recovery.sealed-key"))
			}
		default:
			c.Errorf("unexpected additional call to secboot.SealKeys (call # %d)", sealKeysCalls)
		}
		c.Assert(params.ModelParams, HasLen, 1)

		shim := bootloader.NewBootFile("", filepath.Join(s.rootdir,
			"var/lib/snapd/boot-assets/grub/bootx64.efi-39efae6545f16e39633fbfbef0d5e9fdd45a25d7df8764978ce4d81f255b038046a38d9855e42e5c7c4024e153fd2e37"),
			bootloader.RoleRecovery)
		grub := bootloader.NewBootFile("", filepath.Join(s.rootdir,
			"var/lib/snapd/boot-assets/grub/grubx64.efi-aa3c1a83e74bf6dd40dd64e5c5bd1971d75cdf55515b23b9eb379f66bf43d4661d22c4b8cf7d7a982d2013ab65c1c4c5"),
			bootloader.RoleRecovery)
		runGrub := bootloader.NewBootFile("", filepath.Join(s.rootdir,
			"var/lib/snapd/boot-assets/grub/grubx64.efi-5ee042c15e104b825d6bc15c41cdb026589f1ec57ed966dd3f29f961d4d6924efc54b187743fa3a583b62722882d405d"),
			bootloader.RoleRunMode)
		kernel := bootloader.NewBootFile("/var/lib/snapd/seed/snaps/pc-kernel_1.snap", "kernel.efi", bootloader.RoleRecovery)
		runKernel := bootloader.NewBootFile(filepath.Join(s.rootdir, "var/lib/snapd/snaps/pc-kernel_5.snap"), "kernel.efi", bootloader.RoleRunMode)

		switch sealKeysCalls {
		case 1:
			c.Assert(params.ModelParams[0].EFILoadChains, DeepEquals, []*secboot.LoadChain{
				secboot.NewLoadChain(shim, secboot.NewLoadChain(grub, secboot.NewLoadChain(kernel))),
				secboot.NewLoadChain(shim, secboot.NewLoadChain(grub, secboot.NewLoadChain(runGrub, secboot.NewLoadChain(runKernel)))),
			})
			c.Assert(params.ModelParams[0].KernelCmdlines, DeepEquals, []string{
				"snapd_recovery_mode=factory-reset snapd_recovery_system=20191216 console=ttyS0 console=tty1 panic=-1",
				"snapd_recovery_mode=recover snapd_recovery_system=20191216 console=ttyS0 console=tty1 panic=-1",
				"snapd_recovery_mode=run console=ttyS0 console=tty1 panic=-1",
			})
		case 2:
			c.Assert(params.ModelParams[0].EFILoadChains, DeepEquals, []*secboot.LoadChain{
				secboot.NewLoadChain(shim, secboot.NewLoadChain(grub, secboot.NewLoadChain(kernel))),
			})
			c.Assert(params.ModelParams[0].KernelCmdlines, DeepEquals, []string{
				"snapd_recovery_mode=factory-reset snapd_recovery_system=20191216 console=ttyS0 console=tty1 panic=-1",
				"snapd_recovery_mode=recover snapd_recovery_system=20191216 console=ttyS0 console=tty1 panic=-1",
			})
		default:
			c.Errorf("unexpected additional call to secboot.SealKeys (call # %d)", sealKeysCalls)
		}

		c.Assert(params.ModelParams[0].Model.Model(), Equals, "my-model-uc20")

		return nil
	})
	defer restore()

	if !factoryReset {
		err = boot.MakeRunnableSystem(model, bootWith, obs)
	} else {
		err = boot.MakeRunnableSystemAfterReset(model, bootWith, obs)
	}
	c.Assert(err, IsNil)

	// also do the logical thing and make the next boot go to run mode
	err = boot.EnsureNextBootToRunMode("20191216")
	c.Assert(err, IsNil)

	// ensure grub.cfg in boot was installed from internal assets
	c.Check(mockBootGrubCfg, testutil.FileEquals, string(grubCfgAsset))

	// ensure base/kernel got copied to /var/lib/snapd/snaps
	core20Snap := filepath.Join(dirs.SnapBlobDirUnder(boot.InstallHostWritableDir), "core20_3.snap")
	pcKernelSnap := filepath.Join(dirs.SnapBlobDirUnder(boot.InstallHostWritableDir), "pc-kernel_5.snap")
	c.Check(core20Snap, testutil.FilePresent)
	c.Check(pcKernelSnap, testutil.FilePresent)
	c.Check(osutil.IsSymlink(core20Snap), Equals, false)
	c.Check(osutil.IsSymlink(pcKernelSnap), Equals, false)

	// ensure the bootvars got updated the right way
	mockSeedGrubenv := filepath.Join(mockSeedGrubDir, "grubenv")
	c.Assert(mockSeedGrubenv, testutil.FilePresent)
	c.Check(mockSeedGrubenv, testutil.FileContains, "snapd_recovery_mode=run")
	c.Check(mockSeedGrubenv, testutil.FileContains, "snapd_good_recovery_systems=20191216")
	mockBootGrubenv := filepath.Join(mockBootGrubDir, "grubenv")
	c.Check(mockBootGrubenv, testutil.FilePresent)

	// ensure that kernel_status is empty, we specifically want this to be set
	// to the empty string
	// use (?m) to match multi-line file in the regex here, because the file is
	// a grubenv with padding #### blocks
	c.Check(mockBootGrubenv, testutil.FileMatches, `(?m)^kernel_status=$`)

	// check that we have the extracted kernel in the right places, both in the
	// old uc16/uc18 location and the new ubuntu-boot partition grub dir
	extractedKernel := filepath.Join(mockBootGrubDir, "pc-kernel_5.snap", "kernel.efi")
	c.Check(extractedKernel, testutil.FilePresent)

	// the new uc20 location
	extractedKernelSymlink := filepath.Join(mockBootGrubDir, "kernel.efi")
	c.Check(extractedKernelSymlink, testutil.FilePresent)

	// ensure modeenv looks correct
	ubuntuDataModeEnvPath := filepath.Join(s.rootdir, "/run/mnt/ubuntu-data/system-data/var/lib/snapd/modeenv")
	c.Check(ubuntuDataModeEnvPath, testutil.FileEquals, `mode=run
recovery_system=20191216
current_recovery_systems=20191216
good_recovery_systems=20191216
base=core20_3.snap
current_kernels=pc-kernel_5.snap
model=my-brand/my-model-uc20
grade=dangerous
model_sign_key_id=Jv8_JiHiIzJVcO9M55pPdqSDWUvuhfDIBJUS-3VW7F_idjix7Ffn5qMxB21ZQuij
current_trusted_boot_assets={"grubx64.efi":["5ee042c15e104b825d6bc15c41cdb026589f1ec57ed966dd3f29f961d4d6924efc54b187743fa3a583b62722882d405d"]}
current_trusted_recovery_boot_assets={"bootx64.efi":["39efae6545f16e39633fbfbef0d5e9fdd45a25d7df8764978ce4d81f255b038046a38d9855e42e5c7c4024e153fd2e37"],"grubx64.efi":["aa3c1a83e74bf6dd40dd64e5c5bd1971d75cdf55515b23b9eb379f66bf43d4661d22c4b8cf7d7a982d2013ab65c1c4c5"]}
current_kernel_command_lines=["snapd_recovery_mode=run console=ttyS0 console=tty1 panic=-1"]
`)
	copiedGrubBin := filepath.Join(
		dirs.SnapBootAssetsDirUnder(boot.InstallHostWritableDir),
		"grub",
		"grubx64.efi-5ee042c15e104b825d6bc15c41cdb026589f1ec57ed966dd3f29f961d4d6924efc54b187743fa3a583b62722882d405d",
	)
	copiedRecoveryGrubBin := filepath.Join(
		dirs.SnapBootAssetsDirUnder(boot.InstallHostWritableDir),
		"grub",
		"grubx64.efi-aa3c1a83e74bf6dd40dd64e5c5bd1971d75cdf55515b23b9eb379f66bf43d4661d22c4b8cf7d7a982d2013ab65c1c4c5",
	)
	copiedRecoveryShimBin := filepath.Join(
		dirs.SnapBootAssetsDirUnder(boot.InstallHostWritableDir),
		"grub",
		"bootx64.efi-39efae6545f16e39633fbfbef0d5e9fdd45a25d7df8764978ce4d81f255b038046a38d9855e42e5c7c4024e153fd2e37",
	)

	// only one file in the cache under new root
	checkContentGlob(c, filepath.Join(dirs.SnapBootAssetsDirUnder(boot.InstallHostWritableDir), "grub", "*"), []string{
		copiedRecoveryShimBin,
		copiedGrubBin,
		copiedRecoveryGrubBin,
	})
	// with the right content
	c.Check(copiedGrubBin, testutil.FileEquals, "grub content")
	c.Check(copiedRecoveryGrubBin, testutil.FileEquals, "recovery grub content")
	c.Check(copiedRecoveryShimBin, testutil.FileEquals, "recovery shim content")

	// make sure TPM was provisioned
	c.Check(provisionCalls, Equals, 1)
	// make sure SealKey was called for the run object and the fallback object
	c.Check(sealKeysCalls, Equals, 2)
	// PCR handle checks
	if factoryReset {
		c.Check(pcrHandleOfKeyCalls, Equals, 1)
	} else {
		c.Check(pcrHandleOfKeyCalls, Equals, 0)
	}

	// make sure the marker file for sealed key was created
	c.Check(filepath.Join(dirs.SnapFDEDirUnder(boot.InstallHostWritableDir), "sealed-keys"), testutil.FilePresent)

	// make sure we wrote the boot chains data file
	c.Check(filepath.Join(dirs.SnapFDEDirUnder(boot.InstallHostWritableDir), "boot-chains"), testutil.FilePresent)
}

func (s *makeBootable20Suite) TestMakeSystemRunnable20Install(c *C) {
	const factoryReset = false
	s.testMakeSystemRunnable20(c, factoryReset)
}

func (s *makeBootable20Suite) TestMakeSystemRunnable20FactoryReset(c *C) {
	const factoryReset = true
	s.testMakeSystemRunnable20(c, factoryReset)
}

func (s *makeBootable20Suite) TestMakeRunnableSystem20ModeInstallBootConfigErr(c *C) {
	bootloader.Force(nil)

	model := boottest.MakeMockUC20Model()
	seedSnapsDirs := filepath.Join(s.rootdir, "/snaps")
	err := os.MkdirAll(seedSnapsDirs, 0755)
	c.Assert(err, IsNil)

	// grub on ubuntu-seed
	mockSeedGrubDir := filepath.Join(boot.InitramfsUbuntuSeedDir, "EFI", "ubuntu")
	err = os.MkdirAll(mockSeedGrubDir, 0755)
	c.Assert(err, IsNil)
	// no recovery grub.cfg so that test fails if it ever reaches that point

	// grub on ubuntu-boot
	mockBootGrubDir := filepath.Join(boot.InitramfsUbuntuBootDir, "EFI", "ubuntu")
	mockBootGrubCfg := filepath.Join(mockBootGrubDir, "grub.cfg")
	err = os.MkdirAll(filepath.Dir(mockBootGrubCfg), 0755)
	c.Assert(err, IsNil)
	err = ioutil.WriteFile(mockBootGrubCfg, nil, 0644)
	c.Assert(err, IsNil)

	unpackedGadgetDir := c.MkDir()

	// make the snaps symlinks so that we can ensure that makebootable follows
	// the symlinks and copies the files and not the symlinks
	baseFn, baseInfo := makeSnap(c, "core20", `name: core20
type: base
version: 5.0
`, snap.R(3))
	baseInSeed := filepath.Join(seedSnapsDirs, baseInfo.Filename())
	err = os.Symlink(baseFn, baseInSeed)
	c.Assert(err, IsNil)
	kernelFn, kernelInfo := makeSnapWithFiles(c, "pc-kernel", `name: pc-kernel
type: kernel
version: 5.0
`, snap.R(5),
		[][]string{
			{"kernel.efi", "I'm a kernel.efi"},
		},
	)
	kernelInSeed := filepath.Join(seedSnapsDirs, kernelInfo.Filename())
	err = os.Symlink(kernelFn, kernelInSeed)
	c.Assert(err, IsNil)

	bootWith := &boot.BootableSet{
		RecoverySystemDir: "20191216",
		BasePath:          baseInSeed,
		Base:              baseInfo,
		KernelPath:        kernelInSeed,
		Kernel:            kernelInfo,
		Recovery:          false,
		UnpackedGadgetDir: unpackedGadgetDir,
	}

	// no grub marker in gadget directory raises an error
	err = boot.MakeRunnableSystem(model, bootWith, nil)
	c.Assert(err, ErrorMatches, "internal error: cannot identify run system bootloader: cannot determine bootloader")

	// set up grub.cfg in gadget
	grubCfg := []byte("#grub cfg")
	err = ioutil.WriteFile(filepath.Join(unpackedGadgetDir, "grub.conf"), grubCfg, 0644)
	c.Assert(err, IsNil)

	// no write access to destination directory
	restore := assets.MockInternal("grub.cfg", nil)
	defer restore()
	err = boot.MakeRunnableSystem(model, bootWith, nil)
	c.Assert(err, ErrorMatches, `cannot install managed bootloader assets: internal error: no boot asset for "grub.cfg"`)
}

func (s *makeBootable20Suite) TestMakeRunnableSystem20RunModeSealKeyErr(c *C) {
	bootloader.Force(nil)

	model := boottest.MakeMockUC20Model()
	seedSnapsDirs := filepath.Join(s.rootdir, "/snaps")
	err := os.MkdirAll(seedSnapsDirs, 0755)
	c.Assert(err, IsNil)

	// grub on ubuntu-seed
	mockSeedGrubDir := filepath.Join(boot.InitramfsUbuntuSeedDir, "EFI", "ubuntu")
	mockSeedGrubCfg := filepath.Join(mockSeedGrubDir, "grub.cfg")
	err = os.MkdirAll(filepath.Dir(mockSeedGrubCfg), 0755)
	c.Assert(err, IsNil)
	err = ioutil.WriteFile(mockSeedGrubCfg, []byte("# Snapd-Boot-Config-Edition: 1\n"), 0644)
	c.Assert(err, IsNil)

	// setup recovery boot assets
	err = os.MkdirAll(filepath.Join(boot.InitramfsUbuntuSeedDir, "EFI/boot"), 0755)
	c.Assert(err, IsNil)
	// SHA3-384: 39efae6545f16e39633fbfbef0d5e9fdd45a25d7df8764978ce4d81f255b038046a38d9855e42e5c7c4024e153fd2e37
	err = ioutil.WriteFile(filepath.Join(boot.InitramfsUbuntuSeedDir, "EFI/boot/bootx64.efi"),
		[]byte("recovery shim content"), 0644)
	c.Assert(err, IsNil)
	// SHA3-384: aa3c1a83e74bf6dd40dd64e5c5bd1971d75cdf55515b23b9eb379f66bf43d4661d22c4b8cf7d7a982d2013ab65c1c4c5
	err = ioutil.WriteFile(filepath.Join(boot.InitramfsUbuntuSeedDir, "EFI/boot/grubx64.efi"),
		[]byte("recovery grub content"), 0644)
	c.Assert(err, IsNil)

	// grub on ubuntu-boot
	mockBootGrubDir := filepath.Join(boot.InitramfsUbuntuBootDir, "EFI", "ubuntu")
	mockBootGrubCfg := filepath.Join(mockBootGrubDir, "grub.cfg")
	err = os.MkdirAll(filepath.Dir(mockBootGrubCfg), 0755)
	c.Assert(err, IsNil)
	err = ioutil.WriteFile(mockBootGrubCfg, nil, 0644)
	c.Assert(err, IsNil)

	unpackedGadgetDir := c.MkDir()
	grubRecoveryCfg := []byte("#grub-recovery cfg")
	grubRecoveryCfgAsset := []byte("#grub-recovery cfg from assets")
	grubCfg := []byte("#grub cfg")
	grubCfgAsset := []byte("# Snapd-Boot-Config-Edition: 1\n#grub cfg from assets")
	snaptest.PopulateDir(unpackedGadgetDir, [][]string{
		{"grub-recovery.conf", string(grubRecoveryCfg)},
		{"grub.conf", string(grubCfg)},
		{"bootx64.efi", "shim content"},
		{"grubx64.efi", "grub content"},
		{"meta/snap.yaml", gadgetSnapYaml},
	})
	restore := assets.MockInternal("grub-recovery.cfg", grubRecoveryCfgAsset)
	defer restore()
	restore = assets.MockInternal("grub.cfg", grubCfgAsset)
	defer restore()

	// make the snaps symlinks so that we can ensure that makebootable follows
	// the symlinks and copies the files and not the symlinks
	baseFn, baseInfo := makeSnap(c, "core20", `name: core20
type: base
version: 5.0
`, snap.R(3))
	baseInSeed := filepath.Join(seedSnapsDirs, baseInfo.Filename())
	err = os.Symlink(baseFn, baseInSeed)
	c.Assert(err, IsNil)
	kernelFn, kernelInfo := makeSnapWithFiles(c, "pc-kernel", `name: pc-kernel
type: kernel
version: 5.0
`, snap.R(5),
		[][]string{
			{"kernel.efi", "I'm a kernel.efi"},
		},
	)
	kernelInSeed := filepath.Join(seedSnapsDirs, kernelInfo.Filename())
	err = os.Symlink(kernelFn, kernelInSeed)
	c.Assert(err, IsNil)

	bootWith := &boot.BootableSet{
		RecoverySystemDir: "20191216",
		BasePath:          baseInSeed,
		Base:              baseInfo,
		KernelPath:        kernelInSeed,
		Kernel:            kernelInfo,
		Recovery:          false,
		UnpackedGadgetDir: unpackedGadgetDir,
	}

	// set up observer state
	useEncryption := true
	obs, err := boot.TrustedAssetsInstallObserverForModel(model, unpackedGadgetDir, useEncryption)
	c.Assert(obs, NotNil)
	c.Assert(err, IsNil)
	runBootStruct := &gadget.LaidOutStructure{
		VolumeStructure: &gadget.VolumeStructure{
			Role: gadget.SystemBoot,
		},
	}

	// only grubx64.efi gets installed to system-boot
	_, err = obs.Observe(gadget.ContentWrite, runBootStruct, boot.InitramfsUbuntuBootDir, "EFI/boot/grubx64.efi",
		&gadget.ContentChange{After: filepath.Join(unpackedGadgetDir, "grubx64.efi")})
	c.Assert(err, IsNil)

	// observe recovery assets
	err = obs.ObserveExistingTrustedRecoveryAssets(boot.InitramfsUbuntuSeedDir)
	c.Assert(err, IsNil)

	// set encryption key
	myKey := keys.EncryptionKey{}
	myKey2 := keys.EncryptionKey{}
	for i := range myKey {
		myKey[i] = byte(i)
		myKey2[i] = byte(128 + i)
	}
	obs.ChosenEncryptionKeys(myKey, myKey2)

	// set a mock recovery kernel
	readSystemEssentialCalls := 0
	restore = boot.MockSeedReadSystemEssential(func(seedDir, label string, essentialTypes []snap.Type, tm timings.Measurer) (*asserts.Model, []*seed.Snap, error) {
		readSystemEssentialCalls++
		return model, []*seed.Snap{mockKernelSeedSnap(snap.R(1)), mockGadgetSeedSnap(c, nil)}, nil
	})
	defer restore()

	provisionCalls := 0
	restore = boot.MockSecbootProvisionTPM(func(mode secboot.TPMProvisionMode, lockoutAuthFile string) error {
		provisionCalls++
		c.Check(lockoutAuthFile, Equals, filepath.Join(boot.InstallHostFDESaveDir, "tpm-lockout-auth"))
		c.Check(mode, Equals, secboot.TPMProvisionFull)
		return nil
	})
	defer restore()
	// set mock key sealing
	sealKeysCalls := 0
	restore = boot.MockSecbootSealKeys(func(keys []secboot.SealKeyRequest, params *secboot.SealKeysParams) error {
		sealKeysCalls++
		switch sealKeysCalls {
		case 1:
			c.Check(keys, HasLen, 1)
			c.Check(keys[0].Key, DeepEquals, myKey)
		case 2:
			c.Check(keys, HasLen, 2)
			c.Check(keys[0].Key, DeepEquals, myKey)
			c.Check(keys[1].Key, DeepEquals, myKey2)
		default:
			c.Errorf("unexpected additional call to secboot.SealKeys (call # %d)", sealKeysCalls)
		}
		c.Assert(params.ModelParams, HasLen, 1)

		shim := bootloader.NewBootFile("", filepath.Join(s.rootdir,
			"var/lib/snapd/boot-assets/grub/bootx64.efi-39efae6545f16e39633fbfbef0d5e9fdd45a25d7df8764978ce4d81f255b038046a38d9855e42e5c7c4024e153fd2e37"),
			bootloader.RoleRecovery)
		grub := bootloader.NewBootFile("", filepath.Join(s.rootdir,
			"var/lib/snapd/boot-assets/grub/grubx64.efi-aa3c1a83e74bf6dd40dd64e5c5bd1971d75cdf55515b23b9eb379f66bf43d4661d22c4b8cf7d7a982d2013ab65c1c4c5"),
			bootloader.RoleRecovery)
		runGrub := bootloader.NewBootFile("", filepath.Join(s.rootdir,
			"var/lib/snapd/boot-assets/grub/grubx64.efi-5ee042c15e104b825d6bc15c41cdb026589f1ec57ed966dd3f29f961d4d6924efc54b187743fa3a583b62722882d405d"),
			bootloader.RoleRunMode)
		kernel := bootloader.NewBootFile("/var/lib/snapd/seed/snaps/pc-kernel_1.snap", "kernel.efi", bootloader.RoleRecovery)
		runKernel := bootloader.NewBootFile(filepath.Join(s.rootdir, "var/lib/snapd/snaps/pc-kernel_5.snap"), "kernel.efi", bootloader.RoleRunMode)

		c.Assert(params.ModelParams[0].EFILoadChains, DeepEquals, []*secboot.LoadChain{
			secboot.NewLoadChain(shim, secboot.NewLoadChain(grub, secboot.NewLoadChain(kernel))),
			secboot.NewLoadChain(shim, secboot.NewLoadChain(grub, secboot.NewLoadChain(runGrub, secboot.NewLoadChain(runKernel)))),
		})
		c.Assert(params.ModelParams[0].KernelCmdlines, DeepEquals, []string{
			"snapd_recovery_mode=factory-reset snapd_recovery_system=20191216 console=ttyS0 console=tty1 panic=-1",
			"snapd_recovery_mode=recover snapd_recovery_system=20191216 console=ttyS0 console=tty1 panic=-1",
			"snapd_recovery_mode=run console=ttyS0 console=tty1 panic=-1",
		})
		c.Assert(params.ModelParams[0].Model.Model(), Equals, "my-model-uc20")

		return fmt.Errorf("seal error")
	})
	defer restore()

	err = boot.MakeRunnableSystem(model, bootWith, obs)
	c.Assert(err, ErrorMatches, "cannot seal the encryption keys: seal error")
	// the TPM was provisioned
	c.Check(provisionCalls, Equals, 1)
}

func (s *makeBootable20Suite) testMakeSystemRunnable20WithCustomKernelArgs(c *C, whichFile, content, errMsg string, cmdlines map[string]string) {
	if cmdlines == nil {
		cmdlines = map[string]string{}
	}
	bootloader.Force(nil)

	model := boottest.MakeMockUC20Model()
	seedSnapsDirs := filepath.Join(s.rootdir, "/snaps")
	err := os.MkdirAll(seedSnapsDirs, 0755)
	c.Assert(err, IsNil)

	// grub on ubuntu-seed
	mockSeedGrubDir := filepath.Join(boot.InitramfsUbuntuSeedDir, "EFI", "ubuntu")
	mockSeedGrubCfg := filepath.Join(mockSeedGrubDir, "grub.cfg")
	err = os.MkdirAll(filepath.Dir(mockSeedGrubCfg), 0755)
	c.Assert(err, IsNil)
	err = ioutil.WriteFile(mockSeedGrubCfg, []byte("# Snapd-Boot-Config-Edition: 1\n"), 0644)
	c.Assert(err, IsNil)
	genv := grubenv.NewEnv(filepath.Join(mockSeedGrubDir, "grubenv"))
	c.Assert(genv.Save(), IsNil)

	// setup recovery boot assets
	err = os.MkdirAll(filepath.Join(boot.InitramfsUbuntuSeedDir, "EFI/boot"), 0755)
	c.Assert(err, IsNil)
	// SHA3-384: 39efae6545f16e39633fbfbef0d5e9fdd45a25d7df8764978ce4d81f255b038046a38d9855e42e5c7c4024e153fd2e37
	err = ioutil.WriteFile(filepath.Join(boot.InitramfsUbuntuSeedDir, "EFI/boot/bootx64.efi"),
		[]byte("recovery shim content"), 0644)
	c.Assert(err, IsNil)
	// SHA3-384: aa3c1a83e74bf6dd40dd64e5c5bd1971d75cdf55515b23b9eb379f66bf43d4661d22c4b8cf7d7a982d2013ab65c1c4c5
	err = ioutil.WriteFile(filepath.Join(boot.InitramfsUbuntuSeedDir, "EFI/boot/grubx64.efi"),
		[]byte("recovery grub content"), 0644)
	c.Assert(err, IsNil)

	// grub on ubuntu-boot
	mockBootGrubDir := filepath.Join(boot.InitramfsUbuntuBootDir, "EFI", "ubuntu")
	mockBootGrubCfg := filepath.Join(mockBootGrubDir, "grub.cfg")
	err = os.MkdirAll(filepath.Dir(mockBootGrubCfg), 0755)
	c.Assert(err, IsNil)
	err = ioutil.WriteFile(mockBootGrubCfg, nil, 0644)
	c.Assert(err, IsNil)

	unpackedGadgetDir := c.MkDir()
	grubRecoveryCfg := []byte("#grub-recovery cfg")
	grubRecoveryCfgAsset := []byte("#grub-recovery cfg from assets")
	grubCfg := []byte("#grub cfg")
	grubCfgAsset := []byte("# Snapd-Boot-Config-Edition: 1\n#grub cfg from assets")
	gadgetFiles := [][]string{
		{"grub-recovery.conf", string(grubRecoveryCfg)},
		{"grub.conf", string(grubCfg)},
		{"bootx64.efi", "shim content"},
		{"grubx64.efi", "grub content"},
		{"meta/snap.yaml", gadgetSnapYaml},
		{whichFile, content},
	}
	snaptest.PopulateDir(unpackedGadgetDir, gadgetFiles)
	restore := assets.MockInternal("grub-recovery.cfg", grubRecoveryCfgAsset)
	defer restore()
	restore = assets.MockInternal("grub.cfg", grubCfgAsset)
	defer restore()

	// make the snaps symlinks so that we can ensure that makebootable follows
	// the symlinks and copies the files and not the symlinks
	baseFn, baseInfo := makeSnap(c, "core20", `name: core20
type: base
version: 5.0
`, snap.R(3))
	baseInSeed := filepath.Join(seedSnapsDirs, baseInfo.Filename())
	err = os.Symlink(baseFn, baseInSeed)
	c.Assert(err, IsNil)
	kernelFn, kernelInfo := makeSnapWithFiles(c, "pc-kernel", `name: pc-kernel
type: kernel
version: 5.0
`, snap.R(5),
		[][]string{
			{"kernel.efi", "I'm a kernel.efi"},
		},
	)
	kernelInSeed := filepath.Join(seedSnapsDirs, kernelInfo.Filename())
	err = os.Symlink(kernelFn, kernelInSeed)
	c.Assert(err, IsNil)

	bootWith := &boot.BootableSet{
		RecoverySystemDir: "20191216",
		BasePath:          baseInSeed,
		Base:              baseInfo,
		KernelPath:        kernelInSeed,
		Kernel:            kernelInfo,
		Recovery:          false,
		UnpackedGadgetDir: unpackedGadgetDir,
	}

	// set up observer state
	useEncryption := true
	obs, err := boot.TrustedAssetsInstallObserverForModel(model, unpackedGadgetDir, useEncryption)
	c.Assert(obs, NotNil)
	c.Assert(err, IsNil)
	runBootStruct := &gadget.LaidOutStructure{
		VolumeStructure: &gadget.VolumeStructure{
			Role: gadget.SystemBoot,
		},
	}

	// only grubx64.efi gets installed to system-boot
	_, err = obs.Observe(gadget.ContentWrite, runBootStruct, boot.InitramfsUbuntuBootDir, "EFI/boot/grubx64.efi",
		&gadget.ContentChange{After: filepath.Join(unpackedGadgetDir, "grubx64.efi")})
	c.Assert(err, IsNil)

	// observe recovery assets
	err = obs.ObserveExistingTrustedRecoveryAssets(boot.InitramfsUbuntuSeedDir)
	c.Assert(err, IsNil)

	// set a mock recovery kernel
	readSystemEssentialCalls := 0
	restore = boot.MockSeedReadSystemEssential(func(seedDir, label string, essentialTypes []snap.Type, tm timings.Measurer) (*asserts.Model, []*seed.Snap, error) {
		readSystemEssentialCalls++
		return model, []*seed.Snap{mockKernelSeedSnap(snap.R(1)), mockGadgetSeedSnap(c, gadgetFiles)}, nil
	})
	defer restore()

	provisionCalls := 0
	restore = boot.MockSecbootProvisionTPM(func(mode secboot.TPMProvisionMode, lockoutAuthFile string) error {
		provisionCalls++
		c.Check(lockoutAuthFile, Equals, filepath.Join(boot.InstallHostFDESaveDir, "tpm-lockout-auth"))
		c.Check(mode, Equals, secboot.TPMProvisionFull)
		return nil
	})
	defer restore()
	// set mock key sealing
	sealKeysCalls := 0
	restore = boot.MockSecbootSealKeys(func(keys []secboot.SealKeyRequest, params *secboot.SealKeysParams) error {
		sealKeysCalls++
		switch sealKeysCalls {
		case 1, 2:
			// expecting only 2 calls
		default:
			c.Errorf("unexpected additional call to secboot.SealKeys (call # %d)", sealKeysCalls)
		}
		c.Assert(params.ModelParams, HasLen, 1)

		switch sealKeysCalls {
		case 1:
			c.Assert(params.ModelParams[0].KernelCmdlines, HasLen, 3)
			c.Assert(params.ModelParams[0].KernelCmdlines, testutil.Contains, cmdlines["recover"])
			c.Assert(params.ModelParams[0].KernelCmdlines, testutil.Contains, cmdlines["factory-reset"])
			c.Assert(params.ModelParams[0].KernelCmdlines, testutil.Contains, cmdlines["run"])
		case 2:
			c.Assert(params.ModelParams[0].KernelCmdlines, DeepEquals, []string{cmdlines["factory-reset"], cmdlines["recover"]})
		default:
			c.Errorf("unexpected additional call to secboot.SealKeys (call # %d)", sealKeysCalls)
		}

		c.Assert(params.ModelParams[0].Model.Model(), Equals, "my-model-uc20")

		return nil
	})
	defer restore()

	err = boot.MakeRunnableSystem(model, bootWith, obs)
	if errMsg != "" {
		c.Assert(err, ErrorMatches, errMsg)
		return
	}
	c.Assert(err, IsNil)

	// also do the logical thing and make the next boot go to run mode
	err = boot.EnsureNextBootToRunMode("20191216")
	c.Assert(err, IsNil)

	// ensure grub.cfg in boot was installed from internal assets
	c.Check(mockBootGrubCfg, testutil.FileEquals, string(grubCfgAsset))

	// ensure the bootvars got updated the right way
	mockSeedGrubenv := filepath.Join(mockSeedGrubDir, "grubenv")
	c.Assert(mockSeedGrubenv, testutil.FilePresent)
	c.Check(mockSeedGrubenv, testutil.FileContains, "snapd_recovery_mode=run")
	c.Check(mockSeedGrubenv, testutil.FileContains, "snapd_good_recovery_systems=20191216")
	mockBootGrubenv := filepath.Join(mockBootGrubDir, "grubenv")
	c.Check(mockBootGrubenv, testutil.FilePresent)
	systemGenv := grubenv.NewEnv(mockBootGrubenv)
	c.Assert(systemGenv.Load(), IsNil)
	switch whichFile {
	case "cmdline.extra":
		c.Check(systemGenv.Get("snapd_extra_cmdline_args"), Equals, content)
		c.Check(systemGenv.Get("snapd_full_cmdline_args"), Equals, "")
	case "cmdline.full":
		c.Check(systemGenv.Get("snapd_extra_cmdline_args"), Equals, "")
		c.Check(systemGenv.Get("snapd_full_cmdline_args"), Equals, content)
	}

	// ensure modeenv looks correct
	ubuntuDataModeEnvPath := filepath.Join(s.rootdir, "/run/mnt/ubuntu-data/system-data/var/lib/snapd/modeenv")
	c.Check(ubuntuDataModeEnvPath, testutil.FileEquals, fmt.Sprintf(`mode=run
recovery_system=20191216
current_recovery_systems=20191216
good_recovery_systems=20191216
base=core20_3.snap
current_kernels=pc-kernel_5.snap
model=my-brand/my-model-uc20
grade=dangerous
model_sign_key_id=Jv8_JiHiIzJVcO9M55pPdqSDWUvuhfDIBJUS-3VW7F_idjix7Ffn5qMxB21ZQuij
current_trusted_boot_assets={"grubx64.efi":["5ee042c15e104b825d6bc15c41cdb026589f1ec57ed966dd3f29f961d4d6924efc54b187743fa3a583b62722882d405d"]}
current_trusted_recovery_boot_assets={"bootx64.efi":["39efae6545f16e39633fbfbef0d5e9fdd45a25d7df8764978ce4d81f255b038046a38d9855e42e5c7c4024e153fd2e37"],"grubx64.efi":["aa3c1a83e74bf6dd40dd64e5c5bd1971d75cdf55515b23b9eb379f66bf43d4661d22c4b8cf7d7a982d2013ab65c1c4c5"]}
current_kernel_command_lines=["%v"]
`, cmdlines["run"]))
	// make sure the TPM was provisioned
	c.Check(provisionCalls, Equals, 1)
	// make sure SealKey was called for the run object and the fallback object
	c.Check(sealKeysCalls, Equals, 2)

	// make sure the marker file for sealed key was created
	c.Check(filepath.Join(dirs.SnapFDEDirUnder(boot.InstallHostWritableDir), "sealed-keys"), testutil.FilePresent)

	// make sure we wrote the boot chains data file
	c.Check(filepath.Join(dirs.SnapFDEDirUnder(boot.InstallHostWritableDir), "boot-chains"), testutil.FilePresent)
}

func (s *makeBootable20Suite) TestMakeSystemRunnable20WithCustomKernelExtraArgs(c *C) {
	cmdlines := map[string]string{
		"run":           "snapd_recovery_mode=run console=ttyS0 console=tty1 panic=-1 foo bar baz",
		"recover":       "snapd_recovery_mode=recover snapd_recovery_system=20191216 console=ttyS0 console=tty1 panic=-1 foo bar baz",
		"factory-reset": "snapd_recovery_mode=factory-reset snapd_recovery_system=20191216 console=ttyS0 console=tty1 panic=-1 foo bar baz",
	}
	s.testMakeSystemRunnable20WithCustomKernelArgs(c, "cmdline.extra", "foo bar baz", "", cmdlines)
}

func (s *makeBootable20Suite) TestMakeSystemRunnable20WithCustomKernelFullArgs(c *C) {
	cmdlines := map[string]string{
		"run":           "snapd_recovery_mode=run foo bar baz",
		"recover":       "snapd_recovery_mode=recover snapd_recovery_system=20191216 foo bar baz",
		"factory-reset": "snapd_recovery_mode=factory-reset snapd_recovery_system=20191216 foo bar baz",
	}
	s.testMakeSystemRunnable20WithCustomKernelArgs(c, "cmdline.full", "foo bar baz", "", cmdlines)
}

func (s *makeBootable20Suite) TestMakeSystemRunnable20WithCustomKernelInvalidArgs(c *C) {
	errMsg := `cannot compose the candidate command line: cannot use kernel command line from gadget: invalid kernel command line in cmdline.extra: disallowed kernel argument "snapd=unhappy"`
	s.testMakeSystemRunnable20WithCustomKernelArgs(c, "cmdline.extra", "foo bar snapd=unhappy", errMsg, nil)
}

func (s *makeBootable20Suite) TestMakeSystemRunnable20UnhappyMarkRecoveryCapable(c *C) {
	bootloader.Force(nil)

	model := boottest.MakeMockUC20Model()
	seedSnapsDirs := filepath.Join(s.rootdir, "/snaps")
	err := os.MkdirAll(seedSnapsDirs, 0755)
	c.Assert(err, IsNil)

	// grub on ubuntu-seed
	mockSeedGrubDir := filepath.Join(boot.InitramfsUbuntuSeedDir, "EFI", "ubuntu")
	mockSeedGrubCfg := filepath.Join(mockSeedGrubDir, "grub.cfg")
	err = os.MkdirAll(filepath.Dir(mockSeedGrubCfg), 0755)
	c.Assert(err, IsNil)
	err = ioutil.WriteFile(mockSeedGrubCfg, []byte("# Snapd-Boot-Config-Edition: 1\n"), 0644)
	c.Assert(err, IsNil)
	// there is no grubenv in ubuntu-seed so loading from it will fail

	// setup recovery boot assets
	err = os.MkdirAll(filepath.Join(boot.InitramfsUbuntuSeedDir, "EFI/boot"), 0755)
	c.Assert(err, IsNil)
	err = ioutil.WriteFile(filepath.Join(boot.InitramfsUbuntuSeedDir, "EFI/boot/bootx64.efi"),
		[]byte("recovery shim content"), 0644)
	c.Assert(err, IsNil)
	err = ioutil.WriteFile(filepath.Join(boot.InitramfsUbuntuSeedDir, "EFI/boot/grubx64.efi"),
		[]byte("recovery grub content"), 0644)
	c.Assert(err, IsNil)

	// grub on ubuntu-boot
	mockBootGrubDir := filepath.Join(boot.InitramfsUbuntuBootDir, "EFI", "ubuntu")
	mockBootGrubCfg := filepath.Join(mockBootGrubDir, "grub.cfg")
	err = os.MkdirAll(filepath.Dir(mockBootGrubCfg), 0755)
	c.Assert(err, IsNil)
	err = ioutil.WriteFile(mockBootGrubCfg, nil, 0644)
	c.Assert(err, IsNil)

	unpackedGadgetDir := c.MkDir()
	grubRecoveryCfg := []byte("#grub-recovery cfg")
	grubRecoveryCfgAsset := []byte("#grub-recovery cfg from assets")
	grubCfg := []byte("#grub cfg")
	grubCfgAsset := []byte("# Snapd-Boot-Config-Edition: 1\n#grub cfg from assets")
	snaptest.PopulateDir(unpackedGadgetDir, [][]string{
		{"grub-recovery.conf", string(grubRecoveryCfg)},
		{"grub.conf", string(grubCfg)},
		{"bootx64.efi", "shim content"},
		{"grubx64.efi", "grub content"},
		{"meta/snap.yaml", gadgetSnapYaml},
	})
	restore := assets.MockInternal("grub-recovery.cfg", grubRecoveryCfgAsset)
	defer restore()
	restore = assets.MockInternal("grub.cfg", grubCfgAsset)
	defer restore()

	// make the snaps symlinks so that we can ensure that makebootable follows
	// the symlinks and copies the files and not the symlinks
	baseFn, baseInfo := makeSnap(c, "core20", `name: core20
type: base
version: 5.0
`, snap.R(3))
	baseInSeed := filepath.Join(seedSnapsDirs, baseInfo.Filename())
	err = os.Symlink(baseFn, baseInSeed)
	c.Assert(err, IsNil)
	kernelFn, kernelInfo := makeSnapWithFiles(c, "pc-kernel", `name: pc-kernel
type: kernel
version: 5.0
`, snap.R(5),
		[][]string{
			{"kernel.efi", "I'm a kernel.efi"},
		},
	)
	kernelInSeed := filepath.Join(seedSnapsDirs, kernelInfo.Filename())
	err = os.Symlink(kernelFn, kernelInSeed)
	c.Assert(err, IsNil)

	bootWith := &boot.BootableSet{
		RecoverySystemDir: "20191216",
		BasePath:          baseInSeed,
		Base:              baseInfo,
		KernelPath:        kernelInSeed,
		Kernel:            kernelInfo,
		Recovery:          false,
		UnpackedGadgetDir: unpackedGadgetDir,
	}

	// set a mock recovery kernel
	readSystemEssentialCalls := 0
	restore = boot.MockSeedReadSystemEssential(func(seedDir, label string, essentialTypes []snap.Type, tm timings.Measurer) (*asserts.Model, []*seed.Snap, error) {
		readSystemEssentialCalls++
		return model, []*seed.Snap{mockKernelSeedSnap(snap.R(1)), mockGadgetSeedSnap(c, nil)}, nil
	})
	defer restore()

	err = boot.MakeRunnableSystem(model, bootWith, nil)
	c.Assert(err, ErrorMatches, `cannot record "20191216" as a recovery capable system: open .*/run/mnt/ubuntu-seed/EFI/ubuntu/grubenv: no such file or directory`)

}

func (s *makeBootable20UbootSuite) TestUbootMakeBootableImage20TraditionalUbootenvFails(c *C) {
	bootloader.Force(nil)
	model := boottest.MakeMockUC20Model()

	unpackedGadgetDir := c.MkDir()
	ubootEnv := []byte("#uboot env")
	err := ioutil.WriteFile(filepath.Join(unpackedGadgetDir, "uboot.conf"), ubootEnv, 0644)
	c.Assert(err, IsNil)

	// on uc20 the seed layout if different
	seedSnapsDirs := filepath.Join(s.rootdir, "/snaps")
	err = os.MkdirAll(seedSnapsDirs, 0755)
	c.Assert(err, IsNil)

	baseFn, baseInfo := makeSnap(c, "core20", `name: core20
type: base
version: 5.0
`, snap.R(3))
	baseInSeed := filepath.Join(seedSnapsDirs, baseInfo.Filename())
	err = os.Rename(baseFn, baseInSeed)
	c.Assert(err, IsNil)
	kernelFn, kernelInfo := makeSnapWithFiles(c, "arm-kernel", `name: arm-kernel
type: kernel
version: 5.0
`, snap.R(5), [][]string{
		{"kernel.img", "I'm a kernel"},
		{"initrd.img", "...and I'm an initrd"},
		{"dtbs/foo.dtb", "foo dtb"},
		{"dtbs/bar.dto", "bar dtbo"},
	})
	kernelInSeed := filepath.Join(seedSnapsDirs, kernelInfo.Filename())
	err = os.Rename(kernelFn, kernelInSeed)
	c.Assert(err, IsNil)

	label := "20191209"
	recoverySystemDir := filepath.Join("/systems", label)
	bootWith := &boot.BootableSet{
		Base:                baseInfo,
		BasePath:            baseInSeed,
		Kernel:              kernelInfo,
		KernelPath:          kernelInSeed,
		RecoverySystemDir:   recoverySystemDir,
		RecoverySystemLabel: label,
		UnpackedGadgetDir:   unpackedGadgetDir,
		Recovery:            true,
	}

	// TODO:UC20: enable this use case
	err = boot.MakeBootableImage(model, s.rootdir, bootWith, nil)
	c.Assert(err, ErrorMatches, `non-empty uboot.env not supported on UC20\+ yet`)
}

func (s *makeBootable20UbootSuite) TestUbootMakeBootableImage20BootScr(c *C) {
	model := boottest.MakeMockUC20Model()

	unpackedGadgetDir := c.MkDir()
	// the uboot.conf must be empty for this to work/do the right thing
	err := ioutil.WriteFile(filepath.Join(unpackedGadgetDir, "uboot.conf"), nil, 0644)
	c.Assert(err, IsNil)

	// on uc20 the seed layout if different
	seedSnapsDirs := filepath.Join(s.rootdir, "/snaps")
	err = os.MkdirAll(seedSnapsDirs, 0755)
	c.Assert(err, IsNil)

	baseFn, baseInfo := makeSnap(c, "core20", `name: core20
type: base
version: 5.0
`, snap.R(3))
	baseInSeed := filepath.Join(seedSnapsDirs, baseInfo.Filename())
	err = os.Rename(baseFn, baseInSeed)
	c.Assert(err, IsNil)
	kernelFn, kernelInfo := makeSnapWithFiles(c, "arm-kernel", `name: arm-kernel
type: kernel
version: 5.0
`, snap.R(5), [][]string{
		{"kernel.img", "I'm a kernel"},
		{"initrd.img", "...and I'm an initrd"},
		{"dtbs/foo.dtb", "foo dtb"},
		{"dtbs/bar.dto", "bar dtbo"},
	})
	kernelInSeed := filepath.Join(seedSnapsDirs, kernelInfo.Filename())
	err = os.Rename(kernelFn, kernelInSeed)
	c.Assert(err, IsNil)

	label := "20191209"
	recoverySystemDir := filepath.Join("/systems", label)
	bootWith := &boot.BootableSet{
		Base:                baseInfo,
		BasePath:            baseInSeed,
		Kernel:              kernelInfo,
		KernelPath:          kernelInSeed,
		RecoverySystemDir:   recoverySystemDir,
		RecoverySystemLabel: label,
		UnpackedGadgetDir:   unpackedGadgetDir,
		Recovery:            true,
	}

	err = boot.MakeBootableImage(model, s.rootdir, bootWith, nil)
	c.Assert(err, IsNil)

	// since uboot.conf was absent, we won't have installed the uboot.env, as
	// it is expected that the gadget assets would have installed boot.scr
	// instead
	c.Check(filepath.Join(s.rootdir, "uboot.env"), testutil.FileAbsent)

	c.Check(s.bootloader.BootVars, DeepEquals, map[string]string{
		"snapd_recovery_system": label,
		"snapd_recovery_mode":   "install",
	})

	// ensure the correct recovery system configuration was set
	c.Check(
		s.bootloader.ExtractRecoveryKernelAssetsCalls,
		DeepEquals,
		[]bootloadertest.ExtractedRecoveryKernelCall{{
			RecoverySystemDir: recoverySystemDir,
			S:                 kernelInfo,
		}},
	)
}

func (s *makeBootable20UbootSuite) TestUbootMakeRunnableSystem20RunModeBootSel(c *C) {
	bootloader.Force(nil)

	model := boottest.MakeMockUC20Model()
	seedSnapsDirs := filepath.Join(s.rootdir, "/snaps")
	err := os.MkdirAll(seedSnapsDirs, 0755)
	c.Assert(err, IsNil)

	// uboot on ubuntu-seed
	mockSeedUbootBootSel := filepath.Join(boot.InitramfsUbuntuSeedDir, "uboot/ubuntu/boot.sel")
	err = os.MkdirAll(filepath.Dir(mockSeedUbootBootSel), 0755)
	c.Assert(err, IsNil)
	env, err := ubootenv.Create(mockSeedUbootBootSel, 4096)
	c.Assert(err, IsNil)
	c.Assert(env.Save(), IsNil)

	// uboot on ubuntu-boot (as if it was installed when creating the partition)
	mockBootUbootBootSel := filepath.Join(boot.InitramfsUbuntuBootDir, "uboot/ubuntu/boot.sel")
	err = os.MkdirAll(filepath.Dir(mockBootUbootBootSel), 0755)
	c.Assert(err, IsNil)
	env, err = ubootenv.Create(mockBootUbootBootSel, 4096)
	c.Assert(err, IsNil)
	c.Assert(env.Save(), IsNil)

	unpackedGadgetDir := c.MkDir()
	c.Assert(ioutil.WriteFile(filepath.Join(unpackedGadgetDir, "uboot.conf"), nil, 0644), IsNil)

	baseFn, baseInfo := makeSnap(c, "core20", `name: core20
type: base
version: 5.0
`, snap.R(3))
	baseInSeed := filepath.Join(seedSnapsDirs, baseInfo.Filename())
	err = os.Rename(baseFn, baseInSeed)
	c.Assert(err, IsNil)
	kernelSnapFiles := [][]string{
		{"kernel.img", "I'm a kernel"},
		{"initrd.img", "...and I'm an initrd"},
		{"dtbs/foo.dtb", "foo dtb"},
		{"dtbs/bar.dto", "bar dtbo"},
	}
	kernelFn, kernelInfo := makeSnapWithFiles(c, "arm-kernel", `name: arm-kernel
type: kernel
version: 5.0
`, snap.R(5), kernelSnapFiles)
	kernelInSeed := filepath.Join(seedSnapsDirs, kernelInfo.Filename())
	err = os.Rename(kernelFn, kernelInSeed)
	c.Assert(err, IsNil)

	bootWith := &boot.BootableSet{
		RecoverySystemDir: "20191216",
		BasePath:          baseInSeed,
		Base:              baseInfo,
		KernelPath:        kernelInSeed,
		Kernel:            kernelInfo,
		Recovery:          false,
		UnpackedGadgetDir: unpackedGadgetDir,
	}
	err = boot.MakeRunnableSystem(model, bootWith, nil)
	c.Assert(err, IsNil)

	// also do the logical next thing which is to ensure that the system
	// reboots into run mode
	err = boot.EnsureNextBootToRunMode("20191216")
	c.Assert(err, IsNil)

	// ensure base/kernel got copied to /var/lib/snapd/snaps
	c.Check(filepath.Join(dirs.SnapBlobDirUnder(boot.InstallHostWritableDir), "core20_3.snap"), testutil.FilePresent)
	c.Check(filepath.Join(dirs.SnapBlobDirUnder(boot.InstallHostWritableDir), "arm-kernel_5.snap"), testutil.FilePresent)

	// ensure the bootvars on ubuntu-seed got updated the right way
	mockSeedUbootenv := filepath.Join(boot.InitramfsUbuntuSeedDir, "uboot/ubuntu/boot.sel")
	uenvSeed, err := ubootenv.Open(mockSeedUbootenv)
	c.Assert(err, IsNil)
	c.Assert(uenvSeed.Get("snapd_recovery_mode"), Equals, "run")

	// now check ubuntu-boot boot.sel
	mockBootUbootenv := filepath.Join(boot.InitramfsUbuntuBootDir, "uboot/ubuntu/boot.sel")
	uenvBoot, err := ubootenv.Open(mockBootUbootenv)
	c.Assert(err, IsNil)
	c.Assert(uenvBoot.Get("snap_try_kernel"), Equals, "")
	c.Assert(uenvBoot.Get("snap_kernel"), Equals, "arm-kernel_5.snap")
	c.Assert(uenvBoot.Get("kernel_status"), Equals, boot.DefaultStatus)

	// check that we have the extracted kernel in the right places, in the
	// old uc16/uc18 location
	for _, file := range kernelSnapFiles {
		fName := file[0]
		c.Check(filepath.Join(boot.InitramfsUbuntuBootDir, "uboot/ubuntu/arm-kernel_5.snap", fName), testutil.FilePresent)
	}

	// ensure modeenv looks correct
	ubuntuDataModeEnvPath := filepath.Join(s.rootdir, "/run/mnt/ubuntu-data/system-data/var/lib/snapd/modeenv")
	c.Check(ubuntuDataModeEnvPath, testutil.FileEquals, `mode=run
recovery_system=20191216
current_recovery_systems=20191216
good_recovery_systems=20191216
base=core20_3.snap
current_kernels=arm-kernel_5.snap
model=my-brand/my-model-uc20
grade=dangerous
model_sign_key_id=Jv8_JiHiIzJVcO9M55pPdqSDWUvuhfDIBJUS-3VW7F_idjix7Ffn5qMxB21ZQuij
`)
}

func (s *makeBootable20Suite) TestMakeRecoverySystemBootableAtRuntime20(c *C) {
	bootloader.Force(nil)

	// on uc20 the seed layout if different
	seedSnapsDirs := filepath.Join(s.rootdir, "/snaps")
	err := os.MkdirAll(seedSnapsDirs, 0755)
	c.Assert(err, IsNil)

	kernelFn, kernelInfo := makeSnapWithFiles(c, "pc-kernel", `name: pc-kernel
type: kernel
version: 5.0
`, snap.R(5), [][]string{
		{"kernel.efi", "I'm a kernel.efi"},
	})
	kernelInSeed := filepath.Join(seedSnapsDirs, kernelInfo.Filename())
	err = os.Rename(kernelFn, kernelInSeed)
	c.Assert(err, IsNil)

	gadgets := map[string]string{}
	for _, rev := range []snap.Revision{snap.R(1), snap.R(5)} {
		gadgetFn, gadgetInfo := makeSnapWithFiles(c, "pc", gadgetSnapYaml, rev, [][]string{
			{"grub.conf", ""},
			{"meta/snap.yaml", gadgetSnapYaml},
			{"cmdline.full", fmt.Sprintf("args from gadget rev %s", rev.String())},
		})
		gadgetInSeed := filepath.Join(seedSnapsDirs, gadgetInfo.Filename())
		err = os.Rename(gadgetFn, gadgetInSeed)
		c.Assert(err, IsNil)
		// keep track of the gadgets
		gadgets[rev.String()] = gadgetInSeed
	}

	snaptest.PopulateDir(s.rootdir, [][]string{
		{"EFI/ubuntu/grub.cfg", "this is grub"},
		{"EFI/ubuntu/grubenv", "canary"},
	})

	label := "20191209"
	recoverySystemDir := filepath.Join("/systems", label)
	err = boot.MakeRecoverySystemBootable(s.rootdir, recoverySystemDir, &boot.RecoverySystemBootableSet{
		Kernel:     kernelInfo,
		KernelPath: kernelInSeed,
		// use gadget revision 1
		GadgetSnapOrDir: gadgets["1"],
		// like it's called when creating a new recovery system
		PrepareImageTime: false,
	})
	c.Assert(err, IsNil)
	// the recovery partition grubenv was not modified
	c.Check(filepath.Join(s.rootdir, "EFI/ubuntu/grubenv"), testutil.FileEquals, "canary")

	systemGenv := grubenv.NewEnv(filepath.Join(s.rootdir, recoverySystemDir, "grubenv"))
	c.Assert(systemGenv.Load(), IsNil)
	c.Check(systemGenv.Get("snapd_recovery_kernel"), Equals, "/snaps/pc-kernel_5.snap")
	c.Check(systemGenv.Get("snapd_extra_cmdline_args"), Equals, "")
	c.Check(systemGenv.Get("snapd_full_cmdline_args"), Equals, "args from gadget rev 1")

	// create another system under a new label
	newLabel := "20210420"
	newRecoverySystemDir := filepath.Join("/systems", newLabel)
	// with a different gadget revision, but same kernel
	err = boot.MakeRecoverySystemBootable(s.rootdir, newRecoverySystemDir, &boot.RecoverySystemBootableSet{
		Kernel:          kernelInfo,
		KernelPath:      kernelInSeed,
		GadgetSnapOrDir: gadgets["5"],
		// like it's called when creating a new recovery system
		PrepareImageTime: false,
	})
	c.Assert(err, IsNil)

	systemGenv = grubenv.NewEnv(filepath.Join(s.rootdir, newRecoverySystemDir, "grubenv"))
	c.Assert(systemGenv.Load(), IsNil)
	c.Check(systemGenv.Get("snapd_recovery_kernel"), Equals, "/snaps/pc-kernel_5.snap")
	c.Check(systemGenv.Get("snapd_extra_cmdline_args"), Equals, "")
	c.Check(systemGenv.Get("snapd_full_cmdline_args"), Equals, "args from gadget rev 5")
}<|MERGE_RESOLUTION|>--- conflicted
+++ resolved
@@ -635,11 +635,7 @@
 				c.Check(params.PCRPolicyCounterHandle, Equals, secboot.AltFallbackObjectPCRPolicyCounterHandle)
 				c.Check(keys[1].KeyFile, Equals,
 					filepath.Join(s.rootdir,
-<<<<<<< HEAD
-						"/run/mnt/ubuntu-seed/device/fde/ubuntu-save.recovery.sealed-key.factory"))
-=======
 						"/run/mnt/ubuntu-seed/device/fde/ubuntu-save.recovery.sealed-key.factory-reset"))
->>>>>>> 9b58d6fe
 
 			} else {
 				c.Check(params.PCRPolicyCounterHandle, Equals, secboot.FallbackObjectPCRPolicyCounterHandle)
