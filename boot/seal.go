--- conflicted
+++ resolved
@@ -126,15 +126,7 @@
 		}
 	}
 
-<<<<<<< HEAD
-	hasHook, err := HasFDESetupHook()
-	if err != nil {
-		return fmt.Errorf("cannot check for fde-setup hook: %v", err)
-	}
-	if hasHook {
-=======
 	if flags.HasFDESetupHook {
->>>>>>> 79fe81dc
 		return sealKeyToModeenvUsingFDESetupHook(key, saveKey, model, modeenv, flags)
 	}
 
