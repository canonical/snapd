--- conflicted
+++ resolved
@@ -379,20 +379,6 @@
 		}
 	}
 
-<<<<<<< HEAD
-	defer func() {
-		if err == nil {
-			return
-		}
-		if cleanupErr := DropRecoverySystem(dev, systemLabel); cleanupErr != nil {
-			err = fmt.Errorf("%v (cleanup failed: %v)", err, cleanupErr)
-		}
-	}()
-
-	const expectReseal = true
-	return resealKeyToModeenv(dirs.GlobalRootDir, dev.Model(), m, expectReseal)
-
-=======
 	const expectReseal = true
 	if err := resealKeyToModeenv(dirs.GlobalRootDir, dev.Model(), m, expectReseal); err != nil {
 		if cleanupErr := DropRecoverySystem(dev, systemLabel); cleanupErr != nil {
@@ -401,7 +387,6 @@
 		return err
 	}
 	return nil
->>>>>>> d3810f64
 }
 
 // DropRecoverySystem drops a provided system from the list of good and current
