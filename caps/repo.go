--- conflicted
+++ resolved
@@ -71,13 +71,8 @@
 	return nil
 }
 
-<<<<<<< HEAD
-// HasType checks if the repository contains the given type
-func (r *Repository) HasType(t *Type) bool {
-=======
 // HasType checks if the repository contains the given type.
 func (r *Repository) HasType(t Type) bool {
->>>>>>> 57460a6f
 	for _, tt := range r.types {
 		if tt == t {
 			return true
