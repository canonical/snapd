--- conflicted
+++ resolved
@@ -38,32 +38,6 @@
 	// for our tests
 	rand.Seed(1)
 
-<<<<<<< HEAD
-	s1 := MakeRandomString(10)
-	c.Assert(s1, Equals, "pw7MpXh0JB")
-
-	s2 := MakeRandomString(5)
-	c.Assert(s2, Equals, "4PQyl")
-}
-
-func (ts *MakeRandomStringTestSuite) TestSizeToStr(c *C) {
-	for _, t := range []struct {
-		size int64
-		str  string
-	}{
-		{0, "0 B"},
-		{1, "1 B"},
-		{400, "400 B"},
-		{1000, "1 kB"},
-		{1000 + 1, "1 kB"},
-		{900 * 1000, "900 kB"},
-		{1000 * 1000, "1 MB"},
-		{20 * 1000 * 1000, "20 MB"},
-		{1000 * 1000 * 1000, "1 GB"},
-		{31 * 1000 * 1000 * 1000, "31 GB"},
-	} {
-		c.Check(SizeToStr(t.size), Equals, t.str)
-=======
 	s1 := strutil.MakeRandomString(10)
 	c.Assert(s1, check.Equals, "pw7MpXh0JB")
 
@@ -83,6 +57,25 @@
 		{[]string{"one", `tw"`}, `"one", "tw\""`},
 	} {
 		c.Check(strutil.Quoted(t.in), check.Equals, t.out, check.Commentf("expected %#v -> %s", t.in, t.out))
->>>>>>> 5a45a9bb
+	}
+}
+
+func (ts *strutilSuite) TestSizeToStr(c *check.C) {
+	for _, t := range []struct {
+		size int64
+		str  string
+	}{
+		{0, "0 B"},
+		{1, "1 B"},
+		{400, "400 B"},
+		{1000, "1 kB"},
+		{1000 + 1, "1 kB"},
+		{900 * 1000, "900 kB"},
+		{1000 * 1000, "1 MB"},
+		{20 * 1000 * 1000, "20 MB"},
+		{1000 * 1000 * 1000, "1 GB"},
+		{31 * 1000 * 1000 * 1000, "31 GB"},
+	} {
+		c.Check(strutil.SizeToStr(t.size), check.Equals, t.str)
 	}
 }