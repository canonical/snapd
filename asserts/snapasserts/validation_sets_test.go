// -*- Mode: Go; indent-tabs-mode: t -*-

/*
 * Copyright (C) 2020 Canonical Ltd
 *
 * This program is free software: you can redistribute it and/or modify
 * it under the terms of the GNU General Public License version 3 as
 * published by the Free Software Foundation.
 *
 * This program is distributed in the hope that it will be useful,
 * but WITHOUT ANY WARRANTY; without even the implied warranty of
 * MERCHANTABILITY or FITNESS FOR A PARTICULAR PURPOSE.  See the
 * GNU General Public License for more details.
 *
 * You should have received a copy of the GNU General Public License
 * along with this program.  If not, see <http://www.gnu.org/licenses/>.
 *
 */

package snapasserts_test

import (
	"fmt"
	"sort"

	. "gopkg.in/check.v1"

	"github.com/snapcore/snapd/asserts"
	"github.com/snapcore/snapd/asserts/assertstest"
	"github.com/snapcore/snapd/asserts/snapasserts"
	"github.com/snapcore/snapd/snap"
	"github.com/snapcore/snapd/snap/naming"
)

type validationSetsSuite struct{}

var _ = Suite(&validationSetsSuite{})

func (s *validationSetsSuite) TestAddFromSameSequence(c *C) {
	mySnapAt7Valset := assertstest.FakeAssertion(map[string]interface{}{
		"type":         "validation-set",
		"authority-id": "account-id",
		"series":       "16",
		"account-id":   "account-id",
		"name":         "my-snap-ctl",
		"sequence":     "1",
		"snaps": []interface{}{
			map[string]interface{}{
				"name":     "my-snap",
				"id":       "mysnapididididididididididididid",
				"presence": "required",
				"revision": "7",
			},
		},
	}).(*asserts.ValidationSet)

	mySnapAt8Valset := assertstest.FakeAssertion(map[string]interface{}{
		"type":         "validation-set",
		"authority-id": "account-id",
		"series":       "16",
		"account-id":   "account-id",
		"name":         "my-snap-ctl",
		"sequence":     "2",
		"snaps": []interface{}{
			map[string]interface{}{
				"name":     "my-snap",
				"id":       "mysnapididididididididididididid",
				"presence": "required",
				"revision": "8",
			},
		},
	}).(*asserts.ValidationSet)

	valsets := snapasserts.NewValidationSets()
	err := valsets.Add(mySnapAt7Valset)
	c.Assert(err, IsNil)
	err = valsets.Add(mySnapAt8Valset)
	c.Check(err, ErrorMatches, `cannot add a second validation-set under "account-id/my-snap-ctl"`)
}

func (s *validationSetsSuite) TestIntersections(c *C) {
	mySnapAt7Valset := assertstest.FakeAssertion(map[string]interface{}{
		"type":         "validation-set",
		"authority-id": "account-id",
		"series":       "16",
		"account-id":   "account-id",
		"name":         "my-snap-ctl",
		"sequence":     "1",
		"snaps": []interface{}{
			map[string]interface{}{
				"name":     "my-snap",
				"id":       "mysnapididididididididididididid",
				"presence": "required",
				"revision": "7",
			},
		},
	}).(*asserts.ValidationSet)

	mySnapAt7Valset2 := assertstest.FakeAssertion(map[string]interface{}{
		"type":         "validation-set",
		"authority-id": "account-id",
		"series":       "16",
		"account-id":   "account-id",
		"name":         "my-snap-ctl2",
		"sequence":     "2",
		"snaps": []interface{}{
			map[string]interface{}{
				"name":     "my-snap",
				"id":       "mysnapididididididididididididid",
				"presence": "required",
				"revision": "7",
			},
		},
	}).(*asserts.ValidationSet)

	mySnapAt8Valset := assertstest.FakeAssertion(map[string]interface{}{
		"type":         "validation-set",
		"authority-id": "account-id",
		"series":       "16",
		"account-id":   "account-id",
		"name":         "my-snap-ctl-other",
		"sequence":     "1",
		"snaps": []interface{}{
			map[string]interface{}{
				"name":     "my-snap",
				"id":       "mysnapididididididididididididid",
				"presence": "required",
				"revision": "8",
			},
		},
	}).(*asserts.ValidationSet)

	mySnapAt8OptValset := assertstest.FakeAssertion(map[string]interface{}{
		"type":         "validation-set",
		"authority-id": "account-id",
		"series":       "16",
		"account-id":   "account-id",
		"name":         "my-snap-ctl-opt",
		"sequence":     "1",
		"snaps": []interface{}{
			map[string]interface{}{
				"name":     "my-snap",
				"id":       "mysnapididididididididididididid",
				"presence": "optional",
				"revision": "8",
			},
		},
	}).(*asserts.ValidationSet)

	mySnapInvalidValset := assertstest.FakeAssertion(map[string]interface{}{
		"type":         "validation-set",
		"authority-id": "account-id",
		"series":       "16",
		"account-id":   "account-id",
		"name":         "my-snap-ctl-inv",
		"sequence":     "1",
		"snaps": []interface{}{
			map[string]interface{}{
				"name":     "my-snap",
				"id":       "mysnapididididididididididididid",
				"presence": "invalid",
			},
		},
	}).(*asserts.ValidationSet)

	mySnapAt7OptValset := assertstest.FakeAssertion(map[string]interface{}{
		"type":         "validation-set",
		"authority-id": "account-id",
		"series":       "16",
		"account-id":   "account-id",
		"name":         "my-snap-ctl-opt2",
		"sequence":     "1",
		"snaps": []interface{}{
			map[string]interface{}{
				"name":     "my-snap",
				"id":       "mysnapididididididididididididid",
				"presence": "optional",
				"revision": "7",
			},
		},
	}).(*asserts.ValidationSet)

	mySnapReqValset := assertstest.FakeAssertion(map[string]interface{}{
		"type":         "validation-set",
		"authority-id": "account-id",
		"series":       "16",
		"account-id":   "account-id",
		"name":         "my-snap-ctl-req-only",
		"sequence":     "1",
		"snaps": []interface{}{
			map[string]interface{}{
				"name":     "my-snap",
				"id":       "mysnapididididididididididididid",
				"presence": "required",
			},
		},
	}).(*asserts.ValidationSet)

	mySnapOptValset := assertstest.FakeAssertion(map[string]interface{}{
		"type":         "validation-set",
		"authority-id": "account-id",
		"series":       "16",
		"account-id":   "account-id",
		"name":         "my-snap-ctl-opt-only",
		"sequence":     "1",
		"snaps": []interface{}{
			map[string]interface{}{
				"name":     "my-snap",
				"id":       "mysnapididididididididididididid",
				"presence": "optional",
			},
		},
	}).(*asserts.ValidationSet)

	tests := []struct {
		sets        []*asserts.ValidationSet
		conflictErr string
	}{
		{[]*asserts.ValidationSet{mySnapAt7Valset}, ""},
		{[]*asserts.ValidationSet{mySnapAt7Valset, mySnapAt7Valset2}, ""},
		{[]*asserts.ValidationSet{mySnapAt7Valset, mySnapAt8Valset}, `(?ms)validation sets are in conflict:.*cannot constrain snap "my-snap" at different revisions 7 \(account-id/my-snap-ctl\), 8 \(account-id/my-snap-ctl-other\)`},
		{[]*asserts.ValidationSet{mySnapAt8Valset, mySnapAt8OptValset}, ""},
		{[]*asserts.ValidationSet{mySnapAt7Valset, mySnapAt8OptValset}, `(?ms)validation sets are in conflict:.*cannot constrain snap "my-snap" at different revisions 7 \(account-id/my-snap-ctl\), 8 \(account-id/my-snap-ctl-opt\)`},
		{[]*asserts.ValidationSet{mySnapAt7Valset, mySnapInvalidValset}, `(?ms)validation sets are in conflict:.*cannot constrain snap "my-snap" as both invalid \(account-id/my-snap-ctl-inv\) and required at revision 7 \(account-id/my-snap-ctl\)`},
		{[]*asserts.ValidationSet{mySnapInvalidValset, mySnapAt7Valset}, `(?ms)validation sets are in conflict:.*cannot constrain snap "my-snap" as both invalid \(account-id/my-snap-ctl-inv\) and required at revision 7 \(account-id/my-snap-ctl\)`},
		{[]*asserts.ValidationSet{mySnapAt8OptValset, mySnapInvalidValset}, ""},
		{[]*asserts.ValidationSet{mySnapInvalidValset, mySnapAt8OptValset}, ""},
		{[]*asserts.ValidationSet{mySnapAt7OptValset, mySnapAt8OptValset}, ""}, // no conflict but interpreted as invalid
		{[]*asserts.ValidationSet{mySnapAt7OptValset, mySnapAt8OptValset, mySnapAt7Valset}, `(?ms)validation sets are in conflict:.*cannot constrain snap "my-snap" at different revisions 7 \(account-id/my-snap-ctl,account-id/my-snap-ctl-opt2\), 8 \(account-id/my-snap-ctl-opt\)`},
		{[]*asserts.ValidationSet{mySnapAt8OptValset, mySnapInvalidValset, mySnapAt7Valset}, `(?ms)validation sets are in conflict:.*cannot constrain snap "my-snap" as both invalid \(account-id/my-snap-ctl-inv\) and required at different revisions 7 \(account-id/my-snap-ctl\), 8 \(account-id/my-snap-ctl-opt\)`},
		{[]*asserts.ValidationSet{mySnapAt7Valset, mySnapReqValset}, ""},
		{[]*asserts.ValidationSet{mySnapReqValset, mySnapAt7Valset}, ""},
		{[]*asserts.ValidationSet{mySnapAt8OptValset, mySnapReqValset}, ""},
		{[]*asserts.ValidationSet{mySnapAt8OptValset, mySnapReqValset, mySnapAt7OptValset}, `(?ms)validation sets are in conflict:.*cannot constrain snap "my-snap" at different revisions 7 \(account-id/my-snap-ctl-opt2\), 8 \(account-id/my-snap-ctl-opt\) or required at any revision \(account-id/my-snap-ctl-req-only\)`},
		{[]*asserts.ValidationSet{mySnapAt8OptValset, mySnapAt7OptValset, mySnapReqValset}, `(?ms)validation sets are in conflict:.*cannot constrain snap "my-snap" at different revisions 7 \(account-id/my-snap-ctl-opt2\), 8 \(account-id/my-snap-ctl-opt\) or required at any revision \(account-id/my-snap-ctl-req-only\)`},
		{[]*asserts.ValidationSet{mySnapReqValset, mySnapInvalidValset}, `(?ms)validation sets are in conflict:.*cannot constrain snap "my-snap" as both invalid \(account-id/my-snap-ctl-inv\) and required at any revision \(account-id/my-snap-ctl-req-only\)`},
		{[]*asserts.ValidationSet{mySnapInvalidValset, mySnapReqValset}, `(?ms)validation sets are in conflict:.*cannot constrain snap "my-snap" as both invalid \(account-id/my-snap-ctl-inv\) and required at any revision \(account-id/my-snap-ctl-req-only\)`},
		{[]*asserts.ValidationSet{mySnapAt7Valset, mySnapAt8Valset, mySnapOptValset}, `(?ms)validation sets are in conflict:.*cannot constrain snap "my-snap" at different revisions 7 \(account-id/my-snap-ctl\), 8 \(account-id/my-snap-ctl-other\)`},
		{[]*asserts.ValidationSet{mySnapAt7Valset, mySnapOptValset}, ""},
		{[]*asserts.ValidationSet{mySnapOptValset, mySnapAt7Valset}, ""},
		{[]*asserts.ValidationSet{mySnapAt8OptValset, mySnapOptValset}, ""},
		{[]*asserts.ValidationSet{mySnapAt8OptValset, mySnapOptValset, mySnapAt7OptValset}, ""}, // no conflict but interpreted as invalid
		{[]*asserts.ValidationSet{mySnapInvalidValset, mySnapOptValset}, ""},
		{[]*asserts.ValidationSet{mySnapOptValset, mySnapInvalidValset}, ""},
		{[]*asserts.ValidationSet{mySnapAt7Valset, mySnapAt8Valset, mySnapReqValset, mySnapInvalidValset}, `(?ms)validation sets are in conflict:.*cannot constrain snap "my-snap" as both invalid \(account-id/my-snap-ctl-inv\) and required at different revisions 7 \(account-id/my-snap-ctl\), 8 \(account-id/my-snap-ctl-other\) or at any revision \(account-id/my-snap-ctl-req-only\)`},
	}

	for _, t := range tests {
		valsets := snapasserts.NewValidationSets()
		cSets := make(map[string]*asserts.ValidationSet)
		for _, valset := range t.sets {
			err := valsets.Add(valset)
			c.Assert(err, IsNil)
			// mySnapOptValset never influcens an outcome
			if valset != mySnapOptValset {
				cSets[fmt.Sprintf("%s/%s", valset.AccountID(), valset.Name())] = valset
			}
		}
		err := valsets.Conflict()
		if t.conflictErr == "" {
			c.Check(err, IsNil)
		} else {
			c.Check(err, ErrorMatches, t.conflictErr)
			ce := err.(*snapasserts.ValidationSetsConflictError)
			c.Check(ce.Sets, DeepEquals, cSets)
		}
	}
}

func (s *validationSetsSuite) TestCheckInstalledSnapsNoValidationSets(c *C) {
	valsets := snapasserts.NewValidationSets()
	snaps := []*snapasserts.InstalledSnap{
		snapasserts.NewInstalledSnap("snap-a", "mysnapaaaaaaaaaaaaaaaaaaaaaaaaaa", snap.R(1)),
	}
	err := valsets.CheckInstalledSnaps(snaps, nil)
	c.Assert(err, IsNil)
}

func (s *validationSetsSuite) TestCheckInstalledSnaps(c *C) {
	// require: snapB rev 3, snapC rev 2.
	// invalid: snapA
	vs1 := assertstest.FakeAssertion(map[string]interface{}{
		"type":         "validation-set",
		"authority-id": "acme",
		"series":       "16",
		"account-id":   "acme",
		"name":         "fooname",
		"sequence":     "1",
		"snaps": []interface{}{
			map[string]interface{}{
				"name":     "snap-a",
				"id":       "mysnapaaaaaaaaaaaaaaaaaaaaaaaaaa",
				"presence": "invalid",
			},
			map[string]interface{}{
				"name":     "snap-b",
				"id":       "mysnapbbbbbbbbbbbbbbbbbbbbbbbbbb",
				"revision": "3",
				"presence": "required",
			},
			map[string]interface{}{
				"name":     "snap-c",
				"id":       "mysnapcccccccccccccccccccccccccc",
				"revision": "2",
				"presence": "optional",
			},
		},
	}).(*asserts.ValidationSet)

	// require: snapD any rev
	// optional: snapE any rev
	vs2 := assertstest.FakeAssertion(map[string]interface{}{
		"type":         "validation-set",
		"authority-id": "acme",
		"series":       "16",
		"account-id":   "acme",
		"name":         "barname",
		"sequence":     "3",
		"snaps": []interface{}{
			map[string]interface{}{
				"name":     "snap-d",
				"id":       "mysnapdddddddddddddddddddddddddd",
				"presence": "required",
			},
			map[string]interface{}{
				"name":     "snap-e",
				"id":       "mysnapeeeeeeeeeeeeeeeeeeeeeeeeee",
				"presence": "optional",
			},
		},
	}).(*asserts.ValidationSet)

	// optional: snapE any rev
	// note: since it only has an optional snap, acme/bazname is not expected
	// not be invalid by any of the checks.
	vs3 := assertstest.FakeAssertion(map[string]interface{}{
		"type":         "validation-set",
		"authority-id": "acme",
		"series":       "16",
		"account-id":   "acme",
		"name":         "bazname",
		"sequence":     "2",
		"snaps": []interface{}{
			map[string]interface{}{
				"name":     "snap-e",
				"id":       "mysnapeeeeeeeeeeeeeeeeeeeeeeeeee",
				"presence": "optional",
			},
		},
	}).(*asserts.ValidationSet)

	// invalid: snapA
	vs4 := assertstest.FakeAssertion(map[string]interface{}{
		"type":         "validation-set",
		"authority-id": "acme",
		"series":       "16",
		"account-id":   "acme",
		"name":         "booname",
		"sequence":     "1",
		"snaps": []interface{}{
			map[string]interface{}{
				"name":     "snap-a",
				"id":       "mysnapaaaaaaaaaaaaaaaaaaaaaaaaaa",
				"presence": "invalid",
			},
		},
	}).(*asserts.ValidationSet)

	vs5 := assertstest.FakeAssertion(map[string]interface{}{
		"type":         "validation-set",
		"authority-id": "acme",
		"series":       "16",
		"account-id":   "acme",
		"name":         "huhname",
		"sequence":     "1",
		"snaps": []interface{}{
			map[string]interface{}{
				"name":     "snap-f",
				"id":       "mysnapffffffffffffffffffffffffff",
				"revision": "4",
				"presence": "required",
			},
		},
	}).(*asserts.ValidationSet)

	vs6 := assertstest.FakeAssertion(map[string]interface{}{
		"type":         "validation-set",
		"authority-id": "acme",
		"series":       "16",
		"account-id":   "acme",
		"name":         "duhname",
		"sequence":     "1",
		"snaps": []interface{}{
			map[string]interface{}{
				"name":     "snap-f",
				"id":       "mysnapffffffffffffffffffffffffff",
				"revision": "4",
				"presence": "required",
			},
		},
	}).(*asserts.ValidationSet)

	vs7 := assertstest.FakeAssertion(map[string]interface{}{
		"type":         "validation-set",
		"authority-id": "acme",
		"series":       "16",
		"account-id":   "acme",
		"name":         "bahname",
		"sequence":     "1",
		"snaps": []interface{}{
			map[string]interface{}{
				"name":     "snap-f",
				"id":       "mysnapffffffffffffffffffffffffff",
				"presence": "required",
			},
		},
	}).(*asserts.ValidationSet)

	valsets := snapasserts.NewValidationSets()
	c.Assert(valsets.Add(vs1), IsNil)
	c.Assert(valsets.Add(vs2), IsNil)
	c.Assert(valsets.Add(vs3), IsNil)
	c.Assert(valsets.Add(vs4), IsNil)
	c.Assert(valsets.Add(vs5), IsNil)
	c.Assert(valsets.Add(vs6), IsNil)
	c.Assert(valsets.Add(vs7), IsNil)

	snapA := snapasserts.NewInstalledSnap("snap-a", "mysnapaaaaaaaaaaaaaaaaaaaaaaaaaa", snap.R(1))
	snapAlocal := snapasserts.NewInstalledSnap("snap-a", "", snap.R("x2"))
	snapB := snapasserts.NewInstalledSnap("snap-b", "mysnapbbbbbbbbbbbbbbbbbbbbbbbbbb", snap.R(3))
	snapBinvRev := snapasserts.NewInstalledSnap("snap-b", "mysnapbbbbbbbbbbbbbbbbbbbbbbbbbb", snap.R(8))
	snapBlocal := snapasserts.NewInstalledSnap("snap-b", "", snap.R("x3"))
	snapC := snapasserts.NewInstalledSnap("snap-c", "mysnapcccccccccccccccccccccccccc", snap.R(2))
	snapCinvRev := snapasserts.NewInstalledSnap("snap-c", "mysnapcccccccccccccccccccccccccc", snap.R(99))
	snapD := snapasserts.NewInstalledSnap("snap-d", "mysnapdddddddddddddddddddddddddd", snap.R(2))
	snapDrev99 := snapasserts.NewInstalledSnap("snap-d", "mysnapdddddddddddddddddddddddddd", snap.R(99))
	snapDlocal := snapasserts.NewInstalledSnap("snap-d", "", snap.R("x3"))
	snapE := snapasserts.NewInstalledSnap("snap-e", "mysnapeeeeeeeeeeeeeeeeeeeeeeeeee", snap.R(2))
	snapF := snapasserts.NewInstalledSnap("snap-f", "mysnapffffffffffffffffffffffffff", snap.R(4))
	// extra snap, not referenced by any validation set
	snapZ := snapasserts.NewInstalledSnap("snap-z", "mysnapzzzzzzzzzzzzzzzzzzzzzzzzzz", snap.R(1))

	tests := []struct {
		snaps            []*snapasserts.InstalledSnap
		expectedInvalid  map[string][]string
		expectedMissing  map[string]map[snap.Revision][]string
		expectedWrongRev map[string]map[snap.Revision][]string
	}{
		{
			// required snaps not installed
			snaps: nil,
			expectedMissing: map[string]map[snap.Revision][]string{
				"snap-b": {
					snap.R(3): {"acme/fooname"},
				},
				"snap-d": {
					snap.R(0): {"acme/barname"},
				},
				"snap-f": {
					snap.R(0): {"acme/bahname"},
					snap.R(4): {"acme/duhname", "acme/huhname"},
				},
			},
		},
		{
			// required snaps not installed
			snaps: []*snapasserts.InstalledSnap{
				snapZ,
			},
			expectedMissing: map[string]map[snap.Revision][]string{
				"snap-b": {
					snap.R(3): {"acme/fooname"},
				},
				"snap-d": {
					snap.R(0): {"acme/barname"},
				},
				"snap-f": {
					snap.R(0): {"acme/bahname"},
					snap.R(4): {"acme/duhname", "acme/huhname"},
				},
			},
		},
		{
			snaps: []*snapasserts.InstalledSnap{
				// covered by acme/fooname validation-set
				snapB,
				// covered by acme/barname validation-set. snap-e not installed but optional
				snapDrev99,
				// covered by acme/duhname and acme/huhname
				snapF,
			},
			// ale fine
		},
		{
			snaps: []*snapasserts.InstalledSnap{
				// covered by acme/fooname validation-set and acme/booname, snap-a presence is invalid
				snapA,
				snapB,
				// covered by acme/barname validation-set. snap-e not installed but optional
				snapDrev99,
				// covered by acme/duhname and acme/huhname
				snapF,
			},
			expectedInvalid: map[string][]string{
				"snap-a": {"acme/booname", "acme/fooname"},
			},
		},
		{
			snaps: []*snapasserts.InstalledSnap{
				// covered by acme/fooname and acme/booname validation-sets, snapB missing, snap-a presence is invalid
				snapA,
				// covered by acme/barname validation-set. snap-e not installed but optional
				snapDrev99,
				snapF,
			},
			expectedInvalid: map[string][]string{
				"snap-a": {"acme/booname", "acme/fooname"},
			},
			expectedMissing: map[string]map[snap.Revision][]string{
				"snap-b": {
					snap.R(3): {"acme/fooname"},
				},
			},
		},
		{
			snaps: []*snapasserts.InstalledSnap{
				// covered by acme/fooname validation-set
				snapB,
				snapC,
				// covered by acme/barname validation-set. snap-e not installed but optional
				snapD,
				// covered by acme/duhname and acme/huhname
				snapF,
			},
			// ale fine
		},
		{
			snaps: []*snapasserts.InstalledSnap{
				// covered by acme/fooname validation-set, snap-c optional but wrong revision
				snapB,
				snapCinvRev,
				// covered by acme/barname validation-set. snap-e not installed but optional
				snapD,
				// covered by acme/duhname and acme/huhname
				snapF,
			},
			expectedWrongRev: map[string]map[snap.Revision][]string{
				"snap-c": {
					snap.R(2): {"acme/fooname"},
				},
			},
		},
		{
			snaps: []*snapasserts.InstalledSnap{
				// covered by acme/fooname validation-set but wrong revision
				snapBinvRev,
				// covered by acme/barname validation-set.
				snapD,
				// covered by acme/duhname and acme/huhname
				snapF,
			},
			expectedWrongRev: map[string]map[snap.Revision][]string{
				"snap-b": {
					snap.R(3): {"acme/fooname"},
				},
			},
		},
		{
			snaps: []*snapasserts.InstalledSnap{
				// covered by acme/fooname validation-set
				snapB,
				// covered by acme/barname validation-set. snap-d not installed.
				snapE,
				// covered by acme/duhname and acme/huhname
				snapF,
			},
			expectedMissing: map[string]map[snap.Revision][]string{
				"snap-d": {
					snap.R(0): {"acme/barname"},
				},
			},
		},
		{
			snaps: []*snapasserts.InstalledSnap{
				// required snaps from acme/fooname are not installed.
				// covered by acme/barname validation-set
				snapDrev99,
				snapE,
				// covered by acme/duhname and acme/huhname
				snapF,
			},
			expectedMissing: map[string]map[snap.Revision][]string{
				"snap-b": {
					snap.R(3): {"acme/fooname"},
				},
			},
		},
		{
			snaps: []*snapasserts.InstalledSnap{
				// covered by acme/fooname validation-set, required missing.
				snapC,
				// covered by acme/barname validation-set, required missing.
				snapE,
				// covered by acme/duhname and acme/huhname
				snapF,
			},
			expectedMissing: map[string]map[snap.Revision][]string{
				"snap-b": {
					snap.R(3): {"acme/fooname"},
				},
				"snap-d": {
					snap.R(0): {"acme/barname"},
				},
			},
		},
		// local snaps
		{
			snaps: []*snapasserts.InstalledSnap{
				// covered by acme/fooname validation-set.
				snapB,
				// covered by acme/barname validation-set, local snap-d.
				snapDlocal,
				// covered by acme/duhname and acme/huhname
				snapF,
			},
			// all fine
		},
		{
			snaps: []*snapasserts.InstalledSnap{
				// covered by acme/fooname validation-set, snap-a is invalid.
				snapAlocal,
				snapB,
				// covered by acme/barname validation-set.
				snapD,
				snapF,
			},
			expectedInvalid: map[string][]string{
				"snap-a": {"acme/booname", "acme/fooname"},
			},
		},
		{
			snaps: []*snapasserts.InstalledSnap{
				// covered by acme/fooname validation-set, snap-b is wrong rev (local).
				snapBlocal,
				// covered by acme/barname validation-set.
				snapD,
				// covered by acme/duhname and acme/huhname
				snapF,
			},
			expectedWrongRev: map[string]map[snap.Revision][]string{
				"snap-b": {
					snap.R(3): {"acme/fooname"},
				},
			},
		},
	}

	checkSets := func(snapsToValidationSets map[string][]string, vs map[string]*asserts.ValidationSet) {
		for _, vsetKeys := range snapsToValidationSets {
			for _, key := range vsetKeys {
				vset, ok := vs[key]
				c.Assert(ok, Equals, true)
				c.Assert(vset.AccountID()+"/"+vset.Name(), Equals, key)
			}
		}
	}

	for i, tc := range tests {
		err := valsets.CheckInstalledSnaps(tc.snaps, nil)
		if err == nil {
			c.Assert(tc.expectedInvalid, IsNil)
			c.Assert(tc.expectedMissing, IsNil)
			c.Assert(tc.expectedWrongRev, IsNil)
			continue
		}
		verr, ok := err.(*snapasserts.ValidationSetsValidationError)
		c.Assert(ok, Equals, true, Commentf("#%d", i))
		c.Assert(verr.InvalidSnaps, DeepEquals, tc.expectedInvalid, Commentf("#%d", i))
		c.Assert(verr.MissingSnaps, DeepEquals, tc.expectedMissing, Commentf("#%d", i))
		c.Assert(verr.WrongRevisionSnaps, DeepEquals, tc.expectedWrongRev, Commentf("#%d", i))
		checkSets(verr.InvalidSnaps, verr.Sets)
	}
}

func (s *validationSetsSuite) TestCheckInstalledSnapsIgnoreValidation(c *C) {
	// require: snapB rev 3, snapC rev 2.
	// invalid: snapA
	vs := assertstest.FakeAssertion(map[string]interface{}{
		"type":         "validation-set",
		"authority-id": "acme",
		"series":       "16",
		"account-id":   "acme",
		"name":         "fooname",
		"sequence":     "1",
		"snaps": []interface{}{
			map[string]interface{}{
				"name":     "snap-a",
				"id":       "mysnapaaaaaaaaaaaaaaaaaaaaaaaaaa",
				"presence": "invalid",
			},
			map[string]interface{}{
				"name":     "snap-b",
				"id":       "mysnapbbbbbbbbbbbbbbbbbbbbbbbbbb",
				"revision": "3",
				"presence": "required",
			},
			map[string]interface{}{
				"name":     "snap-c",
				"id":       "mysnapcccccccccccccccccccccccccc",
				"revision": "2",
				"presence": "optional",
			},
		},
	}).(*asserts.ValidationSet)

	valsets := snapasserts.NewValidationSets()
	c.Assert(valsets.Add(vs), IsNil)

	snapA := snapasserts.NewInstalledSnap("snap-a", "mysnapaaaaaaaaaaaaaaaaaaaaaaaaaa", snap.R(1))
	snapB := snapasserts.NewInstalledSnap("snap-b", "mysnapbbbbbbbbbbbbbbbbbbbbbbbbbb", snap.R(3))
	snapBinvRev := snapasserts.NewInstalledSnap("snap-b", "mysnapbbbbbbbbbbbbbbbbbbbbbbbbbb", snap.R(8))

	// validity check
	c.Check(valsets.CheckInstalledSnaps([]*snapasserts.InstalledSnap{snapA, snapB}, nil), ErrorMatches, "validation sets assertions are not met:\n"+
		"- invalid snaps:\n"+
		"  - snap-a \\(invalid for sets acme/fooname\\)")
	// snapA is invalid but ignore-validation is set so it's ok
	c.Check(valsets.CheckInstalledSnaps([]*snapasserts.InstalledSnap{snapA, snapB}, map[string]bool{"snap-a": true}), IsNil)

	// validity check
	c.Check(valsets.CheckInstalledSnaps([]*snapasserts.InstalledSnap{snapBinvRev}, nil), ErrorMatches, "validation sets assertions are not met:\n"+
		"- snaps at wrong revisions:\n"+
		"  - snap-b \\(required at revision 3 by sets acme/fooname\\)")
	// snapB is at the wrong revision, but ignore-validation is set so it's ok
	c.Check(valsets.CheckInstalledSnaps([]*snapasserts.InstalledSnap{snapBinvRev}, map[string]bool{"snap-b": true}), IsNil)
}

func (s *validationSetsSuite) TestCheckInstalledSnapsErrorFormat(c *C) {
	vs1 := assertstest.FakeAssertion(map[string]interface{}{
		"type":         "validation-set",
		"authority-id": "acme",
		"series":       "16",
		"account-id":   "acme",
		"name":         "fooname",
		"sequence":     "1",
		"snaps": []interface{}{
			map[string]interface{}{
				"name":     "snap-a",
				"id":       "mysnapaaaaaaaaaaaaaaaaaaaaaaaaaa",
				"presence": "invalid",
			},
			map[string]interface{}{
				"name":     "snap-b",
				"id":       "mysnapbbbbbbbbbbbbbbbbbbbbbbbbbb",
				"revision": "3",
				"presence": "required",
			},
		},
	}).(*asserts.ValidationSet)
	vs2 := assertstest.FakeAssertion(map[string]interface{}{
		"type":         "validation-set",
		"authority-id": "acme",
		"series":       "16",
		"account-id":   "acme",
		"name":         "barname",
		"sequence":     "2",
		"snaps": []interface{}{
			map[string]interface{}{
				"name":     "snap-b",
				"id":       "mysnapbbbbbbbbbbbbbbbbbbbbbbbbbb",
				"presence": "required",
			},
		},
	}).(*asserts.ValidationSet)

	valsets := snapasserts.NewValidationSets()
	c.Assert(valsets.Add(vs1), IsNil)
	c.Assert(valsets.Add(vs2), IsNil)

	// not strictly important, but ensures test data makes sense and avoids confusing results
	c.Assert(valsets.Conflict(), IsNil)

	snapA := snapasserts.NewInstalledSnap("snap-a", "mysnapaaaaaaaaaaaaaaaaaaaaaaaaaa", snap.R(1))
	snapBlocal := snapasserts.NewInstalledSnap("snap-b", "", snap.R("x3"))

	tests := []struct {
		snaps    []*snapasserts.InstalledSnap
		errorMsg string
	}{
		{
			nil,
			"validation sets assertions are not met:\n" +
				"- missing required snaps:\n" +
				"  - snap-b \\(required at any revision by sets acme/barname, at revision 3 by sets acme/fooname\\)",
		},
		{
			[]*snapasserts.InstalledSnap{snapA},
			"validation sets assertions are not met:\n" +
				"- missing required snaps:\n" +
				"  - snap-b \\(required at any revision by sets acme/barname, at revision 3 by sets acme/fooname\\)\n" +
				"- invalid snaps:\n" +
				"  - snap-a \\(invalid for sets acme/fooname\\)",
		},
		{
			[]*snapasserts.InstalledSnap{snapBlocal},
			"validation sets assertions are not met:\n" +
				"- snaps at wrong revisions:\n" +
				"  - snap-b \\(required at revision 3 by sets acme/fooname\\)",
		},
	}

	for i, tc := range tests {
		err := valsets.CheckInstalledSnaps(tc.snaps, nil)
		c.Assert(err, NotNil, Commentf("#%d", i))
		c.Assert(err, ErrorMatches, tc.errorMsg, Commentf("#%d: ", i))
	}
}

func (s *validationSetsSuite) TestSortByRevision(c *C) {
	revs := []snap.Revision{snap.R(10), snap.R(4), snap.R(5), snap.R(-1)}

	sort.Sort(snapasserts.ByRevision(revs))
	c.Assert(revs, DeepEquals, []snap.Revision{snap.R(-1), snap.R(4), snap.R(5), snap.R(10)})
}

func (s *validationSetsSuite) TestCheckPresenceRequired(c *C) {
	valset1 := assertstest.FakeAssertion(map[string]interface{}{
		"type":         "validation-set",
		"authority-id": "account-id",
		"series":       "16",
		"account-id":   "account-id",
		"name":         "my-snap-ctl",
		"sequence":     "1",
		"snaps": []interface{}{
			map[string]interface{}{
				"name":     "my-snap",
				"id":       "mysnapididididididididididididid",
				"presence": "required",
				"revision": "7",
			},
			map[string]interface{}{
				"name":     "other-snap",
				"id":       "123456ididididididididididididid",
				"presence": "optional",
			},
		},
	}).(*asserts.ValidationSet)

	valset2 := assertstest.FakeAssertion(map[string]interface{}{
		"type":         "validation-set",
		"authority-id": "account-id",
		"series":       "16",
		"account-id":   "account-id",
		"name":         "my-snap-ctl2",
		"sequence":     "2",
		"snaps": []interface{}{
			map[string]interface{}{
				"name":     "my-snap",
				"id":       "mysnapididididididididididididid",
				"presence": "required",
				"revision": "7",
			},
			map[string]interface{}{
				"name":     "other-snap",
				"id":       "123456ididididididididididididid",
				"presence": "invalid",
			},
		},
	}).(*asserts.ValidationSet)

	// my-snap required but no specific revision set.
	valset3 := assertstest.FakeAssertion(map[string]interface{}{
		"type":         "validation-set",
		"authority-id": "account-id",
		"series":       "16",
		"account-id":   "account-id",
		"name":         "my-snap-ctl3",
		"sequence":     "1",
		"snaps": []interface{}{
			map[string]interface{}{
				"name":     "my-snap",
				"id":       "mysnapididididididididididididid",
				"presence": "required",
			},
		},
	}).(*asserts.ValidationSet)

	valsets := snapasserts.NewValidationSets()

	// no validation sets
	vsKeys, _, err := valsets.CheckPresenceRequired(naming.Snap("my-snap"))
	c.Assert(err, IsNil)
	c.Check(vsKeys, HasLen, 0)

	c.Assert(valsets.Add(valset1), IsNil)
	c.Assert(valsets.Add(valset2), IsNil)
	c.Assert(valsets.Add(valset3), IsNil)

	// validity
	c.Assert(valsets.Conflict(), IsNil)

	vsKeys, rev, err := valsets.CheckPresenceRequired(naming.Snap("my-snap"))
	c.Assert(err, IsNil)
	c.Check(rev, DeepEquals, snap.Revision{N: 7})
	c.Check(vsKeys, DeepEquals, []string{"16/account-id/my-snap-ctl/1", "16/account-id/my-snap-ctl2/2", "16/account-id/my-snap-ctl3/1"})

	vsKeys, rev, err = valsets.CheckPresenceRequired(naming.NewSnapRef("my-snap", "mysnapididididididididididididid"))
	c.Assert(err, IsNil)
	c.Check(rev, DeepEquals, snap.Revision{N: 7})
	c.Check(vsKeys, DeepEquals, []string{"16/account-id/my-snap-ctl/1", "16/account-id/my-snap-ctl2/2", "16/account-id/my-snap-ctl3/1"})

	// other-snap is not required
	vsKeys, rev, err = valsets.CheckPresenceRequired(naming.Snap("other-snap"))
	c.Assert(err, ErrorMatches, `unexpected presence "invalid" for snap "other-snap"`)
	pr, ok := err.(*snapasserts.PresenceConstraintError)
	c.Assert(ok, Equals, true)
	c.Check(pr.SnapName, Equals, "other-snap")
	c.Check(pr.Presence, Equals, asserts.PresenceInvalid)
	c.Check(rev, DeepEquals, snap.Revision{N: 0})
	c.Check(vsKeys, HasLen, 0)

	// unknown snap is not required
	vsKeys, rev, err = valsets.CheckPresenceRequired(naming.NewSnapRef("unknown-snap", "00000000idididididididididididid"))
	c.Assert(err, IsNil)
	c.Check(rev, DeepEquals, snap.Revision{N: 0})
	c.Check(vsKeys, HasLen, 0)

	// just one set, required but no revision specified
	valsets = snapasserts.NewValidationSets()
	c.Assert(valsets.Add(valset3), IsNil)
	vsKeys, rev, err = valsets.CheckPresenceRequired(naming.Snap("my-snap"))
	c.Assert(err, IsNil)
	c.Check(rev, DeepEquals, snap.Revision{N: 0})
	c.Check(vsKeys, DeepEquals, []string{"16/account-id/my-snap-ctl3/1"})
}

func (s *validationSetsSuite) TestIsPresenceInvalid(c *C) {
	valset1 := assertstest.FakeAssertion(map[string]interface{}{
		"type":         "validation-set",
		"authority-id": "account-id",
		"series":       "16",
		"account-id":   "account-id",
		"name":         "my-snap-ctl",
		"sequence":     "1",
		"snaps": []interface{}{
			map[string]interface{}{
				"name":     "my-snap",
				"id":       "mysnapididididididididididididid",
				"presence": "invalid",
			},
			map[string]interface{}{
				"name":     "other-snap",
				"id":       "123456ididididididididididididid",
				"presence": "optional",
			},
		},
	}).(*asserts.ValidationSet)

	valset2 := assertstest.FakeAssertion(map[string]interface{}{
		"type":         "validation-set",
		"authority-id": "account-id",
		"series":       "16",
		"account-id":   "account-id",
		"name":         "my-snap-ctl2",
		"sequence":     "2",
		"snaps": []interface{}{
			map[string]interface{}{
				"name":     "my-snap",
				"id":       "mysnapididididididididididididid",
				"presence": "invalid",
			},
		},
	}).(*asserts.ValidationSet)

	valsets := snapasserts.NewValidationSets()

	// no validation sets
	vsKeys, err := valsets.CheckPresenceInvalid(naming.Snap("my-snap"))
	c.Assert(err, IsNil)
	c.Check(vsKeys, HasLen, 0)

	c.Assert(valsets.Add(valset1), IsNil)
	c.Assert(valsets.Add(valset2), IsNil)

	// validity
	c.Assert(valsets.Conflict(), IsNil)

	// invalid in two sets
	vsKeys, err = valsets.CheckPresenceInvalid(naming.Snap("my-snap"))
	c.Assert(err, IsNil)
	c.Check(vsKeys, DeepEquals, []string{"16/account-id/my-snap-ctl/1", "16/account-id/my-snap-ctl2/2"})

	vsKeys, err = valsets.CheckPresenceInvalid(naming.NewSnapRef("my-snap", "mysnapididididididididididididid"))
	c.Assert(err, IsNil)
	c.Check(vsKeys, DeepEquals, []string{"16/account-id/my-snap-ctl/1", "16/account-id/my-snap-ctl2/2"})

	// other-snap isn't invalid
	vsKeys, err = valsets.CheckPresenceInvalid(naming.Snap("other-snap"))
	c.Assert(err, ErrorMatches, `unexpected presence "optional" for snap "other-snap"`)
	pr, ok := err.(*snapasserts.PresenceConstraintError)
	c.Assert(ok, Equals, true)
	c.Check(pr.SnapName, Equals, "other-snap")
	c.Check(pr.Presence, Equals, asserts.PresenceOptional)
	c.Check(vsKeys, HasLen, 0)

	vsKeys, err = valsets.CheckPresenceInvalid(naming.NewSnapRef("other-snap", "123456ididididididididididididid"))
	c.Assert(err, ErrorMatches, `unexpected presence "optional" for snap "other-snap"`)
	c.Check(vsKeys, HasLen, 0)

	// unknown snap isn't invalid
	vsKeys, err = valsets.CheckPresenceInvalid(naming.NewSnapRef("unknown-snap", "00000000idididididididididididid"))
	c.Assert(err, IsNil)
	c.Check(vsKeys, HasLen, 0)
}

func (s *validationSetsSuite) TestParseValidationSet(c *C) {
	for _, tc := range []struct {
		input    string
		errMsg   string
		account  string
		name     string
		sequence int
	}{
		{
			input:   "foo/bar",
			account: "foo",
			name:    "bar",
		},
		{
			input:    "foo/bar=9",
			account:  "foo",
			name:     "bar",
			sequence: 9,
		},
		{
			input:  "foo",
<<<<<<< HEAD
			errMsg: "expected a single account/name",
		},
		{
			input:  "foo/bar/baz",
			errMsg: "expected a single account/name",
		},
		{
			input:  "",
			errMsg: "expected a single account/name",
		},
		{
			input:  "foo=1",
			errMsg: "expected a single account/name",
		},
		{
			input:  "foo/bar=x",
			errMsg: `cannot parse sequence: strconv.Atoi: parsing "x": invalid syntax`,
=======
			errMsg: `cannot parse validation set "foo": expected a single account/name`,
		},
		{
			input:  "foo/bar/baz",
			errMsg: `cannot parse validation set "foo/bar/baz": expected a single account/name`,
		},
		{
			input:  "",
			errMsg: `cannot parse validation set "": expected a single account/name`,
		},
		{
			input:  "foo=1",
			errMsg: `cannot parse validation set "foo=1": expected a single account/name`,
		},
		{
			input:  "foo/bar=x",
			errMsg: `cannot parse validation set "foo/bar=x": invalid sequence: strconv.Atoi: parsing "x": invalid syntax`,
		},
		{
			input:  "foo=bar=",
			errMsg: `cannot parse validation set "foo=bar=": expected account/name=seq`,
		},
		{
			input:  "$foo/bar",
			errMsg: `cannot parse validation set "\$foo/bar": invalid account ID "\$foo"`,
		},
		{
			input:  "foo/$bar",
			errMsg: `cannot parse validation set "foo/\$bar": invalid validation set name "\$bar"`,
>>>>>>> 09904531
		},
	} {
		account, name, seq, err := snapasserts.ParseValidationSet(tc.input)
		if tc.errMsg != "" {
			c.Assert(err, ErrorMatches, tc.errMsg)
		} else {
			c.Assert(err, IsNil)
		}
		c.Check(account, Equals, tc.account)
		c.Check(name, Equals, tc.name)
		c.Check(seq, Equals, tc.sequence)
	}
}<|MERGE_RESOLUTION|>--- conflicted
+++ resolved
@@ -1034,25 +1034,6 @@
 		},
 		{
 			input:  "foo",
-<<<<<<< HEAD
-			errMsg: "expected a single account/name",
-		},
-		{
-			input:  "foo/bar/baz",
-			errMsg: "expected a single account/name",
-		},
-		{
-			input:  "",
-			errMsg: "expected a single account/name",
-		},
-		{
-			input:  "foo=1",
-			errMsg: "expected a single account/name",
-		},
-		{
-			input:  "foo/bar=x",
-			errMsg: `cannot parse sequence: strconv.Atoi: parsing "x": invalid syntax`,
-=======
 			errMsg: `cannot parse validation set "foo": expected a single account/name`,
 		},
 		{
@@ -1082,7 +1063,6 @@
 		{
 			input:  "foo/$bar",
 			errMsg: `cannot parse validation set "foo/\$bar": invalid validation set name "\$bar"`,
->>>>>>> 09904531
 		},
 	} {
 		account, name, seq, err := snapasserts.ParseValidationSet(tc.input)
