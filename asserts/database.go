// -*- Mode: Go; indent-tabs-mode: t -*-

/*
 * Copyright (C) 2015 Canonical Ltd
 *
 * This program is free software: you can redistribute it and/or modify
 * it under the terms of the GNU General Public License version 3 as
 * published by the Free Software Foundation.
 *
 * This program is distributed in the hope that it will be useful,
 * but WITHOUT ANY WARRANTY; without even the implied warranty of
 * MERCHANTABILITY or FITNESS FOR A PARTICULAR PURPOSE.  See the
 * GNU General Public License for more details.
 *
 * You should have received a copy of the GNU General Public License
 * along with this program.  If not, see <http://www.gnu.org/licenses/>.
 *
 */

// Package asserts implements snappy assertions and a database
// abstraction for managing and holding them.
package asserts

import (
	"errors"
	"fmt"
	"io/ioutil"
	"net/url"
	"os"
	"path/filepath"
	"regexp"
	"strings"
	"time"

	"github.com/ubuntu-core/snappy/helpers"
)

// PublicKey is a public key as used by the assertion database.
type PublicKey interface {
	// Fingerprint returns the key fingerprint.
	Fingerprint() string
	// Verify verifies signature is valid for content using the key.
	Verify(content []byte, sig Signature) error
	// IsValidAt returns whether the public key is valid at 'when' time.
	IsValidAt(when time.Time) bool
}

// TODO/XXX: make PublicKey minimal, only Fingerprint exported
// have a few more internal only methods, to address encodeOpenpgp for example
// then for now use AccountKey directly for TrustedKeys in DatabaseConfig

// DatabaseConfig for an assertion database.
type DatabaseConfig struct {
	// database backstore path
	Path string
	// trusted keys maps authority-ids to list of trusted keys.
	TrustedKeys map[string][]PublicKey
}

// Well-known errors
var (
	ErrNotFound = errors.New("assertion not found")
)

// A consistencyChecker performs further checks based on the full
// assertion database knowledge and its own signing key.
type consistencyChecker interface {
	checkConsistency(db *Database, signingPubKey PublicKey) error
}

// Database holds assertions and can be used to sign or check
// further assertions.
type Database struct {
	root string
	cfg  DatabaseConfig
}

const (
	privateKeysLayoutVersion = "v0"
	privateKeysRoot          = "private-keys-" + privateKeysLayoutVersion
	assertionsLayoutVersion  = "v0"
	assertionsRoot           = "asserts-" + assertionsLayoutVersion
)

// OpenDatabase opens the assertion database based on the configuration.
func OpenDatabase(cfg *DatabaseConfig) (*Database, error) {
	err := os.MkdirAll(cfg.Path, 0775)
	if err != nil {
		return nil, fmt.Errorf("failed to create assert database root: %v", err)
	}
	info, err := os.Stat(cfg.Path)
	if err != nil {
		return nil, fmt.Errorf("failed to create assert database root: %v", err)
	}
	if info.Mode().Perm()&0002 != 0 {
		return nil, fmt.Errorf("assert database root unexpectedly world-writable: %v", cfg.Path)
	}
	return &Database{root: cfg.Path, cfg: *cfg}, nil
}

func (db *Database) atomicWriteEntry(data []byte, secret bool, subpath ...string) error {
	fpath := filepath.Join(db.root, filepath.Join(subpath...))
	dir := filepath.Dir(fpath)
	err := os.MkdirAll(dir, 0775)
	if err != nil {
		return err
	}
	fperm := 0664
	if secret {
		fperm = 0600
	}
	return helpers.AtomicWriteFile(fpath, data, os.FileMode(fperm), 0)
}

func (db *Database) readEntry(subpath ...string) ([]byte, error) {
	fpath := filepath.Join(db.root, filepath.Join(subpath...))
	return ioutil.ReadFile(fpath)
}

// GenerateKey generates a private/public key pair for identity and
// stores it returning its fingerprint.
func (db *Database) GenerateKey(authorityID string) (fingerprint string, err error) {
	// TODO: support specifying different key types/algorithms
	privKey, err := generatePrivateKey()
	if err != nil {
		return "", fmt.Errorf("failed to generate private key: %v", err)
	}

<<<<<<< HEAD
	return db.ImportKey(authorityID, WrapPrivateKey(privKey))
=======
	return db.ImportKey(authorityID, OpenPGPPrivateKey(privKey))
>>>>>>> 837bf92c
}

// ImportKey stores the given private/public key pair for identity and
// returns its fingerprint
func (db *Database) ImportKey(authorityID string, privKey PrivateKey) (fingerprint string, err error) {
	encoded, err := encodePrivateKey(privKey)
	if err != nil {
		return "", fmt.Errorf("failed to store private key: %v", err)
	}

	fingerp := privKey.PublicKey().Fingerprint()
	err = db.atomicWriteEntry(encoded, true, privateKeysRoot, authorityID, fingerp)
	if err != nil {
		return "", fmt.Errorf("failed to store private key: %v", err)
	}
	return fingerp, nil
}

<<<<<<< HEAD
// finding 0 or more than one private key are considered errors
=======
// findPrivateKey will return an error if not eactly one private key is found
>>>>>>> 837bf92c
func (db *Database) findPrivateKey(authorityID, fingerprintWildcard string) (PrivateKey, error) {
	keyPath := ""
	foundPrivKeyCb := func(relpath string) error {
		if keyPath != "" {
			return fmt.Errorf("ambiguous search, more than one key pair found: %q and %q", keyPath, relpath)

		}
		keyPath = relpath
		return nil
	}
	privKeysTop := filepath.Join(db.root, privateKeysRoot)
	err := findWildcard(privKeysTop, []string{authorityID, fingerprintWildcard}, foundPrivKeyCb)
	if err != nil {
		return nil, err
	}
	if keyPath == "" {
		return nil, fmt.Errorf("no matching key pair found")
	}
	encoded, err := db.readEntry(privateKeysRoot, keyPath)
	if err != nil {
		return nil, fmt.Errorf("failed to read key pair: %v", err)
	}
<<<<<<< HEAD
	privKey, err := parsePrivateKey(encoded)
=======
	privKey, err := decodePrivateKey(encoded)
>>>>>>> 837bf92c
	if err != nil {
		return nil, fmt.Errorf("failed to decode key pair: %v", err)
	}
	return privKey, nil
}

<<<<<<< HEAD
// ExportPublicKey exports the public part of a stored key pair for identity
// by matching the given fingerprint suffix, it is an error if no or more
// than one key pair is found.
func (db *Database) ExportPublicKey(authorityID string, fingerprintSuffix string) (PublicKey, error) {
=======
var (
	// for sanity checking of fingerprint-like strings
	fingerprintLike = regexp.MustCompile("^[0-9a-f]*$")
)

// PublicKey exports the public part of a stored key pair for identity
// by matching the given fingerprint suffix, it is an error if no or more
// than one key pair is found.
func (db *Database) PublicKey(authorityID string, fingerprintSuffix string) (PublicKey, error) {
	if !fingerprintLike.MatchString(fingerprintSuffix) {
		return nil, fmt.Errorf("fingerprint suffix contains unexpected chars: %q", fingerprintSuffix)
	}
>>>>>>> 837bf92c
	privKey, err := db.findPrivateKey(authorityID, "*"+fingerprintSuffix)
	if err != nil {
		return nil, err
	}
	return privKey.PublicKey(), nil
}

<<<<<<< HEAD
// Sign makes an assertion with headers and body and signs it using the matching authority-id (from headers) key pair with the given fingeprint.
// Fingerprint can be empty but then exactly one key pair
// for authority-id must then be available under the database.
func (db *Database) Sign(assertType AssertionType, headers map[string]string, body []byte, fingerprint string) (Assertion, error) {
=======
// Sign builds an assertion with the provided information and signs it
// with the private key from `headers["authority-id"]` that has the provided fingerprint.
func (db *Database) Sign(assertType AssertionType, headers map[string]string, body []byte, fingerprint string) (Assertion, error) {
	if fingerprint == "" {
		return nil, fmt.Errorf("fingerprint is empty")
	}
	if !fingerprintLike.MatchString(fingerprint) {
		return nil, fmt.Errorf("fingerprint contains unexpected chars: %q", fingerprint)
	}
>>>>>>> 837bf92c
	authorityID, err := checkMandatory(headers, "authority-id")
	if err != nil {
		return nil, err
	}
<<<<<<< HEAD
	if fingerprint == "" {
		// match any but then findPrivateKey will bail out on
		// ambiguous find
		fingerprint = "*"
	}
=======
>>>>>>> 837bf92c
	privKey, err := db.findPrivateKey(authorityID, fingerprint)
	if err != nil {
		return nil, err
	}
	return buildAndSign(assertType, headers, body, privKey)
}

// use a generalized matching style along what PGP does where keys can be
// retrieved by giving suffixes of their fingerprint,
// for safety suffix must be at least 64 bits though
// TODO: may need more details about the kind of key we are looking for
func (db *Database) findPublicKeys(authorityID, fingerprintSuffix string) ([]PublicKey, error) {
	suffixLen := len(fingerprintSuffix)
	if suffixLen%2 == 1 {
		return nil, fmt.Errorf("key id/fingerprint suffix cannot specify a half byte")
	}
	if suffixLen < 16 {
		return nil, fmt.Errorf("key id/fingerprint suffix must be at least 64 bits")
	}
	res := make([]PublicKey, 0, 1)
	cands := db.cfg.TrustedKeys[authorityID]
	for _, cand := range cands {
		if strings.HasSuffix(cand.Fingerprint(), fingerprintSuffix) {
			res = append(res, cand)
		}
	}
	// consider stored account keys
	accountKeysTop := filepath.Join(db.root, assertionsRoot, string(AccountKeyType))
	foundKeyCb := func(primaryPath string) error {
		a, err := db.readAssertion(AccountKeyType, primaryPath)
		if err != nil {
			return err
		}
		var accKey PublicKey
		accKey, ok := a.(*AccountKey)
		if !ok {
			return fmt.Errorf("something that is not an account-key under their storage tree")
		}
		res = append(res, accKey)
		return nil
	}
	err := findWildcard(accountKeysTop, []string{url.QueryEscape(authorityID), "*" + fingerprintSuffix}, foundKeyCb)
	if err != nil {
		return nil, fmt.Errorf("broken assertion storage, scanning: %v", err)
	}

	return res, nil
}

// Check tests whether the assertion is properly signed and consistent with all the stored knowledge.
func (db *Database) Check(assert Assertion) error {
	content, signature := assert.Signature()
	sig, err := decodeSignature(signature)
	if err != nil {
		return err
	}
	// TODO: later may need to consider type of assert to find candidate keys
	pubKeys, err := db.findPublicKeys(assert.AuthorityID(), sig.KeyID())
	if err != nil {
		return fmt.Errorf("error finding matching public key for signature: %v", err)
	}
	now := time.Now()
	var lastErr error
	for _, pubKey := range pubKeys {
		if pubKey.IsValidAt(now) {
			err := pubKey.Verify(content, sig)
			if err == nil {
				// see if the assertion requires further checks
				if checker, ok := assert.(consistencyChecker); ok {
					err := checker.checkConsistency(db, pubKey)
					if err != nil {
						return fmt.Errorf("signature verifies but assertion violates other knownledge: %v", err)
					}
				}
				return nil
			}
			lastErr = err
		}
	}
	if lastErr == nil {
		return fmt.Errorf("no valid known public key verifies assertion")
	}
	return fmt.Errorf("failed signature verification: %v", lastErr)
}

func (db *Database) readAssertion(assertType AssertionType, primaryPath string) (Assertion, error) {
	encoded, err := db.readEntry(assertionsRoot, string(assertType), primaryPath)
	if os.IsNotExist(err) {
		return nil, ErrNotFound
	}
	if err != nil {
		return nil, fmt.Errorf("broken assertion storage, failed to read assertion: %v", err)
	}
	assert, err := Decode(encoded)
	if err != nil {
		return nil, fmt.Errorf("broken assertion storage, failed to decode assertion: %v", err)
	}
	return assert, nil
}

// Add persists the assertion after ensuring it is properly signed and consistent with all the stored knowledge.
// It will return an error when trying to add an older revision of the assertion than the one currently stored.
func (db *Database) Add(assert Assertion) error {
	reg, err := checkAssertType(assert.Type())
	if err != nil {
		return err
	}
	err = db.Check(assert)
	if err != nil {
		return err
	}
	primaryKey := make([]string, len(reg.primaryKey))
	for i, k := range reg.primaryKey {
		keyVal := assert.Header(k)
		if keyVal == "" {
			return fmt.Errorf("missing primary key header: %v", k)
		}
		// safety against '/' etc
		primaryKey[i] = url.QueryEscape(keyVal)
	}
	primaryPath := filepath.Join(primaryKey...)
	curAssert, err := db.readAssertion(assert.Type(), primaryPath)
	if err == nil {
		curRev := curAssert.Revision()
		rev := assert.Revision()
		if curRev >= rev {
			return fmt.Errorf("assertion added must have more recent revision than current one (adding %d, currently %d)", rev, curRev)
		}
	} else if err != ErrNotFound {
		return err
	}
	err = db.atomicWriteEntry(Encode(assert), false, assertionsRoot, string(assert.Type()), primaryPath)
	if err != nil {
		return fmt.Errorf("broken assertion storage, failed to write assertion: %v", err)
	}
	return nil
}

// Find an assertion based on arbitrary headers.
// Provided headers must contain the primary key for the assertion type.
// It returns ErrNotFound if the assertion cannot be found.
func (db *Database) Find(assertionType AssertionType, headers map[string]string) (Assertion, error) {
	reg, err := checkAssertType(assertionType)
	if err != nil {
		return nil, err
	}
	primaryKey := make([]string, len(reg.primaryKey))
	for i, k := range reg.primaryKey {
		keyVal := headers[k]
		if keyVal == "" {
			return nil, fmt.Errorf("must provide primary key: %v", k)
		}
		primaryKey[i] = url.QueryEscape(keyVal)
	}
	primaryPath := filepath.Join(primaryKey...)
	assert, err := db.readAssertion(assertionType, primaryPath)
	if err != nil {
		return nil, err
	}
	// check non-primary-key headers as well
	for expectedKey, expectedValue := range headers {
		if assert.Header(expectedKey) != expectedValue {
			return nil, ErrNotFound
		}
	}
	return assert, nil
}<|MERGE_RESOLUTION|>--- conflicted
+++ resolved
@@ -126,11 +126,7 @@
 		return "", fmt.Errorf("failed to generate private key: %v", err)
 	}
 
-<<<<<<< HEAD
-	return db.ImportKey(authorityID, WrapPrivateKey(privKey))
-=======
 	return db.ImportKey(authorityID, OpenPGPPrivateKey(privKey))
->>>>>>> 837bf92c
 }
 
 // ImportKey stores the given private/public key pair for identity and
@@ -149,11 +145,7 @@
 	return fingerp, nil
 }
 
-<<<<<<< HEAD
-// finding 0 or more than one private key are considered errors
-=======
 // findPrivateKey will return an error if not eactly one private key is found
->>>>>>> 837bf92c
 func (db *Database) findPrivateKey(authorityID, fingerprintWildcard string) (PrivateKey, error) {
 	keyPath := ""
 	foundPrivKeyCb := func(relpath string) error {
@@ -176,23 +168,13 @@
 	if err != nil {
 		return nil, fmt.Errorf("failed to read key pair: %v", err)
 	}
-<<<<<<< HEAD
-	privKey, err := parsePrivateKey(encoded)
-=======
 	privKey, err := decodePrivateKey(encoded)
->>>>>>> 837bf92c
 	if err != nil {
 		return nil, fmt.Errorf("failed to decode key pair: %v", err)
 	}
 	return privKey, nil
 }
 
-<<<<<<< HEAD
-// ExportPublicKey exports the public part of a stored key pair for identity
-// by matching the given fingerprint suffix, it is an error if no or more
-// than one key pair is found.
-func (db *Database) ExportPublicKey(authorityID string, fingerprintSuffix string) (PublicKey, error) {
-=======
 var (
 	// for sanity checking of fingerprint-like strings
 	fingerprintLike = regexp.MustCompile("^[0-9a-f]*$")
@@ -205,7 +187,6 @@
 	if !fingerprintLike.MatchString(fingerprintSuffix) {
 		return nil, fmt.Errorf("fingerprint suffix contains unexpected chars: %q", fingerprintSuffix)
 	}
->>>>>>> 837bf92c
 	privKey, err := db.findPrivateKey(authorityID, "*"+fingerprintSuffix)
 	if err != nil {
 		return nil, err
@@ -213,12 +194,6 @@
 	return privKey.PublicKey(), nil
 }
 
-<<<<<<< HEAD
-// Sign makes an assertion with headers and body and signs it using the matching authority-id (from headers) key pair with the given fingeprint.
-// Fingerprint can be empty but then exactly one key pair
-// for authority-id must then be available under the database.
-func (db *Database) Sign(assertType AssertionType, headers map[string]string, body []byte, fingerprint string) (Assertion, error) {
-=======
 // Sign builds an assertion with the provided information and signs it
 // with the private key from `headers["authority-id"]` that has the provided fingerprint.
 func (db *Database) Sign(assertType AssertionType, headers map[string]string, body []byte, fingerprint string) (Assertion, error) {
@@ -228,19 +203,10 @@
 	if !fingerprintLike.MatchString(fingerprint) {
 		return nil, fmt.Errorf("fingerprint contains unexpected chars: %q", fingerprint)
 	}
->>>>>>> 837bf92c
 	authorityID, err := checkMandatory(headers, "authority-id")
 	if err != nil {
 		return nil, err
 	}
-<<<<<<< HEAD
-	if fingerprint == "" {
-		// match any but then findPrivateKey will bail out on
-		// ambiguous find
-		fingerprint = "*"
-	}
-=======
->>>>>>> 837bf92c
 	privKey, err := db.findPrivateKey(authorityID, fingerprint)
 	if err != nil {
 		return nil, err
