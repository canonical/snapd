// -*- Mode: Go; indent-tabs-mode: t -*-

/*
 * Copyright (C) 2023 Canonical Ltd
 *
 * This program is free software: you can redistribute it and/or modify
 * it under the terms of the GNU General Public License version 3 as
 * published by the Free Software Foundation.
 *
 * This program is distributed in the hope that it will be useful,
 * but WITHOUT ANY WARRANTY; without even the implied warranty of
 * MERCHANTABILITY or FITNESS FOR A PARTICULAR PURPOSE.  See the
 * GNU General Public License for more details.
 *
 * You should have received a copy of the GNU General Public License
 * along with this program.  If not, see <http://www.gnu.org/licenses/>.
 *
 */

package aspects

import (
	"encoding/json"
	"errors"
	"fmt"
	"regexp"

	"github.com/snapcore/snapd/strutil"
)

type parser interface {
	Schema

<<<<<<< HEAD
	// mustConstrain returns true if the parser must have a map definition
	// with constraints or false, if it may have a simple name definition.
	mustConstrain() bool
=======
	// expectsConstraints returns true if the parser must have a map definition
	// with constraints or false, if it may have a simple name definition.
	expectsConstraints() bool
>>>>>>> 128078d5

	// parseConstraints parses constraints for a type defined as a JSON object.
	// Shouldn't be used with non-object/map type definitions.
	parseConstraints(map[string]json.RawMessage) error
}

// ParseSchema parses a JSON aspect schema and returns a Schema that can be
// used to validate aspects.
func ParseSchema(raw []byte) (*StorageSchema, error) {
	var schemaDef map[string]json.RawMessage
	err := json.Unmarshal(raw, &schemaDef)
	if err != nil {
		return nil, fmt.Errorf("cannot parse top level schema as map: %w", err)
	}

	if rawType, ok := schemaDef["type"]; ok {
		var typ string
		if err := json.Unmarshal(rawType, &typ); err != nil {
			return nil, fmt.Errorf(`cannot parse top level schema's "type" entry: %w`, err)
		}

		if typ != "map" {
			return nil, fmt.Errorf(`cannot parse top level schema: unexpected declared type %q, should be "map" or omitted`, typ)
		}
	}

	if _, ok := schemaDef["schema"]; !ok {
		return nil, fmt.Errorf(`cannot parse top level schema: must have a "schema" constraint`)
	}

	schema := new(StorageSchema)
	if val, ok := schemaDef["types"]; ok {
		var userTypes map[string]json.RawMessage
		if err := json.Unmarshal(val, &userTypes); err != nil {
			return nil, fmt.Errorf(`cannot parse user-defined types map: %w`, err)
		}

		schema.userTypes = make(map[string]*userTypeRefParser, len(userTypes))
		for userTypeName, typeDef := range userTypes {
			if !validUserType.Match([]byte(userTypeName)) {
				return nil, fmt.Errorf(`cannot parse user-defined type name %q: must match %s`, userTypeName, validUserType)
			}

			userTypeSchema, err := schema.parse(typeDef)
			if err != nil {
				return nil, fmt.Errorf(`cannot parse user-defined type %q: %w`, userTypeName, err)
			}

			schema.userTypes[userTypeName] = newUserTypeRefParser(userTypeSchema)
		}
	}

	schema.topLevel, err = schema.parse(raw)
	if err != nil {
		return nil, err
	}

	return schema, nil
}

// userTypeRefParser parses references to user-defined types (e.g., $my-type).
type userTypeRefParser struct {
	parser

	stringBased bool
}

func newUserTypeRefParser(p parser) *userTypeRefParser {
	_, ok := p.(*stringSchema)
	return &userTypeRefParser{
		parser:      p,
		stringBased: ok,
	}
}

// expectsConstraints return false because a reference to user type doesn't
// define constraints (these are defined under "types" at the top level).
func (*userTypeRefParser) expectsConstraints() bool {
	return false
}

// isStringBased returns true if this reference's base type is a string.
func (u *userTypeRefParser) isStringBased() bool {
	return u.stringBased
}

// StorageSchema represents an aspect schema and can be used to validate JSON
// aspects against it.
type StorageSchema struct {
	// topLevel is the schema for the top level map.
	topLevel Schema

	// userTypes contains schemas that can validate types defined by the user.
	userTypes map[string]*userTypeRefParser
}

// Validate validates the provided JSON object.
func (s *StorageSchema) Validate(raw []byte) error {
	return s.topLevel.Validate(raw)
}

func (s *StorageSchema) parse(raw json.RawMessage) (parser, error) {
	var typ string
	var schemaDef map[string]json.RawMessage
	if err := json.Unmarshal(raw, &schemaDef); err != nil {
		var typeErr *json.UnmarshalTypeError
		if !errors.As(err, &typeErr) {
			return nil, fmt.Errorf(`cannot parse aspect schema: %w`, err)
		}

		if err := json.Unmarshal(raw, &typ); err != nil {
			return nil, fmt.Errorf(`cannot parse aspect schema: types constraint must be expressed as maps or strings: %w`, err)
		}
	} else {
		rawType, ok := schemaDef["type"]
		if !ok {
			typ = "map"
		} else {
			if err := json.Unmarshal(rawType, &typ); err != nil {
				return nil, fmt.Errorf(`cannot parse "type" constraint in type definition: %w`, err)
			}
		}
	}

	schema, err := s.newTypeSchema(typ)
	if err != nil {
		return nil, err
	}

	// only parse the schema if it's a schema definition w/ constraints
	if schemaDef != nil {
		if err := schema.parseConstraints(schemaDef); err != nil {
			return nil, err
		}
<<<<<<< HEAD
	} else if schema.mustConstrain() {
=======
	} else if schema.expectsConstraints() {
>>>>>>> 128078d5
		return nil, fmt.Errorf(`cannot parse %q: must be schema definition with constraints`, typ)
	}

	return schema, nil
}

func (s *StorageSchema) newTypeSchema(typ string) (parser, error) {
	switch typ {
	case "map":
		return &mapSchema{topSchema: s}, nil
	case "string":
		return &stringSchema{}, nil
	case "int":
		return &intSchema{}, nil
	case "any":
		return &anySchema{}, nil
	case "number":
		return &numberSchema{}, nil
	case "bool":
		return &booleanSchema{}, nil
	case "array":
		return &arraySchema{topSchema: s}, nil
	default:
		if typ != "" && typ[0] == '$' {
			return s.getUserType(typ[1:])
		}

		return nil, fmt.Errorf("cannot parse unknown type %q", typ)
	}
}

func (s *StorageSchema) getUserType(ref string) (*userTypeRefParser, error) {
	if userType, ok := s.userTypes[ref]; ok {
		return userType, nil
	}

	return nil, fmt.Errorf("cannot find user-defined type %q", ref)
}

type mapSchema struct {
	// topSchema is the schema for the top-level schema which contains the user types.
	topSchema *StorageSchema

	// entrySchemas maps keys to their expected types. Alternatively, the schema
	// can constrain key and/or value types.
	entrySchemas map[string]Schema

	// valueSchema validates that the map's values match a certain type.
	valueSchema Schema

	// keySchema validates that the map's key match a certain type.
	keySchema Schema

	// requiredCombs holds combinations of keys that an instance of the map is
	// allowed to have.
	requiredCombs [][]string
}

// Validate that raw is a valid aspect map and meets the constraints set by the
// aspect schema.
func (v *mapSchema) Validate(raw []byte) error {
	var mapValue map[string]json.RawMessage
	if err := json.Unmarshal(raw, &mapValue); err != nil {
		return err
	}

	if mapValue == nil {
		return fmt.Errorf(`cannot accept null value for "map" type`)
	}

	if v.entrySchemas != nil {
		for key := range mapValue {
			if _, ok := v.entrySchemas[key]; !ok {
				return fmt.Errorf(`map contains unexpected key %q`, key)
			}
		}
	}

	var missing bool
	for _, required := range v.requiredCombs {
		missing = false
		for _, key := range required {
			if _, ok := mapValue[key]; !ok {
				missing = true
				break
			}
		}

		if !missing {
			// matched possible combination of required keys so we can stop
			break
		}
	}

	if missing {
		return fmt.Errorf(`cannot find required combinations of keys`)
	}

	if v.entrySchemas != nil {
		for key, val := range mapValue {
			if validator, ok := v.entrySchemas[key]; ok {
				if err := validator.Validate(val); err != nil {
					return err
				}
			}
		}

		// all required entries are present and validated
		return nil
	}

	if v.keySchema != nil {
		for k := range mapValue {
			rawKey, err := json.Marshal(k)
			if err != nil {
				return err
			}

			if err := v.keySchema.Validate(rawKey); err != nil {
				return err
			}
		}
	}

	if v.valueSchema != nil {
		for _, val := range mapValue {
			if err := v.valueSchema.Validate(val); err != nil {
				return err
			}
		}
	}

	return nil
}

func (v *mapSchema) parseConstraints(constraints map[string]json.RawMessage) error {
	err := checkExclusiveMapConstraints(constraints)
	if err != nil {
		return fmt.Errorf(`cannot parse map: %w`, err)
	}

	// maps can be "schemas" with types for specific entries and optional "required" constraints
	if rawEntries, ok := constraints["schema"]; ok {
		var entries map[string]json.RawMessage
		if err := json.Unmarshal(rawEntries, &entries); err != nil {
			return fmt.Errorf(`cannot parse map's "schema" constraint: %v`, err)
		}

		v.entrySchemas = make(map[string]Schema, len(entries))
		for key, value := range entries {
			entrySchema, err := v.topSchema.parse(value)
			if err != nil {
				return err
			}

			v.entrySchemas[key] = entrySchema
		}

		// "required" can be a list of keys or many lists of alternative combinations
		if rawRequired, ok := constraints["required"]; ok {
			var requiredCombs [][]string
			if err := json.Unmarshal(rawRequired, &requiredCombs); err != nil {
				var typeErr *json.UnmarshalTypeError
				if !errors.As(err, &typeErr) {
					return fmt.Errorf(`cannot parse map's "required" constraint: %v`, err)
				}

				var required []string
				if err := json.Unmarshal(rawRequired, &required); err != nil {
					return fmt.Errorf(`cannot parse map's "required" constraint: %v`, err)
				}

				v.requiredCombs = [][]string{required}
			} else {
				v.requiredCombs = requiredCombs
			}

			for _, requiredComb := range v.requiredCombs {
				for _, required := range requiredComb {
					if _, ok := v.entrySchemas[required]; !ok {
						return fmt.Errorf(`cannot parse map's "required" constraint: required key %q must have schema entry`, required)
					}
				}
			}
		}

		return nil
	}

	// map can not specify "schemas" and constrain the type of keys and values instead
	rawKeyDef, ok := constraints["keys"]
	if ok {
		if v.keySchema, err = v.parseMapKeyType(rawKeyDef); err != nil {
			return fmt.Errorf(`cannot parse "keys" constraint: %w`, err)
		}
	}

	rawValuesDef, ok := constraints["values"]
	if ok {
		v.valueSchema, err = v.topSchema.parse(rawValuesDef)
		if err != nil {
			return err
		}
	}

	if v.entrySchemas == nil && v.keySchema == nil && v.valueSchema == nil {
		return fmt.Errorf(`cannot parse map: must have "schema" or "keys"/"values" constraint`)
	}

	return nil
}

// checkExclusiveMapConstraints checks if the map contains mutually exclusive constraints.
func checkExclusiveMapConstraints(obj map[string]json.RawMessage) error {
	has := func(k string) bool {
		_, ok := obj[k]
		return ok
	}

	if has("required") && !has("schema") {
		return fmt.Errorf(`cannot use "required" without "schema" constraint`)
	}
	if has("schema") && has("keys") {
		return fmt.Errorf(`cannot use "schema" and "keys" constraints simultaneously`)
	}
	if has("schema") && has("values") {
		return fmt.Errorf(`cannot use "schema" and "values" constraints simultaneously`)
	}

	return nil
}

func (v *mapSchema) parseMapKeyType(raw json.RawMessage) (Schema, error) {
	var typ string
	if err := json.Unmarshal(raw, &typ); err != nil {
		var typeErr *json.UnmarshalTypeError
		if !errors.As(err, &typeErr) {
			return nil, err
		}

		var schemaDef map[string]json.RawMessage
		if err := json.Unmarshal(raw, &schemaDef); err != nil {
			return nil, err
		}

		if rawType, ok := schemaDef["type"]; ok {
			if err := json.Unmarshal(rawType, &typ); err != nil {
				return nil, err
			}

			if typ != "string" {
				return nil, fmt.Errorf(`must be based on string but got %q`, typ)
			}
		}

		schema := &stringSchema{}
		if err := schema.parseConstraints(schemaDef); err != nil {
			return nil, err
		}

		return schema, nil
	}

	if typ == "string" {
		return &stringSchema{}, nil
	}

	if typ != "" && typ[0] == '$' {
		userType, err := v.topSchema.getUserType(typ[1:])
		if err != nil {
			return nil, err
		}

		if !userType.isStringBased() {
			return nil, fmt.Errorf(`key type %q must be based on string`, typ[1:])
		}
		return userType, nil

	}

	return nil, fmt.Errorf(`keys must be based on string but got %q`, typ)
}

<<<<<<< HEAD
func (v *mapSchema) mustConstrain() bool { return false }
=======
func (v *mapSchema) expectsConstraints() bool { return true }
>>>>>>> 128078d5

type stringSchema struct {
	// pattern is a regex pattern that the string must match.
	pattern *regexp.Regexp
	// choices holds the possible values the string can take, if non-empty.
	choices []string
}

// Validate that raw is a valid aspect string and meets the schema's constraints.
func (v *stringSchema) Validate(raw []byte) error {
	var value *string
	if err := json.Unmarshal(raw, &value); err != nil {
		return fmt.Errorf("cannot validate string: %w", err)
	}

	if value == nil {
		return fmt.Errorf(`cannot accept null value for "string" type`)
	}

	if len(v.choices) != 0 && !strutil.ListContains(v.choices, *value) {
		return fmt.Errorf(`string %q is not one of the allowed choices`, *value)
	}

	if v.pattern != nil && !v.pattern.Match([]byte(*value)) {
		return fmt.Errorf(`string %q doesn't match schema pattern %s`, *value, v.pattern.String())
	}

	return nil
}

func (v *stringSchema) parseConstraints(constraints map[string]json.RawMessage) error {
	if rawChoices, ok := constraints["choices"]; ok {
		var choices []string
		if err := json.Unmarshal(rawChoices, &choices); err != nil {
			return fmt.Errorf(`cannot parse "choices" constraint: %w`, err)
		}

		if len(choices) == 0 {
			return fmt.Errorf(`cannot have a "choices" constraint with an empty list`)
		}

		v.choices = choices
	}

	if rawPattern, ok := constraints["pattern"]; ok {
		if v.choices != nil {
			return fmt.Errorf(`cannot use "choices" and "pattern" constraints in same schema`)
		}

		var patt string
		err := json.Unmarshal(rawPattern, &patt)
		if err != nil {
			return fmt.Errorf(`cannot parse "pattern" constraint: %w`, err)
		}

		if v.pattern, err = regexp.Compile(patt); err != nil {
			return fmt.Errorf(`cannot parse "pattern" constraint: %w`, err)
		}
	}

	return nil
}

<<<<<<< HEAD
func (v *stringSchema) mustConstrain() bool { return false }
=======
func (v *stringSchema) expectsConstraints() bool { return false }
>>>>>>> 128078d5

type intSchema struct {
	min     *int64
	max     *int64
	choices []int64
}

// Validate that raw is a valid integer and meets the schema's constraints.
func (v *intSchema) Validate(raw []byte) error {
	var num *int64
	if err := json.Unmarshal(raw, &num); err != nil {
		return err
	}

	if num == nil {
		return fmt.Errorf(`cannot accept null value for "int" type`)
	}

	return validateNumber(*num, v.choices, v.min, v.max)
}

func (v *intSchema) parseConstraints(constraints map[string]json.RawMessage) error {
	if rawChoices, ok := constraints["choices"]; ok {
		var choices []int64
		err := json.Unmarshal(rawChoices, &choices)
		if err != nil {
			return fmt.Errorf(`cannot parse "choices" constraint: %v`, err)
		}

		if len(choices) == 0 {
			return fmt.Errorf(`cannot have "choices" constraint with empty list`)
		}

		v.choices = choices
	}

	if rawMin, ok := constraints["min"]; ok {
		if v.choices != nil {
			return fmt.Errorf(`cannot have "choices" and "min" constraints`)
		}

		var min int64
		if err := json.Unmarshal(rawMin, &min); err != nil {
			return fmt.Errorf(`cannot parse "min" constraint: %v`, err)
		}
		v.min = &min
	}

	if rawMax, ok := constraints["max"]; ok {
		if v.choices != nil {
			return fmt.Errorf(`cannot have "choices" and "max" constraints`)
		}

		var max int64
		if err := json.Unmarshal(rawMax, &max); err != nil {
			return fmt.Errorf(`cannot parse "max" constraint: %v`, err)
		}
		v.max = &max
	}

	if v.min != nil && v.max != nil && *v.min > *v.max {
		return fmt.Errorf(`cannot have "min" constraint with value greater than "max"`)
	}

	return nil
}

<<<<<<< HEAD
func (v *intSchema) mustConstrain() bool { return false }
=======
func (v *intSchema) expectsConstraints() bool { return false }
>>>>>>> 128078d5

type anySchema struct{}

func (v *anySchema) Validate(raw []byte) error {
	var val interface{}
	if err := json.Unmarshal(raw, &val); err != nil {
		return err
	}

	if val == nil {
		return fmt.Errorf(`cannot accept null value for "any" type`)
	}
	return nil
}

func (v *anySchema) parseConstraints(constraints map[string]json.RawMessage) error {
	// no error because we're not explicitly rejecting unsupported keywords (for now)
	return nil
}

<<<<<<< HEAD
func (v *anySchema) mustConstrain() bool { return false }
=======
func (v *anySchema) expectsConstraints() bool { return false }
>>>>>>> 128078d5

type numberSchema struct {
	min     *float64
	max     *float64
	choices []float64
}

// Validate that raw is a valid number and meets the schema's constraints.
func (v *numberSchema) Validate(raw []byte) error {
	var num *float64
	if err := json.Unmarshal(raw, &num); err != nil {
		return err
	}

	if num == nil {
		return fmt.Errorf(`cannot accept null value for "number" type`)
	}

	return validateNumber(*num, v.choices, v.min, v.max)
}

func validateNumber[Num ~int64 | ~float64](num Num, choices []Num, min, max *Num) error {
	if len(choices) != 0 {
		var found bool
		for _, choice := range choices {
			if num == choice {
				found = true
				break
			}
		}

		if !found {
			return fmt.Errorf(`%v is not one of the allowed choices`, num)
		}
	}

	// these comparisons are susceptible to floating-point errors but given that
	// this won't be used for general storage it should be precise enough
	if min != nil && num < *min {
		return fmt.Errorf(`%v is less than allowed minimum %v`, num, *min)
	}

	if max != nil && num > *max {
		return fmt.Errorf(`%v is greater than allowed maximum %v`, num, *max)
	}

	return nil
}

func (v *numberSchema) parseConstraints(constraints map[string]json.RawMessage) error {
	if rawChoices, ok := constraints["choices"]; ok {
		var choices []float64
		err := json.Unmarshal(rawChoices, &choices)
		if err != nil {
			return fmt.Errorf(`cannot parse "choices" constraint: %v`, err)
		}

		if len(choices) == 0 {
			return fmt.Errorf(`cannot have "choices" constraint with empty list`)
		}

		v.choices = choices
	}

	if rawMin, ok := constraints["min"]; ok {
		if v.choices != nil {
			return fmt.Errorf(`cannot have "choices" and "min" constraints`)
		}

		var min float64
		if err := json.Unmarshal(rawMin, &min); err != nil {
			return fmt.Errorf(`cannot parse "min" constraint: %v`, err)
		}
		v.min = &min
	}

	if rawMax, ok := constraints["max"]; ok {
		if v.choices != nil {
			return fmt.Errorf(`cannot have "choices" and "max" constraints`)
		}

		var max float64
		if err := json.Unmarshal(rawMax, &max); err != nil {
			return fmt.Errorf(`cannot parse "max" constraint: %v`, err)
		}
		v.max = &max
	}

	if v.min != nil && v.max != nil && *v.min > *v.max {
		return fmt.Errorf(`cannot have "min" constraint with value greater than "max"`)
	}

	return nil
}
func (v *numberSchema) mustConstrain() bool { return false }

func (v *numberSchema) expectsConstraints() bool { return false }

type booleanSchema struct{}

func (v *booleanSchema) Validate(raw []byte) error {
	var val *bool
	if err := json.Unmarshal(raw, &val); err != nil {
		return err
	}

	if val == nil {
		return fmt.Errorf(`cannot accept null value for "bool" type`)
	}

	return nil
}

func (v *booleanSchema) parseConstraints(constraints map[string]json.RawMessage) error {
	// no error because we're not explicitly rejecting unsupported keywords (for now)
	return nil
}

<<<<<<< HEAD
func (v *booleanSchema) mustConstrain() bool { return false }

type arraySchema struct {
	// topSchema is the schema for the top-level schema which contains the user types.
	topSchema *StorageSchema

	// elementType represents the type of the array's elements and can be used to
	// validate them.
	elementType Schema

	// unique is true if the array should not contain duplicates.
	unique bool
}

func (v *arraySchema) Validate(raw []byte) error {
	var array *[]json.RawMessage
	if err := json.Unmarshal(raw, &array); err != nil {
		return err
	}

	if array == nil {
		return fmt.Errorf(`cannot accept null value for "array" type`)
	}

	for _, val := range *array {
		if err := v.elementType.Validate([]byte(val)); err != nil {
			return err
		}
	}

	if v.unique {
		valSet := make(map[string]struct{}, len(*array))

		for _, val := range *array {
			encodedVal := string(val)
			if _, ok := valSet[encodedVal]; ok {
				return fmt.Errorf(`cannot accept duplicate values for array with "unique" constraint`)
			}
			valSet[encodedVal] = struct{}{}
		}
	}

	return nil
}

func (v *arraySchema) parseConstraints(constraints map[string]json.RawMessage) error {
	rawValues, ok := constraints["values"]
	if !ok {
		return fmt.Errorf(`cannot parse "array": must have "values" constraint`)
	}

	typ, err := v.topSchema.parse(rawValues)
	if err != nil {
		return fmt.Errorf(`cannot parse "array" values type: %v`, err)
	}

	v.elementType = typ

	if rawUnique, ok := constraints["unique"]; ok {
		var unique bool
		if err := json.Unmarshal(rawUnique, &unique); err != nil {
			return fmt.Errorf(`cannot parse array's "unique" constraint: %v`, err)
		}

		v.unique = unique
	}

	return nil
}

func (v *arraySchema) mustConstrain() bool { return true }
=======
func (v *booleanSchema) expectsConstraints() bool { return false }
>>>>>>> 128078d5
<|MERGE_RESOLUTION|>--- conflicted
+++ resolved
@@ -31,15 +31,9 @@
 type parser interface {
 	Schema
 
-<<<<<<< HEAD
-	// mustConstrain returns true if the parser must have a map definition
-	// with constraints or false, if it may have a simple name definition.
-	mustConstrain() bool
-=======
 	// expectsConstraints returns true if the parser must have a map definition
 	// with constraints or false, if it may have a simple name definition.
 	expectsConstraints() bool
->>>>>>> 128078d5
 
 	// parseConstraints parses constraints for a type defined as a JSON object.
 	// Shouldn't be used with non-object/map type definitions.
@@ -174,11 +168,7 @@
 		if err := schema.parseConstraints(schemaDef); err != nil {
 			return nil, err
 		}
-<<<<<<< HEAD
-	} else if schema.mustConstrain() {
-=======
 	} else if schema.expectsConstraints() {
->>>>>>> 128078d5
 		return nil, fmt.Errorf(`cannot parse %q: must be schema definition with constraints`, typ)
 	}
 
@@ -462,11 +452,7 @@
 	return nil, fmt.Errorf(`keys must be based on string but got %q`, typ)
 }
 
-<<<<<<< HEAD
-func (v *mapSchema) mustConstrain() bool { return false }
-=======
 func (v *mapSchema) expectsConstraints() bool { return true }
->>>>>>> 128078d5
 
 type stringSchema struct {
 	// pattern is a regex pattern that the string must match.
@@ -530,11 +516,7 @@
 	return nil
 }
 
-<<<<<<< HEAD
-func (v *stringSchema) mustConstrain() bool { return false }
-=======
 func (v *stringSchema) expectsConstraints() bool { return false }
->>>>>>> 128078d5
 
 type intSchema struct {
 	min     *int64
@@ -602,11 +584,7 @@
 	return nil
 }
 
-<<<<<<< HEAD
-func (v *intSchema) mustConstrain() bool { return false }
-=======
 func (v *intSchema) expectsConstraints() bool { return false }
->>>>>>> 128078d5
 
 type anySchema struct{}
 
@@ -627,11 +605,7 @@
 	return nil
 }
 
-<<<<<<< HEAD
-func (v *anySchema) mustConstrain() bool { return false }
-=======
 func (v *anySchema) expectsConstraints() bool { return false }
->>>>>>> 128078d5
 
 type numberSchema struct {
 	min     *float64
@@ -726,7 +700,6 @@
 
 	return nil
 }
-func (v *numberSchema) mustConstrain() bool { return false }
 
 func (v *numberSchema) expectsConstraints() bool { return false }
 
@@ -750,8 +723,7 @@
 	return nil
 }
 
-<<<<<<< HEAD
-func (v *booleanSchema) mustConstrain() bool { return false }
+func (v *booleanSchema) expectsConstraints() bool { return false }
 
 type arraySchema struct {
 	// topSchema is the schema for the top-level schema which contains the user types.
@@ -821,7 +793,4 @@
 	return nil
 }
 
-func (v *arraySchema) mustConstrain() bool { return true }
-=======
-func (v *booleanSchema) expectsConstraints() bool { return false }
->>>>>>> 128078d5
+func (v *arraySchema) expectsConstraints() bool { return true }