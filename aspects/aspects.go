--- conflicted
+++ resolved
@@ -447,38 +447,9 @@
 		return badRequestErrorFrom(a, "set", request, err.Error())
 	}
 
-<<<<<<< HEAD
 	if value == nil {
 		return fmt.Errorf("internal error: Set value cannot be nil")
 	}
-=======
-	var matches []requestMatch
-	subkeys := strings.Split(request, ".")
-	for _, rule := range a.rules {
-		placeholders, suffixParts, ok := rule.match(subkeys)
-		if !ok {
-			continue
-		}
-
-		if !rule.isWriteable() {
-			continue
-		}
-
-		path, err := rule.storagePath(placeholders)
-		if err != nil {
-			return err
-		}
-
-		if value == nil {
-			// TODO: in the future, check the storage and complete paths according to
-			// the data that is currently stored?
-			for _, part := range strings.Split(path, ".") {
-				if isPlaceholder(part) {
-					return badRequestErrorFrom(a, "set", request, "cannot unset with unmatched placeholders")
-				}
-			}
-		}
->>>>>>> 0e9d0f49
 
 	matches, err := a.matchWriteRequest(request)
 	if err != nil {
@@ -580,7 +551,7 @@
 func (a *Aspect) matchWriteRequest(request string) ([]requestMatch, error) {
 	var matches []requestMatch
 	subkeys := strings.Split(request, ".")
-	for _, rule := range a.aspectRules {
+	for _, rule := range a.rules {
 		placeholders, suffixParts, ok := rule.match(subkeys)
 		if !ok {
 			continue
