--- conflicted
+++ resolved
@@ -193,137 +193,7 @@
     fi
 
 prepare: |
-<<<<<<< HEAD
     . "$TESTSLIB/prepare-project.sh"
-=======
-    # Unpack delta, or move content out of the prefixed directory (see rename and repack above).
-    if [ -f current.delta ]; then
-        apt-get update
-        apt-get install -y xdelta3 curl
-        curl -s -o - https://codeload.github.com/snapcore/snapd/tar.gz/$DELTA_REF | gunzip > delta-ref.tar
-        xdelta3 -d -s delta-ref.tar current.delta | tar x --strip-components=1
-        rm -f delta-ref.tar current.delta
-    elif [ -d $DELTA_PREFIX ]; then
-        find $DELTA_PREFIX -mindepth 1 -maxdepth 1 -exec mv {} . \;
-        rmdir $DELTA_PREFIX
-    fi
-
-    # Set REUSE_PROJECT to reuse the previous prepare when also reusing the server.
-    [ "$REUSE_PROJECT" != 1 ] || exit 0
-    echo "Running with SNAP_REEXEC: $SNAP_REEXEC"
-    # check that we are not updating
-    . "$TESTSLIB/boot.sh"
-    if [ "$(bootenv snap_mode)" = "try" ]; then
-        echo "Ongoing reboot upgrade process, please try again when finished"
-        exit 1
-    fi
-
-    if [ "$SPREAD_BACKEND" = external ]; then
-        # build test binaries
-        if [ ! -f $GOPATH/bin/snapbuild ]; then
-            mkdir -p $GOPATH/bin
-            snap install --devmode --edge classic
-            classic "sudo apt update && apt install -y git golang-go build-essential"
-            classic "GOPATH=$GOPATH go get ../..${PROJECT_PATH}/tests/lib/snapbuild"
-            snap remove classic
-        fi
-        # stop and disable autorefresh
-        systemctl disable --now snapd.refresh.timer
-        exit 0
-    fi
-
-    if [ "$SPREAD_BACKEND" = qemu ]; then
-        # treat APT_PROXY as a location of apt-cacher-ng to use
-        if [ -d /etc/apt/apt.conf.d ] && [ -n "${APT_PROXY:-}" ]; then
-            printf 'Acquire::http::Proxy "%s";\n' "$APT_PROXY" > /etc/apt/apt.conf.d/99proxy
-        fi
-    fi
-
-    # apt update is hanging on security.ubuntu.com with IPv6.
-    sysctl -w net.ipv6.conf.all.disable_ipv6=1
-    trap "sysctl -w net.ipv6.conf.all.disable_ipv6=0" EXIT
-
-    apt-get update
-
-    # XXX: This seems to be required. Otherwise package build
-    # fails with unmet dependency on "build-essential:native"
-    apt-get install -y build-essential
-
-    apt-get install -y software-properties-common
-
-    if [[ "$SPREAD_SYSTEM" == ubuntu-14.04-* ]]; then
-         if [ ! -d debian-ubuntu-14.04 ]; then
-             echo "no debian-ubuntu-14.04/ directory "
-             echo "broken test setup"
-             exit 1
-         fi
-
-         # 14.04 has its own packaging
-         rm -rf debian
-         mv debian-ubuntu-14.04 debian
-
-         echo 'deb http://archive.ubuntu.com/ubuntu/ trusty-proposed main universe' >> /etc/apt/sources.list
-         apt-get update
-
-         add-apt-repository ppa:snappy-dev/image
-         apt-get update
-         apt-get install -y --install-recommends linux-generic-lts-xenial
-         apt-get install -y --force-yes apparmor libapparmor1 seccomp libseccomp2 systemd cgroup-lite util-linux
-
-    fi
-
-    apt-get purge -y snapd snap-confine ubuntu-core-launcher
-    apt-get update
-    # utilities
-    apt-get install -y curl devscripts expect gdebi-core jq rng-tools git
-
-    # in 16.04: apt build-dep -y ./
-    apt-get install -y $(gdebi --quiet --apt-line ./debian/control)
-
-    # update vendoring
-    if [ "$(which govendor)" = "" ]; then
-        rm -rf $GOPATH/src/github.com/kardianos/govendor
-        go get -u github.com/kardianos/govendor
-    fi
-    govendor sync
-
-    # increment version so upgrade can work, use "zzz" as version
-    # component to ensure that its higher than any "ubuntuN" version
-    # that might also be in the archive
-    dch -lzzz "testing build"
-
-    if ! id test >& /dev/null; then
-        # manually setting the UID and GID to 12345 because we need to
-        # know the numbers match for when we set up the user inside
-        # the all-snap, which has its own user & group database.
-        # Nothing special about 12345 beyond it being high enough it's
-        # unlikely to ever clash with anything, and easy to remember.
-        addgroup --quiet --gid 12345 test
-        adduser --quiet --uid 12345 --gid 12345 --disabled-password --gecos '' test
-    fi
-
-    owner=$( stat -c "%U:%G" /home/test )
-    if [ "$owner" != "test:test" ]; then
-        echo "expected /home/test to be test:test but it's $owner"
-        exit 1
-    fi
-    unset owner
-
-    echo 'test ALL=(ALL) NOPASSWD:ALL' >> /etc/sudoers
-    chown test.test -R ..
-    su -l -c "cd $PWD && DEB_BUILD_OPTIONS='nocheck testkeys' dpkg-buildpackage -tc -b -Zgzip" test
-    # put our debs to a safe place
-    cp ../*.deb $GOPATH
-
-    # Build snapbuild.
-    apt-get install -y git
-    go get ./tests/lib/snapbuild
-
-    # Build fakestore.
-    go get ./tests/lib/fakestore/cmd/fakestore
-    # Build fakedevicesvc.
-    go get ./tests/lib/fakedevicesvc
->>>>>>> 4a4947f3
 
 restore: |
     if [ "$SPREAD_BACKEND" = external ]; then
