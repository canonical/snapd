--- conflicted
+++ resolved
@@ -15,11 +15,8 @@
     SUDO_USER: ""
     SUDO_UID: ""
     TRUST_TEST_KEYS: "true"
-<<<<<<< HEAD
-=======
     MANAGED_DEVICE: "false"
     CORE_CHANNEL: "$(HOST: echo ${SPREAD_CORE_CHANNEL:-edge})"
->>>>>>> 8f626738
 
 backends:
     linode:
