project: snapd

environment:
    GOPATH: /home/gopath
    REUSE_PROJECT: "$(HOST: echo $REUSE_PROJECT)"
    PROJECT_PATH: $GOPATH/src/github.com/snapcore/snapd
    PATH: $GOPATH/bin:/snap/bin:$PATH
    TESTSLIB: $PROJECT_PATH/tests/lib
    SNAP_REEXEC: 0
    SPREAD_STORE_USER: "$(HOST: echo $SPREAD_STORE_USER)"
    SPREAD_STORE_PASSWORD: "$(HOST: echo $SPREAD_STORE_PASSWORD)"
    LANG: "$(echo ${LANG:-C.UTF-8})"
    LANGUAGE: "$(echo ${LANGUAGE:-en})"
    # important to ensure adhoc and linode/qemu behave the same
    SUDO_USER: ""
    SUDO_UID: ""

backends:
    linode:
        key: "$(HOST: echo $SPREAD_LINODE_KEY)"
        halt-timeout: 2h
        systems:
            - ubuntu-16.04-64:
                kernel: GRUB 2
                workers: 2
            - ubuntu-16.04-32:
                kernel: GRUB 2
                workers: 2
            - ubuntu-core-16-64:
                kernel: Direct Disk
                image: ubuntu-16.04-64
    qemu:
        systems:
            - ubuntu-16.04-64:
                username: ubuntu
                password: ubuntu
            - ubuntu-core-16-64:
                image: ubuntu-16.04-64
                username: ubuntu
                password: ubuntu
            - ubuntu-16.10-64:
                username: ubuntu
                password: ubuntu
    autopkgtest:
        type: adhoc
        allocate: |
            echo "Allocating ad-hoc $SPREAD_SYSTEM"
            if [ -z "${ADT_ARTIFACTS}" ]; then
                FATAL "adhoc only works inside autopkgtest"
                exit 1
            fi
            ADDRESS localhost:22
        discard: |
            echo "Discarding ad-hoc $SPREAD_SYSTEM"
        systems:
            - ubuntu-16.04-64:
                username: ubuntu
                password: ubuntu

    external-ubuntu-core:
        type: adhoc
        environment:
            SPREAD_ADHOC_UC_ADDRESS: "$(HOST: echo ${SPREAD_ADHOC_UC_ADDRESS:-localhost:8022})"
        allocate: |
            ADDRESS $SPREAD_ADHOC_UC_ADDRESS
        systems:
            # FIXME: remove the ubuntu-core-16.04-64 dummy system once the runner handles tasks without systems assigned
            - ubuntu-core-16.04-64:
                username: test
                password: ubuntu
            - ubuntu-core-16-device-amd64:
                username: test
                password: ubuntu
            - ubuntu-core-16-device-arm:
                username: test
                password: ubuntu

path: /home/gopath/src/github.com/snapcore/snapd

exclude:
    - .git

prepare: |
    # this indicates that the server got reused, nothing to setup
    [ "$REUSE_PROJECT" != 1 ] || exit 0

    # Disable burst limit so resetting the state quickly doesn't create problems.
    mkdir -p /etc/systemd/system/snapd.service.d
    cat <<EOF > /etc/systemd/system/snapd.service.d/local.conf
    [Unit]
    StartLimitInterval=0
    [Service]
    Environment=SNAPD_DEBUG_HTTP=7 SNAP_REEXEC=0
    EOF

    # adhoc backend and ubuntu-core system, nothing to setup
    if [ "$SPREAD_BACKEND" = external-ubuntu-core ]; then
        # build test binaries
        if [ ! -f $GOPATH/bin/snapbuild ]; then
            mkdir -p $GOPATH/bin
            snap install --devmode --edge classic
            classic "sudo apt update && apt install -y git golang-go"
            classic "GOPATH=$GOPATH go get ..${PROJECT_PATH}/tests/lib/snapbuild"
            snap remove classic
        fi
        mkdir -p /etc/systemd/system/snapd.socket.d
        cat <<EOF > /etc/systemd/system/snapd.socket.d/local.conf
    [Unit]
    StartLimitInterval=0
    EOF
        exit 0
    fi

    # apt update is hanging on security.ubuntu.com with IPv6.
    sysctl -w net.ipv6.conf.all.disable_ipv6=1
    trap "sysctl -w net.ipv6.conf.all.disable_ipv6=0" EXIT

    apt-get purge -y snapd || true
    apt-get update
    # utilities
    apt-get install -y devscripts expect gdebi-core jq rng-tools software-properties-common git

    # needed so that we have golang-gopkg-macaroon.v1 which is not (yet)
    # in trusty
    add-apt-repository --update ppa:snappy-dev/image
    # this should not be needed but apparently it is :/
    apt-get update
    # in 16.04: apt build-dep -y ./
    apt-get install -y $(gdebi --quiet --apt-line ./debian/control)

    # update vendoring
    go get -u github.com/kardianos/govendor
    govendor sync

    # FIXME: this can be removed once snap-confine 1.0.38-0ubuntu0.16.04.8
    #        hits xenial-updates
    apt-get install -y snap-confine

    # and remove the image PPA again
    add-apt-repository --remove ppa:snappy-dev/image

    # increment version so upgrade can work
    dch -i "testing build"

    test -d /home/test || adduser --quiet --disabled-password --gecos '' test
    echo 'test ALL=(ALL) NOPASSWD:ALL' >> /etc/sudoers
    chown test.test -R ..
    su -l -c "cd $PWD && DEB_BUILD_OPTIONS='nocheck testkeys' dpkg-buildpackage -tc -b -Zgzip" test

    # Build snapbuild.
    apt-get install -y git
    go get ./tests/lib/snapbuild

    # Build fakestore.
    go get ./tests/lib/fakestore/cmd/fakestore
suites:
    tests/main/:
        summary: Full-system tests for snapd

        prepare: |
            . $TESTSLIB/prepare.sh
            if [[ "$SPREAD_SYSTEM" =~ ubuntu-core-16-* ]]; then
                prepare_all_snap
            else
                prepare_classic
            fi
        restore: |
            $TESTSLIB/reset.sh
<<<<<<< HEAD
            if [[ ! "$SPREAD_SYSTEM" =~ ubuntu-core-16-* ]]; then
                apt purge -y snapd || true
=======
            if [ "$SPREAD_SYSTEM" != "ubuntu-core-16-64" ]; then
                apt-get purge -y snapd || true
>>>>>>> 9a3ad293
            fi
        restore-each: |
            $TESTSLIB/reset.sh --reuse-core

    tests/upgrade/:
        summary: Tests for snapd upgrade
        restore:
            apt-get purge -y snapd || true
        restore-each: |
            $TESTSLIB/reset.sh<|MERGE_RESOLUTION|>--- conflicted
+++ resolved
@@ -166,13 +166,8 @@
             fi
         restore: |
             $TESTSLIB/reset.sh
-<<<<<<< HEAD
             if [[ ! "$SPREAD_SYSTEM" =~ ubuntu-core-16-* ]]; then
-                apt purge -y snapd || true
-=======
-            if [ "$SPREAD_SYSTEM" != "ubuntu-core-16-64" ]; then
                 apt-get purge -y snapd || true
->>>>>>> 9a3ad293
             fi
         restore-each: |
             $TESTSLIB/reset.sh --reuse-core
