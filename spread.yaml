project: snapd

environment:
    GOPATH: /home/gopath
    REUSE_PROJECT: "$(HOST: echo $REUSE_PROJECT)"
    PROJECT_PATH: $GOPATH/src/github.com/snapcore/snapd
    # /usr/lib/go-1.6/bin for trusty (needs to be last as we use
    # a different go in gccgo tests)
    PATH: $GOPATH/bin:/snap/bin:$PATH:/usr/lib/go-1.6/bin
    TESTSLIB: $PROJECT_PATH/tests/lib
    SNAP_REEXEC: 0
    SPREAD_STORE_USER: "$(HOST: echo $SPREAD_STORE_USER)"
    SPREAD_STORE_PASSWORD: "$(HOST: echo $SPREAD_STORE_PASSWORD)"
    LANG: "$(echo ${LANG:-C.UTF-8})"
    LANGUAGE: "$(echo ${LANGUAGE:-en})"
    # important to ensure adhoc and linode/qemu behave the same
    SUDO_USER: ""
    SUDO_UID: ""
    TRUST_TEST_KEYS: "true"
    MANAGED_DEVICE: "false"
    CORE_CHANNEL: "$(HOST: echo ${SPREAD_CORE_CHANNEL:-edge})"

backends:
    linode:
        key: "$(HOST: echo $SPREAD_LINODE_KEY)"
        halt-timeout: 2h
        systems:
            - ubuntu-14.04-64:
                kernel: GRUB 2
            - ubuntu-16.04-64:
                kernel: GRUB 2
                workers: 2
            - ubuntu-16.04-32:
                kernel: GRUB 2
                workers: 2
            - ubuntu-core-16-64:
                kernel: Direct Disk
                image: ubuntu-16.04-64
            # FIXME restore of ubuntu-core does not properly reset
            # boot variables and key snaps to their pristine state.
            - ubuntu-core-16-64-fixme:
                kernel: Direct Disk
                image: ubuntu-16.04-64
    qemu:
        environment:
            APT_PROXY: "$(HOST: echo $APT_PROXY)"
        systems:
            - ubuntu-14.04-64:
                username: ubuntu
                password: ubuntu
            - ubuntu-16.04-32:
                username: ubuntu
                password: ubuntu
            - ubuntu-16.04-64:
                username: ubuntu
                password: ubuntu
            - ubuntu-core-16-64:
                image: ubuntu-16.04-64
                username: ubuntu
                password: ubuntu
            - ubuntu-16.10-64:
                username: ubuntu
                password: ubuntu
    autopkgtest:
        type: adhoc
        allocate: |
            echo "Allocating ad-hoc $SPREAD_SYSTEM"
            if [ -z "${ADT_ARTIFACTS}" ]; then
                FATAL "adhoc only works inside autopkgtest"
                exit 1
            fi
            echo 'ubuntu ALL=(ALL) NOPASSWD:ALL' > /etc/sudoers.d/99-spread-users
            ADDRESS localhost:22
        discard: |
            echo "Discarding ad-hoc $SPREAD_SYSTEM"
        systems:
            - ubuntu-16.04-64:
                username: ubuntu
                password: ubuntu

    external:
        type: adhoc
        environment:
            SPREAD_EXTERNAL_ADDRESS: "$(HOST: echo ${SPREAD_EXTERNAL_ADDRESS:-localhost:8022})"
            MANAGED_DEVICE: "true"
        allocate: |
            ADDRESS $SPREAD_EXTERNAL_ADDRESS
        systems:
            - ubuntu-core-16-64:
                environment:
                    TRUST_TEST_KEYS: "false"
                username: test
                password: ubuntu
            - ubuntu-core-16-arm-64:
                username: test
                password: ubuntu
            - ubuntu-core-16-arm-32:
                username: test
                password: ubuntu

path: /home/gopath/src/github.com/snapcore/snapd

exclude:
    - .git

prepare-each: |
    # systemd on 14.04 does not know about --rotate
    # or --vacuum-time.
    # TODO: Find a way to clean out systemd logs on
    # systemd 204.
    if [ "$SPREAD_SYSTEM" != "ubuntu-14.04-64" ]; then
        journalctl --rotate
        sleep .1
        journalctl --vacuum-time=1ms
    fi
    dmesg -c > /dev/null

debug-each: |
    journalctl -u snapd
    dmesg | grep DENIED

prepare: |
    # this indicates that the server got reused, nothing to setup
    [ "$REUSE_PROJECT" != 1 ] || exit 0
    # check that we are not updating
    . "$TESTSLIB/boot.sh"
    if [ "$(bootenv snap_mode)" = "try" ]; then
        echo "Ongoing reboot upgrade process, please try again when finished"
        exit 1
    fi

    # Disable burst limit so resetting the state quickly doesn't create problems.
    mkdir -p /etc/systemd/system/snapd.service.d
    cat <<EOF > /etc/systemd/system/snapd.service.d/local.conf
    [Unit]
    StartLimitInterval=0
    [Service]
    Environment=SNAPD_DEBUG_HTTP=7 SNAP_REEXEC=0
    EOF
    mkdir -p /etc/systemd/system/snapd.socket.d
    cat <<EOF > /etc/systemd/system/snapd.socket.d/local.conf
    [Unit]
    StartLimitInterval=0
    EOF

    if [ "$SPREAD_BACKEND" = external ]; then
        # build test binaries
        if [ ! -f $GOPATH/bin/snapbuild ]; then
            mkdir -p $GOPATH/bin
            snap install --devmode --edge classic
            classic "sudo apt update && apt install -y git golang-go build-essential"
            classic "GOPATH=$GOPATH go get ../..${PROJECT_PATH}/tests/lib/snapbuild"
            snap remove classic
        fi
        # stop and disable autorefresh
        systemctl disable --now snapd.refresh.timer
        exit 0
    fi

    # apt update is hanging on security.ubuntu.com with IPv6.
    sysctl -w net.ipv6.conf.all.disable_ipv6=1
    trap "sysctl -w net.ipv6.conf.all.disable_ipv6=0" EXIT

    apt-get update
    apt-get install -y software-properties-common

<<<<<<< HEAD
    if [ "$SPREAD_SYSTEM" = "ubuntu-14.04-64" ]; then
         echo 'deb http://archive.ubuntu.com/ubuntu/ trusty-proposed main universe' >> /etc/apt/sources.list
         apt-get update

         add-apt-repository ppa:thomas-voss/trusty
         apt-get update
         apt-get install -y --install-recommends linux-generic-lts-xenial
         apt-get install -y --force-yes apparmor libapparmor1 seccomp libseccomp2 systemd
         # make sure that go is available in the path on trusty.
         export PATH=/usr/lib/go-1.6/bin:${PATH}
    fi

    apt-get purge -y snapd snap-confine ubuntu-core-launcher || true
=======
    if [[ "$SPREAD_SYSTEM" == ubuntu-14.04-* ]]; then
         echo 'deb http://archive.ubuntu.com/ubuntu/ trusty-proposed main universe' >> /etc/apt/sources.list
         apt-get update

         add-apt-repository ppa:snappy-dev/image
         apt-get update
         apt-get install -y --install-recommends linux-generic-lts-xenial
         apt-get install -y --force-yes apparmor libapparmor1 seccomp libseccomp2 systemd
    fi

    apt-get purge -y snapd snap-confine ubuntu-core-launcher
>>>>>>> d5b143dd
    apt-get update
    # utilities
    apt-get install -y curl devscripts expect gdebi-core jq rng-tools git

    # in 16.04: apt build-dep -y ./
    apt-get install -y $(gdebi --quiet --apt-line ./debian/control)

    # update vendoring
    go get -u github.com/kardianos/govendor
    govendor sync

    # increment version so upgrade can work
    dch -i "testing build"

    if ! id test >& /dev/null; then
        # manually setting the UID and GID to 12345 because we need to
        # know the numbers match for when we set up the user inside
        # the all-snap, which has its own user & group database.
        # Nothing special about 12345 beyond it being high enough it's
        # unlikely to ever clash with anything, and easy to remember.
        addgroup --quiet --gid 12345 test
        adduser --quiet --uid 12345 --gid 12345 --disabled-password --gecos '' test
    fi

    owner=$( stat -c "%U:%G" /home/test )
    if [ "$owner" != "test:test" ]; then
        echo "expected /home/test to be test:test but it's $owner"
        exit 1
    fi
    unset owner

    echo 'test ALL=(ALL) NOPASSWD:ALL' >> /etc/sudoers
    chown test.test -R ..
    su -l -c "cd $PWD && DEB_BUILD_OPTIONS='nocheck testkeys' dpkg-buildpackage -tc -b -Zgzip" test

    # Build snapbuild.
    apt-get install -y git
    go get ./tests/lib/snapbuild

    # Build fakestore.
    go get ./tests/lib/fakestore/cmd/fakestore
    # Build fakedevicesvc.
    go get ./tests/lib/fakedevicesvc

restore: |
    if [ "$SPREAD_BACKEND" = external ]; then
        # start and enable autorefresh
        systemctl enable --now snapd.refresh.timer
    fi

suites:
    tests/main/:
        summary: Full-system tests for snapd
        systems: [-ubuntu-core-16-64-fixme]
        prepare: |
            . $TESTSLIB/prepare.sh
            if [[ "$SPREAD_SYSTEM" == ubuntu-core-16-* ]]; then
                prepare_all_snap
            else
                prepare_classic
            fi
        restore: |
            $TESTSLIB/reset.sh
            if [[ "$SPREAD_SYSTEM" != ubuntu-core-16-* ]]; then
                apt-get purge -y snapd snap-confine ubuntu-core-launcher
            fi
        restore-each: |
            $TESTSLIB/reset.sh --reuse-core

    tests/upgrade/:
        summary: Tests for snapd upgrade
        systems: [-ubuntu-core-16-64-fixme]
        restore:
            apt-get purge -y snapd snap-confine ubuntu-core-launcher
        restore-each: |
            $TESTSLIB/reset.sh<|MERGE_RESOLUTION|>--- conflicted
+++ resolved
@@ -164,21 +164,6 @@
     apt-get update
     apt-get install -y software-properties-common
 
-<<<<<<< HEAD
-    if [ "$SPREAD_SYSTEM" = "ubuntu-14.04-64" ]; then
-         echo 'deb http://archive.ubuntu.com/ubuntu/ trusty-proposed main universe' >> /etc/apt/sources.list
-         apt-get update
-
-         add-apt-repository ppa:thomas-voss/trusty
-         apt-get update
-         apt-get install -y --install-recommends linux-generic-lts-xenial
-         apt-get install -y --force-yes apparmor libapparmor1 seccomp libseccomp2 systemd
-         # make sure that go is available in the path on trusty.
-         export PATH=/usr/lib/go-1.6/bin:${PATH}
-    fi
-
-    apt-get purge -y snapd snap-confine ubuntu-core-launcher || true
-=======
     if [[ "$SPREAD_SYSTEM" == ubuntu-14.04-* ]]; then
          echo 'deb http://archive.ubuntu.com/ubuntu/ trusty-proposed main universe' >> /etc/apt/sources.list
          apt-get update
@@ -190,7 +175,6 @@
     fi
 
     apt-get purge -y snapd snap-confine ubuntu-core-launcher
->>>>>>> d5b143dd
     apt-get update
     # utilities
     apt-get install -y curl devscripts expect gdebi-core jq rng-tools git
