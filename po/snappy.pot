# SOME DESCRIPTIVE TITLE.
# Copyright (C) YEAR THE PACKAGE'S COPYRIGHT HOLDER
# This file is distributed under the same license as the PACKAGE package.
# FIRST AUTHOR <EMAIL@ADDRESS>, YEAR.
#
#, fuzzy
msgid   ""
msgstr  "Project-Id-Version: snappy\n"
        "Report-Msgid-Bugs-To: snappy-devel@lists.ubuntu.com\n"
<<<<<<< HEAD
        "POT-Creation-Date: 2015-11-16 15:19+0100\n"
=======
        "POT-Creation-Date: 2015-11-17 19:13+0100\n"
>>>>>>> bdc5b0ff
        "PO-Revision-Date: YEAR-MO-DA HO:MI+ZONE\n"
        "Last-Translator: FULL NAME <EMAIL@ADDRESS>\n"
        "Language-Team: LANGUAGE <LL@li.org>\n"
        "Language: \n"
        "MIME-Version: 1.0\n"
        "Content-Type: text/plain; charset=CHARSET\n"
        "Content-Transfer-Encoding: 8bit\n"

#. TRANSLATORS: the %s is a pkgname, the second a comma separated list of paths
#, c-format
msgid   "%s: %s\n"
msgstr  ""

#. TRANSLATORS: the %s stand for "name", "version", "description"
#, c-format
msgid   "%s\t%s\t%s (forks not shown: %d)\t"
msgstr  ""

#. TRANSLATORS: the first %s is a pkgname, the second %s is a path
#, c-format
msgid   "'%s' is no longer allowed to access '%s'\n"
msgstr  ""

#. TRANSLATORS: the first %s is a pkgname, the second %s is a path
#, c-format
msgid   "'%s' is now allowed to access '%s'\n"
msgstr  ""

#. TRANSLATORS: the first %s is a pkgname, the second %s is a path
#, c-format
msgid   "'%s' previously allowed access to '%s'. Skipping\n"
msgstr  ""

#. TRANSLATORS: the %s is a pkgname
#, c-format
msgid   "'%s:' is not allowed to access additional hardware\n"
msgstr  ""

msgid   "(deprecated) please use \"list\""
msgstr  ""

msgid   "2fa code: "
msgstr  ""

msgid   "A concise summary of key attributes of the snappy system, such as the release and channel.\n"
        "\n"
        "The verbose output includes the specific version information for the factory image, the running image and the image that will be run on reboot, together with a list of the available channels for this image.\n"
        "\n"
        "Providing a package name will display information about a specific installed package.\n"
        "\n"
        "The verbose version of the info command for a package will also tell you the available channels for that package, when it was installed for the first time, disk space utilization, and in the case of frameworks, which apps are able to use the framework."
msgstr  ""

msgid   "Activate a package"
msgstr  ""

msgid   "Activate a package that has previously been deactivated. If the package is already activated, do nothing."
msgstr  ""

msgid   "Allows rollback of a snap to a previous installed version. Without any arguments, the previous installed version is selected. It is also possible to specify the version to rollback to as a additional argument.\n"
msgstr  ""

#, c-format
msgid   "Another snappy is running, will try again in %d seconds...\n"
        "Press ctrl-c to cancel.\n"
msgstr  ""

msgid   "Assign a hardware device to a package"
msgstr  ""

msgid   "Assign hardware to a specific installed package"
msgstr  ""

msgid   "Builds a snap package"
msgstr  ""

msgid   "Configures a package. The configuration is a YAML file, provided in the specified file which can be \"-\" for stdin. Output of the command is the current configuration, so running this command with no input file provides a snapshot of the app's current config."
msgstr  ""

msgid   "Creates a snap package and if available, runs the review scripts."
msgstr  ""

msgid   "Deactivate a package"
msgstr  ""

msgid   "Deactivate a package. If the package is already deactivated, do nothing."
msgstr  ""

msgid   "Display a summary of key attributes of the snappy system."
msgstr  ""

msgid   "Do not clean up old versions of the package."
msgstr  ""

msgid   "Ensures system is running with latest parts"
msgstr  ""

msgid   "First boot has already run"
msgstr  ""

msgid   "Force policy generation."
msgstr  ""

msgid   "Generate the apparmor policy"
msgstr  ""

#. TRANSLATORS: the %s is a pkgname
#, c-format
msgid   "Generated '%s' snap\n"
msgstr  ""

msgid   "Include information about packages from the snappy store"
msgstr  ""

msgid   "Install a snap package"
msgstr  ""

msgid   "Install snaps even if the signature can not be verified."
msgstr  ""

#. TRANSLATORS: the %s is a pkgname
#, c-format
msgid   "Installing %s\n"
msgstr  ""

msgid   "List active components installed on a snappy system"
msgstr  ""

msgid   "List assigned hardware device for a package"
msgstr  ""

msgid   "List assigned hardware for a specific installed package"
msgstr  ""

msgid   "Log into the store"
msgstr  ""

msgid   "Login successful"
msgstr  ""

msgid   "Name\tDate\tVersion\t"
msgstr  ""

msgid   "Name\tDate\tVersion\tDeveloper\t"
msgstr  ""

msgid   "Name\tVersion\tSummary\t"
msgstr  ""

#. TRANSLATORS: the %s is a pkgname
#, c-format
msgid   "No snap: '%s' found"
msgstr  ""

msgid   "Password: "
msgstr  ""

msgid   "Provide information about a specific installed package"
msgstr  ""

msgid   "Provides a list of all active components installed on a snappy system.\n"
        "\n"
        "If requested, the command will find out if there are updates for any of the components and indicate that by appending a * to the date. This will be slower as it requires a round trip to the app store on the network.\n"
        "\n"
        "The developer information refers to non-mainline versions of a package (much like PPAs in deb-based Ubuntu). If the package is the primary version of that package in Ubuntu then the developer info is not shown. This allows one to identify packages which have custom, non-standard versions installed. As a special case, the “sideload” developer refers to packages installed manually on the system.\n"
        "\n"
        "When a verbose listing is requested, information about the channel used is displayed; which is one of alpha, beta, rc or stable, and all fields are fully expanded too. In some cases, older (inactive) versions of snappy packages will be installed, these will be shown in the verbose output and the active version indicated with a * appended to the name of the component."
msgstr  ""

msgid   "Provides more detailed information"
msgstr  ""

msgid   "Purge an installed package."
msgstr  ""

#. TRANSLATORS: the %s is a pkgname
#, c-format
msgid   "Purging %s\n"
msgstr  ""

msgid   "Query and modify snappy services"
msgstr  ""

msgid   "Query and modify snappy services of locally-installed packages"
msgstr  ""

msgid   "Query the store for available packages"
msgstr  ""

msgid   "Reboot if necessary to be on the latest running system."
msgstr  ""

#. TRANSLATORS: the first %s is a pkgname the second a version
#, c-format
msgid   "Reboot to use %s version %s."
msgstr  ""

#. TRANSLATORS: the %s shows a comma separated list
#. of package names
#, c-format
msgid   "Rebooting to satisfy updates for %s\n"
msgstr  ""

msgid   "Remove a snapp part"
msgstr  ""

msgid   "Remove all the data from the listed packages"
msgstr  ""

msgid   "Remove all the data from the listed packages. Normally this is used for packages that have been removed and attempting to purge data for an installed package will result in an error. The --installed option  overrides that and enables the administrator to purge all data for an installed package (effectively resetting the package completely)."
msgstr  ""

msgid   "Remove hardware from a specific installed package"
msgstr  ""

#. TRANSLATORS: the %s is a pkgname
#, c-format
msgid   "Removing %s\n"
msgstr  ""

msgid   "Rollback to a previous version of a package"
msgstr  ""

msgid   "Search for packages to install"
msgstr  ""

msgid   "Set configuration for a specific installed package"
msgstr  ""

msgid   "Set configuration for an installed package."
msgstr  ""

msgid   "Set properties of system or package"
msgstr  ""

msgid   "Set properties of system or package\n"
        "\n"
        "Supported properties are:\n"
        "  active=VERSION\n"
        "\n"
        "Example:\n"
        "  set hello-world active=1.0\n"
msgstr  ""

#. TRANSLATORS: the first %s is a pkgname, the second %s is the new version
#, c-format
msgid   "Setting %s to version %s\n"
msgstr  ""

msgid   "Show all available forks of a package"
msgstr  ""

msgid   "Show available updates (requires network)"
msgstr  ""

msgid   "Show channel information and expand all fields"
msgstr  ""

msgid   "Snap\tService\tState"
msgstr  ""

#. TRANSLATORS: please keep each line under 80 characters.
#, c-format
msgid   "Snappy is updating your system in the background. This may take some minutes.\n"
        "Will try again in %d seconds...\n"
        "Press ctrl-c to cancel.\n"
msgstr  ""

#. TRANSLATORS: please keep this under 80 characters if possible
msgid   "Snappy needs to reboot to finish an update. Defer with 'sudo shutdown -c'."
msgstr  ""

msgid   "Specify an alternate output directory for the resulting package"
msgstr  ""

msgid   "The Package to install (name or path)"
msgstr  ""

msgid   "The Package to update"
msgstr  ""

msgid   "The \"versions\" command is no longer available.\n"
        "\n"
        "Please use the \"list\" command instead to see what is installed.\n"
        "The \"list -u\" (or \"list --updates\") will show you the available updates\n"
        "and \"list -v\" (or \"list --verbose\") will show all installed versions.\n"
msgstr  ""

msgid   "The configuration for the given file"
msgstr  ""

msgid   "The configuration for the given install"
msgstr  ""

msgid   "The hardware device path (e.g. /dev/ttyUSB0)"
msgstr  ""

msgid   "The package to rollback "
msgstr  ""

msgid   "The path to the package.yaml used to generate the apparmor policy."
msgstr  ""

msgid   "The version to rollback to"
msgstr  ""

msgid   "This command adds access to a specific hardware device (e.g. /dev/ttyUSB0) for an installed package."
msgstr  ""

msgid   "This command is no longer available, please use the \"list\" command"
msgstr  ""

msgid   "This command list what hardware an installed package can access"
msgstr  ""

msgid   "This command logs the given username into the store"
msgstr  ""

msgid   "This command removes access of a specific hardware device (e.g. /dev/ttyUSB0) for an installed package."
msgstr  ""

msgid   "Unassign a hardware device to a package"
msgstr  ""

msgid   "Update all installed parts"
msgstr  ""

msgid   "Use --show-all to see all available forks."
msgstr  ""

msgid   "Username for the login"
msgstr  ""

#. TRANSLATORS: the %s represents a list of installed appnames
#. (e.g. "apps: foo, bar, baz")
#, c-format
msgid   "apps: %s\n"
msgstr  ""

#. TRANSLATORS: the %s an architecture string
#, c-format
msgid   "architecture: %s\n"
msgstr  ""

#. TRANSLATORS: the %s is a size
#, c-format
msgid   "binary-size: %v\n"
msgstr  ""

#. TRANSLATORS: the %s is a channel name
#, c-format
msgid   "channel: %s\n"
msgstr  ""

#. TRANSLATORS: the %s is a size
#, c-format
msgid   "data-size: %s\n"
msgstr  ""

#. TRANSLATORS: the %s is a comma separated list of framework names
#, c-format
msgid   "frameworks: %s\n"
msgstr  ""

#. TRANSLATORS: the %s is a date
#, c-format
msgid   "installed: %s\n"
msgstr  ""

msgid   "must supply path to package.yaml"
msgstr  ""

msgid   "package name is required"
msgstr  ""

msgid   "produces manpage"
msgstr  ""

#. TRANSLATORS: the %s release string
#, c-format
msgid   "release: %s\n"
msgstr  ""

#. TRANSLATORS: the first %s is the package name, the second is the service name; the %v is the error
#, c-format
msgid   "unable to disable %s's service %s: %v"
msgstr  ""

#. TRANSLATORS: the first %s is the package name, the second is the service name; the %v is the error
#, c-format
msgid   "unable to enable %s's service %s: %v"
msgstr  ""

#, c-format
msgid   "unable to get logs: %v"
msgstr  ""

#. TRANSLATORS: the first %s is the package name, the second is the service name; the %v is the error
#, c-format
msgid   "unable to start %s's service %s: %v"
msgstr  ""

#. TRANSLATORS: the first %s is the package name, the second is the service name; the %v is the error
#, c-format
msgid   "unable to stop %s's service %s: %v"
msgstr  ""

#. TRANSLATORS: the %s is a date
#, c-format
msgid   "updated: %s\n"
msgstr  ""

#. TRANSLATORS: the %s is a version string
#, c-format
msgid   "version: %s\n"
msgstr  ""
<|MERGE_RESOLUTION|>--- conflicted
+++ resolved
@@ -7,11 +7,7 @@
 msgid   ""
 msgstr  "Project-Id-Version: snappy\n"
         "Report-Msgid-Bugs-To: snappy-devel@lists.ubuntu.com\n"
-<<<<<<< HEAD
-        "POT-Creation-Date: 2015-11-16 15:19+0100\n"
-=======
-        "POT-Creation-Date: 2015-11-17 19:13+0100\n"
->>>>>>> bdc5b0ff
+        "POT-Creation-Date: 2015-11-18 10:56+0100\n"
         "PO-Revision-Date: YEAR-MO-DA HO:MI+ZONE\n"
         "Last-Translator: FULL NAME <EMAIL@ADDRESS>\n"
         "Language-Team: LANGUAGE <LL@li.org>\n"
