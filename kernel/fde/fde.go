--- conflicted
+++ resolved
@@ -62,7 +62,7 @@
 			return nil, fmt.Errorf("cannot decode hook output %q: %v", hookOutput, err)
 		}
 		// v1 hooks do not support a handle
-		handle := json.RawMessage(`{"v1-no-handle": true}`)
+		handle := json.RawMessage(v1NoHandle)
 		res.Handle = &handle
 		res.EncryptedKey = hookOutput
 	}
@@ -80,12 +80,6 @@
 	// encode it automatically for us
 	Key     []byte `json:"key,omitempty"`
 	KeyName string `json:"key-name,omitempty"`
-<<<<<<< HEAD
-
-	// TODO: provide LoadChains, KernelCmdline etc to support full
-	//       tpm sealing
-=======
->>>>>>> b1e9734b
 }
 
 // A RunSetupHookFunc implements running the fde-setup kernel hook.
