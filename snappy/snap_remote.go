// -*- Mode: Go; indent-tabs-mode: t -*-

/*
 * Copyright (C) 2014-2015 Canonical Ltd
 *
 * This program is free software: you can redistribute it and/or modify
 * it under the terms of the GNU General Public License version 3 as
 * published by the Free Software Foundation.
 *
 * This program is distributed in the hope that it will be useful,
 * but WITHOUT ANY WARRANTY; without even the implied warranty of
 * MERCHANTABILITY or FITNESS FOR A PARTICULAR PURPOSE.  See the
 * GNU General Public License for more details.
 *
 * You should have received a copy of the GNU General Public License
 * along with this program.  If not, see <http://www.gnu.org/licenses/>.
 *
 */

package snappy

import (
	"os"
	"time"

	"gopkg.in/yaml.v2"

	"github.com/ubuntu-core/snappy/dirs"
	"github.com/ubuntu-core/snappy/osutil"
	"github.com/ubuntu-core/snappy/snap"
	"github.com/ubuntu-core/snappy/snap/remote"
)

// RemoteSnap represents a snap available on the server
type RemoteSnap struct {
	// FIXME: exported for testing
	Pkg remote.Snap
}

// Type returns the type of the Snap (app, gadget, ...)
func (s *RemoteSnap) Type() snap.Type {
	return s.Pkg.Type
}

// Name returns the name
func (s *RemoteSnap) Name() string {
	return s.Pkg.Name
}

// Version returns the version
func (s *RemoteSnap) Version() string {
	return s.Pkg.Version
}

// Description returns the description
func (s *RemoteSnap) Description() string {
	return s.Pkg.Title
}

<<<<<<< HEAD
// Origin is the origin
func (s *RemoteSnap) Origin() string {
	return s.Pkg.Origin
=======
// Developer is the developer
func (s *RemoteSnap) Developer() string {
	return s.pkg.Developer
>>>>>>> 94e5066c
}

// Hash returns the hash
func (s *RemoteSnap) Hash() string {
	return s.Pkg.DownloadSha512
}

// Channel returns the channel used
func (s *RemoteSnap) Channel() string {
	return s.Pkg.Channel
}

// Icon returns the icon
func (s *RemoteSnap) Icon() string {
	return s.Pkg.IconURL
}

// IsActive returns true if the snap is active
func (s *RemoteSnap) IsActive() bool {
	return false
}

// IsInstalled returns true if the snap is installed
func (s *RemoteSnap) IsInstalled() bool {
	return false
}

// InstalledSize returns the size of the installed snap
func (s *RemoteSnap) InstalledSize() int64 {
	return -1
}

// DownloadSize returns the dowload size
func (s *RemoteSnap) DownloadSize() int64 {
	return s.Pkg.DownloadSize
}

// Date returns the last update time
func (s *RemoteSnap) Date() time.Time {
	var p time.Time
	var err error

	for _, fmt := range []string{
		"2006-01-02T15:04:05Z",
		"2006-01-02T15:04:05.000Z",
		"2006-01-02T15:04:05.000000Z",
	} {
		p, err = time.Parse(fmt, s.Pkg.LastUpdated)
		if err == nil {
			break
		}
	}

	return p
}

func (s *RemoteSnap) saveStoreManifest() error {
	content, err := yaml.Marshal(s.Pkg)
	if err != nil {
		return err
	}

	if err := os.MkdirAll(dirs.SnapMetaDir, 0755); err != nil {
		return err
	}

	// don't worry about previous contents
	return osutil.AtomicWriteFile(RemoteManifestPath(s), content, 0644, 0)
}

// Config is used to to configure the snap
func (s *RemoteSnap) Config(configuration []byte) (new string, err error) {
	return "", err
}

// NeedsReboot returns true if the snap becomes active on the next reboot
func (s *RemoteSnap) NeedsReboot() bool {
	return false
}

// Frameworks returns the list of frameworks needed by the snap
func (s *RemoteSnap) Frameworks() ([]string, error) {
	return nil, ErrNotImplemented
}<|MERGE_RESOLUTION|>--- conflicted
+++ resolved
@@ -57,15 +57,9 @@
 	return s.Pkg.Title
 }
 
-<<<<<<< HEAD
-// Origin is the origin
-func (s *RemoteSnap) Origin() string {
-	return s.Pkg.Origin
-=======
 // Developer is the developer
 func (s *RemoteSnap) Developer() string {
-	return s.pkg.Developer
->>>>>>> 94e5066c
+	return s.Pkg.Developer
 }
 
 // Hash returns the hash
