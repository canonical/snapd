package snappy

/* This part of the code implements enough of the click file format
   to install a "snap" package
   Limitations:
   - no per-user registration
   - no user-level hooks
   - more(?)
*/

import (
	"bytes"
	"encoding/json"
	"fmt"
	"io/ioutil"
	"log"
	"os"
	"os/exec"
	"path"
	"path/filepath"
	"reflect"
	"strings"
	"text/template"

	"launchpad.net/snappy/clickdeb"
	"launchpad.net/snappy/helpers"

	"github.com/mvo5/goconfigparser"
)

type clickAppHook map[string]string

type clickManifest struct {
	Name          string                  `json:"name"`
	Version       string                  `json:"version"`
	Type          SnapType                `json:"type,omitempty"`
	Framework     string                  `json:"framework,omitempty"`
	Description   string                  `json:"description,omitempty"`
	Icon          string                  `json:"icon,omitempty"`
	InstalledSize string                  `json:"installed-size,omitempty"`
	Maintainer    string                  `json:"maintainer,omitempty"`
	Title         string                  `json:"title,omitempty"`
	Hooks         map[string]clickAppHook `json:"hooks,omitempty"`
}

type clickHook struct {
	name    string
	exec    string
	user    string
	pattern string
}

const (
	// from debsig-verify-0.9/debsigs.h
	dsSuccess           = 0
	dsFailNosigs        = 10
	dsFailUnknownOrigin = 11
	dsFailNopolicies    = 12
	dsFailBadsig        = 13
	dsFailInternal      = 14
)

// ignore hooks of this type
var ignoreHooks = map[string]bool{
	"bin-path":       true,
	"snappy-systemd": true,
}

// var to allow it to be a non-op
var execHook = execHookImpl

// Execute the hook.Exec command
func execHookImpl(execCmd string) (err error) {
	// the spec says this is passed to the shell
	cmd := exec.Command("sh", "-c", execCmd)
	if err = cmd.Run(); err != nil {
		log.Printf("Failed to run hook %s: %s", execCmd, err)
		return err
	}
	return nil
}

func execHookNop(exec string) error {
	return nil
}

// This function checks if the given exitCode is "ok" when running with
// --allow-unauthenticated. We allow package with no signature or with
// a unknown policy or with no policies at all. We do not allow overriding
// bad signatures
func allowUnauthenticatedOkExitCode(exitCode int) bool {
	return (exitCode == dsFailNosigs ||
		exitCode == dsFailUnknownOrigin ||
		exitCode == dsFailNopolicies)
}

type ErrSignature struct {
	exitCode int
}

func (e *ErrSignature) Error() string {
	return fmt.Sprintf("Signature verification failed with %d", e.exitCode)
}

// Tiny wrapper around the debsig-verify commandline
func runDebsigVerifyImpl(clickFile string, allowUnauthenticated bool) (err error) {
	cmd := exec.Command("debsig-verify", clickFile)
	if err := cmd.Run(); err != nil {
		exitCode, err := helpers.ExitCode(err)
		if err == nil {
			if allowUnauthenticated && allowUnauthenticatedOkExitCode(exitCode) {
				log.Println("Signature check failed, but installing anyway as requested")
				return nil
			}
		}
		return &ErrSignature{exitCode: exitCode}
	}
	return nil
}

var runDebsigVerify = runDebsigVerifyImpl

func auditClick(snapFile string, allowUnauthenticated bool) (err error) {
	// FIXME: check what more we need to do here, click is also doing
	//        permission checks
	return runDebsigVerify(snapFile, allowUnauthenticated)
}

func readClickManifest(data []byte) (manifest clickManifest, err error) {
	r := bytes.NewReader(data)
	dec := json.NewDecoder(r)
	err = dec.Decode(&manifest)
	return manifest, err
}

func readClickHookFile(hookFile string) (hook clickHook, err error) {
	// FIXME: fugly, write deb822 style parser if we keep this
	// FIXME2: the hook file will go probably entirely and gets
	//         implemented natively in go so ok for now :)
	cfg := goconfigparser.New()
	content, err := ioutil.ReadFile(hookFile)
	if err != nil {
		fmt.Printf("WARNING: failed to read %s", hookFile)
		return hook, err
	}
	err = cfg.Read(strings.NewReader("[hook]\n" + string(content)))
	if err != nil {
		fmt.Printf("WARNING: failed to parse %s", hookFile)
		return hook, err
	}
	hook.name, _ = cfg.Get("hook", "Hook-Name")
	hook.exec, _ = cfg.Get("hook", "Exec")
	hook.user, _ = cfg.Get("hook", "User")
	hook.pattern, _ = cfg.Get("hook", "Pattern")
	// FIXME: error on supported hook features like
	//    User-Level: yes
	//    Trigger: yes
	//    Single-Version: yes

	// urgh, click allows empty "Hook-Name"
	if hook.name == "" {
		hook.name = strings.Split(filepath.Base(hookFile), ".")[0]
	}

	return hook, err
}

func systemClickHooks() (hooks map[string]clickHook, err error) {
	hooks = make(map[string]clickHook)

	hookFiles, err := filepath.Glob(path.Join(clickSystemHooksDir, "*.hook"))
	if err != nil {
		return
	}
	for _, f := range hookFiles {
		hook, err := readClickHookFile(f)
		if err != nil {
			log.Printf("Can't read hook file %s: %s", f, err)
			continue
		}
		hooks[hook.name] = hook
	}
	return
}

func expandHookPattern(name, app, version, pattern string) (expanded string) {
	id := fmt.Sprintf("%s_%s_%s", name, app, version)
	// FIXME: support the other patterns (and see if they are used at all):
	//        - short-id
	//        - user (probably not!)
	//        - home (probably not!)
	//        - $$ (?)
	return strings.Replace(pattern, "${id}", id, -1)
}

type iterHooksFunc func(src, dst string, systemHook clickHook) error

// iterHooks will run the callback "f" for the given manifest
// so that the call back can arrange e.g. a new link
func iterHooks(manifest clickManifest, f iterHooksFunc) error {
	systemHooks, err := systemClickHooks()
	if err != nil {
		return err
	}

	for app, hook := range manifest.Hooks {
		for hookName, hookSourceFile := range hook {
			// ignore hooks that only exist for compatibility
			// with the old snappy-python (like bin-path,
			// snappy-systemd)
			if ignoreHooks[hookName] {
				continue
			}

			systemHook, ok := systemHooks[hookName]
			if !ok {
				log.Printf("WARNING: Skipping hook %s", hookName)
				continue
			}

			dst := filepath.Join(globalRootDir, expandHookPattern(manifest.Name, app, manifest.Version, systemHook.pattern))

			if _, err := os.Stat(dst); err == nil {
				if err := os.Remove(dst); err != nil {
					log.Printf("Warning: failed to remove %s: %s", dst, err)
				}
			}

			// run iter func here
			if err := f(hookSourceFile, dst, systemHook); err != nil {
				return err
			}

			if systemHook.exec != "" {
				if err := execHook(systemHook.exec); err != nil {
					os.Remove(dst)
					return err
				}
			}
		}
	}

	return nil
}

func installClickHooks(targetDir string, manifest clickManifest) (err error) {
	return iterHooks(manifest, func(src, dst string, systemHook clickHook) error {
		// setup the new link target here, iterHooks will take
		// care of running the hook
		realSrc := path.Join(targetDir, src)
		if err := os.Symlink(realSrc, dst); err != nil {
			return err
		}

		return nil
	})
}

func removeClickHooks(manifest clickManifest) (err error) {
	return iterHooks(manifest, func(src, dst string, systemHook clickHook) error {
		// nothing we need to do here, the iterHookss will remove
		// the hook symlink and call the hook itself
		return nil
	})
}

func readClickManifestFromClickDir(clickDir string) (manifest clickManifest, err error) {
	manifestFiles, err := filepath.Glob(path.Join(clickDir, ".click", "info", "*.manifest"))
	if err != nil {
		return manifest, err
	}
	if len(manifestFiles) != 1 {
		return manifest, fmt.Errorf("Error: got %v manifests in %v", len(manifestFiles), clickDir)
	}
	manifestData, err := ioutil.ReadFile(manifestFiles[0])
	manifest, err = readClickManifest([]byte(manifestData))
	return manifest, err
}

func removeClick(clickDir string) (err error) {
	manifest, err := readClickManifestFromClickDir(clickDir)
	if err != nil {
		return err
	}

	if err := removeClickHooks(manifest); err != nil {
		return err
	}

	// maybe remove current symlink
	currentSymlink := path.Join(path.Dir(clickDir), "current")
	p, _ := filepath.EvalSymlinks(currentSymlink)
	if clickDir == p {
		if err := unsetActiveClick(p); err != nil {
			return err
		}
	}

	return os.RemoveAll(clickDir)
}

func writeHashesFile(snapFile, instDir string) error {
	hashsum, err := helpers.Sha512sum(snapFile)
	if err != nil {
		return err
	}

	s := fmt.Sprintf("sha512: %s", hashsum)
	hashesFile := filepath.Join(instDir, "meta", "hashes")
	return ioutil.WriteFile(hashesFile, []byte(s), 0644)
}

// generate the name
func generateBinaryName(m *packageYaml, binary Binary) string {
	var binName string
	if m.Type == SnapTypeFramework {
		binName = filepath.Base(binary.Name)
	} else {
		binName = fmt.Sprintf("%s.%s", filepath.Base(binary.Name), m.Name)
	}

	return filepath.Join(snapBinariesDir, binName)
}

func generateSnapBinaryWrapper(binary Binary, pkgPath, aaProfile string, m *packageYaml) string {
	wrapperTemplate := `#!/bin/sh
# !!!never remove this line!!!
##TARGET={{.Target}}

set -e

TMPDIR="/tmp/snapps/{{.Name}}/{{.Version}}/tmp"
if [ ! -d "$TMPDIR" ]; then
    mkdir -p -m1777 "$TMPDIR"
fi
export TMPDIR
export TEMPDIR="$TMPDIR"

# app paths (deprecated)
export SNAPP_APP_PATH="{{.Path}}"
export SNAPP_APP_DATA_PATH="/var/lib/{{.Path}}"
export SNAPP_APP_USER_DATA_PATH="$HOME/{{.Path}}"
export SNAPP_APP_TMPDIR="$TMPDIR"
export SNAPP_OLD_PWD="$(pwd)"

# app paths
export SNAP_APP_PATH="{{.Path}}"
export SNAP_APP_DATA_PATH="/var/lib/{{.Path}}"
export SNAP_APP_USER_DATA_PATH="$HOME/{{.Path}}"
export SNAP_APP_TMPDIR="$TMPDIR"

# FIXME: this will need to become snappy arch or something
export SNAPPY_APP_ARCH="$(dpkg --print-architecture)"

if [ ! -d "$SNAP_APP_USER_DATA_PATH" ]; then
   mkdir -p "$SNAP_APP_USER_DATA_PATH"
fi
export HOME="$SNAP_APP_USER_DATA_PATH"

# export old pwd
export SNAP_OLD_PWD="$(pwd)"
cd {{.Path}}
aa-exec -p {{.AaProfile}} -- {{.Target}} "$@"
`
	actualBinPath := filepath.Join(pkgPath, binary.Name)

	var templateOut bytes.Buffer
	t := template.Must(template.New("wrapper").Parse(wrapperTemplate))
	wrapperData := struct {
		Name      string
		Version   string
		Target    string
		Path      string
		AaProfile string
	}{
		m.Name, m.Version, actualBinPath, pkgPath, aaProfile,
	}
	t.Execute(&templateOut, wrapperData)

	return templateOut.String()
}

func generateSnapServicesFile(service Service, baseDir string, aaProfile string, m *packageYaml) string {

	serviceTemplate := `[Unit]
Description={{.Description}}
After=apparmor.service
Requires=apparmor.service
X-Snappy=yes

[Service]
ExecStart={{.FullPathStart}}
WorkingDirectory={{.AppPath}}
Environment="SNAPP_APP_PATH={{.AppPath}}" "SNAPP_APP_DATA_PATH=/var/lib{{.AppPath}}" "SNAPP_APP_USER_DATA_PATH=%h{{.AppPath}}" "SNAP_APP_PATH={{.AppPath}}" "SNAP_APP_DATA_PATH=/var/lib{{.AppPath}}" "SNAP_APP_USER_DATA_PATH=%h{{.AppPath}}" "SNAP_APP={{.AppTriple}}"
AppArmorProfile={{.AaProfile}}
{{if .Stop}}ExecStop={{.Stop}}{{end}}
{{if .PostStop}}ExecPostStop={{.PostStop}}{{end}}
{{if .StopTimeout}}TimeoutStopSec={{.StopTimeout}}{{end}}

[Install]
WantedBy=multi-user.target
`
	var templateOut bytes.Buffer
	t := template.Must(template.New("wrapper").Parse(serviceTemplate))
	wrapperData := struct {
		packageYaml
		Service
		AppPath       string
		AaProfile     string
		FullPathStart string
		AppTriple     string
	}{
		*m, service, baseDir, aaProfile, filepath.Join(baseDir, service.Start), fmt.Sprintf("%s_%s_%s", m.Name, service.Name, m.Version),
	}
	if err := t.Execute(&templateOut, wrapperData); err != nil {
		// this can never happen, except we forget a variable
		panic(err)
	}

	return templateOut.String()
}

func generateServiceFileName(m *packageYaml, service Service) string {
	return filepath.Join(snapServicesDir, fmt.Sprintf("%s_%s_%s.service", m.Name, service.Name, m.Version))
}

type ErrSystemCtl struct {
	cmd      []string
	exitCode int
}

func (e *ErrSystemCtl) Error() string {
	return fmt.Sprintf("%v failed with %d", e.cmd, e.exitCode)
}

var runSystemctl = runSystemctlImpl

<<<<<<< HEAD
func runSystemctlImpl(cmdStr ...string) error {
	args := []string{"systemctl", "--root", globalRootDir}
	args = append(args, cmdStr...)
	cmd := exec.Command(args[0], args[1:]...)
	cmd.Stdout = os.Stdout
	cmd.Stderr = os.Stderr
	err := cmd.Run()
=======
func runSystemctlImpl(cmd ...string) error {
	args := []string{"systemctl"}
	args = append(args, cmd...)
	err := exec.Command(args[0], args[1:]...).Run()
>>>>>>> 1496446c
	if err != nil {
		exitCode, _ := helpers.ExitCode(err)
		return &ErrSystemCtl{cmd: args,
			exitCode: exitCode}
	}
	return nil
<<<<<<< HEAD
}
func runSystemctlInhibit(cmd ...string) error {
	if cmd[0] == "enable" {
		return runSystemctlImpl(cmd...)
	}

	return nil
=======
>>>>>>> 1496446c
}

func addPackageServices(baseDir string) error {
	m, err := parsePackageYamlFile(filepath.Join(baseDir, "meta", "package.yaml"))
	if err != nil {
		return err
	}

	for _, service := range m.Services {
		aaProfile := fmt.Sprintf("%s_%s_%s", m.Name, service.Name, m.Version)
		content := generateSnapServicesFile(service, baseDir, aaProfile, m)
		serviceFilename := generateServiceFileName(m, service)
		helpers.EnsureDir(filepath.Dir(serviceFilename), 0755)
		if err := ioutil.WriteFile(serviceFilename, []byte(content), 0755); err != nil {
			return err
		}

		// enable, start
		serviceName := filepath.Base(generateServiceFileName(m, service))
		if err := runSystemctl("daemon-reload"); err != nil {
			return err
		}
		if err := runSystemctl("enable", serviceName); err != nil {
			return err
		}
		if err := runSystemctl("start", serviceName); err != nil {
			return err
		}
	}

	return nil
}

func removePackageServices(baseDir string) error {
	m, err := parsePackageYamlFile(filepath.Join(baseDir, "meta", "package.yaml"))
	if err != nil {
		return err
	}
	for _, service := range m.Services {
		serviceName := filepath.Base(generateServiceFileName(m, service))
		if err := runSystemctl("stop", serviceName); err != nil {
			return err
		}
		if err := runSystemctl("disable", serviceName); err != nil {
			return err
		}
		// FIXME: wait for the service to be really stopped

		os.Remove(generateServiceFileName(m, service))
	}
	if err := runSystemctl("daemon-reload"); err != nil {
		return err
	}

	return nil
}

func getBinaryAaProfile(m *packageYaml, binary Binary) string {
	// check if there is a specific apparmor profile
	if binary.SecurityPolicy != "" {
		return binary.SecurityPolicy
	}
	// ... or apparmor.json
	if binary.SecurityTemplate != "" {
		return binary.SecurityTemplate
	}

	// FIXME: we need to generate a default aa profile here instead
	// of relying on a default one shipped by the package
	return fmt.Sprintf("%s_%s_%s", m.Name, filepath.Base(binary.Name), m.Version)
}

func addPackageBinaries(baseDir string) error {
	m, err := parsePackageYamlFile(filepath.Join(baseDir, "meta", "package.yaml"))
	if err != nil {
		return err
	}

	if err := os.MkdirAll(snapBinariesDir, 0755); err != nil {
		return err
	}

	for _, binary := range m.Binaries {
		aaProfile := getBinaryAaProfile(m, binary)
		content := generateSnapBinaryWrapper(binary, baseDir, aaProfile, m)
		if err := ioutil.WriteFile(generateBinaryName(m, binary), []byte(content), 0755); err != nil {
			return err
		}
	}

	return nil
}

func removePackageBinaries(baseDir string) error {
	m, err := parsePackageYamlFile(filepath.Join(baseDir, "meta", "package.yaml"))
	if err != nil {
		return err
	}
	for _, binary := range m.Binaries {
		os.Remove(generateBinaryName(m, binary))
	}

	return nil
}

func installClick(snapFile string, flags InstallFlags) (err error) {
	// FIXME: drop privs to "snap:snap" here
	// like in http://bazaar.launchpad.net/~phablet-team/goget-ubuntu-touch/trunk/view/head:/sysutils/utils.go#L64

	allowUnauthenticated := (flags & AllowUnauthenticated) != 0
	err = auditClick(snapFile, allowUnauthenticated)
	if err != nil {
		return err
		// ?
		//return SnapAuditError
	}

	// FIXME: ugly test just to see if the tests already hooked this
	runSystemctlP := reflect.ValueOf(runSystemctl)
	runSystemctlInhibitP := reflect.ValueOf(runSystemctlInhibit)
	runSystemctlImplP := reflect.ValueOf(runSystemctlImpl)
	if runSystemctlP == runSystemctlInhibitP || runSystemctlP == runSystemctlImplP {
		if (flags & InhibitHooks) != 0 {
			execHook = execHookNop
			runSystemctl = runSystemctlInhibit
		} else {
			execHook = execHookImpl
			runSystemctl = runSystemctlImpl
		}
	}

	d := clickdeb.ClickDeb{Path: snapFile}
	manifestData, err := d.ControlMember("manifest")
	if err != nil {
		log.Printf("Snap inspect failed: %s", snapFile)
		return err
	}
	manifest, err := readClickManifest([]byte(manifestData))
	if err != nil {
		return err
	}

	dataDir := filepath.Join(snapDataDir, manifest.Name, manifest.Version)

	targetDir := snapAppsDir
	// the "oem" parts are special
	if manifest.Type == SnapTypeOem {
		targetDir = snapOemDir
	}

	instDir := filepath.Join(targetDir, manifest.Name, manifest.Version)
	if err := helpers.EnsureDir(instDir, 0755); err != nil {
		log.Printf("WARNING: Can not create %s", instDir)
	}

	// if anything goes wrong here we cleanup
	defer func() {
		if err == nil {
			return
		}
		if _, err := os.Stat(instDir); err == nil {
			if err := os.RemoveAll(instDir); err != nil {
				log.Printf("Warning: failed to remove %s: %s", instDir, err)
			}
		}
	}()

	err = d.Unpack(instDir)
	if err != nil {
		return err
	}

	// legacy, the hooks (e.g. apparmor) need this. Once we converted
	// all hooks this can go away
	clickMetaDir := path.Join(instDir, ".click", "info")
	os.MkdirAll(clickMetaDir, 0755)
	err = ioutil.WriteFile(path.Join(clickMetaDir, manifest.Name+".manifest"), manifestData, 0644)
	if err != nil {
		return
	}

	// write the hashes now
	if err := writeHashesFile(snapFile, instDir); err != nil {
		return err
	}

	currentActiveDir, _ := filepath.EvalSymlinks(filepath.Join(instDir, "..", "current"))
	// deal with the data:
	//
	// if there was a previous version, stop it
	// from being active so that it stops running and can no longer be
	// started then copy the data
	//
	// otherwise just create a empty data dir
	if currentActiveDir != "" {
		oldManifest, err := readClickManifestFromClickDir(currentActiveDir)
		if err != nil {
			return err
		}

		// we need to stop making it active
		if err := unsetActiveClick(currentActiveDir); err != nil {
			// if anything goes wrong try to activate the old
			// one again and pass the error on
			setActiveClick(currentActiveDir)
			return err
		}

		if err := copySnapData(manifest.Name, oldManifest.Version, manifest.Version); err != nil {
			// FIXME: remove newDir

			// restore the previous version
			setActiveClick(currentActiveDir)
			return err
		}
	} else {
		if err := helpers.EnsureDir(dataDir, 0755); err != nil {
			log.Printf("WARNING: Can not create %s", dataDir)
			return err
		}
	}

	// and finally make active
	if err := setActiveClick(instDir); err != nil {
		// ensure to revert on install failure
		if currentActiveDir != "" {
			setActiveClick(currentActiveDir)
		}
		return err
	}

	return nil
}

// Copy all data for "snapName" from "oldVersion" to "newVersion"
// (but never overwrite)
func copySnapData(snapName, oldVersion, newVersion string) (err error) {
	// collect the directories, homes first
	oldDataDirs, err := filepath.Glob(filepath.Join(snapDataHomeGlob, snapName, oldVersion))
	if err != nil {
		return err
	}
	// then system data
	oldSystemPath := filepath.Join(snapDataDir, snapName, oldVersion)
	oldDataDirs = append(oldDataDirs, oldSystemPath)

	for _, oldDir := range oldDataDirs {
		// replace the trailing "../$old-ver" with the "../$new-ver"
		newDir := filepath.Join(filepath.Dir(oldDir), newVersion)
		if err := copySnapDataDirectory(oldDir, newDir); err != nil {
			return err
		}
	}

	return nil
}

// Lowlevel copy the snap data (but never override existing data)
func copySnapDataDirectory(oldPath, newPath string) (err error) {
	if _, err := os.Stat(oldPath); err == nil {
		if _, err := os.Stat(newPath); err != nil {
			// there is no golang "CopyFile" and we want hardlinks
			// by default to save space
			cmd := exec.Command("cp", "-al", oldPath, newPath)
			if err := cmd.Run(); err != nil {
				return err
			}
		}
	}
	return nil
}

func unsetActiveClick(clickDir string) error {
	currentSymlink := filepath.Join(clickDir, "..", "current")

	// sanity check
	currentActiveDir, err := filepath.EvalSymlinks(currentSymlink)
	if err != nil {
		return err
	}
	if clickDir != currentActiveDir {
		return ErrSnapNotActive
	}

	// remove generated services, binaries, clickHooks
	if err := removePackageBinaries(clickDir); err != nil {
		return err
	}

	if err := removePackageServices(clickDir); err != nil {
		return err
	}

	manifest, err := readClickManifestFromClickDir(clickDir)
	if err != nil {
		return err
	}
	if err := removeClickHooks(manifest); err != nil {
		return err
	}

	// and finally the current symlink
	if err := os.Remove(currentSymlink); err != nil {
		log.Printf("Warning: failed to remove %s: %s", currentSymlink, err)
	}

	return nil
}

func setActiveClick(baseDir string) (err error) {
	currentActiveSymlink := filepath.Join(baseDir, "..", "current")
	currentActiveDir, _ := filepath.EvalSymlinks(currentActiveSymlink)

	// already active, nothing to do
	if baseDir == currentActiveDir {
		return nil
	}

	// there is already an active part
	if currentActiveDir != "" {
		unsetActiveClick(currentActiveDir)
	}

	// make new part active
	newActiveManifest, err := readClickManifestFromClickDir(baseDir)
	if err != nil {
		return err
	}

	if err := installClickHooks(baseDir, newActiveManifest); err != nil {
		// cleanup the failed hooks
		removeClickHooks(newActiveManifest)
		return err
	}

	// add the "binaries:" from the package.yaml
	if err := addPackageBinaries(baseDir); err != nil {
		return err
	}
	// add the "services:" from the package.yaml
	if err := addPackageServices(baseDir); err != nil {
		return err
	}

	// FIXME: we want to get rid of the current symlink
	if _, err := os.Stat(currentActiveSymlink); err == nil {
		if err := os.Remove(currentActiveSymlink); err != nil {
			log.Printf("Warning: failed to remove %s: %s", currentActiveSymlink, err)
		}
	}

	// symlink is relative to parent dir
	return os.Symlink(filepath.Base(baseDir), currentActiveSymlink)
}<|MERGE_RESOLUTION|>--- conflicted
+++ resolved
@@ -435,27 +435,16 @@
 
 var runSystemctl = runSystemctlImpl
 
-<<<<<<< HEAD
-func runSystemctlImpl(cmdStr ...string) error {
+func runSystemctlImpl(cmd ...string) error {
 	args := []string{"systemctl", "--root", globalRootDir}
-	args = append(args, cmdStr...)
-	cmd := exec.Command(args[0], args[1:]...)
-	cmd.Stdout = os.Stdout
-	cmd.Stderr = os.Stderr
-	err := cmd.Run()
-=======
-func runSystemctlImpl(cmd ...string) error {
-	args := []string{"systemctl"}
 	args = append(args, cmd...)
 	err := exec.Command(args[0], args[1:]...).Run()
->>>>>>> 1496446c
 	if err != nil {
 		exitCode, _ := helpers.ExitCode(err)
 		return &ErrSystemCtl{cmd: args,
 			exitCode: exitCode}
 	}
 	return nil
-<<<<<<< HEAD
 }
 func runSystemctlInhibit(cmd ...string) error {
 	if cmd[0] == "enable" {
@@ -463,8 +452,6 @@
 	}
 
 	return nil
-=======
->>>>>>> 1496446c
 }
 
 func addPackageServices(baseDir string) error {
