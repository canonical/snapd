--- conflicted
+++ resolved
@@ -46,13 +46,11 @@
 	// ErrInvalidCredentials is returned on login error
 	ErrInvalidCredentials = errors.New("invalid credentials")
 
-<<<<<<< HEAD
 	// ErrInvalidPackageYaml is returned is a package.yaml file can not
 	// be parsed
 	ErrInvalidPackageYaml = errors.New("can not parse package.yaml")
-=======
+
 	// ErrSnapNotActive is returned if you try to unset a snap from
 	// active to inactive
 	ErrSnapNotActive = errors.New("snap not active")
->>>>>>> 1763b427
 )