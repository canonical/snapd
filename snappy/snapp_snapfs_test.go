--- conflicted
+++ resolved
@@ -24,18 +24,11 @@
 	"os"
 	"path/filepath"
 
-<<<<<<< HEAD
-	"launchpad.net/snappy/dirs"
-	"launchpad.net/snappy/helpers"
-	"launchpad.net/snappy/partition"
-	"launchpad.net/snappy/pkg/snapfs"
-	"launchpad.net/snappy/systemd"
-=======
 	"github.com/ubuntu-core/snappy/dirs"
 	"github.com/ubuntu-core/snappy/helpers"
+	"github.com/ubuntu-core/snappy/partition"
 	"github.com/ubuntu-core/snappy/pkg/snapfs"
 	"github.com/ubuntu-core/snappy/systemd"
->>>>>>> f64f2eab
 
 	. "gopkg.in/check.v1"
 )
@@ -115,7 +108,6 @@
 	systemd.SystemctlCmd = func(cmd ...string) ([]byte, error) {
 		return []byte("ActiveState=inactive\n"), nil
 	}
-<<<<<<< HEAD
 
 	// mock bootloader
 	partition.Bootloader = newMockBootloader
@@ -125,8 +117,6 @@
 	partition.BootloaderDir = func() string {
 		return s.mockBootloaderDir
 	}
-=======
->>>>>>> f64f2eab
 
 	// ensure we use the right builder func (snapfs)
 	snapBuilderFunc = BuildSnapfsSnap
@@ -222,7 +212,6 @@
 	for _, ext := range []string{"mount", "automount"} {
 		p := filepath.Join(dirs.SnapServicesDir, "apps-foo.origin-1.0.") + ext
 		c.Assert(helpers.FileExists(p), Equals, false)
-<<<<<<< HEAD
 	}
 }
 
@@ -294,20 +283,12 @@
 		{"initrd.img-4.2", "...and I'm an initrd"},
 	}
 	snapPkg := makeTestSnapPackageWithFiles(c, packageKernel, files)
-=======
-	}
-}
-
-func (s *SnapfsTestSuite) TestRemoveViaSnapfsWorks(c *C) {
-	snapPkg := makeTestSnapPackage(c, packageHello)
->>>>>>> f64f2eab
-	part, err := NewSnapPartFromSnapFile(snapPkg, "origin", true)
-	c.Assert(err, IsNil)
-
-	_, err = part.Install(&MockProgressMeter{}, 0)
-	c.Assert(err, IsNil)
-
-<<<<<<< HEAD
+	part, err := NewSnapPartFromSnapFile(snapPkg, "origin", true)
+	c.Assert(err, IsNil)
+
+	_, err = part.Install(&MockProgressMeter{}, 0)
+	c.Assert(err, IsNil)
+
 	// kernel is here and normalized
 	vmlinuz := filepath.Join(s.mockBootloaderDir, "ubuntu-kernel.origin_4.0-1.snap", "vmlinuz")
 	content, err := ioutil.ReadFile(vmlinuz)
@@ -319,14 +300,4 @@
 	content, err = ioutil.ReadFile(initrd)
 	c.Assert(err, IsNil)
 	c.Assert(string(content), Equals, files[1][1])
-=======
-	// after install the blob is in the right dir
-	c.Assert(helpers.FileExists(filepath.Join(dirs.SnapBlobDir, "hello-app.origin_1.10.snap")), Equals, true)
-
-	// now remove and ensure its gone
-	err = part.Uninstall(&MockProgressMeter{})
-	c.Assert(err, IsNil)
-	c.Assert(helpers.FileExists(filepath.Join(dirs.SnapBlobDir, "hello-app.origin_1.10.snap")), Equals, false)
-
->>>>>>> f64f2eab
 }