--- conflicted
+++ resolved
@@ -22,13 +22,9 @@
 import (
 	"github.com/ubuntu-core/snappy/dirs"
 	"github.com/ubuntu-core/snappy/partition"
-<<<<<<< HEAD
 	"github.com/ubuntu-core/snappy/release"
 	"github.com/ubuntu-core/snappy/snap"
 	"github.com/ubuntu-core/snappy/snap/snaptest"
-=======
-	"github.com/ubuntu-core/snappy/snap"
->>>>>>> cf63aac5
 
 	. "gopkg.in/check.v1"
 )
@@ -123,7 +119,7 @@
 	defer restore()
 
 	// Create a fake OS snap that we try to update
-	snapInfo := snaptest.MockSnap(c, "type: os", &snap.SideInfo{Revision: 42})
+	snapInfo := snaptest.MockSnap(c, "type: os", &snap.SideInfo{Revision: snap.R(42)})
 	err := SetNextBoot(snapInfo)
 	c.Assert(err, IsNil)
 }