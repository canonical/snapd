// -*- Mode: Go; indent-tabs-mode: t -*-

/*
 * Copyright (C) 2014-2015 Canonical Ltd
 *
 * This program is free software: you can redistribute it and/or modify
 * it under the terms of the GNU General Public License version 3 as
 * published by the Free Software Foundation.
 *
 * This program is distributed in the hope that it will be useful,
 * but WITHOUT ANY WARRANTY; without even the implied warranty of
 * MERCHANTABILITY or FITNESS FOR A PARTICULAR PURPOSE.  See the
 * GNU General Public License for more details.
 *
 * You should have received a copy of the GNU General Public License
 * along with this program.  If not, see <http://www.gnu.org/licenses/>.
 *
 */

package snappy

import (
	"io/ioutil"
	"os"
	"path/filepath"
	"time"

	"gopkg.in/yaml.v2"

	"github.com/ubuntu-core/snappy/osutil"
	"github.com/ubuntu-core/snappy/progress"
	"github.com/ubuntu-core/snappy/snap"
	"github.com/ubuntu-core/snappy/snap/remote"
)

// Snap represents a generic snap type
type Snap struct {
	m        *snapYaml
	remoteM  *remote.Snap
	hash     string
	isActive bool

	basedir string
}

// NewInstalledSnap returns a new Snap from the given yamlPath
func NewInstalledSnap(yamlPath string) (*Snap, error) {
	m, err := parseSnapYamlFile(yamlPath)
	if err != nil {
		return nil, err
	}

	snap, err := newSnapFromYaml(yamlPath, m)
	if err != nil {
		return nil, err
	}

	return snap, nil
}

// newSnapFromYaml returns a new Snap from the given *snapYaml at yamlPath
func newSnapFromYaml(yamlPath string, m *snapYaml) (*Snap, error) {
	snap := &Snap{
		basedir: filepath.Dir(filepath.Dir(yamlPath)),
		m:       m,
	}

	// override the package's idea of its version
	// because that could have been rewritten on sideload
	// and developer is empty sideloaded ones.
	m.Version = filepath.Base(snap.basedir)

	// check if the snap is active
	allVersionsDir := filepath.Dir(snap.basedir)
	p, err := filepath.EvalSymlinks(filepath.Join(allVersionsDir, "current"))
	if err != nil && !os.IsNotExist(err) {
		return nil, err
	}

	if p == snap.basedir {
		snap.isActive = true
	}

	remoteManifestPath := RemoteManifestPath(snap.Info())
	if osutil.FileExists(remoteManifestPath) {
		content, err := ioutil.ReadFile(remoteManifestPath)
		if err != nil {
			return nil, err
		}

		var r remote.Snap
		if err := yaml.Unmarshal(content, &r); err != nil {
			return nil, &ErrInvalidYaml{File: remoteManifestPath, Err: err, Yaml: content}
		}
		snap.remoteM = &r
	}

	return snap, nil
}

// Type returns the type of the Snap (app, gadget, ...)
func (s *Snap) Type() snap.Type {
	if s.m.Type != "" {
		return s.m.Type
	}

	// if not declared its a app
	return "app"
}

// Name returns the name
func (s *Snap) Name() string {
	return s.m.Name
}

// Version returns the version
func (s *Snap) Version() string {
	if s.basedir != "" {
		return filepath.Base(s.basedir)
	}

	return s.m.Version
}

// Revision returns the revision
func (s *Snap) Revision() int {
	if s.remoteM != nil {
		return s.remoteM.Revision
	}

	return 0
}

// Description returns the summary description
func (s *Snap) Description() string {
	if r := s.remoteM; r != nil {
		return r.Description
	}

	return s.m.Summary
}

// Developer returns the developer
func (s *Snap) Developer() string {
	if r := s.remoteM; r != nil {
		return r.Developer
	}

	return SideloadedDeveloper
}

// Hash returns the hash
func (s *Snap) Hash() string {
	return s.hash
}

// Channel returns the channel used
func (s *Snap) Channel() string {
	if r := s.remoteM; r != nil {
		return r.Channel
	}

	// default for compat with older installs
	return "stable"
}

// Icon returns the path to the icon
func (s *Snap) Icon() string {
	found, _ := filepath.Glob(filepath.Join(s.basedir, "meta", "gui", "icon.*"))
	if len(found) == 0 {
		return ""
	}

	return found[0]
}

// IsActive returns true if the snap is active
func (s *Snap) IsActive() bool {
	return s.isActive
}

// IsInstalled returns true if the snap is installed
func (s *Snap) IsInstalled() bool {
	return true
}

// InstalledSize returns the size of the installed snap
func (s *Snap) InstalledSize() int64 {
	// FIXME: cache this at install time maybe?
	totalSize := int64(0)
	f := func(_ string, info os.FileInfo, err error) error {
		totalSize += info.Size()
		return err
	}
	filepath.Walk(s.basedir, f)
	return totalSize
}

// Info returns the snap.Info data.
func (s *Snap) Info() *snap.Info {
	return &snap.Info{
		Name:        s.Name(),
		Developer:   s.Developer(),
		Version:     s.Version(),
		Revision:    s.Revision(),
		Type:        s.Type(),
		Channel:     s.Channel(),
		Description: s.Description(),
	}
}

// DownloadSize returns the dowload size
func (s *Snap) DownloadSize() int64 {
	if r := s.remoteM; r != nil {
		return r.DownloadSize
	}

	return -1
}

// Date returns the last update date
func (s *Snap) Date() time.Time {
	st, err := os.Stat(s.basedir)
	if err != nil {
		return time.Time{}
	}

	return st.ModTime()
}

// Apps return a list of AppsYamls the package declares
func (s *Snap) Apps() map[string]*AppYaml {
	return s.m.Apps
}

// GadgetConfig return a list of packages to configure
func (s *Snap) GadgetConfig() SystemConfig {
	return s.m.Config
}

// Install installs the snap (which does not make sense for an already
// installed snap
func (s *Snap) Install(inter progress.Meter, flags InstallFlags) (name string, err error) {
	return "", ErrAlreadyInstalled
}

func (s *Snap) activate(inhibitHooks bool, inter interacter) error {
<<<<<<< HEAD
	return ActivateSnap(s, inhibitHooks, inter)
}

func (s *Snap) deactivate(inhibitHooks bool, inter interacter) error {
	return DeactivateSnap(s, inhibitHooks, inter)
=======
	currentActiveSymlink := filepath.Join(s.basedir, "..", "current")
	currentActiveDir, _ := filepath.EvalSymlinks(currentActiveSymlink)

	// already active, nothing to do
	if s.basedir == currentActiveDir {
		return nil
	}

	// there is already an active snap
	if currentActiveDir != "" {
		// TODO: support switching developers
		oldYaml := filepath.Join(currentActiveDir, "meta", "snap.yaml")
		oldSnap, err := NewInstalledSnap(oldYaml)
		if err != nil {
			return err
		}
		if err := oldSnap.deactivate(inhibitHooks, inter); err != nil {
			return err
		}
	}

	// generate the security policy from the snap.yaml
	// Note that this must happen before binaries/services are
	// generated because serices may get started
	appsDir := filepath.Join(dirs.SnapSnapsDir, s.Name(), s.Version())
	if err := generatePolicy(s.m, appsDir); err != nil {
		return err
	}

	// add the CLI apps from the snap.yaml
	if err := addPackageBinaries(s.m, s.basedir); err != nil {
		return err
	}
	// add the daemons from the snap.yaml
	if err := addPackageServices(s.m, s.basedir, inhibitHooks, inter); err != nil {
		return err
	}
	// add the desktop files
	if err := addPackageDesktopFiles(s.m, s.basedir); err != nil {
		return err
	}

	if err := os.Remove(currentActiveSymlink); err != nil && !os.IsNotExist(err) {
		logger.Noticef("Failed to remove %q: %v", currentActiveSymlink, err)
	}

	dbase := filepath.Join(dirs.SnapDataDir, s.Name())
	currentDataSymlink := filepath.Join(dbase, "current")
	if err := os.Remove(currentDataSymlink); err != nil && !os.IsNotExist(err) {
		logger.Noticef("Failed to remove %q: %v", currentDataSymlink, err)
	}

	// symlink is relative to parent dir
	if err := os.Symlink(filepath.Base(s.basedir), currentActiveSymlink); err != nil {
		return err
	}

	if err := os.MkdirAll(filepath.Join(dbase, s.Version()), 0755); err != nil {
		return err
	}

	// FIXME: create {Os,Kernel}Snap type instead of adding special
	//        cases here
	if err := setNextBoot(s); err != nil {
		return err
	}

	return os.Symlink(filepath.Base(s.basedir), currentDataSymlink)
}

func (s *Snap) deactivate(inhibitHooks bool, inter interacter) error {
	currentSymlink := filepath.Join(s.basedir, "..", "current")

	// sanity check
	currentActiveDir, err := filepath.EvalSymlinks(currentSymlink)
	if err != nil {
		if os.IsNotExist(err) {
			return ErrSnapNotActive
		}
		return err
	}
	if s.basedir != currentActiveDir {
		return ErrSnapNotActive
	}

	// remove generated services, binaries, security policy
	if err := removePackageBinaries(s.m, s.basedir); err != nil {
		return err
	}

	if err := removePackageServices(s.m, s.basedir, inter); err != nil {
		return err
	}

	if err := removePackageDesktopFiles(s.m); err != nil {
		return err
	}

	if err := removePolicy(s.m, s.basedir); err != nil {
		return err
	}

	// and finally the current symlink
	if err := os.Remove(currentSymlink); err != nil {
		logger.Noticef("Failed to remove %q: %v", currentSymlink, err)
	}

	currentDataSymlink := filepath.Join(dirs.SnapDataDir, s.Name(), "current")
	if err := os.Remove(currentDataSymlink); err != nil && !os.IsNotExist(err) {
		logger.Noticef("Failed to remove %q: %v", currentDataSymlink, err)
	}

	return nil
>>>>>>> b9afc1fa
}

// NeedsReboot returns true if the snap becomes active on the next reboot
func (s *Snap) NeedsReboot() bool {
	return kernelOrOsRebootRequired(s)
}<|MERGE_RESOLUTION|>--- conflicted
+++ resolved
@@ -245,127 +245,11 @@
 }
 
 func (s *Snap) activate(inhibitHooks bool, inter interacter) error {
-<<<<<<< HEAD
 	return ActivateSnap(s, inhibitHooks, inter)
 }
 
 func (s *Snap) deactivate(inhibitHooks bool, inter interacter) error {
 	return DeactivateSnap(s, inhibitHooks, inter)
-=======
-	currentActiveSymlink := filepath.Join(s.basedir, "..", "current")
-	currentActiveDir, _ := filepath.EvalSymlinks(currentActiveSymlink)
-
-	// already active, nothing to do
-	if s.basedir == currentActiveDir {
-		return nil
-	}
-
-	// there is already an active snap
-	if currentActiveDir != "" {
-		// TODO: support switching developers
-		oldYaml := filepath.Join(currentActiveDir, "meta", "snap.yaml")
-		oldSnap, err := NewInstalledSnap(oldYaml)
-		if err != nil {
-			return err
-		}
-		if err := oldSnap.deactivate(inhibitHooks, inter); err != nil {
-			return err
-		}
-	}
-
-	// generate the security policy from the snap.yaml
-	// Note that this must happen before binaries/services are
-	// generated because serices may get started
-	appsDir := filepath.Join(dirs.SnapSnapsDir, s.Name(), s.Version())
-	if err := generatePolicy(s.m, appsDir); err != nil {
-		return err
-	}
-
-	// add the CLI apps from the snap.yaml
-	if err := addPackageBinaries(s.m, s.basedir); err != nil {
-		return err
-	}
-	// add the daemons from the snap.yaml
-	if err := addPackageServices(s.m, s.basedir, inhibitHooks, inter); err != nil {
-		return err
-	}
-	// add the desktop files
-	if err := addPackageDesktopFiles(s.m, s.basedir); err != nil {
-		return err
-	}
-
-	if err := os.Remove(currentActiveSymlink); err != nil && !os.IsNotExist(err) {
-		logger.Noticef("Failed to remove %q: %v", currentActiveSymlink, err)
-	}
-
-	dbase := filepath.Join(dirs.SnapDataDir, s.Name())
-	currentDataSymlink := filepath.Join(dbase, "current")
-	if err := os.Remove(currentDataSymlink); err != nil && !os.IsNotExist(err) {
-		logger.Noticef("Failed to remove %q: %v", currentDataSymlink, err)
-	}
-
-	// symlink is relative to parent dir
-	if err := os.Symlink(filepath.Base(s.basedir), currentActiveSymlink); err != nil {
-		return err
-	}
-
-	if err := os.MkdirAll(filepath.Join(dbase, s.Version()), 0755); err != nil {
-		return err
-	}
-
-	// FIXME: create {Os,Kernel}Snap type instead of adding special
-	//        cases here
-	if err := setNextBoot(s); err != nil {
-		return err
-	}
-
-	return os.Symlink(filepath.Base(s.basedir), currentDataSymlink)
-}
-
-func (s *Snap) deactivate(inhibitHooks bool, inter interacter) error {
-	currentSymlink := filepath.Join(s.basedir, "..", "current")
-
-	// sanity check
-	currentActiveDir, err := filepath.EvalSymlinks(currentSymlink)
-	if err != nil {
-		if os.IsNotExist(err) {
-			return ErrSnapNotActive
-		}
-		return err
-	}
-	if s.basedir != currentActiveDir {
-		return ErrSnapNotActive
-	}
-
-	// remove generated services, binaries, security policy
-	if err := removePackageBinaries(s.m, s.basedir); err != nil {
-		return err
-	}
-
-	if err := removePackageServices(s.m, s.basedir, inter); err != nil {
-		return err
-	}
-
-	if err := removePackageDesktopFiles(s.m); err != nil {
-		return err
-	}
-
-	if err := removePolicy(s.m, s.basedir); err != nil {
-		return err
-	}
-
-	// and finally the current symlink
-	if err := os.Remove(currentSymlink); err != nil {
-		logger.Noticef("Failed to remove %q: %v", currentSymlink, err)
-	}
-
-	currentDataSymlink := filepath.Join(dirs.SnapDataDir, s.Name(), "current")
-	if err := os.Remove(currentDataSymlink); err != nil && !os.IsNotExist(err) {
-		logger.Noticef("Failed to remove %q: %v", currentDataSymlink, err)
-	}
-
-	return nil
->>>>>>> b9afc1fa
 }
 
 // NeedsReboot returns true if the snap becomes active on the next reboot
