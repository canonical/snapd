// -*- Mode: Go; indent-tabs-mode: t -*-

/*
 * Copyright (C) 2014-2016 Canonical Ltd
 *
 * This program is free software: you can redistribute it and/or modify
 * it under the terms of the GNU General Public License version 3 as
 * published by the Free Software Foundation.
 *
 * This program is distributed in the hope that it will be useful,
 * but WITHOUT ANY WARRANTY; without even the implied warranty of
 * MERCHANTABILITY or FITNESS FOR A PARTICULAR PURPOSE.  See the
 * GNU General Public License for more details.
 *
 * You should have received a copy of the GNU General Public License
 * along with this program.  If not, see <http://www.gnu.org/licenses/>.
 *
 */

package snappy

import (
	"os"
	"path/filepath"
	"sort"

	. "gopkg.in/check.v1"

	"github.com/snapcore/snapd/dirs"
	"github.com/snapcore/snapd/osutil"
	"github.com/snapcore/snapd/snap"
	"github.com/snapcore/snapd/systemd"
)

var helloAppYaml = `name: hello-snap
version: 1.0
`

func (s *SnapTestSuite) TestInstalled(c *C) {
	_, err := makeInstalledMockSnap(helloAppYaml, 11)
	c.Assert(err, IsNil)

	installed, err := (&Overlord{}).Installed()
	c.Assert(err, IsNil)
	c.Assert(installed, HasLen, 1)
	c.Assert(installed[0].Name(), Equals, "hello-snap")
}

func listDir(c *C, p string) []string {
	dir, err := os.Open(p)
	if os.IsNotExist(err) {
		return nil
	}
	c.Assert(err, IsNil)
	names, err := dir.Readdirnames(-1)
	sort.Strings(names)
	return names
}

func (s *SnapTestSuite) TestLocalSnapInstall(c *C) string {
	snapPath := makeTestSnapPackage(c, "")
	snap, err := (&Overlord{}).Install(snapPath, LegacyInhibitHooks, nil)
	c.Assert(err, IsNil)
	c.Check(snap.Name(), Equals, "foo")

	baseDir := filepath.Join(dirs.SnapSnapsDir, fooComposedName, "x1")
	c.Assert(osutil.FileExists(baseDir), Equals, true)

	snapEntries := listDir(c, filepath.Join(dirs.SnapSnapsDir, fooComposedName))
	c.Check(snapEntries, DeepEquals, []string{"x1"})

	snapDataEntries := listDir(c, filepath.Join(dirs.SnapDataDir, fooComposedName))
	c.Check(snapDataEntries, DeepEquals, []string{"common", "x1"})

	return snapPath
}

func (s *SnapTestSuite) TestLocalSnapInstallWithBlessedMetadata(c *C) {
	snapPath := makeTestSnapPackage(c, "")

	si := &snap.SideInfo{
		OfficialName: "foo",
		Revision:     snap.R(40),
	}

	sn, err := (&Overlord{}).InstallWithSideInfo(snapPath, si, LegacyInhibitHooks, nil)
	c.Assert(err, IsNil)
	c.Check(sn.Name(), Equals, "foo")
	c.Check(sn.Revision, Equals, snap.R(40))

	baseDir := filepath.Join(dirs.SnapSnapsDir, fooComposedName, "40")
	c.Assert(osutil.FileExists(baseDir), Equals, true)

	snapEntries := listDir(c, filepath.Join(dirs.SnapSnapsDir, fooComposedName))
	c.Check(snapEntries, DeepEquals, []string{"40"})

	snapDataEntries := listDir(c, filepath.Join(dirs.SnapDataDir, fooComposedName))
	c.Check(snapDataEntries, DeepEquals, []string{"40", "common"})
}

func (s *SnapTestSuite) TestLocalSnapInstallWithBlessedMetadataOverridingName(c *C) {
	snapPath := makeTestSnapPackage(c, "")

	si := &snap.SideInfo{
		OfficialName: "bar",
		Revision:     snap.R(55),
	}

	sn, err := (&Overlord{}).InstallWithSideInfo(snapPath, si, LegacyInhibitHooks, nil)
	c.Assert(err, IsNil)
	c.Check(sn.Name(), Equals, "bar")
	c.Check(sn.Revision, Equals, snap.R(55))

	baseDir := filepath.Join(dirs.SnapSnapsDir, "bar", "55")
	c.Assert(osutil.FileExists(baseDir), Equals, true)
}

func (s *SnapTestSuite) TestLocalSnapInstallMissingAssumes(c *C) {
	pkg := makeTestSnapPackage(c, `
name: foo
version: 1.0
assumes: [f1, f2]`)
	_, err := (&Overlord{}).Install(pkg, LegacyInhibitHooks, &MockProgressMeter{})
	c.Check(err, ErrorMatches, `snap "foo" assumes unsupported features: f1, f2.*`)
}

func (s *SnapTestSuite) TestLocalSnapInstallProvidedAssumes(c *C) {
	pkg := makeTestSnapPackage(c, `
name: foo
version: 1.0
assumes: [common-data-dir]`)
	_, err := (&Overlord{}).Install(pkg, LegacyInhibitHooks, &MockProgressMeter{})
	c.Check(err, IsNil)
}

func (s *SnapTestSuite) TestSnapRemove(c *C) {
	c.Skip("needs porting to new squashfs based snap activation!")

	allSystemctl := []string{}
	systemd.SystemctlCmd = func(cmd ...string) ([]byte, error) {
		allSystemctl = append(allSystemctl, cmd[0])
		return nil, nil
	}

	targetDir := dirs.SnapSnapsDir
	_, err := (&Overlord{}).Install(makeTestSnapPackage(c, ""), 0, nil)
	c.Assert(err, IsNil)

	instDir := filepath.Join(targetDir, fooComposedName, "1.0")
	_, err = os.Stat(instDir)
	c.Assert(err, IsNil)

	yamlPath := filepath.Join(instDir, "meta", "snap.yaml")
	snap, err := NewInstalledSnap(yamlPath)
	c.Assert(err, IsNil)
	err = (&Overlord{}).Uninstall(snap, &MockProgressMeter{})
	c.Assert(err, IsNil)

	_, err = os.Stat(instDir)
	c.Assert(err, NotNil)

	// we don't run unneeded systemctl reloads
	c.Assert(allSystemctl, HasLen, 0)
}

func (s *SnapTestSuite) TestLocalGadgetSnapInstall(c *C) {
	snapPath := makeTestSnapPackage(c, `name: foo
version: 1.0
type: gadget
`)
	_, err := (&Overlord{}).Install(snapPath, LegacyAllowGadget|LegacyInhibitHooks, nil)
	c.Assert(err, IsNil)

	contentFile := filepath.Join(dirs.SnapSnapsDir, "foo", "x1", "bin", "foo")
	_, err = os.Stat(contentFile)
	c.Assert(err, IsNil)
}

// sideinfos
var (
	fooSI10 = &snap.SideInfo{
		OfficialName: "foo",
		Revision:     snap.R(10),
	}

	fooSI20 = &snap.SideInfo{
		OfficialName: "foo",
		Revision:     snap.R(20),
	}
)

func (s *SnapTestSuite) TestClickSetActive(c *C) {
	snapYamlContent := `name: foo
`
	snapPath := makeTestSnapPackage(c, snapYamlContent+"version: 1.0")
	_, err := (&Overlord{}).InstallWithSideInfo(snapPath, fooSI10, LegacyAllowUnauthenticated|LegacyInhibitHooks, nil)
	c.Assert(err, IsNil)

	snapPath = makeTestSnapPackage(c, snapYamlContent+"version: 2.0")
	_, err = (&Overlord{}).InstallWithSideInfo(snapPath, fooSI20, LegacyAllowUnauthenticated|LegacyInhibitHooks, nil)
	c.Assert(err, IsNil)

	snaps, err := (&Overlord{}).Installed()
	c.Assert(err, IsNil)
	c.Assert(snaps, HasLen, 2)

	// fully unlink v2
	err = unlinkSnap(snaps[1].Info(), nil)
	// set v1 active
	err = ActivateSnap(snaps[0], nil)
	snaps, err = (&Overlord{}).Installed()
	c.Assert(err, IsNil)
	c.Assert(snaps[0].Version(), Equals, "1.0")
	c.Assert(snaps[0].IsActive(), Equals, true)
	c.Assert(snaps[1].Version(), Equals, "2.0")
	c.Assert(snaps[1].IsActive(), Equals, false)

}

<<<<<<< HEAD
func (s *SnapTestSuite) TestSnappyHandleServicesOnInstall(c *C) {
	snapYamlContent := `name: foo
apps:
 service:
   command: bin/hello
   daemon: forking
`
	si := &snap.SideInfo{
		OfficialName: "foo",
		Revision:     snap.R(32),
	}

	snapPath := makeTestSnapPackage(c, snapYamlContent+"version: 1.0")
	// XXX Broken test: revision will be unset
	_, err := (&Overlord{}).InstallWithSideInfo(snapPath, si, LegacyAllowUnauthenticated, nil)
	c.Assert(err, IsNil)

	servicesFile := filepath.Join(dirs.SnapServicesDir, "snap.foo.service.service")
	c.Assert(osutil.FileExists(servicesFile), Equals, true)
	st, err := os.Stat(servicesFile)
	c.Assert(err, IsNil)
	// should _not_ be executable
	c.Assert(st.Mode().String(), Equals, "-rw-r--r--")

	// and that it gets removed on remove
	snapDir := filepath.Join(dirs.SnapSnapsDir, "foo", "32")
	yamlPath := filepath.Join(snapDir, "meta", "snap.yaml")
	snap, err := NewInstalledSnap(yamlPath)
	c.Assert(err, IsNil)
	err = (&Overlord{}).Uninstall(snap, &MockProgressMeter{})
	c.Assert(err, IsNil)
	c.Assert(osutil.FileExists(servicesFile), Equals, false)
	c.Assert(osutil.FileExists(snapDir), Equals, false)
}

=======
>>>>>>> 1ada8346
func (s *SnapTestSuite) TestSnappyHandleServicesOnInstallInhibit(c *C) {
	c.Skip("needs porting to new squashfs based snap activation!")

	allSystemctl := [][]string{}
	systemd.SystemctlCmd = func(cmd ...string) ([]byte, error) {
		allSystemctl = append(allSystemctl, cmd)
		return []byte("ActiveState=inactive\n"), nil
	}

	snapYamlContent := `name: foo
apps:
 service:
   command: bin/hello
   daemon: forking
`
	snapPath := makeTestSnapPackage(c, snapYamlContent+"version: 1.0")
	_, err := (&Overlord{}).Install(snapPath, LegacyInhibitHooks, nil)
	c.Assert(err, IsNil)

	c.Assert(allSystemctl, HasLen, 0)

}

<<<<<<< HEAD
func (s *SnapTestSuite) TestSnappyHandleBinariesOnInstall(c *C) {
	snapYamlContent := `name: foo
apps:
 bar:
  command: bin/bar
`
	snapPath := makeTestSnapPackage(c, snapYamlContent+"version: 1.0")
	// XXX Broken test: revision will be unset
	_, err := (&Overlord{}).Install(snapPath, LegacyAllowUnauthenticated, nil)
	c.Assert(err, IsNil)

	// ensure that the binary symlink got generated with the right
	// name
	binaryWrapper := filepath.Join(dirs.SnapBinariesDir, "foo.bar")
	c.Assert(osutil.IsSymlink(binaryWrapper), Equals, true)

	// and that it gets removed on remove
	snapDir := filepath.Join(dirs.SnapSnapsDir, "foo", "unset")
	yamlPath := filepath.Join(snapDir, "meta", "snap.yaml")
	snap, err := NewInstalledSnap(yamlPath)
	c.Assert(err, IsNil)
	err = (&Overlord{}).Uninstall(snap, &MockProgressMeter{})
	c.Assert(err, IsNil)
	c.Assert(osutil.FileExists(binaryWrapper), Equals, false)
	c.Assert(osutil.FileExists(snapDir), Equals, false)
}

=======
>>>>>>> 1ada8346
func (s *SnapTestSuite) TestInstallIncorrectSnapYamlErrors(c *C) {
	c.Skip("no easy path to this kind of late verification failure now!")
	snapPath := makeTestSnapPackage(c, `name: foo
version: 1.0
apps:
 foo:
  plugs: [invalid-chars!!]
`)

	si := &snap.SideInfo{
		OfficialName: "bar",
		Revision:     snap.R(55),
	}

	_, err := (&Overlord{}).InstallWithSideInfo(snapPath, si, 0, &MockProgressMeter{})
	c.Assert(err, NotNil)
}

// Test that openSnapFile has correct snap.SideInfo and snap.Info in leaf objects
// like apps, plugs and slots.
func (s *SnapTestSuite) TestOpenSnapFile(c *C) {
	snapYamlContent := `name: foo
apps:
 bar:
  command: bin/bar
plugs:
  plug:
slots:
 slot:
`
	snapPath := makeTestSnapPackage(c, snapYamlContent+"version: 1.0")
	// Use InstallWithSideInfo, this is just a cheap way to call openSnapFile
	snapInfo, err := (&Overlord{}).InstallWithSideInfo(snapPath, fooSI10, LegacyAllowUnauthenticated|LegacyInhibitHooks, nil)
	c.Assert(err, IsNil)

	// Ensure that side info is correctly stored
	c.Check(snapInfo.SideInfo, DeepEquals, *fooSI10)
	// Ensure that all leaf objects link back to the same snapInfo with
	// sideInfo and not to some copy.
	c.Check(snapInfo.Apps["bar"].Snap, Equals, snapInfo)
	c.Check(snapInfo.Plugs["plug"].Snap, Equals, snapInfo)
	c.Check(snapInfo.Slots["slot"].Snap, Equals, snapInfo)
}<|MERGE_RESOLUTION|>--- conflicted
+++ resolved
@@ -217,59 +217,21 @@
 
 }
 
-<<<<<<< HEAD
-func (s *SnapTestSuite) TestSnappyHandleServicesOnInstall(c *C) {
+func (s *SnapTestSuite) TestSnappyHandleServicesOnInstallInhibit(c *C) {
+	c.Skip("needs porting to new squashfs based snap activation!")
+
+	allSystemctl := [][]string{}
+	systemd.SystemctlCmd = func(cmd ...string) ([]byte, error) {
+		allSystemctl = append(allSystemctl, cmd)
+		return []byte("ActiveState=inactive\n"), nil
+	}
+
 	snapYamlContent := `name: foo
 apps:
  service:
    command: bin/hello
    daemon: forking
 `
-	si := &snap.SideInfo{
-		OfficialName: "foo",
-		Revision:     snap.R(32),
-	}
-
-	snapPath := makeTestSnapPackage(c, snapYamlContent+"version: 1.0")
-	// XXX Broken test: revision will be unset
-	_, err := (&Overlord{}).InstallWithSideInfo(snapPath, si, LegacyAllowUnauthenticated, nil)
-	c.Assert(err, IsNil)
-
-	servicesFile := filepath.Join(dirs.SnapServicesDir, "snap.foo.service.service")
-	c.Assert(osutil.FileExists(servicesFile), Equals, true)
-	st, err := os.Stat(servicesFile)
-	c.Assert(err, IsNil)
-	// should _not_ be executable
-	c.Assert(st.Mode().String(), Equals, "-rw-r--r--")
-
-	// and that it gets removed on remove
-	snapDir := filepath.Join(dirs.SnapSnapsDir, "foo", "32")
-	yamlPath := filepath.Join(snapDir, "meta", "snap.yaml")
-	snap, err := NewInstalledSnap(yamlPath)
-	c.Assert(err, IsNil)
-	err = (&Overlord{}).Uninstall(snap, &MockProgressMeter{})
-	c.Assert(err, IsNil)
-	c.Assert(osutil.FileExists(servicesFile), Equals, false)
-	c.Assert(osutil.FileExists(snapDir), Equals, false)
-}
-
-=======
->>>>>>> 1ada8346
-func (s *SnapTestSuite) TestSnappyHandleServicesOnInstallInhibit(c *C) {
-	c.Skip("needs porting to new squashfs based snap activation!")
-
-	allSystemctl := [][]string{}
-	systemd.SystemctlCmd = func(cmd ...string) ([]byte, error) {
-		allSystemctl = append(allSystemctl, cmd)
-		return []byte("ActiveState=inactive\n"), nil
-	}
-
-	snapYamlContent := `name: foo
-apps:
- service:
-   command: bin/hello
-   daemon: forking
-`
 	snapPath := makeTestSnapPackage(c, snapYamlContent+"version: 1.0")
 	_, err := (&Overlord{}).Install(snapPath, LegacyInhibitHooks, nil)
 	c.Assert(err, IsNil)
@@ -278,36 +240,6 @@
 
 }
 
-<<<<<<< HEAD
-func (s *SnapTestSuite) TestSnappyHandleBinariesOnInstall(c *C) {
-	snapYamlContent := `name: foo
-apps:
- bar:
-  command: bin/bar
-`
-	snapPath := makeTestSnapPackage(c, snapYamlContent+"version: 1.0")
-	// XXX Broken test: revision will be unset
-	_, err := (&Overlord{}).Install(snapPath, LegacyAllowUnauthenticated, nil)
-	c.Assert(err, IsNil)
-
-	// ensure that the binary symlink got generated with the right
-	// name
-	binaryWrapper := filepath.Join(dirs.SnapBinariesDir, "foo.bar")
-	c.Assert(osutil.IsSymlink(binaryWrapper), Equals, true)
-
-	// and that it gets removed on remove
-	snapDir := filepath.Join(dirs.SnapSnapsDir, "foo", "unset")
-	yamlPath := filepath.Join(snapDir, "meta", "snap.yaml")
-	snap, err := NewInstalledSnap(yamlPath)
-	c.Assert(err, IsNil)
-	err = (&Overlord{}).Uninstall(snap, &MockProgressMeter{})
-	c.Assert(err, IsNil)
-	c.Assert(osutil.FileExists(binaryWrapper), Equals, false)
-	c.Assert(osutil.FileExists(snapDir), Equals, false)
-}
-
-=======
->>>>>>> 1ada8346
 func (s *SnapTestSuite) TestInstallIncorrectSnapYamlErrors(c *C) {
 	c.Skip("no easy path to this kind of late verification failure now!")
 	snapPath := makeTestSnapPackage(c, `name: foo
