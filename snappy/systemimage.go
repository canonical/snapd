//--------------------------------------------------------------------
// Copyright (c) 2014-2015 Canonical Ltd.
//--------------------------------------------------------------------

package snappy

import (
	"crypto/sha256"
	"encoding/hex"
	"errors"
	"fmt"
	"log"
	"os"
	"path"
	"runtime"
	"strings"
	"time"

	partition "launchpad.net/snappy/partition"

	"github.com/mvo5/goconfigparser"
	dbus "launchpad.net/go-dbus/v1"
)

const (
	systemImageBusName    = "com.canonical.SystemImage"
	systemImageObjectPath = "/Service"
	systemImageInterface  = systemImageBusName

	// XXX: arbitrary value, but surely sufficient?
	systemImageTimeoutSecs = 30

	systemImagePartName = "ubuntu-core"

	// location of the channel config on the filesystem
	systemImageChannelConfig = "/etc/system-image/channel.ini"

	// the location for the ReloadConfig
	systemImageClientConfig = "/etc/system-image/client.ini"
)

type SystemImagePart struct {
	proxy *systemImageDBusProxy

	version        string
	versionDetails string
	channelName    string

	isInstalled bool
	isActive    bool

	partition partition.PartitionInterface
}

func (s *SystemImagePart) Type() SnapType {
	return SnapTypeCore
}

func (s *SystemImagePart) Name() string {
	return systemImagePartName
}

func (s *SystemImagePart) Version() string {
	return s.version
}

func (s *SystemImagePart) Description() string {
	return "ubuntu-core description"
}

func (s *SystemImagePart) Hash() string {
	hasher := sha256.New()
	hasher.Write([]byte(s.versionDetails))
	hexdigest := hex.EncodeToString(hasher.Sum(nil))

	return hexdigest
}

func (s *SystemImagePart) IsActive() bool {
	return s.isActive
}

func (s *SystemImagePart) IsInstalled() bool {
	return s.isInstalled
}

func (s *SystemImagePart) InstalledSize() int {
	return -1
}

func (s *SystemImagePart) DownloadSize() int {
	return -1
}

func (s *SystemImagePart) Install(pb ProgressMeter) (err error) {

	quitCh := make(chan int)
	if pb != nil {
		// FIXME: we need to find a way to stop this watcher
		updateProgressCh, err := s.proxy.makeWatcher("UpdateProgress")
		if err != nil {
			log.Panic(fmt.Sprintf("ERROR: %v", err))
			return nil
		}

		defer func() {
			quitCh <- 1
		}()
		pb.Start(100.0)
		go func() {
			for {
				var percent int32
				var eta float64
				select {
				case msg := <-updateProgressCh:
					err := msg.Args(&percent, &eta)
					if err == nil {
						if percent >= 0 {
							pb.Set(float64(percent))
						} else {
							pb.Spin("Applying")
						}
					}
				case <-quitCh:
					pb.Finished()
					break
				}
			}
		}()
	}

	// Ensure there is always a kernel + initrd to boot with, even
	// if the update does not provide new versions.
	err = s.partition.SyncBootloaderFiles()
	if err != nil {
		return err
	}

	err = s.proxy.DownloadUpdate()
	if err != nil {
		return err
	}

	// FIXME: switch s-i daemon back to current partition
	err = s.partition.UpdateBootloader()

	if pb != nil {
		quitCh <- 1
	}
	return err
}

func (s *SystemImagePart) Uninstall() (err error) {
	return errors.New("Uninstall of a core snap is not possible")
}

func (s *SystemImagePart) Config(configuration []byte) (err error) {
	return err
}

// Mark the *currently* booted rootfs as "good" (it booted :)
// Note: Not part of the Part interface.
func (s *SystemImagePart) MarkBootSuccessful() (err error) {

	return s.partition.MarkBootSuccessful()
}
func (s *SystemImagePart) Channel() string {

	return s.channelName
}

// Return true if the next boot will use the other root filesystem.
func (s *SystemImagePart) NextBootIsOther() bool {
	return s.partition.NextBootIsOther()
}

// Result of UpdateAvailableStatus() call
type updateStatus struct {
	is_available      bool
	downloading       bool
	available_version string
	update_size       int32
	last_update_date  string
	error_reason      string
}

// Result of the Information() call
type systemImageInfo map[string]string

type systemImageDBusProxy struct {
	proxy      *dbus.ObjectProxy
	connection *dbus.Connection
	partition  partition.PartitionInterface

	// the update status
	us updateStatus

	// signal watches
	updateAvailableStatus chan *dbus.Message
	updateApplied         chan *dbus.Message
	updateDownloaded      chan *dbus.Message
	updateFailed          chan *dbus.Message
	quitCh                chan int // can be used to stop the watchers
}

// this functions only exists to make testing easier, i.e. the testsuite
// will replace newPartition() to return a mockPartition
var newPartition = func() (p partition.PartitionInterface) {
	return partition.New()
}

func newSystemImageDBusProxy(bus dbus.StandardBus) *systemImageDBusProxy {
	var err error
	p := new(systemImageDBusProxy)
	p.partition = newPartition()

	if p.connection, err = dbus.Connect(bus); err != nil {
		log.Panic("Error: can not connect to the bus")
		return nil
	}

	p.proxy = p.connection.Object(systemImageBusName, systemImageObjectPath)
	if p.proxy == nil {
		log.Panic("ERROR: failed to create D-Bus proxy for system-image server")
		return nil
	}

	p.quitCh = make(chan int)
	p.updateAvailableStatus, err = p.makeWatcher("UpdateAvailableStatus")
	if err != nil {
		log.Panic(fmt.Sprintf("ERROR: %v", err))
		return nil
	}

	p.updateApplied, err = p.makeWatcher("Rebooting")
	if err != nil {
		log.Panic(fmt.Sprintf("ERROR: %v", err))
		return nil
	}

	p.updateDownloaded, err = p.makeWatcher("UpdateDownloaded")
	if err != nil {
		log.Panic(fmt.Sprintf("ERROR: %v", err))
		return nil
	}

	p.updateFailed, err = p.makeWatcher("UpdateFailed")
	if err != nil {
		log.Panic(fmt.Sprintf("ERROR: %v", err))
		return nil
	}

	return p
}

func (s *systemImageDBusProxy) Information() (info systemImageInfo, err error) {
	callName := "Information"
	msg, err := s.proxy.Call(systemImageBusName, callName)
	if err != nil {
		return info, err
	}

	err = msg.Args(&info)
	if err != nil {
		return info, err
	}

	// FIXME: workaround version number oddness
	if info["target_build_number"] == "-1" {
		info["target_build_number"] = "0~"
	}

	return info, nil
}

func (s *systemImageDBusProxy) GetSetting(key string) (v string, err error) {
	callName := "GetSetting"
	msg, err := s.proxy.Call(systemImageBusName, callName, key)
	if err != nil {
		return v, err
	}

	err = msg.Args(&v)
	if err != nil {
		return v, err
	}

	return v, nil
}

func (s *systemImageDBusProxy) makeWatcher(signalName string) (received chan *dbus.Message, err error) {
	watch, err := s.connection.WatchSignal(&dbus.MatchRule{
		Type:      dbus.TypeSignal,
		Sender:    systemImageBusName,
		Interface: systemImageInterface,
		Member:    signalName})
	if err != nil {
		return received, err
	}
	runtime.SetFinalizer(watch, func(u *dbus.SignalWatch) {
		u.Cancel()
	})

	received = make(chan *dbus.Message)
	go func() {
		for {
			select {
			case msg := <-watch.C:
				received <- msg
			}
		}
	}()

	return received, err
}

func (s *systemImageDBusProxy) ApplyUpdate() (err error) {
	callName := "ApplyUpdate"
	_, err = s.proxy.Call(systemImageBusName, callName)
	if err != nil {
		return err
	}
	select {
	case _ = <-s.updateApplied:
		break
	case _ = <-s.updateFailed:
		return errors.New("updateFailed")
		break
	}
	return nil
}

func (s *systemImageDBusProxy) DownloadUpdate() (err error) {
	callName := "DownloadUpdate"
	_, err = s.proxy.Call(systemImageBusName, callName)
	if err != nil {
		return err
	}
	select {
	case _ = <-s.updateDownloaded:
		s.ApplyUpdate()
	case _ = <-s.updateFailed:
		return errors.New("downloadFailed")
		break
	}

	return err
}

// Force system-image-dbus daemon to read the other partitions
// system-image configuration file so that it can calculate the correct
// upgrade path.
//
// If reset is true, force system-image to reload its configuration from
// the current rootfs, otherwise
func (s *systemImageDBusProxy) ReloadConfiguration(reset bool) (err error) {
	// Using RunWithOther() is safe since the
	// system-image-dbus daemon caches its configuration file,
	// so once the D-Bus call completes, it no longer cares
	// about configFile.
	return s.partition.RunWithOther(func(otherRoot string) (err error) {
		configFile := path.Join(otherRoot, systemImageClientConfig)
		// FIXME: replace with FileExists() call once it's in a utility
		// package.
		_, err = os.Stat(configFile)
		if err != nil {
			// file doesn't exist, making this call a NOP.
			return nil
		}
		callName := "ReloadConfiguration"
		_, err = s.proxy.Call(systemImageBusName, callName, configFile)
		return err
	})
}

// Check to see if there is a system image update available
func (s *systemImageDBusProxy) CheckForUpdate() (us updateStatus, err error) {

	// Ensure the system-image-dbus daemon is looking at the correct
	// rootfs's configuration file
	if err = s.ReloadConfiguration(false); err != nil {
		return us, err
	}
	// FIXME: we can not switch back or DownloadUpdate is unhappy

	callName := "CheckForUpdate"
	_, err = s.proxy.Call(systemImageBusName, callName)
	if err != nil {
		return us, err
	}

	select {
	case msg := <-s.updateAvailableStatus:
		err = msg.Args(&s.us.is_available,
			&s.us.downloading,
			&s.us.available_version,
			&s.us.update_size,
			&s.us.last_update_date,
			&s.us.error_reason)

	case <-time.After(systemImageTimeoutSecs * time.Second):
		err = errors.New(fmt.Sprintf(
			"ERROR: "+
				"timed out after %d seconds "+
				"waiting for system image server to respond",
			systemImageTimeoutSecs))
	}

	return s.us, err
}

type SystemImageRepository struct {
	proxy     *systemImageDBusProxy
	partition partition.PartitionInterface
	myroot    string
}

// Constructor
func newSystemImageRepositoryForBus(bus dbus.StandardBus) *SystemImageRepository {
	return &SystemImageRepository{
		proxy:     newSystemImageDBusProxy(bus),
		partition: newPartition()}
}

func NewSystemImageRepository() *SystemImageRepository {
	return newSystemImageRepositoryForBus(dbus.SystemBus)
}

func (s *SystemImageRepository) Description() string {
	return "SystemImageRepository"
}

func (s *SystemImageRepository) makePartFromSystemImageConfigFile(path string, isActive bool) (part Part, err error) {
	cfg := goconfigparser.New()
	f, err := os.Open(path)
	if err != nil {
		log.Printf("Can not open '%s': %s", path, err)
		return part, err
	}
	err = cfg.Read(f)
	if err != nil {
		log.Printf("Can not parse config '%s': err", path, err)
		return part, err
	}

	currentBuildNumber, err := cfg.Get("service", "build_number")
	versionDetails, err := cfg.Get("service", "version_detail")
	channelName, err := cfg.Get("service", "channel")
	return &SystemImagePart{
		isActive:       isActive,
		isInstalled:    true,
		proxy:          s.proxy,
		version:        currentBuildNumber,
		versionDetails: versionDetails,
		channelName:    channelName,
		partition:      s.partition}, err
}

<<<<<<< HEAD
func (s *SystemImageRepository) getCurrentPart() Part {
	configFile := path.Join(s.myroot, systemImageChannelConfig)
=======
func (s *SystemImageRepository) currentPart() Part {
	configFile := s.myroot + systemImageChannelConfig
>>>>>>> 50bfce5f
	part, err := s.makePartFromSystemImageConfigFile(configFile, true)
	if err != nil {
		log.Printf("Can not make system-image part for %s: %s", configFile, err)
	}
	return part
}

// Returns the part associated with the other rootfs (if any)
func (s *SystemImageRepository) otherPart() Part {
	var part Part
	s.partition.RunWithOther(func(otherRoot string) (err error) {
		configFile := path.Join(s.myroot, otherRoot, systemImageChannelConfig)
		part, err = s.makePartFromSystemImageConfigFile(configFile, false)
		if err != nil {
			log.Printf("Can not make system-image part for %s: %s", configFile, err)
		}
		return err
	})
	return part
}

func (s *SystemImageRepository) Search(terms string) (versions []Part, err error) {
	if strings.Contains(terms, systemImagePartName) {
		s.proxy.Information()
		part := s.currentPart()
		versions = append(versions, part)
	}
	return versions, err
}

func (s *SystemImageRepository) Details(snapName string) (versions []Part, err error) {
	if snapName == systemImagePartName {
		s.proxy.Information()
		part := s.currentPart()
		versions = append(versions, part)
	}
	return versions, err
}

func (s *SystemImageRepository) Updates() (parts []Part, err error) {
	if _, err = s.proxy.CheckForUpdate(); err != nil {
		return parts, err
	}
	current := s.getCurrentPart()
	current_version := current.Version()
	target_version := s.proxy.us.available_version
	if VersionCompare(current_version, target_version) < 0 {
		parts = append(parts, &SystemImagePart{
			proxy:          s.proxy,
			version:        target_version,
			versionDetails: "?",
			channelName:    current.(*SystemImagePart).channelName,
			partition:      s.partition})
	}

	return parts, err
}

func (s *SystemImageRepository) Installed() (parts []Part, err error) {
	// current partition
	curr := s.currentPart()
	if curr != nil {
		parts = append(parts, curr)
	}

	// other partition
	other := s.otherPart()
	if other != nil {
		parts = append(parts, other)
	}

	return parts, err
}<|MERGE_RESOLUTION|>--- conflicted
+++ resolved
@@ -456,13 +456,8 @@
 		partition:      s.partition}, err
 }
 
-<<<<<<< HEAD
-func (s *SystemImageRepository) getCurrentPart() Part {
+func (s *SystemImageRepository) currentPart() Part {
 	configFile := path.Join(s.myroot, systemImageChannelConfig)
-=======
-func (s *SystemImageRepository) currentPart() Part {
-	configFile := s.myroot + systemImageChannelConfig
->>>>>>> 50bfce5f
 	part, err := s.makePartFromSystemImageConfigFile(configFile, true)
 	if err != nil {
 		log.Printf("Can not make system-image part for %s: %s", configFile, err)
@@ -506,7 +501,7 @@
 	if _, err = s.proxy.CheckForUpdate(); err != nil {
 		return parts, err
 	}
-	current := s.getCurrentPart()
+	current := s.currentPart()
 	current_version := current.Version()
 	target_version := s.proxy.us.available_version
 	if VersionCompare(current_version, target_version) < 0 {
