// -*- Mode: Go; indent-tabs-mode: t -*-

/*
 * Copyright (C) 2014-2015 Canonical Ltd
 *
 * This program is free software: you can redistribute it and/or modify
 * it under the terms of the GNU General Public License version 3 as
 * published by the Free Software Foundation.
 *
 * This program is distributed in the hope that it will be useful,
 * but WITHOUT ANY WARRANTY; without even the implied warranty of
 * MERCHANTABILITY or FITNESS FOR A PARTICULAR PURPOSE.  See the
 * GNU General Public License for more details.
 *
 * You should have received a copy of the GNU General Public License
 * along with this program.  If not, see <http://www.gnu.org/licenses/>.
 *
 */

package snappy

import (
	"errors"
	"fmt"
	"io/ioutil"
	"os"
	"path/filepath"
	"regexp"
	"strings"

	. "gopkg.in/check.v1"

	"github.com/ubuntu-core/snappy/arch"
	"github.com/ubuntu-core/snappy/dirs"
	"github.com/ubuntu-core/snappy/helpers"
	"github.com/ubuntu-core/snappy/policy"
	"github.com/ubuntu-core/snappy/progress"
	"github.com/ubuntu-core/snappy/snap"
	"github.com/ubuntu-core/snappy/snap/squashfs"
	"github.com/ubuntu-core/snappy/systemd"
	"github.com/ubuntu-core/snappy/timeout"
)

func (s *SnapTestSuite) testLocalSnapInstall(c *C) string {
	snapFile := makeTestSnapPackage(c, "")
	name, err := installClick(snapFile, 0, nil, testOrigin)
	c.Assert(err, IsNil)
	c.Check(name, Equals, "foo")

	baseDir := filepath.Join(dirs.SnapSnapsDir, fooComposedName, "1.0")
	c.Assert(helpers.FileExists(baseDir), Equals, true)
	_, err = os.Stat(filepath.Join(s.tempdir, "var", "lib", "snaps", "foo."+testOrigin, "1.0"))
	c.Assert(err, IsNil)

	return snapFile
}

func (s *SnapTestSuite) TestLocalSnapInstall(c *C) {
	s.testLocalSnapInstall(c)
}

func (s *SnapTestSuite) TestLocalSnapInstallFailsAlreadyInstalled(c *C) {
	snapFile := s.testLocalSnapInstall(c)

	_, err := installClick(snapFile, 0, nil, "originother")
	c.Assert(err, ErrorMatches, ".*is already installed with origin.*")
}

// if the snap asks for accepting a license, and an agreer isn't provided,
// install fails
func (s *SnapTestSuite) TestLocalSnapInstallMissingAccepterFails(c *C) {
	pkg := makeTestSnapPackage(c, `
name: foo
version: 1.0
explicit-license-agreement: Y`)
	_, err := installClick(pkg, 0, nil, testOrigin)
	c.Check(err, Equals, ErrLicenseNotAccepted)
	c.Check(IsLicenseNotAccepted(err), Equals, true)
}

// if the snap asks for accepting a license, and an agreer is provided, and
// Agreed returns false, install fails
func (s *SnapTestSuite) TestLocalSnapInstallNegAccepterFails(c *C) {
	pkg := makeTestSnapPackage(c, `
name: foo
version: 1.0
explicit-license-agreement: Y`)
	_, err := installClick(pkg, 0, &MockProgressMeter{y: false}, testOrigin)
	c.Check(err, Equals, ErrLicenseNotAccepted)
	c.Check(IsLicenseNotAccepted(err), Equals, true)
}

// if the snap asks for accepting a license, and an agreer is provided, but
// the click has no license, install fails
func (s *SnapTestSuite) TestLocalSnapInstallNoLicenseFails(c *C) {
	licenseChecker = func(string) error { return nil }
	defer func() { licenseChecker = checkLicenseExists }()

	pkg := makeTestSnapPackageFull(c, `
name: foo
version: 1.0
explicit-license-agreement: Y`, false)
	_, err := installClick(pkg, 0, &MockProgressMeter{y: true}, testOrigin)
	c.Check(err, Equals, ErrLicenseNotProvided)
	c.Check(IsLicenseNotAccepted(err), Equals, false)
}

// if the snap asks for accepting a license, and an agreer is provided, and
// Agreed returns true, install succeeds
func (s *SnapTestSuite) TestLocalSnapInstallPosAccepterWorks(c *C) {
	pkg := makeTestSnapPackage(c, `
name: foo
version: 1.0
explicit-license-agreement: Y`)
	_, err := installClick(pkg, 0, &MockProgressMeter{y: true}, testOrigin)
	c.Check(err, Equals, nil)
	c.Check(IsLicenseNotAccepted(err), Equals, false)
}

// Agreed is given reasonable values for intro and license
func (s *SnapTestSuite) TestLocalSnapInstallAccepterReasonable(c *C) {
	pkg := makeTestSnapPackage(c, `
name: foobar
version: 1.0
explicit-license-agreement: Y`)
	ag := &MockProgressMeter{y: true}
	_, err := installClick(pkg, 0, ag, testOrigin)
	c.Assert(err, Equals, nil)
	c.Check(IsLicenseNotAccepted(err), Equals, false)
	c.Check(ag.intro, Matches, ".*foobar.*requires.*license.*")
	c.Check(ag.license, Equals, "WTFPL")
}

// If a previous version is installed with the same license version, the agreer
// isn't called
func (s *SnapTestSuite) TestPreviouslyAcceptedLicense(c *C) {
	ag := &MockProgressMeter{y: true}
	yaml := `name: foox
explicit-license-agreement: Y
license-version: 2
`
	yamlFile, err := makeInstalledMockSnap(s.tempdir, yaml+"version: 1")
	pkgdir := filepath.Dir(filepath.Dir(yamlFile))
	c.Assert(os.MkdirAll(filepath.Join(pkgdir, ".click", "info"), 0755), IsNil)
	c.Assert(ioutil.WriteFile(filepath.Join(pkgdir, ".click", "info", "foox."+testOrigin+".manifest"), []byte(`{"name": "foox"}`), 0644), IsNil)
	part, err := NewInstalledSnapPart(yamlFile, testOrigin)
	c.Assert(err, IsNil)
	c.Assert(part.activate(true, ag), IsNil)

	pkg := makeTestSnapPackage(c, yaml+"version: 2")
	_, err = installClick(pkg, 0, ag, testOrigin)
	c.Assert(err, Equals, nil)
	c.Check(IsLicenseNotAccepted(err), Equals, false)
	c.Check(ag.intro, Equals, "")
	c.Check(ag.license, Equals, "")
}

// If a previous version is installed with the same license version, but without
// explicit license agreement set, the agreer *is* called
func (s *SnapTestSuite) TestSameLicenseVersionButNotRequired(c *C) {
	ag := &MockProgressMeter{y: true}
	yaml := `name: foox
license-version: 2
version: 1.0
`
	yamlFile, err := makeInstalledMockSnap(s.tempdir, yaml+"version: 1")
	pkgdir := filepath.Dir(filepath.Dir(yamlFile))
	c.Assert(os.MkdirAll(filepath.Join(pkgdir, ".click", "info"), 0755), IsNil)
	c.Assert(ioutil.WriteFile(filepath.Join(pkgdir, ".click", "info", "foox."+testOrigin+".manifest"), []byte(`{"name": "foox"}`), 0644), IsNil)
	part, err := NewInstalledSnapPart(yamlFile, testOrigin)
	c.Assert(err, IsNil)
	c.Assert(part.activate(true, ag), IsNil)

	pkg := makeTestSnapPackage(c, yaml+"version: 2\nexplicit-license-agreement: Y\n")
	_, err = installClick(pkg, 0, ag, testOrigin)
	c.Check(IsLicenseNotAccepted(err), Equals, false)
	c.Assert(err, Equals, nil)
	c.Check(ag.license, Equals, "WTFPL")
}

// If a previous version is installed with a different license version, the
// agreer *is* called
func (s *SnapTestSuite) TestDifferentLicenseVersion(c *C) {
	ag := &MockProgressMeter{y: true}
	yaml := `name: foox
explicit-license-agreement: Y
`
	yamlFile, err := makeInstalledMockSnap(s.tempdir, yaml+"license-version: 2\nversion: 1")
	pkgdir := filepath.Dir(filepath.Dir(yamlFile))
	c.Assert(os.MkdirAll(filepath.Join(pkgdir, ".click", "info"), 0755), IsNil)
	c.Assert(ioutil.WriteFile(filepath.Join(pkgdir, ".click", "info", "foox."+testOrigin+".manifest"), []byte(`{"name": "foox"}`), 0644), IsNil)
	part, err := NewInstalledSnapPart(yamlFile, testOrigin)
	c.Assert(err, IsNil)
	c.Assert(part.activate(true, ag), IsNil)

	pkg := makeTestSnapPackage(c, yaml+"license-version: 3\nversion: 2")
	_, err = installClick(pkg, 0, ag, testOrigin)
	c.Assert(err, Equals, nil)
	c.Check(IsLicenseNotAccepted(err), Equals, false)
	c.Check(ag.license, Equals, "WTFPL")
}

func (s *SnapTestSuite) TestSnapRemove(c *C) {
	c.Skip("needs porting to new squashfs based snap activation!")

	allSystemctl := []string{}
	systemd.SystemctlCmd = func(cmd ...string) ([]byte, error) {
		allSystemctl = append(allSystemctl, cmd[0])
		return nil, nil
	}

	targetDir := filepath.Join(s.tempdir, "snaps")
	_, err := installClick(makeTestSnapPackage(c, ""), 0, nil, testOrigin)
	c.Assert(err, IsNil)

	instDir := filepath.Join(targetDir, fooComposedName, "1.0")
	_, err = os.Stat(instDir)
	c.Assert(err, IsNil)

	yamlPath := filepath.Join(instDir, "meta", "package.yaml")
	part, err := NewInstalledSnapPart(yamlPath, testOrigin)
	c.Assert(err, IsNil)
<<<<<<< HEAD
	err = s.overlord.remove(part, nil)
=======
	err = part.remove(&MockProgressMeter{})
>>>>>>> a6e683cb
	c.Assert(err, IsNil)

	_, err = os.Stat(instDir)
	c.Assert(err, NotNil)

	// we don't run unneeded systemctl reloads
	c.Assert(allSystemctl, HasLen, 0)
}

func (s *SnapTestSuite) buildFramework(c *C) string {
	allSystemctl := []string{}
	systemd.SystemctlCmd = func(cmd ...string) ([]byte, error) {
		allSystemctl = append(allSystemctl, cmd[0])
		return nil, nil
	}

	tmpdir := c.MkDir()
	appg := filepath.Join(tmpdir, "meta", "framework-policy", "apparmor", "policygroups")
	c.Assert(os.MkdirAll(appg, 0755), IsNil)
	c.Assert(ioutil.WriteFile(filepath.Join(appg, "one"), []byte("hello"), 0644), IsNil)

	yaml := []byte(`name: hello
version: 1.0.1
type: framework
`)

	yamlFile := filepath.Join(tmpdir, "meta", "package.yaml")
	c.Assert(ioutil.WriteFile(yamlFile, yaml, 0644), IsNil)
	readmeMd := filepath.Join(tmpdir, "meta", "readme.md")
	c.Assert(ioutil.WriteFile(readmeMd, []byte("blah\nx"), 0644), IsNil)
	m, err := parsePackageYamlData(yaml, false)
	c.Assert(err, IsNil)
	snapName := fmt.Sprintf("%s_%s_all.snap", m.Name, m.Version)
	d := squashfs.New(snapName)
	c.Assert(d.Build(tmpdir), IsNil)
	defer os.Remove(snapName)

	_, err = installClick(snapName, 0, nil, testOrigin)
	c.Assert(err, IsNil)

	return snapName
}

func (s *SnapTestSuite) TestSnapInstallPackagePolicyDelta(c *C) {
	secbase := policy.SecBase
	defer func() { policy.SecBase = secbase }()
	policy.SecBase = c.MkDir()

	s.buildFramework(c)

	// ...?

	// rename the policy
	//poldir := filepath.Join(tmpdir, "meta", "framework-policy", "apparmor", "policygroups")

	// _, err := installClick(snapName, 0, nil, testOrigin)
	// c.Assert(err, IsNil)
	// appdir := filepath.Join(s.tempdir, "snaps", "hello.testspacethename", "1.0.1")
	// c.Assert(removeClick(appdir, nil), IsNil)
}

func (s *SnapTestSuite) TestSnapRemovePackagePolicy(c *C) {
	c.Skip("need porting to the new squashfs based tests")

	secbase := policy.SecBase
	defer func() { policy.SecBase = secbase }()
	policy.SecBase = c.MkDir()

	s.buildFramework(c)
	appdir := filepath.Join(s.tempdir, "snaps", "hello", "1.0.1")
	yamlPath := filepath.Join(appdir, "meta", "package.yaml")
	part, err := NewInstalledSnapPart(yamlPath, testOrigin)
	c.Assert(err, IsNil)
<<<<<<< HEAD
	err = s.overlord.remove(part, nil)
=======
	err = part.remove(&MockProgressMeter{})
>>>>>>> a6e683cb
	c.Assert(err, IsNil)
}

func (s *SnapTestSuite) TestLocalGadgetSnapInstall(c *C) {
	snapFile := makeTestSnapPackage(c, `name: foo
version: 1.0
type: gadget
icon: foo.svg`)
	_, err := installClick(snapFile, AllowGadget, nil, testOrigin)
	c.Assert(err, IsNil)

	contentFile := filepath.Join(s.tempdir, "snaps", "foo", "1.0", "bin", "foo")
	_, err = os.Stat(contentFile)
	c.Assert(err, IsNil)
}

func (s *SnapTestSuite) TestLocalGadgetSnapInstallVariants(c *C) {
	snapFile := makeTestSnapPackage(c, `name: foo
version: 1.0
type: gadget
icon: foo.svg`)
	_, err := installClick(snapFile, AllowGadget, nil, testOrigin)
	c.Assert(err, IsNil)
	c.Assert(storeMinimalRemoteManifest("foo", "foo", testOrigin, "1.0", "", "remote-channel"), IsNil)

	contentFile := filepath.Join(s.tempdir, "snaps", "foo", "1.0", "bin", "foo")
	_, err = os.Stat(contentFile)
	c.Assert(err, IsNil)

	// a package update
	snapFile = makeTestSnapPackage(c, `name: foo
version: 2.0
type: gadget
icon: foo.svg`)
	_, err = installClick(snapFile, 0, nil, testOrigin)
	c.Check(err, IsNil)
	c.Assert(storeMinimalRemoteManifest("foo", "foo", testOrigin, "2.0", "", "remote-channel"), IsNil)

	// XXX: I think this next test now tests something we actually don't
	// want. At least for fwks and apps, sideloading something installed
	// is a no-no. Are Gadgets different in this regard?
	//
	// // different origin, this shows we have no origin support at this
	// // level, but sideloading also works.
	// _, err = installClick(snapFile, 0, nil, SideloadedOrigin)
	// c.Check(err, IsNil)
	// c.Assert(storeMinimalRemoteManifest("foo", "foo", SideloadedOrigin, "1.0", ""), IsNil)

	// a package name fork, IOW, a different Gadget package.
	snapFile = makeTestSnapPackage(c, `name: foo-fork
version: 2.0
type: gadget
icon: foo.svg`)
	_, err = installClick(snapFile, 0, nil, testOrigin)
	c.Check(err, Equals, ErrGadgetPackageInstall)

	// this will cause chaos, but let's test if it works
	_, err = installClick(snapFile, AllowGadget, nil, testOrigin)
	c.Check(err, IsNil)
}

func (s *SnapTestSuite) TestClickSetActive(c *C) {
	packageYaml := `name: foo
icon: foo.svg
`
	snapFile := makeTestSnapPackage(c, packageYaml+"version: 1.0")
	_, err := installClick(snapFile, AllowUnauthenticated, nil, testOrigin)
	c.Assert(err, IsNil)

	snapFile = makeTestSnapPackage(c, packageYaml+"version: 2.0")
	_, err = installClick(snapFile, AllowUnauthenticated, nil, testOrigin)
	c.Assert(err, IsNil)

	// ensure v2 is active
	repo := NewLocalSnapRepository(filepath.Join(s.tempdir, "snaps"))
	parts, err := repo.Installed()
	c.Assert(err, IsNil)
	c.Assert(parts, HasLen, 2)
	c.Assert(parts[0].Version(), Equals, "1.0")
	c.Assert(parts[0].IsActive(), Equals, false)
	c.Assert(parts[1].Version(), Equals, "2.0")
	c.Assert(parts[1].IsActive(), Equals, true)

	// set v1 active
	err = parts[0].(*SnapPart).activate(false, nil)
	parts, err = repo.Installed()
	c.Assert(err, IsNil)
	c.Assert(parts[0].Version(), Equals, "1.0")
	c.Assert(parts[0].IsActive(), Equals, true)
	c.Assert(parts[1].Version(), Equals, "2.0")
	c.Assert(parts[1].IsActive(), Equals, false)

}

func (s *SnapTestSuite) TestClickCopyData(c *C) {
	dirs.SnapDataHomeGlob = filepath.Join(s.tempdir, "home", "*", "snaps")
	homeDir := filepath.Join(s.tempdir, "home", "user1", "snaps")
	appDir := "foo." + testOrigin
	homeData := filepath.Join(homeDir, appDir, "1.0")
	err := os.MkdirAll(homeData, 0755)
	c.Assert(err, IsNil)

	packageYaml := `name: foo
icon: foo.svg
`
	canaryData := []byte("ni ni ni")

	snapFile := makeTestSnapPackage(c, packageYaml+"version: 1.0")
	_, err = installClick(snapFile, AllowUnauthenticated, nil, testOrigin)
	c.Assert(err, IsNil)
	canaryDataFile := filepath.Join(dirs.SnapDataDir, appDir, "1.0", "canary.txt")
	err = ioutil.WriteFile(canaryDataFile, canaryData, 0644)
	c.Assert(err, IsNil)
	err = ioutil.WriteFile(filepath.Join(homeData, "canary.home"), canaryData, 0644)
	c.Assert(err, IsNil)

	snapFile = makeTestSnapPackage(c, packageYaml+"version: 2.0")
	_, err = installClick(snapFile, AllowUnauthenticated, nil, testOrigin)
	c.Assert(err, IsNil)
	newCanaryDataFile := filepath.Join(dirs.SnapDataDir, appDir, "2.0", "canary.txt")
	content, err := ioutil.ReadFile(newCanaryDataFile)
	c.Assert(err, IsNil)
	c.Assert(content, DeepEquals, canaryData)

	newHomeDataCanaryFile := filepath.Join(homeDir, appDir, "2.0", "canary.home")
	content, err = ioutil.ReadFile(newHomeDataCanaryFile)
	c.Assert(err, IsNil)
	c.Assert(content, DeepEquals, canaryData)
}

// ensure that even with no home dir there is no error and the
// system data gets copied
func (s *SnapTestSuite) TestClickCopyDataNoUserHomes(c *C) {
	// this home dir path does not exist
	dirs.SnapDataHomeGlob = filepath.Join(s.tempdir, "no-such-home", "*", "snaps")

	packageYaml := `name: foo
icon: foo.svg
`
	appDir := "foo." + testOrigin
	snapFile := makeTestSnapPackage(c, packageYaml+"version: 1.0")
	_, err := installClick(snapFile, AllowUnauthenticated, nil, testOrigin)
	c.Assert(err, IsNil)
	canaryDataFile := filepath.Join(dirs.SnapDataDir, appDir, "1.0", "canary.txt")
	err = ioutil.WriteFile(canaryDataFile, []byte(""), 0644)
	c.Assert(err, IsNil)

	snapFile = makeTestSnapPackage(c, packageYaml+"version: 2.0")
	_, err = installClick(snapFile, AllowUnauthenticated, nil, testOrigin)
	c.Assert(err, IsNil)
	_, err = os.Stat(filepath.Join(dirs.SnapDataDir, appDir, "2.0", "canary.txt"))
	c.Assert(err, IsNil)
}

const expectedWrapper = `#!/bin/sh
set -e

# app info (deprecated)
export SNAP_APP_PATH="/snaps/pastebinit.mvo/1.4.0.0.1/"
export SNAP_APP_DATA_PATH="/var/lib/snaps/pastebinit.mvo/1.4.0.0.1/"
export SNAP_APP_TMPDIR="/tmp/snaps/pastebinit.mvo/1.4.0.0.1/tmp"
export SNAP_APP_USER_DATA_PATH="$HOME/snaps/pastebinit.mvo/1.4.0.0.1/"

# app info
export SNAP="/snaps/pastebinit.mvo/1.4.0.0.1/"
export SNAP_DATA="/var/lib/snaps/pastebinit.mvo/1.4.0.0.1/"
export TMPDIR="/tmp/snaps/pastebinit.mvo/1.4.0.0.1/tmp"
export TEMPDIR="/tmp/snaps/pastebinit.mvo/1.4.0.0.1/tmp"
export SNAP_NAME="pastebinit"
export SNAP_VERSION="1.4.0.0.1"
export SNAP_ORIGIN="mvo"
export SNAP_FULLNAME="pastebinit.mvo"
export SNAP_ARCH="%[1]s"
export SNAP_USER_DATA="$HOME/snaps/pastebinit.mvo/1.4.0.0.1/"

if [ ! -d "$SNAP_USER_DATA" ]; then
   mkdir -p "$SNAP_USER_DATA"
fi
export HOME="$SNAP_USER_DATA"

# export old pwd
export SNAP_OLD_PWD="$(pwd)"
cd /snaps/pastebinit.mvo/1.4.0.0.1/
ubuntu-core-launcher pastebinit.mvo pastebinit.mvo_pastebinit_1.4.0.0.1 /snaps/pastebinit.mvo/1.4.0.0.1/bin/pastebinit "$@"
`

func (s *SnapTestSuite) TestSnappyGenerateSnapBinaryWrapper(c *C) {
	binary := Binary{Name: "pastebinit", Exec: "bin/pastebinit"}
	pkgPath := "/snaps/pastebinit.mvo/1.4.0.0.1/"
	aaProfile := "pastebinit.mvo_pastebinit_1.4.0.0.1"
	m := packageYaml{Name: "pastebinit",
		Version: "1.4.0.0.1"}

	expected := fmt.Sprintf(expectedWrapper, arch.UbuntuArchitecture())

	generatedWrapper, err := generateSnapBinaryWrapper(binary, pkgPath, aaProfile, &m)
	c.Assert(err, IsNil)
	c.Assert(generatedWrapper, Equals, expected)
}

func (s *SnapTestSuite) TestSnappyGenerateSnapBinaryWrapperFmk(c *C) {
	binary := Binary{Name: "echo", Exec: "bin/echo"}
	pkgPath := "/snaps/fmk/1.4.0.0.1/"
	aaProfile := "fmk_echo_1.4.0.0.1"
	m := packageYaml{Name: "fmk",
		Version: "1.4.0.0.1",
		Type:    "framework"}

	expected := strings.Replace(expectedWrapper, "pastebinit.mvo", "fmk", -1)
	expected = strings.Replace(expected, `NAME="pastebinit"`, `NAME="fmk"`, 1)
	expected = strings.Replace(expected, "mvo", "", -1)
	expected = strings.Replace(expected, "pastebinit", "echo", -1)
	expected = fmt.Sprintf(expected, arch.UbuntuArchitecture())

	generatedWrapper, err := generateSnapBinaryWrapper(binary, pkgPath, aaProfile, &m)
	c.Assert(err, IsNil)
	c.Assert(generatedWrapper, Equals, expected)
}

func (s *SnapTestSuite) TestSnappyGenerateSnapBinaryWrapperIllegalChars(c *C) {
	binary := Binary{Name: "bin/pastebinit\nSomething nasty"}
	pkgPath := "/snaps/pastebinit.mvo/1.4.0.0.1/"
	aaProfile := "pastebinit.mvo_pastebinit_1.4.0.0.1"
	m := packageYaml{Name: "pastebinit",
		Version: "1.4.0.0.1"}

	_, err := generateSnapBinaryWrapper(binary, pkgPath, aaProfile, &m)
	c.Assert(err, NotNil)
}

func (s *SnapTestSuite) TestSnappyBinPathForBinaryNoExec(c *C) {
	binary := Binary{Name: "pastebinit", Exec: "bin/pastebinit"}
	pkgPath := "/snaps/pastebinit.mvo/1.0/"
	c.Assert(binPathForBinary(pkgPath, binary), Equals, "/snaps/pastebinit.mvo/1.0/bin/pastebinit")
}

func (s *SnapTestSuite) TestSnappyBinPathForBinaryWithExec(c *C) {
	binary := Binary{
		Name: "pastebinit",
		Exec: "bin/random-pastebin",
	}
<<<<<<< HEAD
	pkgPath := "/apps/pastebinit.mvo/1.1/"
	c.Assert(binPathForBinary(pkgPath, binary), Equals, "/apps/pastebinit.mvo/1.1/bin/random-pastebin")
}

func (s *SnapTestSuite) TestSnappyHandleBinariesOnInstall(c *C) {
	packageYaml := `name: foo
icon: foo.svg
binaries:
 - name: bin/bar
`
	snapFile := makeTestSnapPackage(c, packageYaml+"version: 1.0")
	_, err := installClick(snapFile, AllowUnauthenticated, nil, "mvo")
	c.Assert(err, IsNil)

	// ensure that the binary wrapper file go generated with the right
	// name
	binaryWrapper := filepath.Join(dirs.SnapBinariesDir, "foo.bar")
	c.Assert(helpers.FileExists(binaryWrapper), Equals, true)

	// and that it gets removed on remove
	snapDir := filepath.Join(dirs.SnapAppsDir, "foo.mvo", "1.0")
	yamlPath := filepath.Join(snapDir, "meta", "package.yaml")
	part, err := NewInstalledSnapPart(yamlPath, testOrigin)
	c.Assert(err, IsNil)
	err = s.overlord.remove(part, nil)
	c.Assert(err, IsNil)
	c.Assert(helpers.FileExists(binaryWrapper), Equals, false)
	c.Assert(helpers.FileExists(snapDir), Equals, false)
=======
	pkgPath := "/snaps/pastebinit.mvo/1.1/"
	c.Assert(binPathForBinary(pkgPath, binary), Equals, "/snaps/pastebinit.mvo/1.1/bin/random-pastebin")
>>>>>>> a6e683cb
}

func (s *SnapTestSuite) TestSnappyHandleBinariesOnUpgrade(c *C) {
	packageYaml := `name: foo
icon: foo.svg
binaries:
 - name: bin/bar
`
	snapFile := makeTestSnapPackage(c, packageYaml+"version: 1.0")
	_, err := installClick(snapFile, AllowUnauthenticated, nil, "mvo")
	c.Assert(err, IsNil)

	// ensure that the binary wrapper file go generated with the right
	// path
	oldSnapBin := filepath.Join(dirs.SnapSnapsDir[len(dirs.GlobalRootDir):], "foo.mvo", "1.0", "bin", "bar")
	binaryWrapper := filepath.Join(dirs.SnapBinariesDir, "foo.bar")
	content, err := ioutil.ReadFile(binaryWrapper)
	c.Assert(err, IsNil)
	c.Assert(strings.Contains(string(content), oldSnapBin), Equals, true)

	// and that it gets updated on upgrade
	snapFile = makeTestSnapPackage(c, packageYaml+"version: 2.0")
	_, err = installClick(snapFile, AllowUnauthenticated, nil, "mvo")
	c.Assert(err, IsNil)
	newSnapBin := filepath.Join(dirs.SnapSnapsDir[len(dirs.GlobalRootDir):], "foo.mvo", "2.0", "bin", "bar")
	content, err = ioutil.ReadFile(binaryWrapper)
	c.Assert(err, IsNil)
	c.Assert(strings.Contains(string(content), newSnapBin), Equals, true)
}

func (s *SnapTestSuite) TestSnappyHandleServicesOnInstall(c *C) {
	packageYaml := `name: foo
icon: foo.svg
services:
 - name: service
   start: bin/hello
`
	snapFile := makeTestSnapPackage(c, packageYaml+"version: 1.0")
	_, err := installClick(snapFile, AllowUnauthenticated, nil, "mvo")
	c.Assert(err, IsNil)

	servicesFile := filepath.Join(dirs.SnapServicesDir, "foo_service_1.0.service")
	c.Assert(helpers.FileExists(servicesFile), Equals, true)
	st, err := os.Stat(servicesFile)
	c.Assert(err, IsNil)
	// should _not_ be executable
	c.Assert(st.Mode().String(), Equals, "-rw-r--r--")

	// and that it gets removed on remove
	snapDir := filepath.Join(dirs.SnapSnapsDir, "foo.mvo", "1.0")
	yamlPath := filepath.Join(snapDir, "meta", "package.yaml")
	part, err := NewInstalledSnapPart(yamlPath, testOrigin)
	c.Assert(err, IsNil)
	err = s.overlord.remove(part, &progress.NullProgress{})
	c.Assert(err, IsNil)
	c.Assert(helpers.FileExists(servicesFile), Equals, false)
	c.Assert(helpers.FileExists(snapDir), Equals, false)
}

func (s *SnapTestSuite) setupSnappyDependentServices(c *C) (string, *MockProgressMeter) {
	inter := &MockProgressMeter{}
	fmkYaml := `name: fmk
version: 1.0
type: framework
version: `
	fmkFile := makeTestSnapPackage(c, fmkYaml+"1")
	_, err := installClick(fmkFile, AllowUnauthenticated, inter, "")
	c.Assert(err, IsNil)

	packageYaml := `name: foo
icon: foo.svg
frameworks:
 - fmk
services:
 - name: svc1
   start: bin/hello
 - name: svc2
   start: bin/bye
version: `
	snapFile := makeTestSnapPackage(c, packageYaml+"1.0")
	_, err = installClick(snapFile, AllowUnauthenticated, inter, testOrigin)
	c.Assert(err, IsNil)

	c.Assert(helpers.FileExists(filepath.Join(dirs.SnapServicesDir, "foo_svc1_1.0.service")), Equals, true)
	c.Assert(helpers.FileExists(filepath.Join(dirs.SnapServicesDir, "foo_svc2_1.0.service")), Equals, true)

	return fmkYaml, inter
}

func (s *SnapTestSuite) TestSnappyHandleDependentServicesOnInstall(c *C) {
	c.Skip("needs porting to new squashfs based snap activation!")

	fmkYaml, inter := s.setupSnappyDependentServices(c)

	var cmdlog []string
	systemd.SystemctlCmd = func(cmd ...string) ([]byte, error) {
		cmdlog = append(cmdlog, cmd[0])
		return []byte("ActiveState=inactive\n"), nil
	}

	upFile := makeTestSnapPackage(c, fmkYaml+"2")
	_, err := installClick(upFile, AllowUnauthenticated, inter, "")
	c.Assert(err, IsNil)
	c.Check(cmdlog, DeepEquals, []string{"stop", "show", "stop", "show", "start", "start"})

	// check it got set active
	content, err := ioutil.ReadFile(filepath.Join(dirs.SnapSnapsDir, "fmk", "current", "meta", "package.yaml"))
	c.Assert(err, IsNil)
	c.Assert(strings.Contains(string(content), "version: 2"), Equals, true)

	// just in case (cf. the following tests)
	_, err = os.Stat(filepath.Join(dirs.SnapSnapsDir, "fmk", "2"))
	c.Assert(err, IsNil)

}

func (s *SnapTestSuite) TestSnappyHandleDependentServicesOnInstallFailingToStop(c *C) {
	c.Skip("needs porting to new squashfs based snap activation!")

	fmkYaml, inter := s.setupSnappyDependentServices(c)

	anError := errors.New("failure")
	var cmdlog []string
	systemd.SystemctlCmd = func(cmd ...string) ([]byte, error) {
		cmdlog = append(cmdlog, cmd[0])
		if len(cmdlog) == 3 && cmd[0] == "stop" {
			return nil, anError
		}
		return []byte("ActiveState=inactive\n"), nil
	}

	upFile := makeTestSnapPackage(c, fmkYaml+"2")
	_, err := installClick(upFile, AllowUnauthenticated, inter, "")
	c.Check(err, Equals, anError)
	c.Check(cmdlog, DeepEquals, []string{"stop", "show", "stop", "start"})

	// check it got rolled back
	content, err := ioutil.ReadFile(filepath.Join(dirs.SnapSnapsDir, "fmk", "current", "meta", "package.yaml"))
	c.Assert(err, IsNil)
	c.Assert(strings.Contains(string(content), "version: 1"), Equals, true)

	// no leftovers from the failed install
	_, err = os.Stat(filepath.Join(dirs.SnapSnapsDir, "fmk", "2"))
	c.Assert(err, NotNil)
}

func (s *SnapTestSuite) TestSnappyHandleDependentServicesOnInstallFailingToStart(c *C) {
	c.Skip("needs porting to new squashfs based snap activation!")

	fmkYaml, inter := s.setupSnappyDependentServices(c)

	anError := errors.New("failure")
	var cmdlog []string
	systemd.SystemctlCmd = func(cmd ...string) ([]byte, error) {
		cmdlog = append(cmdlog, cmd[0])
		if len(cmdlog) == 6 && cmd[0] == "start" {
			return nil, anError
		}
		return []byte("ActiveState=inactive\n"), nil
	}

	upFile := makeTestSnapPackage(c, fmkYaml+"2")
	_, err := installClick(upFile, AllowUnauthenticated, inter, "")
	c.Assert(err, Equals, anError)
	c.Check(cmdlog, DeepEquals, []string{
		"stop", "show", "stop", "show", "start", "start", // <- this one fails
		"stop", "show", "start", "start",
	})

	// check it got rolled back
	content, err := ioutil.ReadFile(filepath.Join(dirs.SnapSnapsDir, "fmk", "current", "meta", "package.yaml"))
	c.Assert(err, IsNil)
	c.Assert(strings.Contains(string(content), "version: 1"), Equals, true)

	// no leftovers from the failed install
	_, err = os.Stat(filepath.Join(dirs.SnapSnapsDir, "fmk", "2"))
	c.Assert(err, NotNil)

}

func (s *SnapTestSuite) TestSnappyHandleServicesOnInstallInhibit(c *C) {
	c.Skip("needs porting to new squashfs based snap activation!")

	allSystemctl := [][]string{}
	systemd.SystemctlCmd = func(cmd ...string) ([]byte, error) {
		allSystemctl = append(allSystemctl, cmd)
		return []byte("ActiveState=inactive\n"), nil
	}

	packageYaml := `name: foo
icon: foo.svg
services:
 - name: service
   start: bin/hello
`
	snapFile := makeTestSnapPackage(c, packageYaml+"version: 1.0")
	_, err := installClick(snapFile, InhibitHooks, nil, testOrigin)
	c.Assert(err, IsNil)

	c.Assert(allSystemctl, HasLen, 0)

}

func (s *SnapTestSuite) TestAddPackageServicesStripsGlobalRootdir(c *C) {
	// ensure that even with a global rootdir the paths in the generated
	// .services file are setup correctly (i.e. that the global root
	// is stripped)
	c.Assert(dirs.GlobalRootDir, Not(Equals), "/")

	yamlFile, err := makeInstalledMockSnap(s.tempdir, "")
	c.Assert(err, IsNil)
	m, err := parsePackageYamlFile(yamlFile)
	c.Assert(err, IsNil)
	baseDir := filepath.Dir(filepath.Dir(yamlFile))
	err = m.addPackageServices(baseDir, false, nil)
	c.Assert(err, IsNil)

	content, err := ioutil.ReadFile(filepath.Join(s.tempdir, "/etc/systemd/system/hello-app_svc1_1.10.service"))
	c.Assert(err, IsNil)

	baseDirWithoutRootPrefix := "/snaps/" + helloAppComposedName + "/1.10"
	verbs := []string{"Start", "Stop", "StopPost"}
	bins := []string{"hello", "goodbye", "missya"}
	for i := range verbs {
		expected := fmt.Sprintf("Exec%s=/usr/bin/ubuntu-core-launcher hello-app.%s %s_svc1_1.10 %s/bin/%s", verbs[i], testOrigin, helloAppComposedName, baseDirWithoutRootPrefix, bins[i])
		c.Check(string(content), Matches, "(?ms).*^"+regexp.QuoteMeta(expected)) // check.v1 adds ^ and $ around the regexp provided
	}
}

func (s *SnapTestSuite) TestAddPackageServicesBusPolicyFramework(c *C) {
	yaml := `name: foo
version: 1
type: framework
services:
  - name: bar
    bus-name: foo.bar.baz
`
	yamlFile, err := makeInstalledMockSnap(s.tempdir, yaml)
	c.Assert(err, IsNil)
	m, err := parsePackageYamlFile(yamlFile)
	c.Assert(err, IsNil)
	baseDir := filepath.Dir(filepath.Dir(yamlFile))
	err = m.addPackageServices(baseDir, false, nil)
	c.Assert(err, IsNil)

	content, err := ioutil.ReadFile(filepath.Join(s.tempdir, "/etc/dbus-1/system.d/foo_bar_1.conf"))
	c.Assert(err, IsNil)
	c.Assert(strings.Contains(string(content), "<allow own=\"foo.bar.baz\"/>\n"), Equals, true)
}

func (s *SnapTestSuite) TestAddPackageServicesBusPolicyNoFramework(c *C) {
	yaml := `name: foo
version: 1
type: app
services:
  - name: bar
    bus-name: foo.bar.baz
`
	yamlFile, err := makeInstalledMockSnap(s.tempdir, yaml)
	c.Assert(err, IsNil)
	m, err := parsePackageYamlFile(yamlFile)
	c.Assert(err, IsNil)
	baseDir := filepath.Dir(filepath.Dir(yamlFile))
	err = m.addPackageServices(baseDir, false, nil)
	c.Assert(err, IsNil)

	_, err = ioutil.ReadFile(filepath.Join(s.tempdir, "/etc/dbus-1/system.d/foo_bar_1.conf"))
	c.Assert(err, NotNil)
}

func (s *SnapTestSuite) TestAddPackageBinariesStripsGlobalRootdir(c *C) {
	// ensure that even with a global rootdir the paths in the generated
	// .services file are setup correctly (i.e. that the global root
	// is stripped)
	c.Assert(dirs.GlobalRootDir, Not(Equals), "/")

	yamlFile, err := makeInstalledMockSnap(s.tempdir, "")
	c.Assert(err, IsNil)
	m, err := parsePackageYamlFile(yamlFile)
	c.Assert(err, IsNil)
	baseDir := filepath.Dir(filepath.Dir(yamlFile))
	err = m.addPackageBinaries(baseDir)
	c.Assert(err, IsNil)

	content, err := ioutil.ReadFile(filepath.Join(s.tempdir, "/snaps/bin/hello-app.hello"))
	c.Assert(err, IsNil)

	needle := fmt.Sprintf(`
cd /snaps/hello-app.testspacethename/1.10
ubuntu-core-launcher hello-app.%s hello-app.testspacethename_hello_1.10 /snaps/hello-app.testspacethename/1.10/bin/hello "$@"
`, testOrigin)
	c.Assert(string(content), Matches, "(?ms).*"+regexp.QuoteMeta(needle)+".*")
}

var (
	expectedServiceWrapperFmt = `[Unit]
Description=A fun webserver
%s
X-Snappy=yes

[Service]
ExecStart=/usr/bin/ubuntu-core-launcher xkcd-webserver%s xkcd-webserver%[2]s_xkcd-webserver_0.3.4 /snaps/xkcd-webserver%[2]s/0.3.4/bin/foo start
Restart=on-failure
WorkingDirectory=/snaps/xkcd-webserver%[2]s/0.3.4/
Environment="SNAP_APP=xkcd-webserver_xkcd-webserver_0.3.4" "SNAP=/snaps/xkcd-webserver%[2]s/0.3.4/" "SNAP_DATA=/var/lib/snaps/xkcd-webserver%[2]s/0.3.4/" "TMPDIR=/tmp/snaps/xkcd-webserver%[2]s/0.3.4/tmp" "TEMPDIR=/tmp/snaps/xkcd-webserver%[2]s/0.3.4/tmp" "SNAP_NAME=xkcd-webserver" "SNAP_VERSION=0.3.4" "SNAP_ORIGIN=%[3]s" "SNAP_FULLNAME=xkcd-webserver%[2]s" "SNAP_ARCH=%[5]s" "SNAP_USER_DATA=%%h/snaps/xkcd-webserver%[2]s/0.3.4/" "SNAP_APP_PATH=/snaps/xkcd-webserver%[2]s/0.3.4/" "SNAP_APP_DATA_PATH=/var/lib/snaps/xkcd-webserver%[2]s/0.3.4/" "SNAP_APP_TMPDIR=/tmp/snaps/xkcd-webserver%[2]s/0.3.4/tmp" "SNAP_APP_USER_DATA_PATH=%%h/snaps/xkcd-webserver%[2]s/0.3.4/"
ExecStop=/usr/bin/ubuntu-core-launcher xkcd-webserver%[2]s xkcd-webserver%[2]s_xkcd-webserver_0.3.4 /snaps/xkcd-webserver%[2]s/0.3.4/bin/foo stop
ExecStopPost=/usr/bin/ubuntu-core-launcher xkcd-webserver%[2]s xkcd-webserver%[2]s_xkcd-webserver_0.3.4 /snaps/xkcd-webserver%[2]s/0.3.4/bin/foo post-stop
TimeoutStopSec=30
%[4]s

[Install]
WantedBy=multi-user.target
`
	expectedServiceAppWrapper     = fmt.Sprintf(expectedServiceWrapperFmt, "After=ubuntu-snappy.frameworks.target\nRequires=ubuntu-snappy.frameworks.target", ".canonical", "canonical", "\n", arch.UbuntuArchitecture())
	expectedNetAppWrapper         = fmt.Sprintf(expectedServiceWrapperFmt, "After=ubuntu-snappy.frameworks.target\nRequires=ubuntu-snappy.frameworks.target\nAfter=snappy-wait4network.service\nRequires=snappy-wait4network.service", ".canonical", "canonical", "\n", arch.UbuntuArchitecture())
	expectedServiceFmkWrapper     = fmt.Sprintf(expectedServiceWrapperFmt, "Before=ubuntu-snappy.frameworks.target\nAfter=ubuntu-snappy.frameworks-pre.target\nRequires=ubuntu-snappy.frameworks-pre.target", "", "", "BusName=foo.bar.baz\nType=dbus", arch.UbuntuArchitecture())
	expectedSocketUsingWrapper    = fmt.Sprintf(expectedServiceWrapperFmt, "After=ubuntu-snappy.frameworks.target xkcd-webserver_xkcd-webserver_0.3.4.socket\nRequires=ubuntu-snappy.frameworks.target xkcd-webserver_xkcd-webserver_0.3.4.socket", ".canonical", "canonical", "\n", arch.UbuntuArchitecture())
	expectedTypeForkingFmkWrapper = fmt.Sprintf(expectedServiceWrapperFmt, "After=ubuntu-snappy.frameworks.target\nRequires=ubuntu-snappy.frameworks.target", ".canonical", "canonical", "Type=forking\n", arch.UbuntuArchitecture())
)

func (s *SnapTestSuite) TestSnappyGenerateSnapServiceTypeForking(c *C) {
	service := ServiceYaml{
		Name:        "xkcd-webserver",
		Start:       "bin/foo start",
		Stop:        "bin/foo stop",
		PostStop:    "bin/foo post-stop",
		StopTimeout: timeout.DefaultTimeout,
		Description: "A fun webserver",
		Forking:     true,
	}
	pkgPath := "/snaps/xkcd-webserver.canonical/0.3.4/"
	aaProfile := "xkcd-webserver.canonical_xkcd-webserver_0.3.4"
	m := packageYaml{Name: "xkcd-webserver",
		Version: "0.3.4"}

	generatedWrapper, err := generateSnapServicesFile(service, pkgPath, aaProfile, &m)
	c.Assert(err, IsNil)
	c.Assert(generatedWrapper, Equals, expectedTypeForkingFmkWrapper)
}

func (s *SnapTestSuite) TestSnappyGenerateSnapServiceAppWrapper(c *C) {
	service := ServiceYaml{
		Name:        "xkcd-webserver",
		Start:       "bin/foo start",
		Stop:        "bin/foo stop",
		PostStop:    "bin/foo post-stop",
		StopTimeout: timeout.DefaultTimeout,
		Description: "A fun webserver",
	}
	pkgPath := "/snaps/xkcd-webserver.canonical/0.3.4/"
	aaProfile := "xkcd-webserver.canonical_xkcd-webserver_0.3.4"
	m := packageYaml{Name: "xkcd-webserver",
		Version: "0.3.4"}

	generatedWrapper, err := generateSnapServicesFile(service, pkgPath, aaProfile, &m)
	c.Assert(err, IsNil)
	c.Assert(generatedWrapper, Equals, expectedServiceAppWrapper)
}

func (s *SnapTestSuite) TestSnappyGenerateSnapServiceAppWrapperWithExternalPort(c *C) {
	service := ServiceYaml{
		Name:        "xkcd-webserver",
		Start:       "bin/foo start",
		Stop:        "bin/foo stop",
		PostStop:    "bin/foo post-stop",
		StopTimeout: timeout.DefaultTimeout,
		Description: "A fun webserver",
		Ports:       &Ports{External: map[string]Port{"foo": Port{}}},
	}
	pkgPath := "/snaps/xkcd-webserver.canonical/0.3.4/"
	aaProfile := "xkcd-webserver.canonical_xkcd-webserver_0.3.4"
	m := packageYaml{Name: "xkcd-webserver",
		Version: "0.3.4"}

	generatedWrapper, err := generateSnapServicesFile(service, pkgPath, aaProfile, &m)
	c.Assert(err, IsNil)
	c.Assert(generatedWrapper, Equals, expectedNetAppWrapper)
}

func (s *SnapTestSuite) TestSnappyGenerateSnapServiceFmkWrapper(c *C) {
	service := ServiceYaml{
		Name:        "xkcd-webserver",
		Start:       "bin/foo start",
		Stop:        "bin/foo stop",
		PostStop:    "bin/foo post-stop",
		StopTimeout: timeout.DefaultTimeout,
		Description: "A fun webserver",
		BusName:     "foo.bar.baz",
	}
	pkgPath := "/snaps/xkcd-webserver/0.3.4/"
	aaProfile := "xkcd-webserver_xkcd-webserver_0.3.4"
	m := packageYaml{
		Name:    "xkcd-webserver",
		Version: "0.3.4",
		Type:    snap.TypeFramework,
	}

	generatedWrapper, err := generateSnapServicesFile(service, pkgPath, aaProfile, &m)
	c.Assert(err, IsNil)
	c.Assert(generatedWrapper, Equals, expectedServiceFmkWrapper)
}

func (s *SnapTestSuite) TestSnappyGenerateSnapServiceRestart(c *C) {
	service := ServiceYaml{
		Name:        "xkcd-webserver",
		RestartCond: systemd.RestartOnAbort,
	}
	pkgPath := "/snaps/xkcd-webserver/0.3.4/"
	aaProfile := "xkcd-webserver_xkcd-webserver_0.3.4"
	m := packageYaml{
		Name:    "xkcd-webserver",
		Version: "0.3.4",
	}

	generatedWrapper, err := generateSnapServicesFile(service, pkgPath, aaProfile, &m)
	c.Assert(err, IsNil)
	c.Assert(generatedWrapper, Matches, `(?ms).*^Restart=on-abort$.*`)
}

func (s *SnapTestSuite) TestSnappyGenerateSnapServiceWrapperWhitelist(c *C) {
	service := ServiceYaml{Name: "xkcd-webserver",
		Start:       "bin/foo start",
		Stop:        "bin/foo stop",
		PostStop:    "bin/foo post-stop",
		StopTimeout: timeout.DefaultTimeout,
		Description: "A fun webserver\nExec=foo",
	}
	pkgPath := "/snaps/xkcd-webserver.canonical/0.3.4/"
	aaProfile := "xkcd-webserver.canonical_xkcd-webserver_0.3.4"
	m := packageYaml{Name: "xkcd-webserver",
		Version: "0.3.4"}

	_, err := generateSnapServicesFile(service, pkgPath, aaProfile, &m)
	c.Assert(err, NotNil)
}

func (s *SnapTestSuite) TestServiceWhitelistSimple(c *C) {
	c.Assert(verifyServiceYaml(ServiceYaml{Name: "foo"}), IsNil)
	c.Assert(verifyServiceYaml(ServiceYaml{Description: "foo"}), IsNil)
	c.Assert(verifyServiceYaml(ServiceYaml{Start: "foo"}), IsNil)
	c.Assert(verifyServiceYaml(ServiceYaml{Stop: "foo"}), IsNil)
	c.Assert(verifyServiceYaml(ServiceYaml{PostStop: "foo"}), IsNil)
}

func (s *SnapTestSuite) TestServiceWhitelistIllegal(c *C) {
	c.Assert(verifyServiceYaml(ServiceYaml{Name: "x\n"}), NotNil)
	c.Assert(verifyServiceYaml(ServiceYaml{Description: "foo\n"}), NotNil)
	c.Assert(verifyServiceYaml(ServiceYaml{Start: "foo\n"}), NotNil)
	c.Assert(verifyServiceYaml(ServiceYaml{Stop: "foo\n"}), NotNil)
	c.Assert(verifyServiceYaml(ServiceYaml{PostStop: "foo\n"}), NotNil)
}

func (s *SnapTestSuite) TestServiceWhitelistError(c *C) {
	err := verifyServiceYaml(ServiceYaml{Name: "x\n"})
	c.Assert(err.Error(), Equals, "services description field 'Name' contains illegal 'x\n' (legal: '^[A-Za-z0-9/. _#:-]*$')")
}

func (s *SnapTestSuite) TestBinariesWhitelistSimple(c *C) {
	c.Assert(verifyBinariesYaml(Binary{Name: "foo"}), IsNil)
	c.Assert(verifyBinariesYaml(Binary{Exec: "foo"}), IsNil)
	c.Assert(verifyBinariesYaml(Binary{
		SecurityDefinitions: SecurityDefinitions{
			SecurityTemplate: "foo"},
	}), IsNil)
	c.Assert(verifyBinariesYaml(Binary{
		SecurityDefinitions: SecurityDefinitions{
			SecurityPolicy: &SecurityPolicyDefinition{
				AppArmor: "foo"},
		},
	}), IsNil)
}

func (s *SnapTestSuite) TestBinariesWhitelistIllegal(c *C) {
	c.Assert(verifyBinariesYaml(Binary{Name: "test!me"}), NotNil)
	c.Assert(verifyBinariesYaml(Binary{Name: "x\n"}), NotNil)
	c.Assert(verifyBinariesYaml(Binary{Exec: "x\n"}), NotNil)
	c.Assert(verifyBinariesYaml(Binary{
		SecurityDefinitions: SecurityDefinitions{
			SecurityTemplate: "x\n"},
	}), NotNil)
	c.Assert(verifyBinariesYaml(Binary{
		SecurityDefinitions: SecurityDefinitions{
			SecurityPolicy: &SecurityPolicyDefinition{
				AppArmor: "x\n"},
		},
	}), NotNil)
}

func (s *SnapTestSuite) TestInstallChecksForClashes(c *C) {
	// creating the thing by hand (as build refuses to)...
	tmpdir := c.MkDir()
	os.MkdirAll(filepath.Join(tmpdir, "meta"), 0755)
	yaml := []byte(`name: hello
version: 1.0.1
services:
 - name: foo
binaries:
 - name: foo
`)
	yamlFile := filepath.Join(tmpdir, "meta", "package.yaml")
	c.Assert(ioutil.WriteFile(yamlFile, yaml, 0644), IsNil)
	readmeMd := filepath.Join(tmpdir, "meta", "readme.md")
	c.Assert(ioutil.WriteFile(readmeMd, []byte("blah\nx"), 0644), IsNil)
	m, err := parsePackageYamlData(yaml, false)
	c.Assert(err, IsNil)
	snapName := fmt.Sprintf("%s_%s_all.snap", m.Name, m.Version)
	d := squashfs.New(snapName)
	c.Assert(d.Build(tmpdir), IsNil)

	_, err = installClick(snapName, 0, nil, testOrigin)
	c.Assert(err, ErrorMatches, ".*binary and service both called foo.*")
}

func (s *SnapTestSuite) TestInstallChecksFrameworks(c *C) {
	packageYaml := `name: foo
version: 0.1
frameworks:
  - missing
`
	snapFile := makeTestSnapPackage(c, packageYaml)
	_, err := installClick(snapFile, 0, nil, testOrigin)
	c.Assert(err, ErrorMatches, `.*missing framework.*`)
}

func (s *SnapTestSuite) TestRemovePackageServiceKills(c *C) {
	c.Skip("needs porting to new squashfs based snap activation!")

	// make Stop not work
	var sysdLog [][]string
	systemd.SystemctlCmd = func(cmd ...string) ([]byte, error) {
		sysdLog = append(sysdLog, cmd)
		return []byte("ActiveState=active\n"), nil
	}
	yamlFile, err := makeInstalledMockSnap(s.tempdir, `name: wat
version: 42
icon: meta/wat.ico
services:
 - name: wat
   stop-timeout: 25
`)
	c.Assert(err, IsNil)
	m, err := parsePackageYamlFile(yamlFile)
	c.Assert(err, IsNil)
	inter := &MockProgressMeter{}
	c.Check(m.removePackageServices(filepath.Dir(filepath.Dir(yamlFile)), inter), IsNil)
	c.Assert(len(inter.notified) > 0, Equals, true)
	c.Check(inter.notified[len(inter.notified)-1], Equals, "wat_wat_42.service refused to stop, killing.")
	c.Assert(len(sysdLog) >= 3, Equals, true)
	sd1 := sysdLog[len(sysdLog)-3]
	sd2 := sysdLog[len(sysdLog)-2]
	c.Check(sd1, DeepEquals, []string{"kill", "wat_wat_42.service", "-s", "TERM"})
	c.Check(sd2, DeepEquals, []string{"kill", "wat_wat_42.service", "-s", "KILL"})
}

func (s *SnapTestSuite) TestCopySnapDataDirectoryError(c *C) {
	oldPath := c.MkDir()
	newPath := "/nonono-i-can-not-write-here"
	err := copySnapDataDirectory(oldPath, newPath)
	c.Assert(err, DeepEquals, &ErrDataCopyFailed{
		OldPath:  oldPath,
		NewPath:  newPath,
		ExitCode: 1,
	})
}

func (s *SnapTestSuite) TestSnappyGenerateSnapSocket(c *C) {
	service := ServiceYaml{Name: "xkcd-webserver",
		Start:        "bin/foo start",
		Description:  "meep",
		Socket:       true,
		ListenStream: "/var/run/docker.sock",
		SocketMode:   "0660",
		SocketUser:   "root",
		SocketGroup:  "adm",
	}
	pkgPath := "/snaps/xkcd-webserver.canonical/0.3.4/"
	aaProfile := "xkcd-webserver.canonical_xkcd-webserver_0.3.4"
	m := packageYaml{
		Name:    "xkcd-webserver",
		Version: "0.3.4"}

	content, err := generateSnapSocketFile(service, pkgPath, aaProfile, &m)
	c.Assert(err, IsNil)
	c.Assert(content, Equals, `[Unit]
Description= Socket Unit File
PartOf=xkcd-webserver_xkcd-webserver_0.3.4.service
X-Snappy=yes

[Socket]
ListenStream=/var/run/docker.sock
SocketMode=0660
SocketUser=root
SocketGroup=adm

[Install]
WantedBy=sockets.target
`)
}

func (s *SnapTestSuite) TestSnappyGenerateSnapServiceWithSockte(c *C) {
	service := ServiceYaml{
		Name:        "xkcd-webserver",
		Start:       "bin/foo start",
		Stop:        "bin/foo stop",
		PostStop:    "bin/foo post-stop",
		StopTimeout: timeout.DefaultTimeout,
		Description: "A fun webserver",
		Socket:      true,
	}
	pkgPath := "/snaps/xkcd-webserver.canonical/0.3.4/"
	aaProfile := "xkcd-webserver.canonical_xkcd-webserver_0.3.4"
	m := packageYaml{Name: "xkcd-webserver",
		Version: "0.3.4"}

	generatedWrapper, err := generateSnapServicesFile(service, pkgPath, aaProfile, &m)
	c.Assert(err, IsNil)
	c.Assert(generatedWrapper, Equals, expectedSocketUsingWrapper)
}

func (s *SnapTestSuite) TestGenerateSnapSocketFile(c *C) {
	srv := ServiceYaml{}
	baseDir := "/base/dir"
	aaProfile := "pkg_app_1.0"
	m := &packageYaml{}

	// no socket mode means 0660
	content, err := generateSnapSocketFile(srv, baseDir, aaProfile, m)
	c.Assert(err, IsNil)
	c.Assert(content, Matches, "(?ms).*SocketMode=0660")

	// SocketMode itself is honored
	srv.SocketMode = "0600"
	content, err = generateSnapSocketFile(srv, baseDir, aaProfile, m)
	c.Assert(err, IsNil)
	c.Assert(content, Matches, "(?ms).*SocketMode=0600")

}

func (s *SnapTestSuite) TestSnappyHandleBinariesOnInstall(c *C) {
	packageYaml := `name: foo
icon: foo.svg
binaries:
 - name: bin/bar
`
	snapFile := makeTestSnapPackage(c, packageYaml+"version: 1.0")
	_, err := installClick(snapFile, AllowUnauthenticated, nil, "mvo")
	c.Assert(err, IsNil)

	// ensure that the binary wrapper file go generated with the right
	// name
	binaryWrapper := filepath.Join(dirs.SnapBinariesDir, "foo.bar")
	c.Assert(helpers.FileExists(binaryWrapper), Equals, true)

	// and that it gets removed on remove
	snapDir := filepath.Join(dirs.SnapSnapsDir, "foo.mvo", "1.0")
	yamlPath := filepath.Join(snapDir, "meta", "package.yaml")
	part, err := NewInstalledSnapPart(yamlPath, testOrigin)
	c.Assert(err, IsNil)
	err = part.remove(&MockProgressMeter{})
	c.Assert(err, IsNil)
	c.Assert(helpers.FileExists(binaryWrapper), Equals, false)
	c.Assert(helpers.FileExists(snapDir), Equals, false)
}<|MERGE_RESOLUTION|>--- conflicted
+++ resolved
@@ -220,11 +220,7 @@
 	yamlPath := filepath.Join(instDir, "meta", "package.yaml")
 	part, err := NewInstalledSnapPart(yamlPath, testOrigin)
 	c.Assert(err, IsNil)
-<<<<<<< HEAD
 	err = s.overlord.remove(part, nil)
-=======
-	err = part.remove(&MockProgressMeter{})
->>>>>>> a6e683cb
 	c.Assert(err, IsNil)
 
 	_, err = os.Stat(instDir)
@@ -298,11 +294,7 @@
 	yamlPath := filepath.Join(appdir, "meta", "package.yaml")
 	part, err := NewInstalledSnapPart(yamlPath, testOrigin)
 	c.Assert(err, IsNil)
-<<<<<<< HEAD
 	err = s.overlord.remove(part, nil)
-=======
-	err = part.remove(&MockProgressMeter{})
->>>>>>> a6e683cb
 	c.Assert(err, IsNil)
 }
 
@@ -544,39 +536,8 @@
 		Name: "pastebinit",
 		Exec: "bin/random-pastebin",
 	}
-<<<<<<< HEAD
-	pkgPath := "/apps/pastebinit.mvo/1.1/"
-	c.Assert(binPathForBinary(pkgPath, binary), Equals, "/apps/pastebinit.mvo/1.1/bin/random-pastebin")
-}
-
-func (s *SnapTestSuite) TestSnappyHandleBinariesOnInstall(c *C) {
-	packageYaml := `name: foo
-icon: foo.svg
-binaries:
- - name: bin/bar
-`
-	snapFile := makeTestSnapPackage(c, packageYaml+"version: 1.0")
-	_, err := installClick(snapFile, AllowUnauthenticated, nil, "mvo")
-	c.Assert(err, IsNil)
-
-	// ensure that the binary wrapper file go generated with the right
-	// name
-	binaryWrapper := filepath.Join(dirs.SnapBinariesDir, "foo.bar")
-	c.Assert(helpers.FileExists(binaryWrapper), Equals, true)
-
-	// and that it gets removed on remove
-	snapDir := filepath.Join(dirs.SnapAppsDir, "foo.mvo", "1.0")
-	yamlPath := filepath.Join(snapDir, "meta", "package.yaml")
-	part, err := NewInstalledSnapPart(yamlPath, testOrigin)
-	c.Assert(err, IsNil)
-	err = s.overlord.remove(part, nil)
-	c.Assert(err, IsNil)
-	c.Assert(helpers.FileExists(binaryWrapper), Equals, false)
-	c.Assert(helpers.FileExists(snapDir), Equals, false)
-=======
 	pkgPath := "/snaps/pastebinit.mvo/1.1/"
 	c.Assert(binPathForBinary(pkgPath, binary), Equals, "/snaps/pastebinit.mvo/1.1/bin/random-pastebin")
->>>>>>> a6e683cb
 }
 
 func (s *SnapTestSuite) TestSnappyHandleBinariesOnUpgrade(c *C) {
@@ -1235,7 +1196,9 @@
 	yamlPath := filepath.Join(snapDir, "meta", "package.yaml")
 	part, err := NewInstalledSnapPart(yamlPath, testOrigin)
 	c.Assert(err, IsNil)
-	err = part.remove(&MockProgressMeter{})
+
+	overlord := &Overlord{}
+	err = overlord.remove(part, &progress.NullProgress{})
 	c.Assert(err, IsNil)
 	c.Assert(helpers.FileExists(binaryWrapper), Equals, false)
 	c.Assert(helpers.FileExists(snapDir), Equals, false)
