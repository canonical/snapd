// -*- Mode: Go; indent-tabs-mode: t -*-

/*
 * Copyright (C) 2014-2015 Canonical Ltd
 *
 * This program is free software: you can redistribute it and/or modify
 * it under the terms of the GNU General Public License version 3 as
 * published by the Free Software Foundation.
 *
 * This program is distributed in the hope that it will be useful,
 * but WITHOUT ANY WARRANTY; without even the implied warranty of
 * MERCHANTABILITY or FITNESS FOR A PARTICULAR PURPOSE.  See the
 * GNU General Public License for more details.
 *
 * You should have received a copy of the GNU General Public License
 * along with this program.  If not, see <http://www.gnu.org/licenses/>.
 *
 */

package snappy

import (
	"fmt"
	"io"
	"io/ioutil"
	"net/http"
	"net/http/httptest"
	"net/url"
	"os"
	"path/filepath"

	"github.com/ubuntu-core/snappy/arch"
	"github.com/ubuntu-core/snappy/dirs"
	"github.com/ubuntu-core/snappy/osutil"
	"github.com/ubuntu-core/snappy/policy"
	"github.com/ubuntu-core/snappy/release"
	"github.com/ubuntu-core/snappy/snap"
	"github.com/ubuntu-core/snappy/snap/snapenv"
	"github.com/ubuntu-core/snappy/store"
	"github.com/ubuntu-core/snappy/systemd"

	. "gopkg.in/check.v1"
)

type SnapTestSuite struct {
	tempdir  string
	secbase  string
	storeCfg *store.SnapUbuntuStoreConfig
	overlord Overlord
}

var _ = Suite(&SnapTestSuite{})

func (s *SnapTestSuite) SetUpTest(c *C) {
	s.secbase = policy.SecBase
	s.tempdir = c.MkDir()
	dirs.SetRootDir(s.tempdir)

	policy.SecBase = filepath.Join(s.tempdir, "security")
	os.MkdirAll(dirs.SnapServicesDir, 0755)
	os.MkdirAll(dirs.SnapSeccompDir, 0755)
	os.MkdirAll(dirs.SnapSnapsDir, 0755)

	release.Override(release.Release{Flavor: "core", Series: "15.04"})

	// create a fake systemd environment
	os.MkdirAll(filepath.Join(dirs.SnapServicesDir, "multi-user.target.wants"), 0755)

	systemd.SystemctlCmd = func(cmd ...string) ([]byte, error) {
		return []byte("ActiveState=inactive\n"), nil
	}

	// fake udevadm
	runUdevAdm = func(args ...string) error {
		return nil
	}

	// do not attempt to hit the real store servers in the tests
	nowhereURI, _ := url.Parse("")
	s.storeCfg = &store.SnapUbuntuStoreConfig{
		SearchURI:  nowhereURI,
		DetailsURI: nowhereURI,
		BulkURI:    nowhereURI,
	}
	storeConfig = s.storeCfg

	aaExec = filepath.Join(s.tempdir, "aa-exec")
	err := ioutil.WriteFile(aaExec, []byte(mockAaExecScript), 0755)
	c.Assert(err, IsNil)

	runAppArmorParser = mockRunAppArmorParser

	makeMockSecurityEnv(c)
}

func (s *SnapTestSuite) TearDownTest(c *C) {
	// ensure all functions are back to their original state
	storeConfig = nil
	policy.SecBase = s.secbase
	regenerateAppArmorRules = regenerateAppArmorRulesImpl
	ActiveSnapIterByType = activeSnapIterByTypeImpl
	duCmd = "du"
	stripGlobalRootDir = stripGlobalRootDirImpl
	runUdevAdm = runUdevAdmImpl
}

func (s *SnapTestSuite) makeInstalledMockSnap(yamls ...string) (yamlFile string, err error) {
	yaml := ""
	if len(yamls) > 0 {
		yaml = yamls[0]
	}

	return makeInstalledMockSnap(s.tempdir, yaml)
}

func makeSnapActive(snapYamlPath string) (err error) {
	snapdir := filepath.Dir(filepath.Dir(snapYamlPath))
	parent := filepath.Dir(snapdir)
	err = os.Symlink(snapdir, filepath.Join(parent, "current"))

	return err
}

func (s *SnapTestSuite) TestLocalSnapInvalidPath(c *C) {
	_, err := NewInstalledSnap("invalid-path")
	c.Assert(err, NotNil)
}

func (s *SnapTestSuite) TestLocalSnapSimple(c *C) {
	snapYaml, err := s.makeInstalledMockSnap()
	c.Assert(err, IsNil)

	snap, err := NewInstalledSnap(snapYaml)
	c.Assert(err, IsNil)
	c.Assert(snap, NotNil)
	c.Check(snap.Name(), Equals, "hello-snap")
	c.Check(snap.Version(), Equals, "1.10")
	c.Check(snap.IsActive(), Equals, false)
	c.Check(snap.Info().Summary, Equals, "hello")
	c.Check(snap.Info().Description, Equals, "Hello...")
	c.Check(snap.IsInstalled(), Equals, true)

	apps := snap.Apps()
	c.Assert(apps, HasLen, 2)
	c.Assert(apps["svc1"].Name, Equals, "svc1")

	// ensure we get valid Date()
	st, err := os.Stat(snap.basedir)
	c.Assert(err, IsNil)
	c.Assert(snap.Date(), Equals, st.ModTime())

	c.Assert(snap.basedir, Equals, filepath.Join(s.tempdir, "snaps", helloSnapComposedName, "1.10"))
	c.Assert(snap.InstalledSize(), Not(Equals), -1)
}

func (s *SnapTestSuite) TestLocalSnapActive(c *C) {
	snapYaml, err := s.makeInstalledMockSnap()
	c.Assert(err, IsNil)
	makeSnapActive(snapYaml)

	snap, err := NewInstalledSnap(snapYaml)
	c.Assert(err, IsNil)
	c.Assert(snap.IsActive(), Equals, true)
}

func (s *SnapTestSuite) TestLocalSnapRepositoryInvalidIsStillOk(c *C) {
	dirs.SnapSnapsDir = "invalid-path"

	installed, err := (&Overlord{}).Installed()
	c.Assert(err, IsNil)
	c.Assert(installed, HasLen, 0)
}

func (s *SnapTestSuite) TestLocalSnapRepositorySimple(c *C) {
	yamlPath, err := s.makeInstalledMockSnap()
	c.Assert(err, IsNil)
	err = makeSnapActive(yamlPath)
	c.Assert(err, IsNil)

	installed, err := (&Overlord{}).Installed()
	c.Assert(err, IsNil)
	c.Assert(installed, HasLen, 1)
	c.Assert(installed[0].Name(), Equals, "hello-snap")
	c.Assert(installed[0].Version(), Equals, "1.10")
}

const (
	funkyAppName      = "8nzc1x4iim2xj1g2ul64"
	funkyAppDeveloper = "chipaca"
)

/* acquired via:
curl -s --data-binary '{"name":["8nzc1x4iim2xj1g2ul64.chipaca"]}'  -H 'content-type: application/json' https://search.apps.ubuntu.com/api/v1/click-metadata
*/
const MockUpdatesJSON = `[
    {
        "status": "Published",
        "name": "8nzc1x4iim2xj1g2ul64.chipaca",
        "package_name": "8nzc1x4iim2xj1g2ul64",
        "origin": "chipaca",
        "changelog": "",
        "icon_url": "https://myapps.developer.ubuntu.com/site_media/appmedia/2015/04/hello.svg_Dlrd3L4.png",
        "title": "Returns for store credit only.",
        "binary_filesize": 65375,
        "anon_download_url": "https://public.apps.ubuntu.com/anon/download/chipaca/8nzc1x4iim2xj1g2ul64.chipaca/8nzc1x4iim2xj1g2ul64.chipaca_42_all.snap",
        "allow_unauthenticated": true,
        "revision": 3,
        "version": "42",
        "download_url": "https://public.apps.ubuntu.com/download/chipaca/8nzc1x4iim2xj1g2ul64.chipaca/8nzc1x4iim2xj1g2ul64.chipaca_42_all.snap",
        "download_sha512": "5364253e4a988f4f5c04380086d542f410455b97d48cc6c69ca2a5877d8aef2a6b2b2f83ec4f688cae61ebc8a6bf2cdbd4dbd8f743f0522fc76540429b79df42"
    }
]`

type MockUbuntuStoreServer struct {
	quit chan int

	searchURI string
}

func mockActiveSnapIterByType(mockSnaps []string) {
	ActiveSnapIterByType = func(f func(*snap.Info) string, snapTs ...snap.Type) (res []string, err error) {
		return mockSnaps, nil
	}
}

func (s *SnapTestSuite) TestUbuntuStoreRepositoryUpdates(c *C) {
	mockServer := httptest.NewServer(http.HandlerFunc(func(w http.ResponseWriter, r *http.Request) {
		jsonReq, err := ioutil.ReadAll(r.Body)
		c.Assert(err, IsNil)
		c.Assert(string(jsonReq), Equals, `{"name":["`+funkyAppName+`"]}`)
		io.WriteString(w, MockUpdatesJSON)
	}))

	c.Assert(mockServer, NotNil)
	defer mockServer.Close()

	var err error
	s.storeCfg.BulkURI, err = url.Parse(mockServer.URL + "/updates/")
	c.Assert(err, IsNil)
	repo := store.NewUbuntuStoreSnapRepository(s.storeCfg, "")
	c.Assert(repo, NotNil)

	// override the real ActiveSnapIterByType to return our
	// mock data
	mockActiveSnapIterByType([]string{funkyAppName})

	// the actual test
	results, err := snapUpdates(repo)
	c.Assert(err, IsNil)
	c.Assert(results, HasLen, 1)
	c.Assert(results[0].Name, Equals, funkyAppName)
	c.Assert(results[0].Revision, Equals, 3)
	c.Assert(results[0].Version, Equals, "42")
}

func (s *SnapTestSuite) TestUbuntuStoreRepositoryUpdatesNoSnaps(c *C) {

	var err error
	s.storeCfg.DetailsURI, err = url.Parse("https://some-uri")
	c.Assert(err, IsNil)
	repo := store.NewUbuntuStoreSnapRepository(s.storeCfg, "")
	c.Assert(repo, NotNil)

	mockActiveSnapIterByType([]string{})

	// the actual test
	results, err := snapUpdates(repo)
	c.Assert(err, IsNil)
	c.Assert(results, HasLen, 0)
}

func (s *SnapTestSuite) TestMakeConfigEnv(c *C) {
	yamlFile, err := makeInstalledMockSnap(s.tempdir, "")
	c.Assert(err, IsNil)
	snap, err := NewInstalledSnap(yamlFile)
	c.Assert(err, IsNil)
	c.Assert(snap, NotNil)

	os.Setenv("SNAP_NAME", "override-me")
	defer os.Setenv("SNAP_NAME", "")

	env := makeSnapHookEnv(snap)

	// now ensure that the environment we get back is what we want
	envMap := snapenv.MakeMapFromEnvList(env)
	// regular env is unaltered
	c.Assert(envMap["PATH"], Equals, os.Getenv("PATH"))
	// SNAP_* is overriden
	c.Assert(envMap["SNAP_NAME"], Equals, "hello-snap")
	c.Assert(envMap["SNAP_VERSION"], Equals, "1.10")
	c.Check(envMap["LC_ALL"], Equals, "C.UTF-8")
}

func (s *SnapTestSuite) TestUbuntuStoreRepositoryInstallRemoteSnap(c *C) {
	snapPackage := makeTestSnapPackage(c, "")
	snapR, err := os.Open(snapPackage)
	c.Assert(err, IsNil)

	mockServer := httptest.NewServer(http.HandlerFunc(func(w http.ResponseWriter, r *http.Request) {
		switch r.URL.Path {
		case "/snap":
			io.Copy(w, snapR)
		default:
			panic("unexpected url path: " + r.URL.Path)
		}
	}))
	c.Assert(mockServer, NotNil)
	defer mockServer.Close()

<<<<<<< HEAD
	r := &snap.Info{Store: &snap.StoreInfo{}}
	r.Name = "foo"
	r.Developer = "bar"
	r.Description = "this is a description"
	r.Version = "1.0"
	r.Store.AnonDownloadURL = mockServer.URL + "/snap"
	r.Store.IconURL = mockServer.URL + "/icon"
=======
	r := &store.RemoteSnap{}
	r.Pkg.AnonDownloadURL = mockServer.URL + "/snap"
	r.Pkg.DownloadURL = mockServer.URL + "/snap"
	r.Pkg.IconURL = mockServer.URL + "/icon"
	r.Pkg.Name = "foo"
	r.Pkg.Developer = "bar"
	r.Pkg.Description = "this is a description"
	r.Pkg.Version = "1.0"
>>>>>>> 22cb70bd

	mStore := store.NewUbuntuStoreSnapRepository(s.storeCfg, "")
	p := &MockProgressMeter{}
	name, err := installRemote(mStore, r, 0, p)
	c.Assert(err, IsNil)
	c.Check(name, Equals, "foo")
	st, err := os.Stat(snapPackage)
	c.Assert(err, IsNil)
	c.Assert(p.written, Equals, int(st.Size()))

	installed, err := ListInstalled()
	c.Assert(err, IsNil)
	c.Assert(installed, HasLen, 1)

	c.Check(installed[0].Developer(), Equals, "bar")
	c.Check(installed[0].Info().Description, Equals, "this is a description")

	_, err = os.Stat(filepath.Join(dirs.SnapMetaDir, "foo_1.0.manifest"))
	c.Check(err, IsNil)
}

func (s *SnapTestSuite) TestRemoteSnapUpgradeService(c *C) {
	snapPackage := makeTestSnapPackage(c, `name: foo
version: 1.0
apps:
 svc:
  command: svc
  daemon: forking
`)
	snapR, err := os.Open(snapPackage)
	c.Assert(err, IsNil)

	iconContent := "icon"
	mockServer := httptest.NewServer(http.HandlerFunc(func(w http.ResponseWriter, r *http.Request) {
		switch r.URL.Path {
		case "/snap":
			io.Copy(w, snapR)
			snapR.Seek(0, 0)
		case "/icon":
			fmt.Fprintf(w, iconContent)
		default:
			panic("unexpected url path: " + r.URL.Path)
		}
	}))
	c.Assert(mockServer, NotNil)
	defer mockServer.Close()

<<<<<<< HEAD
	r := &snap.Info{Store: &snap.StoreInfo{}}
	r.Name = "foo"
	r.Developer = "bar"
	r.Version = "1.0"
	r.Developer = testDeveloper
	r.Store.AnonDownloadURL = mockServer.URL + "/snap"
	r.Store.IconURL = mockServer.URL + "/icon"
=======
	r := &store.RemoteSnap{}
	r.Pkg.AnonDownloadURL = mockServer.URL + "/snap"
	r.Pkg.DownloadURL = mockServer.URL + "/snap"
	r.Pkg.Developer = testDeveloper
	r.Pkg.IconURL = mockServer.URL + "/icon"
	r.Pkg.Name = "foo"
	r.Pkg.Developer = "bar"
	r.Pkg.Version = "1.0"
>>>>>>> 22cb70bd

	mStore := store.NewUbuntuStoreSnapRepository(s.storeCfg, "")
	p := &MockProgressMeter{}
	name, err := installRemote(mStore, r, 0, p)
	c.Assert(err, IsNil)
	c.Check(name, Equals, "foo")
	c.Check(p.notified, HasLen, 0)

	_, err = installRemote(mStore, r, 0, p)
	c.Assert(err, IsNil)
	c.Check(name, Equals, "foo")
	c.Check(p.notified, HasLen, 1)
	c.Check(p.notified[0], Matches, "Waiting for .* stop.")
}

func (s *SnapTestSuite) TestErrorOnUnsupportedArchitecture(c *C) {
	const packageHello = `name: hello-snap
version: 1.10
architectures:
    - yadayada
    - blahblah
`

	snapPkg := makeTestSnapPackage(c, packageHello)
	_, err := s.overlord.Install(snapPkg, 0, &MockProgressMeter{})
	errorMsg := fmt.Sprintf("package's supported architectures (yadayada, blahblah) is incompatible with this system (%s)", arch.UbuntuArchitecture())
	c.Assert(err.Error(), Equals, errorMsg)
}

func (s *SnapTestSuite) TestServicesWithPorts(c *C) {
	const packageHello = `name: hello-snap
version: 1.10
apps:
 hello:
  command: bin/hello
 svc1:
   command: svc1
   type: forking
   description: "Service #1"
   ports:
      external:
        ui:
          port: 8080/tcp
        nothing:
          port: 8081/tcp
          negotiable: yes
 svc2:
   command: svc2
   type: forking
   description: "Service #2"
`

	yamlFile, err := makeInstalledMockSnap(s.tempdir, packageHello)
	c.Assert(err, IsNil)

	snap, err := NewInstalledSnap(yamlFile)
	c.Assert(err, IsNil)
	c.Assert(snap, NotNil)

	c.Assert(snap.Name(), Equals, "hello-snap")
	c.Assert(snap.Developer(), Equals, testDeveloper)
	c.Assert(snap.Version(), Equals, "1.10")
	c.Assert(snap.IsActive(), Equals, false)

	apps := snap.Apps()
	c.Assert(apps, HasLen, 3)

	c.Assert(apps["svc1"].Name, Equals, "svc1")
	c.Assert(apps["svc1"].Description, Equals, "Service #1")

	c.Assert(apps["svc2"].Name, Equals, "svc2")
	c.Assert(apps["svc2"].Description, Equals, "Service #2")

	// ensure we get valid Date()
	st, err := os.Stat(snap.basedir)
	c.Assert(err, IsNil)
	c.Assert(snap.Date(), Equals, st.ModTime())

	c.Assert(snap.basedir, Equals, filepath.Join(s.tempdir, "snaps", helloSnapComposedName, "1.10"))
	c.Assert(snap.InstalledSize(), Not(Equals), -1)
}

func (s *SnapTestSuite) TestSnapYamlMultipleArchitecturesParsing(c *C) {
	y := filepath.Join(s.tempdir, "snap.yaml")
	ioutil.WriteFile(y, []byte(`name: fatbinary
version: 1.0
architectures: [i386, armhf]
`), 0644)
	m, err := parseSnapYamlFile(y)
	c.Assert(err, IsNil)
	c.Assert(m.Architectures, DeepEquals, []string{"i386", "armhf"})
}

func (s *SnapTestSuite) TestSnapYamlSingleArchitecturesParsing(c *C) {
	y := filepath.Join(s.tempdir, "snap.yaml")
	ioutil.WriteFile(y, []byte(`name: fatbinary
version: 1.0
architectures: [i386]
`), 0644)
	m, err := parseSnapYamlFile(y)
	c.Assert(err, IsNil)
	c.Assert(m.Architectures, DeepEquals, []string{"i386"})
}

func (s *SnapTestSuite) TestSnapYamlNoArchitecturesParsing(c *C) {
	y := filepath.Join(s.tempdir, "snap.yaml")
	ioutil.WriteFile(y, []byte(`name: fatbinary
version: 1.0
`), 0644)
	m, err := parseSnapYamlFile(y)
	c.Assert(err, IsNil)
	c.Assert(m.Architectures, DeepEquals, []string{"all"})
}

func (s *SnapTestSuite) TestSnapYamlBadArchitectureParsing(c *C) {
	data := []byte(`name: fatbinary
version: 1.0
architectures:
  armhf:
    no
`)
	_, err := parseSnapYamlData(data, false)
	c.Assert(err, NotNil)
}

func (s *SnapTestSuite) TestSnapYamlWorseArchitectureParsing(c *C) {
	data := []byte(`name: fatbinary
version: 1.0
architectures:
  - armhf:
      sometimes
`)
	_, err := parseSnapYamlData(data, false)
	c.Assert(err, NotNil)
}

func (s *SnapTestSuite) TestSnapYamlLicenseParsing(c *C) {
	y := filepath.Join(s.tempdir, "snap.yaml")
	ioutil.WriteFile(y, []byte(`
name: foo
version: 1.0
license-agreement: explicit`), 0644)
	m, err := parseSnapYamlFile(y)
	c.Assert(err, IsNil)
	c.Assert(m.LicenseAgreement, Equals, "explicit")
}

func (s *SnapTestSuite) TestUbuntuStoreRepositoryGadgetStoreId(c *C) {
	mockServer := httptest.NewServer(http.HandlerFunc(func(w http.ResponseWriter, r *http.Request) {
		// ensure we get the right header
		storeID := r.Header.Get("X-Ubuntu-Store")
		c.Assert(storeID, Equals, "my-store")
		w.WriteHeader(404)
	}))
	c.Assert(mockServer, NotNil)
	defer mockServer.Close()

	// install custom gadget snap with store-id
	snapYamlFn, err := makeInstalledMockSnap(s.tempdir, `name: gadget-test
version: 1.0
gadget:
  store:
    id: my-store
type: gadget
`)
	c.Assert(err, IsNil)
	makeSnapActive(snapYamlFn)

	s.storeCfg.DetailsURI, err = url.Parse(mockServer.URL)
	c.Assert(err, IsNil)
	repo := NewConfiguredUbuntuStoreSnapRepository()
	c.Assert(repo, NotNil)

	// we just ensure that the right header is set
	repo.Snap("xkcd", "edge")
}

func (s *SnapTestSuite) TestUninstallBuiltIn(c *C) {
	// install custom gadget snap with store-id
	gadgetYaml, err := makeInstalledMockSnap(s.tempdir, `name: gadget-test
version: 1.0
gadget:
  store:
    id: my-store
  software:
    built-in:
      - hello-snap
type: gadget
`)
	c.Assert(err, IsNil)
	makeSnapActive(gadgetYaml)

	snapYamlFn, err := makeInstalledMockSnap(s.tempdir, "")
	c.Assert(err, IsNil)
	makeSnapActive(snapYamlFn)

	p := &MockProgressMeter{}

	installed, err := (&Overlord{}).Installed()
	c.Assert(err, IsNil)
	snaps := FindSnapsByName("hello-snap", installed)
	c.Assert(snaps, HasLen, 1)
	c.Check(s.overlord.Uninstall(snaps[0], p), Equals, ErrPackageNotRemovable)
}

var securityBinarySnapYaml = []byte(`name: test-snap
version: 1.2.8
apps:
 testme:
   command: bin/testme
   description: "testme client"
   plugs: [testme]
 testme-override:
   command: bin/testme-override
   plugs: [testme-override]
 testme-policy:
   command: bin/testme-policy
   plugs: [testme-policy]

plugs:
 testme:
   interface: old-security
   caps:
     - "foo_group"
   security-template: "foo_template"
 testme-override:
   interface: old-security
   security-override:
     read-paths:
         - "/foo"
     syscalls:
         - "bar"
 testme-policy:
   interface: old-security
   security-policy:
     apparmor: meta/testme-policy.profile

`)

func (s *SnapTestSuite) TestSnapYamlSecurityBinaryParsing(c *C) {
	m, err := parseSnapYamlData(securityBinarySnapYaml, false)
	c.Assert(err, IsNil)

	c.Assert(m.Apps["testme"].Name, Equals, "testme")
	c.Assert(m.Apps["testme"].Command, Equals, "bin/testme")
	c.Assert(m.Plugs["testme"].SecurityCaps, HasLen, 1)
	c.Assert(m.Plugs["testme"].SecurityCaps[0], Equals, "foo_group")
	c.Assert(m.Plugs["testme"].SecurityTemplate, Equals, "foo_template")

	c.Assert(m.Apps["testme-override"].Name, Equals, "testme-override")
	c.Assert(m.Apps["testme-override"].Command, Equals, "bin/testme-override")
	c.Assert(m.Plugs["testme-override"].SecurityCaps, HasLen, 0)
	c.Assert(m.Plugs["testme-override"].SecurityOverride.ReadPaths[0], Equals, "/foo")
	c.Assert(m.Plugs["testme-override"].SecurityOverride.Syscalls[0], Equals, "bar")

	c.Assert(m.Apps["testme-policy"].Name, Equals, "testme-policy")
	c.Assert(m.Apps["testme-policy"].Command, Equals, "bin/testme-policy")
	c.Assert(m.Plugs["testme-policy"].SecurityCaps, HasLen, 0)
	c.Assert(m.Plugs["testme-policy"].SecurityPolicy.AppArmor, Equals, "meta/testme-policy.profile")
}

var securityServiceSnapYaml = []byte(`name: test-snap
version: 1.2.8
apps:
 testme-service:
   command: bin/testme-service.start
   daemon: forking
   stop-command: bin/testme-service.stop
   description: "testme service"
   plugs: [testme-service]

plugs:
 testme-service:
   interface: old-security
   caps:
     - "network-client"
     - "foo_group"
   security-template: "foo_template"
`)

func (s *SnapTestSuite) TestSnapYamlSecurityServiceParsing(c *C) {
	m, err := parseSnapYamlData(securityServiceSnapYaml, false)
	c.Assert(err, IsNil)

	c.Assert(m.Apps["testme-service"].Name, Equals, "testme-service")
	c.Assert(m.Apps["testme-service"].Command, Equals, "bin/testme-service.start")
	c.Assert(m.Apps["testme-service"].Stop, Equals, "bin/testme-service.stop")
	c.Assert(m.Plugs["testme-service"].SecurityCaps, HasLen, 2)
	c.Assert(m.Plugs["testme-service"].SecurityCaps[0], Equals, "network-client")
	c.Assert(m.Plugs["testme-service"].SecurityCaps[1], Equals, "foo_group")
	c.Assert(m.Plugs["testme-service"].SecurityTemplate, Equals, "foo_template")
}

func (s *SnapTestSuite) TestNeedsAppArmorUpdateSecurityPolicy(c *C) {
	// if a security policy is defined, never flag for update
	sd := &SecurityDefinitions{SecurityPolicy: &SecurityPolicyDefinition{}}
	c.Check(sd.NeedsAppArmorUpdate(nil, nil), Equals, false)
}

func (s *SnapTestSuite) TestNeedsAppArmorUpdateSecurityOverride(c *C) {
	// if a security override is defined, always flag for update
	sd := &SecurityDefinitions{SecurityOverride: &SecurityOverrideDefinition{}}
	c.Check(sd.NeedsAppArmorUpdate(nil, nil), Equals, true)
}

func (s *SnapTestSuite) TestNeedsAppArmorUpdateTemplatePresent(c *C) {
	// if the template is in the map, it needs updating
	sd := &SecurityDefinitions{SecurityTemplate: "foo_bar"}
	c.Check(sd.NeedsAppArmorUpdate(nil, map[string]bool{"foo_bar": true}), Equals, true)
}

func (s *SnapTestSuite) TestNeedsAppArmorUpdateTemplateAbsent(c *C) {
	// if the template is not in the map, it does not
	sd := &SecurityDefinitions{SecurityTemplate: "foo_bar"}
	c.Check(sd.NeedsAppArmorUpdate(nil, nil), Equals, false)
}

func (s *SnapTestSuite) TestNeedsAppArmorUpdatePolicyPresent(c *C) {
	// if the cap is in the map, it needs updating
	sd := &SecurityDefinitions{SecurityCaps: []string{"foo_bar"}}
	c.Check(sd.NeedsAppArmorUpdate(map[string]bool{"foo_bar": true}, nil), Equals, true)
}

func (s *SnapTestSuite) TestNeedsAppArmorUpdatePolicyAbsent(c *C) {
	// if the cap is not in the map, it does not
	sd := &SecurityDefinitions{SecurityCaps: []string{"foo_quux"}}
	c.Check(sd.NeedsAppArmorUpdate(map[string]bool{"foo_bar": true}, nil), Equals, false)
}

func (s *SnapTestSuite) TestDetectIllegalYamlBinaries(c *C) {
	_, err := parseSnapYamlData([]byte(`name: foo
version: 1.0
apps:
 tes!me:
   command: someething
`), false)
	c.Assert(err, NotNil)
}

func (s *SnapTestSuite) TestDetectIllegalYamlService(c *C) {
	_, err := parseSnapYamlData([]byte(`name: foo
version: 1.0
apps:
 tes!me:
   command: something
   daemon: forking
`), false)
	c.Assert(err, NotNil)
}

func (s *SnapTestSuite) TestIllegalPackageNameWithDeveloper(c *C) {
	_, err := parseSnapYamlData([]byte(`name: foo.something
version: 1.0
`), false)

	c.Assert(err, Equals, ErrPackageNameNotSupported)
}

var hardwareYaml = []byte(`name: gadget-foo
version: 1.0
gadget:
 hardware:
  assign:
   - part-id: device-hive-iot-hal
     rules:
     - kernel: ttyUSB0
     - subsystem: tty
       with-subsystems: usb-serial
       with-driver: pl2303
       with-attrs:
       - idVendor=0xf00f00
       - idProduct=0xb00
       with-props:
       - BAUD=9600
       - META1=foo*
       - META2=foo?
       - META3=foo[a-z]
       - META4=a|b
`)

func (s *SnapTestSuite) TestParseHardwareYaml(c *C) {
	m, err := parseSnapYamlData(hardwareYaml, false)
	c.Assert(err, IsNil)
	c.Assert(m.Gadget.Hardware.Assign[0].PartID, Equals, "device-hive-iot-hal")
	c.Assert(m.Gadget.Hardware.Assign[0].Rules[0].Kernel, Equals, "ttyUSB0")
	c.Assert(m.Gadget.Hardware.Assign[0].Rules[1].Subsystem, Equals, "tty")
	c.Assert(m.Gadget.Hardware.Assign[0].Rules[1].WithDriver, Equals, "pl2303")
	c.Assert(m.Gadget.Hardware.Assign[0].Rules[1].WithAttrs[0], Equals, "idVendor=0xf00f00")
	c.Assert(m.Gadget.Hardware.Assign[0].Rules[1].WithAttrs[1], Equals, "idProduct=0xb00")
}

var expectedUdevRule = `KERNEL=="ttyUSB0", TAG:="snappy-assign", ENV{SNAPPY_APP}:="device-hive-iot-hal"

SUBSYSTEM=="tty", SUBSYSTEMS=="usb-serial", DRIVER=="pl2303", ATTRS{idVendor}=="0xf00f00", ATTRS{idProduct}=="0xb00", ENV{BAUD}=="9600", ENV{META1}=="foo*", ENV{META2}=="foo?", ENV{META3}=="foo[a-z]", ENV{META4}=="a|b", TAG:="snappy-assign", ENV{SNAPPY_APP}:="device-hive-iot-hal"

`

func (s *SnapTestSuite) TestGenerateHardwareYamlData(c *C) {
	m, err := parseSnapYamlData(hardwareYaml, false)
	c.Assert(err, IsNil)

	output, err := m.Gadget.Hardware.Assign[0].generateUdevRuleContent()
	c.Assert(err, IsNil)

	c.Assert(output, Equals, expectedUdevRule)
}

func (s *SnapTestSuite) TestWriteHardwareUdevEtc(c *C) {
	m, err := parseSnapYamlData(hardwareYaml, false)
	c.Assert(err, IsNil)

	dirs.SnapUdevRulesDir = c.MkDir()
	writeGadgetHardwareUdevRules(m)

	c.Assert(osutil.FileExists(filepath.Join(dirs.SnapUdevRulesDir, "80-snappy_gadget-foo_device-hive-iot-hal.rules")), Equals, true)
}

func (s *SnapTestSuite) TestWriteHardwareUdevCleanup(c *C) {
	m, err := parseSnapYamlData(hardwareYaml, false)
	c.Assert(err, IsNil)

	dirs.SnapUdevRulesDir = c.MkDir()
	udevRulesFile := filepath.Join(dirs.SnapUdevRulesDir, "80-snappy_gadget-foo_device-hive-iot-hal.rules")
	c.Assert(ioutil.WriteFile(udevRulesFile, nil, 0644), Equals, nil)
	cleanupGadgetHardwareUdevRules(m)

	c.Assert(osutil.FileExists(udevRulesFile), Equals, false)
}

func (s *SnapTestSuite) TestWriteHardwareUdevActivate(c *C) {
	type aCmd []string
	var cmds = []aCmd{}

	runUdevAdm = func(args ...string) error {
		cmds = append(cmds, args)
		return nil
	}
	defer func() { runUdevAdm = runUdevAdmImpl }()

	err := activateGadgetHardwareUdevRules()
	c.Assert(err, IsNil)
	c.Assert(cmds[0], DeepEquals, aCmd{"udevadm", "control", "--reload-rules"})
	c.Assert(cmds[1], DeepEquals, aCmd{"udevadm", "trigger"})
	c.Assert(cmds, HasLen, 2)
}

func (s *SnapTestSuite) TestParseSnapYamlDataChecksName(c *C) {
	_, err := parseSnapYamlData([]byte(`
version: 1.0
`), false)
	c.Assert(err, ErrorMatches, "can not parse snap.yaml: missing required fields 'name'.*")
}

func (s *SnapTestSuite) TestParseSnapYamlDataChecksVersion(c *C) {
	_, err := parseSnapYamlData([]byte(`
name: foo
`), false)
	c.Assert(err, ErrorMatches, "can not parse snap.yaml: missing required fields 'version'.*")
}

func (s *SnapTestSuite) TestParseSnapYamlDataChecksMultiple(c *C) {
	_, err := parseSnapYamlData([]byte(`
`), false)
	c.Assert(err, ErrorMatches, "can not parse snap.yaml: missing required fields 'name, version'.*")
}

func (s *SnapTestSuite) TestChannelFromLocalManifest(c *C) {
	snapYaml, err := s.makeInstalledMockSnap()
	c.Assert(err, IsNil)

	snap, err := NewInstalledSnap(snapYaml)
	c.Assert(snap.Channel(), Equals, "remote-channel")
}

func (s *SnapTestSuite) TestIcon(c *C) {
	snapYaml, err := s.makeInstalledMockSnap()
	snap, err := NewInstalledSnap(snapYaml)
	c.Assert(err, IsNil)
	err = os.MkdirAll(filepath.Join(snap.basedir, "meta", "gui"), 0755)
	c.Assert(err, IsNil)
	err = ioutil.WriteFile(filepath.Join(snap.basedir, "meta", "gui", "icon.png"), nil, 0644)
	c.Assert(err, IsNil)

	c.Check(snap.Icon(), Matches, filepath.Join(dirs.SnapSnapsDir, snap.Name(), snap.Version(), "meta/gui/icon.png"))
}

func (s *SnapTestSuite) TestIconEmpty(c *C) {
	snapYaml, err := s.makeInstalledMockSnap(`name: foo
version: 1.0
`)
	snap, err := NewInstalledSnap(snapYaml)
	c.Assert(err, IsNil)
	// no icon in the yaml!
	c.Check(snap.Icon(), Equals, "")
}<|MERGE_RESOLUTION|>--- conflicted
+++ resolved
@@ -307,24 +307,14 @@
 	c.Assert(mockServer, NotNil)
 	defer mockServer.Close()
 
-<<<<<<< HEAD
 	r := &snap.Info{Store: &snap.StoreInfo{}}
 	r.Name = "foo"
 	r.Developer = "bar"
 	r.Description = "this is a description"
 	r.Version = "1.0"
 	r.Store.AnonDownloadURL = mockServer.URL + "/snap"
+	r.Store.DownloadURL = mockServer.URL + "/snap"
 	r.Store.IconURL = mockServer.URL + "/icon"
-=======
-	r := &store.RemoteSnap{}
-	r.Pkg.AnonDownloadURL = mockServer.URL + "/snap"
-	r.Pkg.DownloadURL = mockServer.URL + "/snap"
-	r.Pkg.IconURL = mockServer.URL + "/icon"
-	r.Pkg.Name = "foo"
-	r.Pkg.Developer = "bar"
-	r.Pkg.Description = "this is a description"
-	r.Pkg.Version = "1.0"
->>>>>>> 22cb70bd
 
 	mStore := store.NewUbuntuStoreSnapRepository(s.storeCfg, "")
 	p := &MockProgressMeter{}
@@ -372,24 +362,14 @@
 	c.Assert(mockServer, NotNil)
 	defer mockServer.Close()
 
-<<<<<<< HEAD
 	r := &snap.Info{Store: &snap.StoreInfo{}}
 	r.Name = "foo"
 	r.Developer = "bar"
 	r.Version = "1.0"
 	r.Developer = testDeveloper
 	r.Store.AnonDownloadURL = mockServer.URL + "/snap"
+	r.Store.DownloadURL = mockServer.URL + "/snap"
 	r.Store.IconURL = mockServer.URL + "/icon"
-=======
-	r := &store.RemoteSnap{}
-	r.Pkg.AnonDownloadURL = mockServer.URL + "/snap"
-	r.Pkg.DownloadURL = mockServer.URL + "/snap"
-	r.Pkg.Developer = testDeveloper
-	r.Pkg.IconURL = mockServer.URL + "/icon"
-	r.Pkg.Name = "foo"
-	r.Pkg.Developer = "bar"
-	r.Pkg.Version = "1.0"
->>>>>>> 22cb70bd
 
 	mStore := store.NewUbuntuStoreSnapRepository(s.storeCfg, "")
 	p := &MockProgressMeter{}
