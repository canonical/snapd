package snappy

import (
	"fmt"
	"io/ioutil"
	"os"
	"strings"

	"launchpad.net/snappy/logger"
)

var cloudMetaDataFile = "/var/lib/cloud/seed/nocloud-net/meta-data"

// check if the image is in developer mode
// FIXME: this is a bit crude right now, but it seems like there is not more
//        meta-data to check right now
// TODO: add feature to ubuntu-device-flash to write better info file when
//       the image is in developer mode
func inDeveloperMode() bool {
	f, err := os.Open(cloudMetaDataFile)
	if err != nil {
		return false
	}
	defer f.Close()
	data, err := ioutil.ReadAll(f)
	if err != nil {
		return false
	}
	needle := "public-keys:\n"
	if strings.Contains(string(data), needle) {
		return true
	}
	return false
}

// Install the givens snap names provided via args. This can be local
// files or snaps that are queried from the store
func Install(name string) (err error) {

<<<<<<< HEAD
		// consume local parts
		if _, err := os.Stat(name); err == nil {
			// we allow unauthenticated package when in developer
			// mode
			var flags InstallFlags
			if inDeveloperMode() {
				flags |= AllowUnauthenticated
			}
			if err := installClick(name, flags); err != nil {
				return logger.LogError(err)
			}
			didSomething = true
			continue
		}

		// check repos next
		found, _ := m.Details(name)
		for _, part := range found {
			// act only on parts that are downloadable
			if !part.IsInstalled() {
				pbar := NewTextProgress(part.Name())
				fmt.Printf("Installing %s\n", part.Name())
				err = part.Install(pbar)
				if err != nil {
					return logger.LogError(err)
				}
				didSomething = true
			}
		}
=======
	// consume local parts
	if _, err := os.Stat(name); err == nil {
		// we allow unauthenticated package when in developer
		// mode
		var flags InstallFlags
		if inDeveloperMode() {
			flags |= AllowUnauthenticated
		}

		return installClick(name, flags)
>>>>>>> 1e95f802
	}

	// check repos next
	m := NewMetaRepository()
	found, _ := m.Details(name)
	for _, part := range found {
		// act only on parts that are downloadable
		if !part.IsInstalled() {
			pbar := NewTextProgress(part.Name())
			fmt.Printf("Installing %s\n", part.Name())
			return part.Install(pbar)
		}
	}

	return ErrPackageNotFound
}<|MERGE_RESOLUTION|>--- conflicted
+++ resolved
@@ -37,37 +37,6 @@
 // files or snaps that are queried from the store
 func Install(name string) (err error) {
 
-<<<<<<< HEAD
-		// consume local parts
-		if _, err := os.Stat(name); err == nil {
-			// we allow unauthenticated package when in developer
-			// mode
-			var flags InstallFlags
-			if inDeveloperMode() {
-				flags |= AllowUnauthenticated
-			}
-			if err := installClick(name, flags); err != nil {
-				return logger.LogError(err)
-			}
-			didSomething = true
-			continue
-		}
-
-		// check repos next
-		found, _ := m.Details(name)
-		for _, part := range found {
-			// act only on parts that are downloadable
-			if !part.IsInstalled() {
-				pbar := NewTextProgress(part.Name())
-				fmt.Printf("Installing %s\n", part.Name())
-				err = part.Install(pbar)
-				if err != nil {
-					return logger.LogError(err)
-				}
-				didSomething = true
-			}
-		}
-=======
 	// consume local parts
 	if _, err := os.Stat(name); err == nil {
 		// we allow unauthenticated package when in developer
@@ -78,7 +47,6 @@
 		}
 
 		return installClick(name, flags)
->>>>>>> 1e95f802
 	}
 
 	// check repos next
@@ -89,7 +57,7 @@
 		if !part.IsInstalled() {
 			pbar := NewTextProgress(part.Name())
 			fmt.Printf("Installing %s\n", part.Name())
-			return part.Install(pbar)
+			return logger.LogError(part.Install(pbar))
 		}
 	}
 
