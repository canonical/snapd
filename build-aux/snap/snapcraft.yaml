name: snapd
type: snapd
summary: Daemon and tooling that enable snap packages
description: |
  Install, configure, refresh and remove snap packages. Snaps are
  'universal' packages that work across many different Linux systems,
  enabling secure distribution of the latest apps and utilities for
  cloud, servers, desktops and the internet of things.

  Start with 'snap list' to see installed snaps.
adopt-info: snapd
# build-base is needed here for snapcraft to build this snap as with "modern"
# snapcraft
build-base: core22
package-repositories:
  - type: apt
    ppa: snappy-dev/image
grade: stable
license: GPL-3.0
confinement: strict

# Note that this snap is unusual in that it has no "apps" section.
#
# It is started via re-exec on classic systems and via special
# handling in the core18 snap on Ubuntu Core Systems.
#
# Because snapd itself manages snaps it must currently run totally
# unconfined (even devmode is not enough).
#
# See the comments from jdstrand in
# https://forum.snapcraft.io/t/5547/10

parts:
  dynamic-linker:
    plugin: nil
    build-packages:
      - gawk
      - bison
      - quilt
      - python3-pyelftools
    source: https://git.launchpad.net/ubuntu/+source/glibc
    source-branch: ubuntu/jammy-updates
    source-type: git
    <<:
      - &dynamic-linker
        build-environment:
          - to amd64:
              - DYNAMIC_LINKER: ld-linux-x86-64.so.2
          - to s390x:
              - DYNAMIC_LINKER: ld64.so.1
          - to arm64:
              - DYNAMIC_LINKER: ld-linux-aarch64.so.1
          - to armhf:
              - DYNAMIC_LINKER: ld-linux-armhf.so.3
          - to riscv64:
              - DYNAMIC_LINKER: ld-linux-riscv64-lp64d.so.1
          - to ppc64el:
              - DYNAMIC_LINKER: ld64.so.2
    override-pull: |
      craftctl default
      QUILT_PATCHES=debian/patches quilt push -a

    override-build: |
      rm -rf build
      mkdir -p build
      cd build
      unset LDFLAGS
      unset CPPFLAGS
      export CFLAGS="-pipe -O2 -g"
      cat <<EOF >configparms
      libdir=/snap/snapd/current/usr/lib/${CRAFT_ARCH_TRIPLET_BUILD_FOR}
      slibdir=/snap/snapd/current/usr/lib/${CRAFT_ARCH_TRIPLET_BUILD_FOR}
      rtldir=/snap/snapd/current/usr/lib/${CRAFT_ARCH_TRIPLET_BUILD_FOR}
      EOF
      "${CRAFT_PART_SRC_WORK}/configure" --prefix=/snap/snapd/current/usr
      make -j"${CRAFT_PARALLEL_BUILD_COUNT}" -C .. objdir="${PWD}" "${PWD}/linkobj/libc_pic.a"
      make elf/ldso_install DESTDIR="${CRAFT_PART_INSTALL}"
      strip "${CRAFT_PART_INSTALL}/snap/snapd/current/usr/lib/${CRAFT_ARCH_TRIPLET_BUILD_FOR}/${DYNAMIC_LINKER}"
      install -Dm755 -t "${CRAFT_PART_INSTALL}/usr/lib/${CRAFT_ARCH_TRIPLET_BUILD_FOR}" "${CRAFT_PART_INSTALL}/snap/snapd/current/usr/lib/${CRAFT_ARCH_TRIPLET_BUILD_FOR}/${DYNAMIC_LINKER}"
    stage:
      - usr/lib/$CRAFT_ARCH_TRIPLET_BUILD_FOR/ld*.so*

  runtime:
    plugin: nil
    stage-packages:
      - libbrotli1
      - libc6
      - libcap2
      - libexpat1
      - libfreetype6
      - libgcc-s1
      - liblz4-1
      - liblzma5
      - liblzo2-2
      - libpng16-16
      - libseccomp2
      - libudev1
      - libzstd1
      - squashfs-tools
      - xdelta3
      - zlib1g
      # This is needed for using os/user on Ubuntu Core
      # TODO: do not use os/user, but io.systemd.NameServiceSwitch through dbus
      - libnss-extrausers
    stage:
      - -usr/lib/$CRAFT_ARCH_TRIPLET_BUILD_FOR/ld*.so*
      - -lib32
      - -lib64
      - -usr/lib32
      - -usr/lib64
      - -etc/ld.so.conf.d
      - -usr/share/man
      - -usr/share/lintian
      - -usr/share/lintian/**
    override-build: |
      craftctl default
      mv "${CRAFT_PART_INSTALL}/usr/lib/libnss_extrausers.so.2" "${CRAFT_PART_INSTALL}/usr/lib/${CRAFT_ARCH_TRIPLET_BUILD_FOR}/"
      cp -rT "${CRAFT_PART_INSTALL}/lib/${CRAFT_ARCH_TRIPLET_BUILD_FOR}" "${CRAFT_PART_INSTALL}/usr/lib/${CRAFT_ARCH_TRIPLET_BUILD_FOR}"
      rm -rf "${CRAFT_PART_INSTALL}/lib/${CRAFT_ARCH_TRIPLET_BUILD_FOR}"
      rm -f "${CRAFT_PART_INSTALL}/lib/${DYNAMIC_LINKER}"
      find "${CRAFT_PART_INSTALL}/usr/share/doc" \( -not -type d -not -name "copyright" -delete \) -o \( -type d -empty -delete \)
    <<:
      - *dynamic-linker
    override-prime: |
      craftctl default
      python3 "${CRAFT_PROJECT_DIR}/build-aux/snap/local/patch-dl.py" "/snap/snapd/current/usr/lib/${CRAFT_ARCH_TRIPLET_BUILD_FOR}/${DYNAMIC_LINKER}"

  apparmor:
    plugin: autotools
<<<<<<< HEAD
    build-packages: [autoconf-archive, bison, flex, gettext, g++, pkg-config, wget]
    source: https://gitlab.com/apparmor/apparmor/-/archive/v4.0.1/apparmor-v4.0.1.tar.gz
=======
    build-packages:
      - bison
      - flex
      - gettext
      - g++
      - pkg-config
      - wget
    source: https://launchpad.net/apparmor/3.0/3.0.8/+download/apparmor-3.0.8.tar.gz
    override-pull: |
      craftctl default
      # add support for mediating posix mqueue's and userns - these come from
      # the ubuntu source package for lunar
      # https://git.launchpad.net/ubuntu/+source/apparmor/tree/debian/patches/ubuntu?h=ubuntu/lunar
      for feature in mqueue userns; do
        wget https://git.launchpad.net/ubuntu/+source/apparmor/plain/debian/patches/ubuntu/add-${feature}-support.patch?h=ubuntu/lunar -O - | patch -p1
      done
      # apply local apparmor patches
      for patch in "${CRAFT_PROJECT_DIR}"/build-aux/snap/local/patches/apparmor/*; do
          patch -p1 < $patch
      done
>>>>>>> 8edf6a84
    override-build: |
      cd "${CRAFT_PART_BUILD}"/libraries/libapparmor
      ./autogen.sh
      ./configure --prefix=/usr --libdir="/usr/lib/${CRAFT_ARCH_TRIPLET_BUILD_FOR}" --disable-man-pages --disable-perl --disable-python --disable-ruby
      make -j"${CRAFT_PARALLEL_BUILD_COUNT}"
      make -C src install DESTDIR="${CRAFT_PART_INSTALL}"
      make -C include install DESTDIR="${CRAFT_PART_INSTALL}"
      cd ${CRAFT_PART_BUILD}/parser
      # copy in a pregenerated list of network address families so that the
      # parser gets built to support as many as possible even if glibc in
      # the current build environment does not support them
      # For some reason, some snapcraft version remove the "build-aux" folder
      # and move the contents up when the data is uploaded; this conditional
      # manages it.
      if [ -d "${CRAFT_PROJECT_DIR}/build-aux" ]; then
        cp "${CRAFT_PROJECT_DIR}"/build-aux/snap/local/apparmor/af_names.h .
      else
        cp "${CRAFT_PROJECT_DIR}"/snap/local/apparmor/af_names.h .
      fi
      make -j"${CRAFT_PARALLEL_BUILD_COUNT}"
      install -Dm755 -t "${CRAFT_PART_INSTALL}/usr/lib/snapd" apparmor_parser
      install -Dm644 -t "${CRAFT_PART_INSTALL}/usr/lib/snapd/apparmor" parser.conf
      cd "${CRAFT_PART_BUILD}/profiles"
      make -j"${CRAFT_PARALLEL_BUILD_COUNT}"
      mkdir -p "${CRAFT_PART_INSTALL}/usr/lib/snapd/apparmor.d"
      cp -a apparmor.d/abi "${CRAFT_PART_INSTALL}/usr/lib/snapd/apparmor.d"
      cp -a apparmor.d/abstractions "${CRAFT_PART_INSTALL}/usr/lib/snapd/apparmor.d"
      cp -a apparmor.d/tunables "${CRAFT_PART_INSTALL}/usr/lib/snapd/apparmor.d"
    prime:
      # We are statically linked
      - -usr/lib/$CRAFT_ARCH_TRIPLET_BUILD_FOR/**
      - -usr/include
    <<:
      - *dynamic-linker
    override-prime: |
      craftctl default
      python3 "${CRAFT_PROJECT_DIR}/build-aux/snap/local/patch-dl.py" "/snap/snapd/current/usr/lib/${CRAFT_ARCH_TRIPLET_BUILD_FOR}/${DYNAMIC_LINKER}"

  snapd:
    plugin: nil
    source: .
    build-snaps:
      - go/1.18/stable
    after:
      - apparmor
    build-packages:
      - git
      - dpkg-dev
      - autoconf
      - autoconf-archive
      - automake
      - xfslibs-dev
      - libudev-dev
      - libcap-dev
      - libseccomp-dev
      - pkg-config
    override-pull: |
      craftctl default
      # set version, this needs dpkg-parsechangelog (from dpkg-dev) and git
      craftctl set version="$(./mkversion.sh --output-only)"
      ./get-deps.sh --skip-unused-check
    override-build: |
      ./mkversion.sh
      cd "${CRAFT_PART_BUILD}/cmd"

      autoreconf -fvi
      ./configure --prefix=/usr --libexec=/usr/lib/snapd --without-unit-tests --enable-static-libapparmor --disable-host-binaries
      make -j"${CRAFT_PARALLEL_BUILD_COUNT}"
      make DESTDIR="${CRAFT_PART_INSTALL}" install

      cd "${CRAFT_PART_BUILD}"

      # Disable buildvcs:
      #  * We do not use it
      #  * When building in a git worktree, snapcraft does not share
      #    the main directory, and it fails.
      EXTRA_GO_FLAGS="-buildvcs=false"

      VERSION="$(craftctl get version)"

      CMDS=(bin/snap
            lib/snapd/snapd
            lib/snapd/snap-exec
            lib/snapd/snap-failure
            lib/snapd/snap-fde-keymgr
            lib/snapd/snap-preseed
            lib/snapd/snap-recovery-chooser
            lib/snapd/snap-repair
            lib/snapd/snap-seccomp
            lib/snapd/snap-update-ns
            lib/snapd/snapctl
            lib/snapd/snapd-apparmor)
      for cmd in "${CMDS[@]}"; do
        case "${cmd}" in
           # FIXME: some binaries need to be run confined in apps. But
           # instead we should allow apps to access dynamic linkers
           # and libraries from snapd.
           lib/snapd/snap-exec|lib/snapd/snapctl)
             export CGO_ENABLED=0
             GO_LD_FLAGS=()
             CHECK_STATIC=1
             ;;
           lib/snapd/snap-update-ns)
             export CGO_ENABLED=1
             GO_LD_FLAGS=(-ldflags '-extldflags "-static"')
             CHECK_STATIC=1
             ;;
           *)
             export CGO_ENABLED=1
             GO_LD_FLAGS=()
             unset CHECK_STATIC
             ;;
        esac

        case "${cmd}" in
          bin/snap)
            TAGS=(nomanagers)
            case "${VERSION}" in
              1337.*)
                TAGS+=(withtestkeys faultinject)
                ;;
            esac
            ;;
          *)
            TAGS=()
            case "${VERSION}" in
              1337.*)
                TAGS+=(withtestkeys withbootassetstesting faultinject)
                ;;
            esac
            ;;
        esac

        output="${CRAFT_PART_INSTALL}/usr/${cmd}"
        go build -mod=vendor -tags "${TAGS[*]}" "${GO_LD_FLAGS[@]}" ${EXTRA_GO_FLAGS-} -o "${output}" "github.com/snapcore/snapd/cmd/$(basename ${cmd})"
        if [ "${CHECK_STATIC-}" = 1 ]; then
          if objdump -p "${output}" | grep INTERP; then
            echo "${output} is not static!" 1>&2
            exit 1
          fi
        fi
        unset CGO_ENABLED
      done

      make -C data -j"${CRAFT_PARALLEL_BUILD_COUNT}" all
      # wrappers/core18.go expects units in fixed paths so even when
      # systemd package will those, they have to continue to match our
      # paths. We force the value here in case we change the default.
      make -C data install DESTDIR="${CRAFT_PART_INSTALL}" SYSTEMDUSERUNITDIR=/usr/lib/systemd/user SYSTEMDSYSTEMUNITDIR=/lib/systemd/system
      # UC depends on this name (symlink)
      mv "${CRAFT_PART_INSTALL}/etc/profile.d/snapd.sh" "${CRAFT_PART_INSTALL}/etc/profile.d/apps-bin-path.sh"

      install -Dm644 data/info "${CRAFT_PART_INSTALL}/usr/lib/snapd/info"
      install -Dm644 data/preseed.json "${CRAFT_PART_INSTALL}/usr/lib/snapd/preseed.json"

      install -Dm644 -t "${CRAFT_PART_INSTALL}/usr/lib/snapd" data/completion/bash/complete.sh
      install -Dm644 -t "${CRAFT_PART_INSTALL}/usr/share/bash-completion/completions" ./data/completion/bash/snap

      # copy helper for collecting debug output
      cp -av debug-tools/snap-debug-info.sh ${CRAFT_PART_INSTALL}/usr/lib/snapd/

      if sh -x ./mkversion.sh --output-only | grep "dirty"; then
        mkdir -p "${CRAFT_PART_INSTALL}/usr/lib/snapd"
        (
          echo "dirty git tree during build detected:"
          git status
          git diff
        ) > "${CRAFT_PART_INSTALL}/usr/lib/snapd/dirty-git-tree-info.txt"
      fi

      find "${CRAFT_PART_INSTALL}/usr/lib/snapd" "${CRAFT_PART_INSTALL}/usr/bin" -type f -exec strip {} ";"
    <<:
      - *dynamic-linker
    override-prime: |
      craftctl default
      python3 "${CRAFT_PROJECT_DIR}/build-aux/snap/local/patch-dl.py" "/snap/snapd/current/usr/lib/${CRAFT_ARCH_TRIPLET_BUILD_FOR}/${DYNAMIC_LINKER}"

  check-linker:
    plugin: nil
    build-packages:
      - patchelf
    after:
      # Must run after everything else
      - snapd
      - runtime
      - apparmor
      - dynamic-linker
    <<:
      - *dynamic-linker
    override-prime: |
      python3 "${CRAFT_PROJECT_DIR}/build-aux/snap/local/verify-dl.py" "${CRAFT_PRIME}" "/snap/snapd/current/usr/lib/${CRAFT_ARCH_TRIPLET_BUILD_FOR}/${DYNAMIC_LINKER}" ";"<|MERGE_RESOLUTION|>--- conflicted
+++ resolved
@@ -127,31 +127,15 @@
 
   apparmor:
     plugin: autotools
-<<<<<<< HEAD
-    build-packages: [autoconf-archive, bison, flex, gettext, g++, pkg-config, wget]
-    source: https://gitlab.com/apparmor/apparmor/-/archive/v4.0.1/apparmor-v4.0.1.tar.gz
-=======
     build-packages:
+      - autoconf-archive
       - bison
       - flex
       - gettext
       - g++
       - pkg-config
       - wget
-    source: https://launchpad.net/apparmor/3.0/3.0.8/+download/apparmor-3.0.8.tar.gz
-    override-pull: |
-      craftctl default
-      # add support for mediating posix mqueue's and userns - these come from
-      # the ubuntu source package for lunar
-      # https://git.launchpad.net/ubuntu/+source/apparmor/tree/debian/patches/ubuntu?h=ubuntu/lunar
-      for feature in mqueue userns; do
-        wget https://git.launchpad.net/ubuntu/+source/apparmor/plain/debian/patches/ubuntu/add-${feature}-support.patch?h=ubuntu/lunar -O - | patch -p1
-      done
-      # apply local apparmor patches
-      for patch in "${CRAFT_PROJECT_DIR}"/build-aux/snap/local/patches/apparmor/*; do
-          patch -p1 < $patch
-      done
->>>>>>> 8edf6a84
+    source: https://gitlab.com/apparmor/apparmor/-/archive/v4.0.1/apparmor-v4.0.1.tar.gz
     override-build: |
       cd "${CRAFT_PART_BUILD}"/libraries/libapparmor
       ./autogen.sh
