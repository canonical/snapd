# Snappy Ubuntu Core REST API

Version: 2.0pre0

Note: The 2.0 API is going to be very different from the 1.0; right now, not
so much.

## Versioning

As the API evolves, some changes are deemed backwards-compatible (such
as adding methods or verbs, or adding members to the returned JSON
objects) and don't warrant an endpoint change; some changes won't be
backwards compatible, and will be exposed under a new endpoint.

## Connecting

While it is expected to allow clients to connect using HTTPS over a
TCP socket, at this point only a UNIX socket is supported. The socket
is `/run/snapd.socket`.

## Authentication

The API documents three levels of access: *guest*, *authenticated* and
*trusted*. The trusted level is allowed to modify all aspects of the
system, the authenticated level can query most but not all aspects,
and the guest level can only query static system-level information.

Authentication over the unix socket is delegated to UNIX ACLs, and
uses `SO_PEERCRED` to determine privilege levels. In essence this
means that a user will be either *authenticated* or *trusted*, with
the latter restricted to the superuser.

[//]: # (QUESTION: map system user nobody to guest?)

## Responses

All responses are `application/json` unless noted otherwise. There are
three standard return types:

* Standard return value
* Background operation
* Error

Status codes follow that of HTTP.

### Standard return value

For a standard synchronous operation, the following JSON object is
returned:

```javascript
{
 "result": {},               // Extra resource/action specific data
 "status": "OK",
 "status_code": 200,
 "type": "sync"
}
```

The HTTP code will be 200 (`OK`), or 201 (`Created`, in which case the
`Location` HTTP header will be set), as appropriate.

### Background operation

When a request results in a background operation, the HTTP code is set
to 202 (`Accepted`) and the `Location` HTTP header is set to the
operation's URL.

The body is a JSON object with the following structure:

```javascript
{
 "result": {
   "resource": "/2.0/operations/[uuid]",     // see below
   "status": "running",
   "created_at": "..."                       // and other operation fields
 },
 "status": "Accepted",
 "status_code": 202,
 "type": "async"
}
```

The response body is mostly provided as a user friendly way of seeing
what's going on without having to pull the target operation; all
information in the body can also be retrieved from the background
operation URL.

### Error

There are various situations in which something may immediately go
wrong, in those cases, the following return value is used:

```javascript
{
 "result": {
   "message": "human-friendly description of the cause of the error",
   "kind": "store-error",  // one of a list of kinds (TBD), only present iff "value" is present
   "value": {"...": "..."} // kind-specific object, as required
 },
 "status": "Bad Request", // text description of status_code
 "status_code": 400,      // or 401, etc. (same as HTTP code)
 "type": "error"
}
```

HTTP code must be one of of 400, 401, 403, 404, 405, 409, 412 or 500.

Error *results* will also be used in the output of `async` responses.

If, in implementing a client, you find yourself keying off of
`message` to alter the behaviour of your client to e.g. better inform
the user of the error or otherwise adapt to the error condition,
**STOP** and *talk to us*; this is where `kind` comes in. New entries
for `kind` (and associated `value` metadata) will be added as needed
by client implementations.

#### Error kinds

kind               | value description
-------------------|--------------------
`license-required` | see “A note on licenses”, below

### Timestamps

Timestamps are presented in RFC3339 format, with µs precision, and in
UTC. For example, `2009-02-13T23:31:31.234567Z`.

## `/`

Reserved for human-readable content describing the service.

## `/2.0/system-info`
### `GET`

* Description: Server configuration and environment information
* Access: guest
* Operation: sync
* Return: Dict with the operating system's key values.

#### Sample result:

```javascript
{
 "default_channel": "edge",
 "flavor": "core",
 "api_compat": "1",           // increased on minor API changes
 "release": "15.04",
 "store": "store-id"          // only if not default
}
```

## /2.0/snaps
### GET

* Description: List of snaps
* Access: authenticated
* Operation: sync
* Return: list of snaps this Ubuntu Core system can handle.

The result is a JSON object with a `snaps` key; its value is itself a
JSON object whose keys are qualified snap names (e.g.,
`hello-world.canonical`), and whose values describe that snap.

Sample result:

```javascript
{
 "snaps": {
    "hello-world.canonical": {
      "description": "hello-world",
      "download_size": 22212,
      "icon": "https://myapps.developer.ubuntu.com/site_media/appmedia/2015/03/hello.svg_NZLfWbh.png",
      "installed_size": -1,          // always -1 if not installed
      "name": "hello-world",
      "origin": "canonical",
      "resource": "/2.0/snaps/hello-world.canonical",
      "status": "not installed",
      "type": "app",
      "version": "1.0.18"
    },
    "http.chipaca": {
      "description": "HTTPie in a snap\nno description",
      "download_size": 1578272,
      "icon": "/2.0/icons/http.chipaca/icon",
      "installed_size": 1821897,
      "name": "http",
      "origin": "chipaca",
      "resource": "/2.0/snaps/http.chipaca",
      "status": "active",
      "type": "app",
      "version": "3.1"
    },
    "ubuntu-core.ubuntu": {
      "description": "A secure, minimal transactional OS for devices and containers.",
      "download_size": 19845748,
      "icon": "",               // core might not have an icon
      "installed_size": -1,     // core doesn't have installed_size (yet)
      "name": "ubuntu-core",
      "origin": "ubuntu",
      "resource": "/2.0/snaps/ubuntu-core.ubuntu",
      "status": "active",
      "type": "os",
      "update_available": "247",
      "version": "241"
    }
 },
 "paging": {
    "count": 3,
    "page": 0,
    "pages": 1
  },
  "sources": [
    "local",
    "store"
  ]
}
```

#### Fields
* `snaps`
    * `status`: can be either `not installed`, `installed`, `active` (i.e. is
      current), `removed` (but data present); there is no `purged` state, as a
      purged snap is undistinguishable from a non-installed snap.
    * `name`: the snap name.
    * `version`: a string representing the version.
    * `icon`: a url to the snap icon, possibly relative to this server.
    * `type`: the type of snap; one of `app`, `framework`, `kernel`,
      `gadget`, or `os`.
    * `description`: snap description
    * `installed_size`: for installed snaps, how much space the snap
      itself (not its data) uses.
    * `download_size`: for not-installed snaps, how big the download will
      be, formatted as a decimal string.
    * `rollback_available`: if present and not empty, it means the snap can
      be rolled back to the version specified as a value to this entry.
    * `update_available`: if present and not empty, it means the snap can be
      updated to the version specified as a value to this entry.
* `paging`
    * `count`: the number of snaps on this page
    * `page`: the page number, starting from `0`
    * `pages`: the (approximate) number of pages
* `sources`
    a list of the sources that were queried (see the `sources` parameter, below)

### Parameters [fixme: is that the right word for these?]

#### `sources`

Can be set to either `local` (to only list local snaps) or `store` (to
only list snaps from the store), or a comma-separated
combination. Defaults to `local,store`.

Note that excluding sources will result in incomplete (and in some
cases incorrect) information about installed packages: information
about updates will be absent if `store` is not included, whereas if
`local` is not included information about rollbacks will be missing,
and the package state for installed packages will be incorrect.

#### `types`

Restricts returned snaps to those with types included in the specified
comma-separated list. See the description of the `type` field of `snaps` in the
above section for possible values.

#### `page`

Request the given page when the server is paginating the
result. Defaults to `0`.

#### `q`

If present, only list snaps that match the query.

### POST

* Description: Sideload a snap to the system.
* Access: trusted
* Operation: async
* Return: background operation or standard error

#### Input

The snap to sideload should be provided as part of the body of a
`mutlipart/form-data` request. The form should have only one file. If it also
has an `allow-unsigned` field (with any value), the snap may be unsigned;
otherwise attempting to sideload an unsigned snap will result in a failed
background operation.

It's also possible to provide the snap as the entire body of a `POST` (not a
multipart request). In this case the header `X-Allow-Unsigned` may be used to
allow sideloading unsigned snaps.

## /2.0/snaps/[name]
### GET

* Description: Details for a snap
* Access: authenticated
* Operation: sync
* Return: snap details (as in `/2.0/snaps`)

### Parameters

#### `sources`

See `sources` for `/2.0/snaps`.

### POST

* Description: Install, update, remove, purge, activate, deactivate, or
  rollback the snap
* Access: trusted
* Operation: async
* Return: background operation or standard error

#### Sample input

```javascript
{
 "action": "install"
}
```

#### Fields in the input object

field      | ignored except in action | description
-----------|-------------------|------------
`action`   |                   | Required; a string, one of `install`, `update`, `remove`, `purge`, `activate`, `deactivate`, or `rollback`.
`leave_old`| `install` `update` `remove` | A boolean, equivalent to commandline's `--no-gc`. Default is false (do not leave old snaps around).
`license`  | `install` `update` | A JSON object with `intro`, `license`, and `agreed` fields, the first two of which must match the license (see the section “A note on licenses”, below).

#### A note on licenses

When requesting to install a snap that requires agreeing to a license before
install succeeds, or when requesting an update to a snap with such an
agreement that has an updated license version, the initial request will fail
with an error, and the error object will contain the intro and license texts to
present to the user for their approval. An example of the command's `output`
field would be

```javascript
"output": {
    "value": {
        "agreed": false,
        "intro": "licensed requires that you accept the following license before continuing",
        "license": "In order to use this software you must agree with us."
    },
    "kind": "license-required",
    "message": "License agreement required."
}
```

## /2.0/snaps/[name]/services

Query an active snap for information about its services, and alter the
state of those services. Commands under `.../services` will return an error if
the snap is not active.

### GET

* Description: Services for a snap
* Access: authenticated
* Operation: sync
* Return: service configuration

Returns a JSON object with a result key, its value is a list of JSON objects
where the snap name is the item key. The value is another JSON object that
has three keys [`op`, `spec`, `status`], spec and status are JSON objects that
provide description about the service as well as its systemd unit.

#### Sample result:

```javascript
{
  "result": {
    "xkcd-webserver": {
      "op": "status",
      "spec": {
        "name": "xkcd-webserver",
        "description": "A fun webserver",
        "start": "bin/xkcd-webserver",
        "stop-timeout": "30s",
        "caps": [
          "networking",
          "network-service"
        ]
      },
      "status": {
        "service_file_name": "xkcd-webserver_xkcd-webserver_0.5.service",
        "load_state": "loaded",
        "active_state": "inactive",
        "sub_state": "dead",
        "unit_file_state": "enabled",
        "snap_name": "xkcd-webserver",
        "service_name": "xkcd-webserver"
      }
    }
  },
  "status": "OK",
  "status_code": 200,
  "type": "sync"
}
```

### PUT

* Description: Put all services of a snap into a specific state
* Access: trusted
* Operation: async

#### Sample input:

```javascript
{
"action": "start|stop|restart|enable|disable"
}
```

## /2.0/snaps/[name]/services/[name]

### GET

* Description: Service for a snap
* Access: authenticated
* Operation: sync
* Return: service configuration

The result is a JSON object with a `result` key where the value is a JSON object
that includes a single object from the list of the upper level endpoint
(`/2.0/snaps/[name]/services`).

#### Sample result:

```javascript
{
  "result": {
    "op": "status",
    "spec": {
      "name": "xkcd-webserver",
      "description": "A fun webserver",
      "start": "bin/xkcd-webserver",
      "stop-timeout": "30s",
      "caps": [
        "networking",
        "network-service"
      ]
    },
    "status": {
      "service_file_name": "xkcd-webserver_xkcd-webserver_0.5.service",
      "load_state": "loaded",
      "active_state": "inactive",
      "sub_state": "dead",
      "unit_file_state": "enabled",
      "snap_name": "xkcd-webserver",
      "service_name": "xkcd-webserver"
    }
  },
  "status": "OK",
  "status_code": 200,
  "type": "sync"
}
```

### PUT

* Description: Put the service into a specific state
* Access: trusted
* Operation: async

#### Sample input:

```javascript
{
"action": "start|stop|restart|enable|disable"
}
```

## /2.0/snaps/[name]/services/[name]/logs

### GET

* Description: Logs for the service from a snap
* Access: trusted
* Operation: sync
* Return: service logs

#### Sample result:

```javascript
[
   {
       "timestamp": "1440679470679901",
       "message": "something happened",
       "raw": {}
   },
   {
       "timestamp": "1440679470680968",
       "message": "bla bla",
       "raw": {}
    }
]
```

## /2.0/snaps/[name]/config

Query an active snap for information about its configuration, and alter
that configuration. Will return an error if the snap is not active.

### GET

* Description: Configuration for a snap
* Access: trusted
* Operation: sync
* Return: snap configuration

#### Sample result:

```javascript
"config:\n  ubuntu-core:\n    autopilot: false\n    timezone: Europe/Berlin\n    hostname: localhost.localdomain\n"
```

Notes: user facing implementations in text form must show this data using yaml.

### PUT

* Description: Set configuration for a snap
* Access: trusted
* Operation: sync
* Return: snap configuration

#### Sample input:

```javascript
        config:\n  ubuntu-core:\n    autopilot: true\n
```

#### Sample result:

```javascript
"config:\n  ubuntu-core:\n    autopilot: true\n    timezone: Europe/Berlin\n    hostname: localhost.localdomain\n"
```

## /2.0/operations/<uuid>

### GET

* Description: background operation
* Access: trusted
* Operation: sync
* Return: dict representing a background operation

#### Sample result:

```javascript
{
 "created_at": "1415639996123456",      // Creation timestamp
 "output": {},
 "resource": "/2.0/snaps/camlistore.sergiusens",
 "status": "running",                   // or “succeeded” or “failed”
 "updated_at": "1415639996451214"       // Last update timestamp
}
```

### DELETE

* Description: If the operation has completed, `DELETE` will remove the
  entry. Otherwise it is an error.
* Access: trusted
* Operation: sync
* Return: standard return value or standard error

## /2.0/icons/[name]/icon

### GET

* Description: Get an icon from a snap installed on the system. The
  response will be the raw contents of the icon file; the content-type
  will be set accordingly and the Content-Disposition header will specify
  the filename.

  This fetches the icon from the snap itself.
* Access: guest

This is *not* a standard return type.

## /2.0/capabilities

### GET

* Description: Get all of the capabilities that exist in the system
* Authorization: authenticated
* Operation: sync
* Return: map of capabilities, see below.

The result is a JSON object with a *capabilities* key; its value itself is a JSON
object whose keys are capability names (e.g., "power-button") and whose values
describe that capability.

The method returns *all* capabilities. Regardless of their assignment to snaps.
Note that capabilities are dynamic, they can be added and removed to the system
and individual capabilities can change state over time.

Each capability has the following attributes:

name:
	Name is a key that identifies the capability. It must be unique within its
	context, which may be either a snap or a snappy runtime.

label:
	Label provides an optional title for the capability to help a human tell
	which physical device this capability is referring to. It might say "Front
	USB", or "Green Serial Port", for example.

type:
	Type defines the type of this capability. The capability type defines the
	behavior allowed and expected from providers and consumers of that
	capability, and also which information should be exchanged by these
	parties.

attrs:
	Attrs are key-value pairs that provide type-specific capability details.
	The attribute 'attrs' itself may not be present if there are no attributes
	to mention.

Sample result:

```javascript
{
	"capabilities": {
		"power-button": {
			"resource": "/2.0/capabilities/power-button",
			"name": "power-button",
			"label": "Power Button",
			"type": "evdev",
			"attrs": {
				"path": "/dev/input/event2"
			},
		}
	}
}
```

### POST

* Description: Adds a new capability to the system
* Authorization: authenticated
* Operation: sync

#### Sample input:

```javascript
{
	"name": "my-capability",
	"label": "My Capability",
	"type": "my-type",
	"attrs": {
		"key": "value"
	}
}
```

## /1.0/capabilities/[name]

### DELETE

* Description: Remove a capability from the system
* Access: trusted
* Operation: sync

## /2.0/assertions

### POST

* Description: Tries to add an assertion to the system assertion database.
* Authorization: trusted
* Operation: sync

The body of the request provides the assertion to add. The assertion
may also be a newer revision of a preexisting assertion that it will replace.

To succeed the assertion must be valid, its signature verified with a
known public key and the assertion consistent with and its
prerequisite in the database.

## /2.0/assertions/[assertionType]
### GET

* Description: Get all the assertions in the system assertion database of the given type matching the header filters passed as query parameters
* Access: authenticated
* Operation: sync
* Return: stream of assertions

<<<<<<< HEAD
The response is a stream of assertions each with a separating double
newline at its end. The X-Ubuntu-Assertions-Count header is set to the
number of returned assertions, 0 or more.
=======
The response is a stream of assertions separated by double newlines.
The X-Ubuntu-Assertions-Count header is set to the number of
returned assertions, 0 or more.
>>>>>>> 1aa67389
<|MERGE_RESOLUTION|>--- conflicted
+++ resolved
@@ -690,12 +690,6 @@
 * Operation: sync
 * Return: stream of assertions
 
-<<<<<<< HEAD
-The response is a stream of assertions each with a separating double
-newline at its end. The X-Ubuntu-Assertions-Count header is set to the
-number of returned assertions, 0 or more.
-=======
 The response is a stream of assertions separated by double newlines.
 The X-Ubuntu-Assertions-Count header is set to the number of
-returned assertions, 0 or more.
->>>>>>> 1aa67389
+returned assertions, 0 or more.