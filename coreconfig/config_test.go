// -*- Mode: Go; indent-tabs-mode: t -*-

/*
 * Copyright (C) 2014-2015 Canonical Ltd
 *
 * This program is free software: you can redistribute it and/or modify
 * it under the terms of the GNU General Public License version 3 as
 * published by the Free Software Foundation.
 *
 * This program is distributed in the hope that it will be useful,
 * but WITHOUT ANY WARRANTY; without even the implied warranty of
 * MERCHANTABILITY or FITNESS FOR A PARTICULAR PURPOSE.  See the
 * GNU General Public License for more details.
 *
 * You should have received a copy of the GNU General Public License
 * along with this program.  If not, see <http://www.gnu.org/licenses/>.
 *
 */

package coreconfig

import (
	"errors"
	"io/ioutil"
	"os"
	"path/filepath"
	"testing"

	"launchpad.net/snappy/helpers"

	. "gopkg.in/check.v1"
	"launchpad.net/snappy/helpers"
)

// Hook up check.v1 into the "go test" runner.
func Test(t *testing.T) { TestingT(t) }

var (
	originalGetTimezone         = getTimezone
	originalSetTimezone         = setTimezone
	originalGetAutopilot        = getAutopilot
	originalSetAutopilot        = setAutopilot
	originalGetHostname         = getHostname
	originalSetHostname         = setHostname
	originalSyscallSethostname  = syscallSethostname
	originalYamlMarshal         = yamlMarshal
	originalCmdEnableAutopilot  = cmdEnableAutopilot
	originalCmdDisableAutopilot = cmdDisableAutopilot
	originalCmdStartAutopilot   = cmdStartAutopilot
	originalCmdStopAutopilot    = cmdStopAutopilot
	originalCmdAutopilotEnabled = cmdAutopilotEnabled
	originalCmdSystemctl        = cmdSystemctl
	originalHostnamePath        = hostnamePath
<<<<<<< HEAD
	originalModprobePath        = modprobePath
	originalInterfacesRoot      = interfacesRoot
	originalPppRoot             = pppRoot
	originalWatchdogStartupPath = watchdogStartupPath
	originalWatchdogConfigPath  = watchdogConfigPath
=======
	originalTzZoneInfoTarget    = tzZoneInfoTarget
>>>>>>> f9764cdd
)

type ConfigTestSuite struct {
	tempdir string
}

var _ = Suite(&ConfigTestSuite{})

func (cts *ConfigTestSuite) SetUpTest(c *C) {
	cts.tempdir = c.MkDir()
	tzPath := filepath.Join(cts.tempdir, "timezone")
	err := ioutil.WriteFile(tzPath, []byte("America/Argentina/Cordoba"), 0644)
	c.Assert(err, IsNil)
	os.Setenv(tzPathEnvironment, tzPath)

	cmdSystemctl = "/bin/sh"
	cmdAutopilotEnabled = []string{"-c", "echo disabled"}
	cmdEnableAutopilot = []string{"-c", "/bin/true"}
	cmdStartAutopilot = []string{"-c", "/bin/true"}

	hostname := "testhost"
	getHostname = func() (string, error) { return hostname, nil }
	setHostname = func(host string) error {
		hostname = host
		return nil
	}
<<<<<<< HEAD

	interfacesRoot = c.MkDir() + "/"
	pppRoot = c.MkDir() + "/"
	watchdogConfigPath = filepath.Join(c.MkDir(), "watchdog-config")
	watchdogStartupPath = filepath.Join(c.MkDir(), "watchdog-startup")
=======
	tzZoneInfoTarget = filepath.Join(c.MkDir(), "localtime")

>>>>>>> f9764cdd
}

func (cts *ConfigTestSuite) TearDownTest(c *C) {
	getTimezone = originalGetTimezone
	setTimezone = originalSetTimezone
	getAutopilot = originalGetAutopilot
	setAutopilot = originalSetAutopilot
	getHostname = originalGetHostname
	setHostname = originalSetHostname
	syscallSethostname = originalSyscallSethostname
	hostnamePath = originalHostnamePath
	yamlMarshal = originalYamlMarshal
	cmdEnableAutopilot = originalCmdEnableAutopilot
	cmdDisableAutopilot = originalCmdDisableAutopilot
	cmdStartAutopilot = originalCmdStartAutopilot
	cmdStopAutopilot = originalCmdStopAutopilot
	cmdAutopilotEnabled = originalCmdAutopilotEnabled
	cmdSystemctl = originalCmdSystemctl
<<<<<<< HEAD
	modprobePath = originalModprobePath
	interfacesRoot = originalInterfacesRoot
	pppRoot = originalPppRoot
	watchdogStartupPath = originalWatchdogStartupPath
	watchdogConfigPath = originalWatchdogConfigPath
=======
	tzZoneInfoTarget = originalTzZoneInfoTarget
>>>>>>> f9764cdd
}

// TestGet is a broad test, close enough to be an integration test for
// the defaults
func (cts *ConfigTestSuite) TestGet(c *C) {
	// TODO figure out if we care about exact output or just want valid yaml.
	expectedOutput := `config:
  ubuntu-core:
    autopilot: false
    timezone: America/Argentina/Cordoba
    hostname: testhost
    modprobe: ""
`

	rawConfig, err := Get()
	c.Assert(err, IsNil)
	c.Assert(rawConfig, Equals, expectedOutput)
}

// TestSet is a broad test, close enough to be an integration test.
func (cts *ConfigTestSuite) TestSet(c *C) {
	// TODO figure out if we care about exact output or just want valid yaml.
	expected := `config:
  ubuntu-core:
    autopilot: true
    timezone: America/Argentina/Mendoza
    hostname: testhost
    modprobe: ""
`

	cmdAutopilotEnabled = []string{"-c", "echo enabled"}
	rawConfig, err := Set(expected)
	c.Assert(err, IsNil)
	c.Assert(rawConfig, Equals, expected)
}

// TestSetTimezone is a broad test, close enough to be an integration test.
func (cts *ConfigTestSuite) TestSetTimezone(c *C) {
	// TODO figure out if we care about exact output or just want valid yaml.
	expected := `config:
  ubuntu-core:
    autopilot: false
    timezone: America/Argentina/Mendoza
    hostname: testhost
    modprobe: ""
`

	rawConfig, err := Set(expected)
	c.Assert(err, IsNil)
	c.Assert(rawConfig, Equals, expected)
	c.Assert(helpers.FileExists(tzZoneInfoTarget), Equals, true)
}

// TestSetAutopilot is a broad test, close enough to be an integration test.
func (cts *ConfigTestSuite) TestSetAutopilot(c *C) {
	// TODO figure out if we care about exact output or just want valid yaml.
	expected := `config:
  ubuntu-core:
    autopilot: true
    timezone: America/Argentina/Cordoba
    hostname: testhost
    modprobe: ""
`

	enabled := false
	getAutopilot = func() (bool, error) { return enabled, nil }
	setAutopilot = func(state bool) error { enabled = state; return nil }

	rawConfig, err := Set(expected)
	c.Assert(err, IsNil)
	c.Assert(rawConfig, Equals, expected)
}

// TestSetHostname is a broad test, close enough to be an integration test.
func (cts *ConfigTestSuite) TestSetHostname(c *C) {
	expected := `config:
  ubuntu-core:
    autopilot: false
    timezone: America/Argentina/Cordoba
    hostname: NEWtesthost
    modprobe: ""
`

	rawConfig, err := Set(expected)
	c.Assert(err, IsNil)
	c.Assert(rawConfig, Equals, expected)
}

func (cts *ConfigTestSuite) TestSetInvalid(c *C) {
	input := `config:
  ubuntu-core:
    autopilot: false
    timezone America/Argentina/Mendoza
    hostname: testhost
    modprobe: ""
`

	rawConfig, err := Set(input)
	c.Assert(err, NotNil)
	c.Assert(rawConfig, Equals, "")
}

func (cts *ConfigTestSuite) TestNoChangeSet(c *C) {
	input := `config:
  ubuntu-core:
    autopilot: false
    timezone: America/Argentina/Cordoba
    hostname: testhost
    modprobe: ""
`

	rawConfig, err := Set(input)
	c.Assert(err, IsNil)
	c.Assert(rawConfig, Equals, input)
}

func (cts *ConfigTestSuite) TestPartialInput(c *C) {
	expected := `config:
  ubuntu-core:
    autopilot: false
    timezone: America/Argentina/Cordoba
    hostname: testhost
    modprobe: ""
`

	input := `config:
  ubuntu-core:
    autopilot: false
    timezone: America/Argentina/Cordoba
    modprobe: ""
`

	rawConfig, err := Set(input)
	c.Assert(err, IsNil)
	c.Assert(rawConfig, Equals, expected)
}

func (cts *ConfigTestSuite) TestNoEnvironmentTz(c *C) {
	os.Setenv(tzPathEnvironment, "")

	c.Assert(tzFile(), Equals, tzPathDefault)
}

func (cts *ConfigTestSuite) TestBadTzOnGet(c *C) {
	getTimezone = func() (string, error) { return "", errors.New("Bad mock tz") }

	rawConfig, err := Get()
	c.Assert(err, NotNil)
	c.Assert(rawConfig, Equals, "")
}

func (cts *ConfigTestSuite) TestBadTzOnSet(c *C) {
	getTimezone = func() (string, error) { return "", errors.New("Bad mock tz") }

	rawConfig, err := Set("config:")
	c.Assert(err, NotNil)
	c.Assert(rawConfig, Equals, "")
}

func (cts *ConfigTestSuite) TestErrorOnTzSet(c *C) {
	setTimezone = func(string) error { return errors.New("Bad mock tz") }

	input := `config:
  ubuntu-core:
    autopilot: false
    timezone: America/Argentina/Mendoza
    hostname: testhost
    modprobe: ""
`

	rawConfig, err := Set(input)
	c.Assert(err, NotNil)
	c.Assert(rawConfig, Equals, "")
}

func (cts *ConfigTestSuite) TestBadAutopilotOnGet(c *C) {
	getAutopilot = func() (bool, error) { return false, errors.New("Bad mock autopilot") }

	rawConfig, err := Get()
	c.Assert(err, NotNil)
	c.Assert(rawConfig, Equals, "")
}

func (cts *ConfigTestSuite) TestErrorOnAutopilotSet(c *C) {
	input := `config:
  ubuntu-core:
    autopilot: true
    timezone: America/Argentina/Mendoza
    hostname: testhost
    modprobe: ""
`

	enabled := false
	getAutopilot = func() (bool, error) { return enabled, nil }
	setAutopilot = func(state bool) error { enabled = state; return errors.New("setAutopilot error") }

	rawConfig, err := Set(input)
	c.Assert(err, NotNil)
	c.Assert(rawConfig, Equals, "")
}

func (cts *ConfigTestSuite) TestErrorOnSetHostname(c *C) {
	input := `config:
  ubuntu-core:
    autopilot: false
    timezone: America/Argentina/Cordoba
    hostname: NEWtesthost
    modprobe: ""
`

	setHostname = func(string) error { return errors.New("this is bad") }

	rawConfig, err := Set(input)
	c.Assert(err, NotNil)
	c.Assert(rawConfig, Equals, "")
}

func (cts *ConfigTestSuite) TestErrorOnGetHostname(c *C) {
	input := `config:
  ubuntu-core:
    autopilot: false
    timezone: America/Argentina/Cordoba
    hostname: NEWtesthost
    modprobe: ""
`

	getHostname = func() (string, error) { return "", errors.New("this is bad") }

	rawConfig, err := Set(input)
	c.Assert(err, NotNil)
	c.Assert(rawConfig, Equals, "")
}

func (cts *ConfigTestSuite) TestErrorOnUnmarshal(c *C) {
	yamlMarshal = func(interface{}) ([]byte, error) { return []byte{}, errors.New("Mock unmarhal error") }

	setTimezone = func(string) error { return errors.New("Bad mock tz") }

	rawConfig, err := Get()
	c.Assert(err, NotNil)
	c.Assert(rawConfig, Equals, "")
}

func (cts *ConfigTestSuite) TestInvalidTzFile(c *C) {
	os.Setenv(tzPathEnvironment, "file/does/not/exist")

	tz, err := getTimezone()
	c.Assert(err, NotNil)
	c.Assert(tz, Equals, "")
}

func (cts *ConfigTestSuite) TestInvalidAutopilotUnitStatus(c *C) {
	cmdAutopilotEnabled = []string{"-c", "echo unkown"}

	autopilot, err := getAutopilot()
	c.Assert(err, NotNil)
	c.Assert(autopilot, Equals, false)
}

func (cts *ConfigTestSuite) TestInvalidAutopilotExitStatus(c *C) {
	cmdAutopilotEnabled = []string{"-c", "exit 2"}

	autopilot, err := getAutopilot()
	c.Assert(err, NotNil)
	c.Assert(autopilot, Equals, false)
}

func (cts *ConfigTestSuite) TestInvalidGetAutopilotCommand(c *C) {
	cmdSystemctl = "/bin/sh"
	cmdAutopilotEnabled = []string{"-c", "/bin/false"}

	autopilot, err := getAutopilot()
	c.Assert(err, NotNil)
	c.Assert(autopilot, Equals, false)
}

func (cts *ConfigTestSuite) TestSetAutopilots(c *C) {
	cmdSystemctl = "/bin/sh"

	// no errors
	c.Assert(setAutopilot(true), IsNil)

	// enable cases
	cmdEnableAutopilot = []string{"-c", "/bin/true"}
	cmdStartAutopilot = []string{"-c", "/bin/false"}
	c.Assert(setAutopilot(true), NotNil)

	cmdEnableAutopilot = []string{"-c", "/bin/false"}
	c.Assert(setAutopilot(true), NotNil)

	// disable cases
	cmdStopAutopilot = []string{"-c", "/bin/true"}
	cmdDisableAutopilot = []string{"-c", "/bin/false"}
	c.Assert(setAutopilot(false), NotNil)

	cmdStopAutopilot = []string{"-c", "/bin/false"}
	c.Assert(setAutopilot(false), NotNil)
}

func (cts *ConfigTestSuite) TestSetHostnameImpl(c *C) {
	syscallSethostname = func([]byte) error { return nil }
	hostnamePath = filepath.Join(c.MkDir(), "hostname")
	setHostname = originalSetHostname

	err := setHostname("newhostname")
	c.Assert(err, IsNil)

	contents, err := ioutil.ReadFile(hostnamePath)
	c.Assert(err, IsNil)
	c.Assert(string(contents), Equals, "newhostname")
}

func (cts *ConfigTestSuite) TestSetHostnameImplErrors(c *C) {
	expectedErr := errors.New("what happened?")
	syscallSethostname = func([]byte) error { return expectedErr }
	setHostname = originalSetHostname

	err := setHostname("newhostname")
	c.Assert(err, DeepEquals, expectedErr)
}

func (cts *ConfigTestSuite) TestModprobe(c *C) {
	modprobePath = filepath.Join(c.MkDir(), "test.conf")

	err := setModprobe("blacklist floppy")
	c.Assert(err, IsNil)

	modprobe, err := getModprobe()
	c.Assert(err, IsNil)
	c.Assert(modprobe, Equals, "blacklist floppy")
}

func (cts *ConfigTestSuite) TestModprobeYaml(c *C) {
	modprobePath = filepath.Join(c.MkDir(), "test.conf")

	input := `config:
  ubuntu-core:
    modprobe: |
      blacklist floppy
      softdep mlx4_core post: mlx4_en
`
	_, err := Set(input)
	c.Assert(err, IsNil)

	// ensure its really there
	content, err := ioutil.ReadFile(modprobePath)
	c.Assert(err, IsNil)
	c.Assert(string(content), Equals, "blacklist floppy\nsoftdep mlx4_core post: mlx4_en\n")
}

func (cts *ConfigTestSuite) TestNetworkGet(c *C) {
	path := filepath.Join(interfacesRoot, "eth0")
	content := "auto eth0"
	err := ioutil.WriteFile(path, []byte(content), 0644)
	c.Assert(err, IsNil)

	nc, err := getInterfaces()
	c.Assert(err, IsNil)
	c.Assert(nc, DeepEquals, []passthroughConfig{
		{Name: "eth0", Content: "auto eth0"},
	})
}

func (cts *ConfigTestSuite) TestNetworkSet(c *C) {
	nc := []passthroughConfig{
		{Name: "eth0", Content: "auto eth0"},
	}
	path := filepath.Join(interfacesRoot, nc[0].Name)
	err := setInterfaces(nc)
	c.Assert(err, IsNil)
	content, err := ioutil.ReadFile(path)
	c.Assert(err, IsNil)
	c.Assert(string(content), Equals, nc[0].Content)
}

func (cts *ConfigTestSuite) TestNetworkSetEmptyRemoves(c *C) {
	path := filepath.Join(interfacesRoot, "eth0")
	content := "auto eth0"
	err := ioutil.WriteFile(path, []byte(content), 0644)
	c.Assert(err, IsNil)

	// empty content removes
	nc := []passthroughConfig{
		{Name: "eth0", Content: ""},
	}
	err = setInterfaces(nc)
	c.Assert(err, IsNil)
	_, err = ioutil.ReadFile(path)
	c.Assert(helpers.FileExists(path), Equals, false)
}

func (cts *ConfigTestSuite) TestPppGet(c *C) {
	path := filepath.Join(pppRoot, "chap-secrets")
	content := "password"
	err := ioutil.WriteFile(path, []byte(content), 0644)
	c.Assert(err, IsNil)

	nc, err := getPPP()
	c.Assert(err, IsNil)
	c.Assert(nc, DeepEquals, []passthroughConfig{
		{Name: "chap-secrets", Content: "password"},
	})
}

func (cts *ConfigTestSuite) TestPppSet(c *C) {
	nc := []passthroughConfig{
		{Name: "chap-secrets", Content: "another secret"},
	}
	path := filepath.Join(pppRoot, nc[0].Name)
	err := setPPP(nc)
	c.Assert(err, IsNil)
	content, err := ioutil.ReadFile(path)
	c.Assert(err, IsNil)
	c.Assert(string(content), Equals, nc[0].Content)
}

func (cts *ConfigTestSuite) TestNetworkSetViaYaml(c *C) {
	input := `
config:
  ubuntu-core:
    network:
      interfaces:
        - name: eth0
          content: auto dhcp
`
	_, err := Set(input)
	c.Assert(err, IsNil)

	// ensure its really there
	content, err := ioutil.ReadFile(filepath.Join(interfacesRoot, "eth0"))
	c.Assert(err, IsNil)
	c.Assert(string(content), Equals, "auto dhcp")
}

func (cts *ConfigTestSuite) TestPPPSetViaYaml(c *C) {
	modprobePath = filepath.Join(c.MkDir(), "test.conf")

	input := `
config:
  ubuntu-core:
    network:
      ppp:
        - name: chap-secret
          content: password
`
	_, err := Set(input)
	c.Assert(err, IsNil)

	// ensure its really there
	content, err := ioutil.ReadFile(filepath.Join(pppRoot, "chap-secret"))
	c.Assert(err, IsNil)
	c.Assert(string(content), Equals, "password")
}

func (cts *ConfigTestSuite) TestPassthroughConfigEqual(c *C) {
	a := []passthroughConfig{
		{Name: "key", Content: "value"},
	}
	b := []passthroughConfig{
		{Name: "key", Content: "value"},
	}
	c.Assert(passthroughEqual(a, b), Equals, true)
}

func (cts *ConfigTestSuite) TestPassthroughConfigNotEqualDifferentSize(c *C) {
	a := []passthroughConfig{}
	b := []passthroughConfig{
		{Name: "key", Content: "value"},
	}
	c.Assert(passthroughEqual(a, b), Equals, false)
}

func (cts *ConfigTestSuite) TestPassthroughConfigNotEqualDifferentKeys(c *C) {
	a := []passthroughConfig{
		{Name: "key", Content: "value"},
	}
	b := []passthroughConfig{
		{Name: "other-key", Content: "value"},
	}
	c.Assert(passthroughEqual(a, b), Equals, false)
}

func (cts *ConfigTestSuite) TestWatchdogGet(c *C) {
	startup := "# some startup watchdog config"
	err := ioutil.WriteFile(watchdogStartupPath, []byte(startup), 0644)
	c.Assert(err, IsNil)

	config := "# some watchdog config"
	err = ioutil.WriteFile(watchdogConfigPath, []byte(config), 0644)
	c.Assert(err, IsNil)

	wc, err := getWatchdog()
	c.Assert(err, IsNil)
	c.Assert(wc, DeepEquals, &watchdogConfig{
		Startup: startup, Config: config,
	})
}

func (cts *ConfigTestSuite) TestWatchdogSet(c *C) {
	wc := &watchdogConfig{
		Startup: "startup", Config: "secret",
	}
	err := setWatchdog(wc)
	c.Assert(err, IsNil)

	content, err := ioutil.ReadFile(watchdogStartupPath)
	c.Assert(err, IsNil)
	c.Assert(string(content), Equals, wc.Startup)

	content, err = ioutil.ReadFile(watchdogConfigPath)
	c.Assert(err, IsNil)
	c.Assert(string(content), Equals, wc.Config)
}

func (cts *ConfigTestSuite) TestWatchdogSetViaYaml(c *C) {
	input := `
config:
  ubuntu-core:
    watchdog:
      startup: some startup
      config: some config
`
	_, err := Set(input)
	c.Assert(err, IsNil)

	// ensure its really there
	content, err := ioutil.ReadFile(watchdogStartupPath)
	c.Assert(err, IsNil)
	c.Assert(string(content), Equals, "some startup")

	content, err = ioutil.ReadFile(watchdogConfigPath)
	c.Assert(err, IsNil)
	c.Assert(string(content), Equals, "some config")
}<|MERGE_RESOLUTION|>--- conflicted
+++ resolved
@@ -29,7 +29,6 @@
 	"launchpad.net/snappy/helpers"
 
 	. "gopkg.in/check.v1"
-	"launchpad.net/snappy/helpers"
 )
 
 // Hook up check.v1 into the "go test" runner.
@@ -51,15 +50,12 @@
 	originalCmdAutopilotEnabled = cmdAutopilotEnabled
 	originalCmdSystemctl        = cmdSystemctl
 	originalHostnamePath        = hostnamePath
-<<<<<<< HEAD
 	originalModprobePath        = modprobePath
 	originalInterfacesRoot      = interfacesRoot
 	originalPppRoot             = pppRoot
 	originalWatchdogStartupPath = watchdogStartupPath
 	originalWatchdogConfigPath  = watchdogConfigPath
-=======
 	originalTzZoneInfoTarget    = tzZoneInfoTarget
->>>>>>> f9764cdd
 )
 
 type ConfigTestSuite struct {
@@ -86,16 +82,12 @@
 		hostname = host
 		return nil
 	}
-<<<<<<< HEAD
+	tzZoneInfoTarget = filepath.Join(c.MkDir(), "localtime")
 
 	interfacesRoot = c.MkDir() + "/"
 	pppRoot = c.MkDir() + "/"
 	watchdogConfigPath = filepath.Join(c.MkDir(), "watchdog-config")
 	watchdogStartupPath = filepath.Join(c.MkDir(), "watchdog-startup")
-=======
-	tzZoneInfoTarget = filepath.Join(c.MkDir(), "localtime")
-
->>>>>>> f9764cdd
 }
 
 func (cts *ConfigTestSuite) TearDownTest(c *C) {
@@ -114,15 +106,12 @@
 	cmdStopAutopilot = originalCmdStopAutopilot
 	cmdAutopilotEnabled = originalCmdAutopilotEnabled
 	cmdSystemctl = originalCmdSystemctl
-<<<<<<< HEAD
 	modprobePath = originalModprobePath
 	interfacesRoot = originalInterfacesRoot
 	pppRoot = originalPppRoot
 	watchdogStartupPath = originalWatchdogStartupPath
 	watchdogConfigPath = originalWatchdogConfigPath
-=======
 	tzZoneInfoTarget = originalTzZoneInfoTarget
->>>>>>> f9764cdd
 }
 
 // TestGet is a broad test, close enough to be an integration test for
