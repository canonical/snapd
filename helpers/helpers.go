--- conflicted
+++ resolved
@@ -262,7 +262,6 @@
 
 	return syscall.Getuid() == 0 || syscall.Getgid() == 0
 
-<<<<<<< HEAD
 }
 
 // AttachedToTerminal returns true if the calling process is attached to
@@ -272,24 +271,3 @@
 
 	return isatty(fd)
 }
-
-// the file that contains the lsb-release stuff
-var lsbReleaseFile = "/etc/lsb-release"
-
-// LsbRelease return the current release
-func LsbRelease() string {
-	cfg := goconfigparser.New()
-	cfg.AllowNoSectionHeader = true
-	if err := cfg.ReadFile(lsbReleaseFile); err != nil {
-		return ""
-	}
-
-	release, err := cfg.Get("", "DISTRIB_RELEASE")
-	if err != nil {
-		return ""
-	}
-
-	return release
-=======
->>>>>>> 355d4fca
-}