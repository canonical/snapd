--- conflicted
+++ resolved
@@ -27,7 +27,7 @@
 	"os/exec"
 	"path/filepath"
 	"strconv"
-<<<<<<< HEAD
+	"strings"
 	"text/template"
 )
 
@@ -35,6 +35,7 @@
 	baseDir        = "/tmp/snappy-test"
 	defaultRelease = "rolling"
 	defaultChannel = "edge"
+	latestRevision = ""
 	defaultSSHPort = 22
 	defaultGoArm   = "7"
 	controlFile    = "debian/integration-tests/control"
@@ -45,22 +46,10 @@
 Test-Command: ./_integration-tests/snappy-selftest --yes-really
 Depends:
 `
-=======
-	"strings"
-)
-
-const (
-	baseDir          = "/tmp/snappy-test"
-	defaultRelease   = "rolling"
-	defaultChannel   = "edge"
-	latestRevision   = ""
-	defaultSSHPort   = 22
-	defaultGoArm     = "7"
 	latestTestName   = "command1"
 	failoverTestName = "command2"
 	updateTestName   = "command3"
 	shellTestName    = "command4"
->>>>>>> 73e6af6f
 )
 
 var (
@@ -77,35 +66,24 @@
 )
 
 func setupAndRunTests(arch, testbedIP, testFilter string, testbedPort int) {
-	sshOptions := kvmSSHOptions
-
 	buildTests(arch)
 
 	rootPath := getRootPath()
 	if testbedIP == "" {
-<<<<<<< HEAD
-		createImage(defaultRelease, defaultChannel)
-	} else {
-		execCommand("ssh-copy-id", "-p", strconv.Itoa(testbedPort), "ubuntu@"+testbedIP)
-		sshOptions = remoteTestbedSSHOptions(testbedIP, testbedPort)
-=======
 		createImage(defaultRelease, defaultChannel, latestRevision)
 		latestTests := []string{
 			latestTestName, failoverTestName, shellTestName}
 		for i := range latestTests {
-			adtRun(rootPath, kvmSSHOptions, latestTests[i])
+			adtRun(rootPath, testFilter, latestTests[i], kvmSSHOptions)
 		}
 
 		createImage(defaultRelease, defaultChannel, "-1")
-		adtRun(rootPath, kvmSSHOptions, updateTestName)
+		adtRun(rootPath, testFilter, updateTestName, kvmSSHOptions)
 	} else {
 		execCommand("ssh-copy-id", "-p", strconv.Itoa(testbedPort),
 			"ubuntu@"+testbedIP)
-		adtRun(rootPath, remoteTestbedSSHOptions(testbedIP, testbedPort),
-			shellTestName)
->>>>>>> 73e6af6f
-	}
-	adtRun(rootPath, testFilter, sshOptions)
+		adtRun(rootPath, testFilter, shellTestName, remoteTestbedSSHOptions(testbedIP, testbedPort))
+	}
 }
 
 func execCommand(cmds ...string) {
@@ -153,11 +131,7 @@
 	execCommand(append(udfCommand, coreOptions...)...)
 }
 
-<<<<<<< HEAD
-func adtRun(rootPath, testFilter string, testbedOptions []string) {
-=======
-func adtRun(rootPath string, testbedOptions []string, testname string) {
->>>>>>> 73e6af6f
+func adtRun(rootPath, testFilter, testname string, testbedOptions []string) {
 	fmt.Println("Calling adt-run...")
 	prepareTargetDir(outputDir)
 
