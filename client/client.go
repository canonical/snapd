// -*- Mode: Go; indent-tabs-mode: t -*-

/*
 * Copyright (C) 2015-2016 Canonical Ltd
 *
 * This program is free software: you can redistribute it and/or modify
 * it under the terms of the GNU General Public License version 3 as
 * published by the Free Software Foundation.
 *
 * This program is distributed in the hope that it will be useful,
 * but WITHOUT ANY WARRANTY; without even the implied warranty of
 * MERCHANTABILITY or FITNESS FOR A PARTICULAR PURPOSE.  See the
 * GNU General Public License for more details.
 *
 * You should have received a copy of the GNU General Public License
 * along with this program.  If not, see <http://www.gnu.org/licenses/>.
 *
 */

package client

import (
	"bytes"
	"encoding/json"
	"fmt"
	"io"
	"io/ioutil"
	"net"
	"net/http"
	"net/url"
	"os"
	"path"
	"syscall"
	"time"

	"github.com/snapcore/snapd/dirs"
)

func unixDialer() func(string, string) (net.Conn, error) {
	// We have two sockets available: the SnapdSocket (which provides
	// administrative access), and the SnapSocket (which doesn't). Use the most
	// powerful one available (e.g. from within snaps, SnapdSocket is hidden by
	// apparmor unless the snap has the snapd-control interface).
	socketPath := dirs.SnapdSocket
	file, err := os.OpenFile(socketPath, os.O_RDWR, 0666)
	if err == nil {
		file.Close()
	} else if e, ok := err.(*os.PathError); ok && (e.Err == syscall.ENOENT || e.Err == syscall.EACCES) {
		socketPath = dirs.SnapSocket
	}

	return func(_, _ string) (net.Conn, error) {
		return net.Dial("unix", socketPath)
	}
}

type doer interface {
	Do(*http.Request) (*http.Response, error)
}

// Config allows to customize client behavior.
type Config struct {
	// BaseURL contains the base URL where snappy daemon is expected to be.
	// It can be empty for a default behavior of talking over a unix socket.
	BaseURL string
}

// A Client knows how to talk to the snappy daemon.
type Client struct {
	baseURL url.URL
	doer    doer
}

// New returns a new instance of Client
func New(config *Config) *Client {
	// By default talk over an UNIX socket.
	if config == nil || config.BaseURL == "" {
		return &Client{
			baseURL: url.URL{
				Scheme: "http",
				Host:   "localhost",
			},
			doer: &http.Client{
				Transport: &http.Transport{Dial: unixDialer()},
			},
		}
	}
	baseURL, err := url.Parse(config.BaseURL)
	if err != nil {
		panic(fmt.Sprintf("cannot parse server base URL: %q (%v)", config.BaseURL, err))
	}
	return &Client{
		baseURL: *baseURL,
		doer:    &http.Client{},
	}
}

func (client *Client) setAuthorization(req *http.Request) error {
	user, err := readAuthData()
	if os.IsNotExist(err) {
		return nil
	}
	if err != nil {
		return err
	}

	var buf bytes.Buffer
	fmt.Fprintf(&buf, `Macaroon root="%s"`, user.Macaroon)
	for _, discharge := range user.Discharges {
		fmt.Fprintf(&buf, `, discharge="%s"`, discharge)
	}
	req.Header.Set("Authorization", buf.String())
	return nil
}

// raw performs a request and returns the resulting http.Response and
// error you usually only need to call this directly if you expect the
// response to not be JSON, otherwise you'd call Do(...) instead.
func (client *Client) raw(method, urlpath string, query url.Values, headers map[string]string, body io.Reader) (*http.Response, error) {
	// fake a url to keep http.Client happy
	u := client.baseURL
	u.Path = path.Join(client.baseURL.Path, urlpath)
	u.RawQuery = query.Encode()
	req, err := http.NewRequest(method, u.String(), body)
	if err != nil {
		return nil, err
	}

	for key, value := range headers {
		req.Header.Set(key, value)
	}

	// set Authorization header if there are user's credentials
	err = client.setAuthorization(req)
	if err != nil {
		return nil, err
	}

	return client.doer.Do(req)
}

var (
	doRetry   = 250 * time.Millisecond
	doTimeout = 5 * time.Second
)

// MockDoRetry mocks the delays used by the do retry loop.
func MockDoRetry(retry, timeout time.Duration) (restore func()) {
	oldRetry := doRetry
	oldTimeout := doTimeout
	doRetry = retry
	doTimeout = timeout
	return func() {
		doRetry = oldRetry
		doTimeout = oldTimeout
	}
}

// do performs a request and decodes the resulting json into the given
// value. It's low-level, for testing/experimenting only; you should
// usually use a higher level interface that builds on this.
func (client *Client) do(method, path string, query url.Values, headers map[string]string, body io.Reader, v interface{}) error {
	retry := time.NewTicker(doRetry)
	defer retry.Stop()
	timeout := time.After(doTimeout)
	var rsp *http.Response
	var err error
	for {
		rsp, err = client.raw(method, path, query, headers, body)
		if err == nil || method != "GET" {
			break
		}
		select {
		case <-retry.C:
			continue
		case <-timeout:
		}
		break
	}
	if err != nil {
		return fmt.Errorf("cannot communicate with server: %s", err)
	}
	defer rsp.Body.Close()

	if v != nil {
		dec := json.NewDecoder(rsp.Body)
		if err := dec.Decode(v); err != nil {
			r := dec.Buffered()
			buf, err1 := ioutil.ReadAll(r)
			if err1 != nil {
				buf = []byte(fmt.Sprintf("error reading buffered response body: %s", err1))
			}
			return fmt.Errorf("cannot decode %q: %s", buf, err)
		}
	}

	return nil
}

// doSync performs a request to the given path using the specified HTTP method.
// It expects a "sync" response from the API and on success decodes the JSON
// response payload into the given value.
func (client *Client) doSync(method, path string, query url.Values, headers map[string]string, body io.Reader, v interface{}) (*ResultInfo, error) {
	var rsp response
	if err := client.do(method, path, query, headers, body, &rsp); err != nil {
		return nil, err
	}
	if err := rsp.err(); err != nil {
		return nil, err
	}
	if rsp.Type != "sync" {
		return nil, fmt.Errorf("expected sync response, got %q", rsp.Type)
	}

	if v != nil {
		if err := json.Unmarshal(rsp.Result, v); err != nil {
			return nil, fmt.Errorf("cannot unmarshal: %v", err)
		}
	}

	return &rsp.ResultInfo, nil
}

func (client *Client) doAsync(method, path string, query url.Values, headers map[string]string, body io.Reader) (changeID string, err error) {
	var rsp response

	if err := client.do(method, path, query, headers, body, &rsp); err != nil {
		return "", err
	}
	if err := rsp.err(); err != nil {
		return "", err
	}
	if rsp.Type != "async" {
		return "", fmt.Errorf("expected async response for %q on %q, got %q", method, path, rsp.Type)
	}
	if rsp.StatusCode != http.StatusAccepted {
		return "", fmt.Errorf("operation not accepted")
	}
	if rsp.Change == "" {
		return "", fmt.Errorf("async response without change reference")
	}

	return rsp.Change, nil
}

type ServerVersion struct {
	Version     string
	Series      string
	OSID        string
	OSVersionID string
	OnClassic   bool
}

func (client *Client) ServerVersion() (*ServerVersion, error) {
	sysInfo, err := client.SysInfo()
	if err != nil {
		return nil, err
	}

	return &ServerVersion{
		Version:     sysInfo.Version,
		Series:      sysInfo.Series,
		OSID:        sysInfo.OSRelease.ID,
		OSVersionID: sysInfo.OSRelease.VersionID,
		OnClassic:   sysInfo.OnClassic,
	}, nil
}

// A response produced by the REST API will usually fit in this
// (exceptions are the icons/ endpoints obvs)
type response struct {
	Result     json.RawMessage `json:"result"`
	Status     string          `json:"status"`
	StatusCode int             `json:"status-code"`
	Type       string          `json:"type"`
	Change     string          `json:"change"`

	ResultInfo
}

// Error is the real value of response.Result when an error occurs.
type Error struct {
	Kind    string `json:"kind"`
	Message string `json:"message"`

	StatusCode int
}

func (e *Error) Error() string {
	return e.Message
}

const (
	ErrorKindTwoFactorRequired = "two-factor-required"
	ErrorKindTwoFactorFailed   = "two-factor-failed"
	ErrorKindLoginRequired     = "login-required"
	ErrorKindTermsNotAccepted  = "terms-not-accepted"
	ErrorKindNoPaymentMethods  = "no-payment-methods"
)

// IsTwoFactorError returns whether the given error is due to problems
// in two-factor authentication.
func IsTwoFactorError(err error) bool {
	e, ok := err.(*Error)
	if !ok || e == nil {
		return false
	}

	return e.Kind == ErrorKindTwoFactorFailed || e.Kind == ErrorKindTwoFactorRequired
}

// OSRelease contains information about the system extracted from /etc/os-release.
type OSRelease struct {
	ID        string `json:"id"`
	VersionID string `json:"version-id,omitempty"`
}

// SysInfo holds system information
type SysInfo struct {
	Series    string    `json:"series,omitempty"`
	Version   string    `json:"version,omitempty"`
	OSRelease OSRelease `json:"os-release"`
	OnClassic bool      `json:"on-classic"`
}

func (rsp *response) err() error {
	if rsp.Type != "error" {
		return nil
	}
	var resultErr Error
	err := json.Unmarshal(rsp.Result, &resultErr)
	if err != nil || resultErr.Message == "" {
		return fmt.Errorf("server error: %q", rsp.Status)
	}
	resultErr.StatusCode = rsp.StatusCode

	return &resultErr
}

func parseError(r *http.Response) error {
	var rsp response
	if r.Header.Get("Content-Type") != "application/json" {
		return fmt.Errorf("server error: %q", r.Status)
	}

	dec := json.NewDecoder(r.Body)
	if err := dec.Decode(&rsp); err != nil {
		return fmt.Errorf("cannot unmarshal error: %v", err)
	}

	err := rsp.err()
	if err == nil {
		return fmt.Errorf("server error: %q", r.Status)
	}
	return err
}

// SysInfo gets system information from the REST API.
func (client *Client) SysInfo() (*SysInfo, error) {
	var sysInfo SysInfo

	if _, err := client.doSync("GET", "/v2/system-info", nil, nil, nil, &sysInfo); err != nil {
		return nil, fmt.Errorf("bad sysinfo result: %v", err)
	}

	return &sysInfo, nil
}

// CreateUserResult holds the result of a user creation.
type CreateUserResult struct {
	Username string   `json:"username"`
	SSHKeys  []string `json:"ssh-keys"`
}

// CreateUserOptions holds options for creating a local system user.
//
// If Known is false, the provided email is used to query the store for
// username and SSH key details.
//
// If Known is true, the user will be created by looking through existing
// system-user assertions and looking for a matching email. If Email is
// empty then all such assertions are considered and multiple users may
// be created.
type CreateUserOptions struct {
	Email        string `json:"email,omitempty"`
	Sudoer       bool   `json:"sudoer,omitempty"`
	Known        bool   `json:"known,omitempty"`
	ForceManaged bool   `json:"force-managed,omitempty"`
}

// CreateUser creates a local system user. See CreateUserOptions for details.
func (client *Client) CreateUser(options *CreateUserOptions) (*CreateUserResult, error) {
	if options.Email == "" {
		return nil, fmt.Errorf("cannot create a user without providing an email")
	}

	var result CreateUserResult
	data, err := json.Marshal(options)
	if err != nil {
		return nil, err
	}

	if _, err := client.doSync("POST", "/v2/create-user", nil, nil, bytes.NewReader(data), &result); err != nil {
		return nil, fmt.Errorf("while creating user: %v", err)
	}
	return &result, nil
}

// CreateUsers creates multiple local system users. See CreateUserOptions for details.
//
// Results may be provided even if there are errors.
func (client *Client) CreateUsers(options []*CreateUserOptions) ([]*CreateUserResult, error) {
	for _, opts := range options {
		if opts.Email == "" && !opts.Known {
			return nil, fmt.Errorf("cannot create user from store details without an email to query for")
		}
	}

	var results []*CreateUserResult
	var errs []error

	for _, opts := range options {
		data, err := json.Marshal(opts)
		if err != nil {
			return nil, err
		}

<<<<<<< HEAD
	return &createResult, nil
}

// UpdateRevisions asks the daemon to sync the core/kernel snap revisions
// with what was booted
func (client *Client) UpdateRevisions() error {
	var rsp interface{}
	if _, err := client.doSync("POST", "/v2/update-revisions", nil, nil, nil, &rsp); err != nil {
		return fmt.Errorf("cannot update revisions: %v", err)
	}

	return nil
=======
		if opts.Email == "" {
			var result []*CreateUserResult
			if _, err := client.doSync("POST", "/v2/create-user", nil, nil, bytes.NewReader(data), &result); err != nil {
				errs = append(errs, err)
			} else {
				results = append(results, result...)
			}
		} else {
			var result *CreateUserResult
			if _, err := client.doSync("POST", "/v2/create-user", nil, nil, bytes.NewReader(data), &result); err != nil {
				errs = append(errs, err)
			} else {
				results = append(results, result)
			}
		}
	}

	if len(errs) == 1 {
		return results, errs[0]
	}
	if len(errs) > 1 {
		var buf bytes.Buffer
		for _, err := range errs {
			fmt.Fprintf(&buf, "\n- %s", err)
		}
		return results, fmt.Errorf("while creating users:%s", buf.Bytes())
	}
	return results, nil
>>>>>>> 2540acb3
}<|MERGE_RESOLUTION|>--- conflicted
+++ resolved
@@ -425,20 +425,6 @@
 			return nil, err
 		}
 
-<<<<<<< HEAD
-	return &createResult, nil
-}
-
-// UpdateRevisions asks the daemon to sync the core/kernel snap revisions
-// with what was booted
-func (client *Client) UpdateRevisions() error {
-	var rsp interface{}
-	if _, err := client.doSync("POST", "/v2/update-revisions", nil, nil, nil, &rsp); err != nil {
-		return fmt.Errorf("cannot update revisions: %v", err)
-	}
-
-	return nil
-=======
 		if opts.Email == "" {
 			var result []*CreateUserResult
 			if _, err := client.doSync("POST", "/v2/create-user", nil, nil, bytes.NewReader(data), &result); err != nil {
@@ -467,5 +453,15 @@
 		return results, fmt.Errorf("while creating users:%s", buf.Bytes())
 	}
 	return results, nil
->>>>>>> 2540acb3
+}
+
+// UpdateRevisions asks the daemon to sync the core/kernel snap revisions
+// with what was booted
+func (client *Client) UpdateRevisions() error {
+	var rsp interface{}
+	if _, err := client.doSync("POST", "/v2/update-revisions", nil, nil, nil, &rsp); err != nil {
+		return fmt.Errorf("cannot update revisions: %v", err)
+	}
+
+	return nil
 }