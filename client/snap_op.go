// -*- Mode: Go; indent-tabs-mode: t -*-

/*
 * Copyright (C) 2016-2017 Canonical Ltd
 *
 * This program is free software: you can redistribute it and/or modify
 * it under the terms of the GNU General Public License version 3 as
 * published by the Free Software Foundation.
 *
 * This program is distributed in the hope that it will be useful,
 * but WITHOUT ANY WARRANTY; without even the implied warranty of
 * MERCHANTABILITY or FITNESS FOR A PARTICULAR PURPOSE.  See the
 * GNU General Public License for more details.
 *
 * You should have received a copy of the GNU General Public License
 * along with this program.  If not, see <http://www.gnu.org/licenses/>.
 *
 */

package client

import (
	"bytes"
	"context"
	"encoding/json"
	"fmt"
	"io"
	"mime/multipart"
	"os"
	"path/filepath"
)

type SnapOptions struct {
	Channel          string `json:"channel,omitempty"`
	Revision         string `json:"revision,omitempty"`
	CohortKey        string `json:"cohort-key,omitempty"`
	LeaveCohort      bool   `json:"leave-cohort,omitempty"`
	DevMode          bool   `json:"devmode,omitempty"`
	JailMode         bool   `json:"jailmode,omitempty"`
	Classic          bool   `json:"classic,omitempty"`
	Dangerous        bool   `json:"dangerous,omitempty"`
	IgnoreValidation bool   `json:"ignore-validation,omitempty"`
	Unaliased        bool   `json:"unaliased,omitempty"`
	Purge            bool   `json:"purge,omitempty"`
	Amend            bool   `json:"amend,omitempty"`

	Users []string `json:"users,omitempty"`
}

func writeFieldBool(mw *multipart.Writer, key string, val bool) error {
	if !val {
		return nil
	}
	return mw.WriteField(key, "true")
}

func (opts *SnapOptions) writeModeFields(mw *multipart.Writer) error {
	fields := []struct {
		f string
		b bool
	}{
		{"devmode", opts.DevMode},
		{"classic", opts.Classic},
		{"jailmode", opts.JailMode},
		{"dangerous", opts.Dangerous},
	}
	for _, o := range fields {
		if err := writeFieldBool(mw, o.f, o.b); err != nil {
			return err
		}
	}

	return nil
}

func (opts *SnapOptions) writeOptionFields(mw *multipart.Writer) error {
	return writeFieldBool(mw, "unaliased", opts.Unaliased)
}

type actionData struct {
	Action   string `json:"action"`
	Name     string `json:"name,omitempty"`
	SnapPath string `json:"snap-path,omitempty"`
	*SnapOptions
}

type multiActionData struct {
	Action string   `json:"action"`
	Snaps  []string `json:"snaps,omitempty"`
	Users  []string `json:"users,omitempty"`
}

// Install adds the snap with the given name from the given channel (or
// the system default channel if not).
func (client *Client) Install(name string, options *SnapOptions) (changeID string, err error) {
	return client.doSnapAction("install", name, options)
}

func (client *Client) InstallMany(names []string, options *SnapOptions) (changeID string, err error) {
	return client.doMultiSnapAction("install", names, options)
}

// Remove removes the snap with the given name.
func (client *Client) Remove(name string, options *SnapOptions) (changeID string, err error) {
	return client.doSnapAction("remove", name, options)
}

func (client *Client) RemoveMany(names []string, options *SnapOptions) (changeID string, err error) {
	return client.doMultiSnapAction("remove", names, options)
}

// Refresh refreshes the snap with the given name (switching it to track
// the given channel if given).
func (client *Client) Refresh(name string, options *SnapOptions) (changeID string, err error) {
	return client.doSnapAction("refresh", name, options)
}

func (client *Client) RefreshMany(names []string, options *SnapOptions) (changeID string, err error) {
	return client.doMultiSnapAction("refresh", names, options)
}

func (client *Client) Enable(name string, options *SnapOptions) (changeID string, err error) {
	return client.doSnapAction("enable", name, options)
}

func (client *Client) Disable(name string, options *SnapOptions) (changeID string, err error) {
	return client.doSnapAction("disable", name, options)
}

// Revert rolls the snap back to the previous on-disk state
func (client *Client) Revert(name string, options *SnapOptions) (changeID string, err error) {
	return client.doSnapAction("revert", name, options)
}

// Switch moves the snap to a different channel without a refresh
func (client *Client) Switch(name string, options *SnapOptions) (changeID string, err error) {
	return client.doSnapAction("switch", name, options)
}

// SnapshotMany snapshots many snaps (all, if names empty) for many users (all, if users is empty).
func (client *Client) SnapshotMany(names []string, users []string) (setID uint64, changeID string, err error) {
	result, changeID, err := client.doMultiSnapActionFull("snapshot", names, &SnapOptions{Users: users})
	if err != nil {
		return 0, "", err
	}
	if len(result) == 0 {
		return 0, "", fmt.Errorf("server result does not contain snapshot set identifier")
	}
	var x struct {
		SetID uint64 `json:"set-id"`
	}
	if err := json.Unmarshal(result, &x); err != nil {
		return 0, "", err
	}
	return x.SetID, changeID, nil
}

var ErrDangerousNotApplicable = fmt.Errorf("dangerous option only meaningful when installing from a local file")

func (client *Client) doSnapAction(actionName string, snapName string, options *SnapOptions) (changeID string, err error) {
	if options != nil && options.Dangerous {
		return "", ErrDangerousNotApplicable
	}
	action := actionData{
		Action:      actionName,
		SnapOptions: options,
	}
	data, err := json.Marshal(&action)
	if err != nil {
		return "", fmt.Errorf("cannot marshal snap action: %s", err)
	}
	path := fmt.Sprintf("/v2/snaps/%s", snapName)

	headers := map[string]string{
		"Content-Type": "application/json",
	}

	return client.doAsync("POST", path, nil, headers, bytes.NewBuffer(data))
}

func (client *Client) doMultiSnapAction(actionName string, snaps []string, options *SnapOptions) (changeID string, err error) {
	if options != nil {
		return "", fmt.Errorf("cannot use options for multi-action") // (yet)
	}
	_, changeID, err = client.doMultiSnapActionFull(actionName, snaps, options)

	return changeID, err
}

func (client *Client) doMultiSnapActionFull(actionName string, snaps []string, options *SnapOptions) (result json.RawMessage, changeID string, err error) {
	action := multiActionData{
		Action: actionName,
		Snaps:  snaps,
	}
	if options != nil {
		action.Users = options.Users
	}
	data, err := json.Marshal(&action)
	if err != nil {
		return nil, "", fmt.Errorf("cannot marshal multi-snap action: %s", err)
	}

	headers := map[string]string{
		"Content-Type": "application/json",
	}

	return client.doAsyncFull("POST", "/v2/snaps", nil, headers, bytes.NewBuffer(data), doFlags{})
}

// InstallPath sideloads the snap with the given path under optional provided name,
// returning the UUID of the background operation upon success.
func (client *Client) InstallPath(path, name string, options *SnapOptions) (changeID string, err error) {
	f, err := os.Open(path)
	if err != nil {
		return "", fmt.Errorf("cannot open: %q", path)
	}

	action := actionData{
		Action:      "install",
		Name:        name,
		SnapPath:    path,
		SnapOptions: options,
	}

	pr, pw := io.Pipe()
	mw := multipart.NewWriter(pw)
	go sendSnapFile(path, f, pw, mw, &action)

	headers := map[string]string{
		"Content-Type": mw.FormDataContentType(),
	}

	return client.doAsyncNoTimeout("POST", "/v2/snaps", nil, headers, pr)
}

// Try
func (client *Client) Try(path string, options *SnapOptions) (changeID string, err error) {
	if options == nil {
		options = &SnapOptions{}
	}
	if options.Dangerous {
		return "", ErrDangerousNotApplicable
	}

	buf := bytes.NewBuffer(nil)
	mw := multipart.NewWriter(buf)
	mw.WriteField("action", "try")
	mw.WriteField("snap-path", path)
	options.writeModeFields(mw)
	mw.Close()

	headers := map[string]string{
		"Content-Type": mw.FormDataContentType(),
	}

	return client.doAsync("POST", "/v2/snaps", nil, headers, buf)
}

func sendSnapFile(snapPath string, snapFile *os.File, pw *io.PipeWriter, mw *multipart.Writer, action *actionData) {
	defer snapFile.Close()

	if action.SnapOptions == nil {
		action.SnapOptions = &SnapOptions{}
	}
	fields := []struct {
		name  string
		value string
	}{
		{"action", action.Action},
		{"name", action.Name},
		{"snap-path", action.SnapPath},
		{"channel", action.Channel},
	}
	for _, s := range fields {
		if s.value == "" {
			continue
		}
		if err := mw.WriteField(s.name, s.value); err != nil {
			pw.CloseWithError(err)
			return
		}
	}

	if err := action.writeModeFields(mw); err != nil {
		pw.CloseWithError(err)
		return
	}

	if err := action.writeOptionFields(mw); err != nil {
		pw.CloseWithError(err)
		return
	}

	fw, err := mw.CreateFormFile("snap", filepath.Base(snapPath))
	if err != nil {
		pw.CloseWithError(err)
		return
	}

	_, err = io.Copy(fw, snapFile)
	if err != nil {
		pw.CloseWithError(err)
		return
	}

	mw.Close()
	pw.Close()
}

type snapRevisionOptions struct {
	Channel   string `json:"channel,omitempty"`
	Revision  string `json:"revision,omitempty"`
	CohortKey string `json:"cohort-key,omitempty"`
}

type downloadAction struct {
	SnapName string `json:"snap-name,omitempty"`
	snapRevisionOptions
}

type DownloadInfo struct {
	SuggestedFileName string
	Size              int64
	Sha3_384          string
}

// Download will stream the given snap to the client
<<<<<<< HEAD
func (client *Client) Download(name string, options *SnapOptions) (suggestedFileName string, size int64, r io.ReadCloser, err error) {
=======
func (client *Client) Download(name string, options *SnapOptions) (dlInfo *DownloadInfo, r io.ReadCloser, err error) {
>>>>>>> bfb535bc
	if options == nil {
		options = &SnapOptions{}
	}
	action := downloadAction{
		SnapName: name,
		snapRevisionOptions: snapRevisionOptions{
			Channel:   options.Channel,
			CohortKey: options.CohortKey,
			Revision:  options.Revision,
		},
	}
	data, err := json.Marshal(&action)
	if err != nil {
<<<<<<< HEAD
		return "", 0, nil, fmt.Errorf("cannot marshal snap action: %s", err)
=======
		return nil, nil, fmt.Errorf("cannot marshal snap action: %s", err)
>>>>>>> bfb535bc
	}
	headers := map[string]string{
		"Content-Type": "application/json",
	}

	// no deadline for downloads
	ctx := context.Background()
	rsp, err := client.raw(ctx, "POST", "/v2/download", nil, headers, bytes.NewBuffer(data))
	if err != nil {
<<<<<<< HEAD
		return "", 0, nil, err
=======
		return nil, nil, err
>>>>>>> bfb535bc
	}

	if rsp.StatusCode != 200 {
		var r response
		defer rsp.Body.Close()
		if err := decodeInto(rsp.Body, &r); err != nil {
<<<<<<< HEAD
			return "", 0, nil, err
		}
		return "", 0, nil, r.err(client, rsp.StatusCode)
	}
	matches := contentDispositionMatcher(rsp.Header.Get("Content-Disposition"))
	if matches == nil || matches[1] == "" {
		return "", 0, nil, fmt.Errorf("cannot determine filename")
	}

	return matches[1], rsp.ContentLength, rsp.Body, nil
=======
			return nil, nil, err
		}
		return nil, nil, r.err(client, rsp.StatusCode)
	}
	matches := contentDispositionMatcher(rsp.Header.Get("Content-Disposition"))
	if matches == nil || matches[1] == "" {
		return nil, nil, fmt.Errorf("cannot determine filename")
	}

	dlInfo = &DownloadInfo{
		SuggestedFileName: matches[1],
		Size:              rsp.ContentLength,
		Sha3_384:          rsp.Header.Get("Snap-Sha3-384"),
	}

	return dlInfo, rsp.Body, nil
>>>>>>> bfb535bc
}<|MERGE_RESOLUTION|>--- conflicted
+++ resolved
@@ -325,11 +325,7 @@
 }
 
 // Download will stream the given snap to the client
-<<<<<<< HEAD
-func (client *Client) Download(name string, options *SnapOptions) (suggestedFileName string, size int64, r io.ReadCloser, err error) {
-=======
 func (client *Client) Download(name string, options *SnapOptions) (dlInfo *DownloadInfo, r io.ReadCloser, err error) {
->>>>>>> bfb535bc
 	if options == nil {
 		options = &SnapOptions{}
 	}
@@ -343,11 +339,7 @@
 	}
 	data, err := json.Marshal(&action)
 	if err != nil {
-<<<<<<< HEAD
-		return "", 0, nil, fmt.Errorf("cannot marshal snap action: %s", err)
-=======
 		return nil, nil, fmt.Errorf("cannot marshal snap action: %s", err)
->>>>>>> bfb535bc
 	}
 	headers := map[string]string{
 		"Content-Type": "application/json",
@@ -357,29 +349,13 @@
 	ctx := context.Background()
 	rsp, err := client.raw(ctx, "POST", "/v2/download", nil, headers, bytes.NewBuffer(data))
 	if err != nil {
-<<<<<<< HEAD
-		return "", 0, nil, err
-=======
 		return nil, nil, err
->>>>>>> bfb535bc
 	}
 
 	if rsp.StatusCode != 200 {
 		var r response
 		defer rsp.Body.Close()
 		if err := decodeInto(rsp.Body, &r); err != nil {
-<<<<<<< HEAD
-			return "", 0, nil, err
-		}
-		return "", 0, nil, r.err(client, rsp.StatusCode)
-	}
-	matches := contentDispositionMatcher(rsp.Header.Get("Content-Disposition"))
-	if matches == nil || matches[1] == "" {
-		return "", 0, nil, fmt.Errorf("cannot determine filename")
-	}
-
-	return matches[1], rsp.ContentLength, rsp.Body, nil
-=======
 			return nil, nil, err
 		}
 		return nil, nil, r.err(client, rsp.StatusCode)
@@ -396,5 +372,4 @@
 	}
 
 	return dlInfo, rsp.Body, nil
->>>>>>> bfb535bc
 }